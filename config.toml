[global]
<<<<<<< HEAD
strategy = 'naive'
log_level = 'info'

[telemetry]
enabled = true
port = 3001
=======
# Valid strategies:
#   'packets': restricts relaying to packets only, or
#   'all': relay from all types of events
strategy = 'packets'
log_level = 'info'
>>>>>>> 26ef2c6f

[[chains]]
id = 'ibc-0'
rpc_addr = 'http://127.0.0.1:26657'
grpc_addr = 'http://127.0.0.1:9090'
websocket_addr = 'ws://127.0.0.1:26657/websocket'
rpc_timeout = '10s'
account_prefix = 'cosmos'
key_name = 'testkey'
store_prefix = 'ibc'
gas = 3000000
fee_denom = 'stake'
fee_amount = 10
clock_drift = '5s'
trusting_period = '14days'

[chains.trust_threshold]
numerator = '1'
denominator = '3'

[[chains]]
id = 'ibc-1'
rpc_addr = 'http://127.0.0.1:26557'
grpc_addr = 'http://127.0.0.1:9091'
websocket_addr = 'ws://127.0.0.1:26557/websocket'
rpc_timeout = '10s'
account_prefix = 'cosmos'
key_name = 'testkey'
store_prefix = 'ibc'
gas = 3000000
fee_denom = 'stake'
fee_amount = 1000
clock_drift = '5s'
trusting_period = '14days'

[chains.trust_threshold]
numerator = '1'
denominator = '3'
<|MERGE_RESOLUTION|>--- conflicted
+++ resolved
@@ -1,18 +1,13 @@
 [global]
-<<<<<<< HEAD
-strategy = 'naive'
+# Valid strategies:
+#   'packets': restricts relaying to packets only, or
+#   'all': relay from all types of events
+strategy = 'packets'
 log_level = 'info'
 
 [telemetry]
 enabled = true
 port = 3001
-=======
-# Valid strategies:
-#   'packets': restricts relaying to packets only, or
-#   'all': relay from all types of events
-strategy = 'packets'
-log_level = 'info'
->>>>>>> 26ef2c6f
 
 [[chains]]
 id = 'ibc-0'

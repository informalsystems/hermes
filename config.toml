--- conflicted
+++ resolved
@@ -23,11 +23,7 @@
 #      there is activity on a connection or channel they are involved with.
 refresh = true
 
-<<<<<<< HEAD
-# Whether or not to enable misbehaviour detection for clients. [Default: false]
-=======
 # Whether or not to enable misbehaviour detection for clients. [Default: true]
->>>>>>> c3a4fb36
 misbehaviour = true
 
 # Specify the connections mode.

# This is an example configuration for Hermes. It is meant to be
# used as a reference, _NOT_ for configuring a production relayer. 
# If you're looking to configure a production relayer for some chains, 
# try using the `hermes config auto` command to generate a config 
# file that serves as the starting point for configuring Hermes.

# The global section has parameters that apply globally to the relayer operation.
[global]

# Specify the verbosity for the relayer logging output. Default: 'info'
# Valid options are 'error', 'warn', 'info', 'debug', 'trace'.
log_level = 'debug'


# Specify the mode to be used by the relayer. [Required]
[mode]

# Specify the client mode.
[mode.clients]

# Whether or not to enable the client workers. [Required]
enabled = true

# Whether or not to enable periodic refresh of clients. [Default: true]
# This feature only applies to clients that underlie an open channel.
# For Tendermint clients, the frequency at which Hermes refreshes them is 2/3 of their
# trusting period (e.g., refresh every ~9 days if the trusting period is 14 days).
# Note: Even if this is disabled, clients will be refreshed automatically if
#      there is activity on a connection or channel they are involved with.
refresh = true

# Whether or not to enable misbehaviour detection for clients. [Default: true]
misbehaviour = true

# Specify the connections mode.
[mode.connections]

# Whether or not to enable the connection workers for handshake completion. [Required]
enabled = true

# Specify the channels mode.
[mode.channels]

# Whether or not to enable the channel workers for handshake completion. [Required]
enabled = true

# Specify the packets mode.
[mode.packets]

# Whether or not to enable the packet workers. [Required]
enabled = true

# Parametrize the periodic packet clearing feature.
# Interval (in number of blocks) at which pending packets
# should be periodically cleared. A value of '0' will disable
# periodic packet clearing. [Default: 100]
clear_interval = 100

# Whether or not to clear packets on start. [Default: true]
clear_on_start = true

# Toggle the transaction confirmation mechanism.
# The tx confirmation mechanism periodically queries the `/tx_search` RPC
# endpoint to check that previously-submitted transactions
# (to any chain in this config file) have been successfully delivered.
# If they have not been, and `clear_interval = 0`, then those packets are
# queued up for re-submission.
# If set to `false`, the following telemetry metrics will be disabled:
# `acknowledgment_packets_confirmed`, `receive_packets_confirmed` and `timeout_packets_confirmed`.
# [Default: false]
tx_confirmation = false

# Auto register the counterparty payee on a destination chain to
# the relayer's address on the source chain. This can be used
# for simple configuration of the relayer to receive fees for
# relaying RecvPacket on fee-enabled channels.
# For more complex configuration, turn this off and use the CLI
# to manually register the payee addresses.
# [Default: false]
auto_register_counterparty_payee = false

# The REST section defines parameters for Hermes' built-in RESTful API.
# https://hermes.informal.systems/rest.html
[rest]

# Whether or not to enable the REST service. Default: false
enabled = false

# Specify the IPv4/6 host over which the built-in HTTP server will serve the RESTful
# API requests. Default: 127.0.0.1
host = '127.0.0.1'

# Specify the port over which the built-in HTTP server will serve the restful API
# requests. Default: 3000
port = 3000


# The telemetry section defines parameters for Hermes' built-in telemetry capabilities.
# https://hermes.informal.systems/telemetry.html
[telemetry]

# Whether or not to enable the telemetry service. Default: false
enabled = false

# Specify the IPv4/6 host over which the built-in HTTP server will serve the metrics
# gathered by the telemetry service. Default: 127.0.0.1
host = '127.0.0.1'

# Specify the port over which the built-in HTTP server will serve the metrics gathered
# by the telemetry service. Default: 3001
port = 3001


# A chains section includes parameters related to a chain and the full node to which
# the relayer can send transactions and queries.
[[chains]]

# Specify the chain ID. Required
id = 'ibc-0'

# Whether or not this is a CCV consumer chain. Default: false
# Only specifiy true for CCV consumer chain, but NOT for sovereign chains.
ccv_consumer_chain = false

# Specify the RPC address and port where the chain RPC server listens on. Required
rpc_addr = 'http://127.0.0.1:26657'

# Specify the GRPC address and port where the chain GRPC server listens on. Required
grpc_addr = 'http://127.0.0.1:9090'

# The type of event source to use for getting events from the chain.
#
# This setting can take two types of values, as an inline table:
# 
# a) Push: for receiving IBC events over WebSocket
#
#      `{ mode = 'push', batch_delay = '500ms' }`
#
#    where
#
#    - `url` is the WebSocket URL to connect to. Required
#    - `batch_delay` is the delay until event batch is
#      emitted if no NewBlock events have come yet. Default: 500ms
#
# b) Poll: for polling for IBC events via the `/block_results` RPC endpoint
#
#     `{ mode = 'poll', poll_interval = '1s' }`
#
#    where
#
#    - `poll_interval` is the interval at which to poll for blocks. Default: 1s
#
event_source = { mode = 'push', url = 'ws://127.0.0.1:26657/websocket', batch_delay = '500ms' }

# Specify the maximum amount of time (duration) that the RPC requests should
# take before timing out. Default: 10s (10 seconds)
# Note: Hermes uses this parameter _only_ in `start` mode; for all other CLIs,
# Hermes uses a large preconfigured timeout (on the order of minutes).
rpc_timeout = '10s'

# Experimental: Whether or not the full node is trusted.
#
# If not trusted, Hermes will verify headers included in the `ClientUpdate` message using the light client.
#
# Note: If the full node is configured as trusted then, in addition to headers not being verified,
#       the verification traces will not be provided.
#       This may cause failure in client updates after significant change in validator sets.
#
# Default: false
trusted_node = false

<<<<<<< HEAD
=======
# Delay until event batch is emitted if no NewBlock events have come yet.
#
# Lower values will result in faster event processing, improving the latency of Hermes,
# but may split the events into more batches than necessary, requiring more client updates
# to be submitted, yielding higher costs. Higher values will result in slower event
# processing, increasing the latency of Hermes, but are more likely to batch events together.
#
# The default value provides good latency while minimizing the number of client updates needed.
#
# Default: 500ms
batch_delay = '500ms'

>>>>>>> 2bff0aa5
# Specify the prefix used by the chain. Required
account_prefix = 'cosmos'

# Specify the name of the private key to use for signing transactions. Required
# See the Adding Keys chapter for more information about managing signing keys:
#   https://hermes.informal.systems/commands/keys/index.html#adding-keys
key_name = 'testkey'

# Specify the folder used to store the keys. Optional
# If this is not specified then the hermes home folder is used.
# key_store_folder = '$HOME/.hermes/keys'

# Specify the address type which determines:
# 1) address derivation;
# 2) how to retrieve and decode accounts and pubkeys;
# 3) the message signing method.
# The current configuration options are for Cosmos SDK and Ethermint.
#
# Example configuration for chains based on Ethermint library:
#
# address_type = { derivation = 'ethermint', proto_type = { pk_type = '/ethermint.crypto.v1.ethsecp256k1.PubKey' } }
#
# Default: { derivation = 'cosmos' }, i.e. address derivation as in Cosmos SDK.
# Warning: This is an advanced feature! Modify with caution.
address_type = { derivation = 'cosmos' }

# Specify the store prefix used by the on-chain IBC modules. Required
# Recommended value for Cosmos SDK: 'ibc'
store_prefix = 'ibc'

# Gas Parameters
# 
# The term 'gas' is used to denote the amount of computation needed to execute
# and validate a transaction on-chain. It can be thought of as fuel that gets 
# spent in order to power the on-chain execution of a transaction.
#
# Hermes attempts to simulate how much gas a transaction will expend on its 
# target chain. From that, it calculates the cost of that gas by multiplying the
# amount of estimated gas by the `gas_multiplier` and the `gas_price`
# (estimated gas * `gas_multiplier` * `gas_price`) in order to compute the 
# total fee to be deducted from the relayer's wallet.
# 
# The `simulate_tx` operation does not always correctly estimate the appropriate
# amount of gas that a transaction requires. In those cases when the operation 
# fails, Hermes will attempt to submit the transaction using the specified 
# `default_gas` and `max_gas` parameters. In the case that a transaction would 
# require more than `max_gas`, it doesn't get submitted and a 
# `TxSimulateGasEstimateExceeded` error is returned.

# Specify the default amount of gas to be used in case the tx simulation fails,
# and Hermes cannot estimate the amount of gas needed.
# Default: 100 000
default_gas = 100000

# Specify the maximum amount of gas to be used as the gas limit for a transaction.
# If `default_gas` is unspecified, then `max_gas` will be used as `default_gas`.
# Default: 400 000
max_gas = 400000

# Specify the price per gas used of the fee to submit a transaction and
# the denomination of the fee. 
# 
# The specified gas price should always be greater or equal to the `min-gas-price`
# configured on the chain. This is to ensure that at least some minimal price is 
# paid for each unit of gas per transaction.
# 
# Required
gas_price = { price = 0.001, denom = 'stake' }

# Multiply this amount with the gas estimate, used to compute the fee
# and account for potential estimation error.
#
# The purpose of multiplying by `gas_multiplier` is to provide a bit of a buffer
# to catch some of the cases when the gas estimation calculation is on the low
# end. 
# 
# Example: With this setting set to 1.1, then if the estimated gas
# is 80_000, then gas used to compute the fee will be adjusted to
# 80_000 * 1.1 = 88_000.
#
# Default: 1.1, ie. the gas is increased by 10%
# Minimum value: 1.0
gas_multiplier = 1.1

# Specify how many IBC messages at most to include in a single transaction.
# Default: 30
max_msg_num = 30

# Specify the maximum size, in bytes, of each transaction that Hermes will submit.
# Default: 2097152 (2 MiB)
max_tx_size = 2097152

# Specify the maximum amount of time to tolerate a clock drift.
# The clock drift parameter defines how much new (untrusted) header's time
# can drift into the future. Default: 5s
clock_drift = '5s'

# Specify the maximum time per block for this chain.
# The block time together with the clock drift are added to the source drift to estimate
# the maximum clock drift when creating a client on this chain. Default: 30s
# For cosmos-SDK chains a good approximation is `timeout_propose` + `timeout_commit`
# Note: This MUST be the same as the `max_expected_time_per_block` genesis parameter for Tendermint chains.
max_block_time = '30s'

# Specify the amount of time to be used as the light client trusting period.
# It should be significantly less than the unbonding period
# (e.g. unbonding period = 3 weeks, trusting period = 2 weeks).
# Default: 2/3 of the `unbonding period` for Cosmos SDK chains
trusting_period = '14days'

# Specify the trust threshold for the light client, ie. the minimum fraction of validators
# which must overlap across two blocks during light client verification.
# Default: { numerator = '2', denominator = '3' }, ie. 2/3.
# Warning: This is an advanced feature! Modify with caution.
trust_threshold = { numerator = '2', denominator = '3' }

# Specify a string that Hermes will use as a memo for each transaction it submits
# to this chain. The string is limited to 50 characters. Default: '' (empty).
# Note: Hermes will append to the string defined here additional
# operational debugging information, e.g., relayer build version.
memo_prefix = ''

# This section specifies the filters for policy based relaying.
#
# Default: no policy / filters, allow all packets on all channels.
#
# Only packet filtering based on channel identifier can be specified.
# A channel filter has two fields:
# 1. `policy` - one of two types are supported:
#       - 'allow': permit relaying _only on_ the port/channel id in the list below,
#       - 'deny': permit relaying on any channel _except for_ the list below.
# 2. `list` - the list of channels specified by the port and channel identifiers.
#             Optionally, each element may also contains wildcards, for eg. 'ica*'
#             to match all identifiers starting with 'ica' or '*' to match all identifiers.
#
# Example configuration of a channel filter, only allowing packet relaying on
# channel with port ID 'transfer' and channel ID 'channel-0', as well as on
# all ICA channels.
#
# [chains.packet_filter]
# policy = 'allow'
# list = [
#   ['ica*', '*'],
#   ['transfer', 'channel-0'],
# ]

# This section specifies the filters for incentivized packet relaying.
# Default: no filters, will relay all packets even if they
# are not incentivized.
#
# It is possible to specify the channel or use wildcards for the
# channels.
# The only fee which can be parametrized is the `recv_fee`.
#
# Example configuration of a filter which will only relay incentivized
# packets, with no regards for channel and amount.
#
# [chains.packet_filter.min_fees.'*']
# recv = [ { amount = 0 } ]
#
# Example configuration of a filter which will only relay packets if they are
# from the channel 'channel-0', and they have a `recv_fee` of at least 20 stake
# or 10 uatom.
#
# [chains.packet_filter.min_fees.'channel-0']
# recv = [ { amount = 20, denom = 'stake' }, { amount = 10, denom = 'uatom' } ]

# Specify that the transaction fees should be payed from this fee granter's account.
# Optional. If unspecified (the default behavior), then no fee granter is used, and
# the account specified in `key_name` will pay the tx fees for all transactions
# submitted to this chain.
# fee_granter = ''

[[chains]]
id = 'ibc-1'
rpc_addr = 'http://127.0.0.1:26557'
grpc_addr = 'http://127.0.0.1:9091'
event_source = { mode = 'push', url = 'ws://127.0.0.1:26557/websocket', batch_delay = '500ms' }
rpc_timeout = '10s'
trusted_node = false
account_prefix = 'cosmos'
key_name = 'testkey'
store_prefix = 'ibc'
default_gas = 100000
max_gas = 400000
gas_price = { price = 0.001, denom = 'stake' }
gas_multiplier = 1.1
max_msg_num = 30
max_tx_size = 2097152
clock_drift = '5s'
max_block_time = '30s'
trusting_period = '14days'
trust_threshold = { numerator = '1', denominator = '3' }
address_type = { derivation = 'cosmos' }<|MERGE_RESOLUTION|>--- conflicted
+++ resolved
@@ -134,14 +134,19 @@
 # 
 # a) Push: for receiving IBC events over WebSocket
 #
-#      `{ mode = 'push', batch_delay = '500ms' }`
+#      `{ mode = 'push', url = 'ws://127.0.0.1:26657/websocket', batch_delay = '500ms' }`
 #
 #    where
 #
 #    - `url` is the WebSocket URL to connect to. Required
 #    - `batch_delay` is the delay until event batch is
-#      emitted if no NewBlock events have come yet. Default: 500ms
-#
+#      emitted in the absence of NewBlock event. Default: 500ms
+#      Lower values will result in faster event processing, improving the latency of Hermes,
+#      but may split the events into more batches than necessary, requiring more client updates
+#      to be submitted, yielding higher costs. Higher values will result in slower event
+#      processing, increasing the latency of Hermes, but are more likely to batch events together.
+#      The default value provides good latency while minimizing the number of client updates needed.
+
 # b) Poll: for polling for IBC events via the `/block_results` RPC endpoint
 #
 #     `{ mode = 'poll', poll_interval = '1s' }`
@@ -169,21 +174,6 @@
 # Default: false
 trusted_node = false
 
-<<<<<<< HEAD
-=======
-# Delay until event batch is emitted if no NewBlock events have come yet.
-#
-# Lower values will result in faster event processing, improving the latency of Hermes,
-# but may split the events into more batches than necessary, requiring more client updates
-# to be submitted, yielding higher costs. Higher values will result in slower event
-# processing, increasing the latency of Hermes, but are more likely to batch events together.
-#
-# The default value provides good latency while minimizing the number of client updates needed.
-#
-# Default: 500ms
-batch_delay = '500ms'
-
->>>>>>> 2bff0aa5
 # Specify the prefix used by the chain. Required
 account_prefix = 'cosmos'
 

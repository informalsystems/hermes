# This is an example configuration for Hermes. It is meant to be
# used as a reference, _NOT_ for configuring a production relayer. 
# If you're looking to configure a production relayer for some chains, 
# try using the `hermes config auto` command to generate a config 
# file that serves as the starting point for configuring Hermes.

# The global section has parameters that apply globally to the relayer operation.
[global]

# Specify the verbosity for the relayer logging output. Default: 'info'
# Valid options are 'error', 'warn', 'info', 'debug', 'trace'.
log_level = 'debug'


# Specify the mode to be used by the relayer. [Required]
[mode]

# Specify the client mode.
[mode.clients]

# Whether or not to enable the client workers. [Required]
enabled = true

# Whether or not to enable periodic refresh of clients. [Default: true]
# This feature only applies to clients that underlie an open channel.
# For Tendermint clients, the frequency at which Hermes refreshes them is 2/3 of their
# trusting period (e.g., refresh every ~9 days if the trusting period is 14 days).
# Note: Even if this is disabled, clients will be refreshed automatically if
#      there is activity on a connection or channel they are involved with.
refresh = true

# Whether or not to enable misbehaviour detection for clients. [Default: true]
misbehaviour = true

# Specify the connections mode.
[mode.connections]

# Whether or not to enable the connection workers for handshake completion. [Required]
enabled = true

# Specify the channels mode.
[mode.channels]

# Whether or not to enable the channel workers for handshake completion. [Required]
enabled = true

# Specify the packets mode.
[mode.packets]

# Whether or not to enable the packet workers. [Required]
enabled = true

# Parametrize the periodic packet clearing feature.
# Interval (in number of blocks) at which pending packets
# should be periodically cleared. A value of '0' will disable
# periodic packet clearing. [Default: 100]
clear_interval = 100

# Whether or not to clear packets on start. [Default: true]
clear_on_start = true

# Toggle the transaction confirmation mechanism.
# The tx confirmation mechanism periodically queries the `/tx_search` RPC
# endpoint to check that previously-submitted transactions
# (to any chain in this config file) have been successfully delivered.
# If they have not been, and `clear_interval = 0`, then those packets are
# queued up for re-submission.
# If set to `false`, the following telemetry metrics will be disabled:
# `acknowledgment_packets_confirmed`, `receive_packets_confirmed` and `timeout_packets_confirmed`.
# [Default: false]
tx_confirmation = false

# Auto register the counterparty payee on a destination chain to
# the relayer's address on the source chain. This can be used
# for simple configuration of the relayer to receive fees for
# relaying RecvPacket on fee-enabled channels.
# For more complex configuration, turn this off and use the CLI
# to manually register the payee addresses.
# [Default: false]
auto_register_counterparty_payee = false

# The REST section defines parameters for Hermes' built-in RESTful API.
# https://hermes.informal.systems/rest.html
[rest]

# Whether or not to enable the REST service. Default: false
enabled = false

# Specify the IPv4/6 host over which the built-in HTTP server will serve the RESTful
# API requests. Default: 127.0.0.1
host = '127.0.0.1'

# Specify the port over which the built-in HTTP server will serve the restful API
# requests. Default: 3000
port = 3000


# The telemetry section defines parameters for Hermes' built-in telemetry capabilities.
# https://hermes.informal.systems/telemetry.html
[telemetry]

# Whether or not to enable the telemetry service. Default: false
enabled = false

# Specify the IPv4/6 host over which the built-in HTTP server will serve the metrics
# gathered by the telemetry service. Default: 127.0.0.1
host = '127.0.0.1'

# Specify the port over which the built-in HTTP server will serve the metrics gathered
# by the telemetry service. Default: 3001
port = 3001


# A chains section includes parameters related to a chain and the full node to which
# the relayer can send transactions and queries.
[[chains]]

# Specify the chain ID. Required
id = 'ibc-0'

# Whether or not this is a CCV consumer chain. Default: false
# Only specifiy true for CCV consumer chain, but NOT for sovereign chains.
ccv_consumer_chain = false

# Specify the RPC address and port where the chain RPC server listens on. Required
rpc_addr = 'http://127.0.0.1:26657'

# Specify the GRPC address and port where the chain GRPC server listens on. Required
grpc_addr = 'http://127.0.0.1:9090'

# The type of event source to use for getting events from the chain.
#
# This setting can take two types of values, as an inline table:
# 
# a) Push: for receiving IBC events over WebSocket
#
#      `{ mode = 'push', url = 'ws://127.0.0.1:26657/websocket', batch_delay = '500ms' }`
#
#    where
#
#    - `url` is the WebSocket URL to connect to. Required
#    - `batch_delay` is the delay until event batch is
#      emitted in the absence of NewBlock event. Default: 500ms
#      Lower values will result in faster event processing, improving the latency of Hermes,
#      but may split the events into more batches than necessary, requiring more client updates
#      to be submitted, yielding higher costs. Higher values will result in slower event
#      processing, increasing the latency of Hermes, but are more likely to batch events together.
#      The default value provides good latency while minimizing the number of client updates needed.

# b) Pull: for polling for IBC events via the `/block_results` RPC endpoint
#
#     `{ mode = 'pull', interval = '1s' }`
#
#    where
#
#    - `interval` is the interval at which to poll for blocks. Default: 1s
#
event_source = { mode = 'push', url = 'ws://127.0.0.1:26657/websocket', batch_delay = '500ms' }

# Specify the maximum amount of time (duration) that the RPC requests should
# take before timing out. Default: 10s (10 seconds)
# Note: Hermes uses this parameter _only_ in `start` mode; for all other CLIs,
# Hermes uses a large preconfigured timeout (on the order of minutes).
rpc_timeout = '10s'

<<<<<<< HEAD
# The maximum number of requests which can be issued to the chain concurrently.
# Higher number may increase throughput when relaying on multiple channels
# or between multiple chains but may also overload the node.
# If this value is set to 0, then the maximum amount of concurrency as 
# determined by the system will be used, effectively disabling the limit.
# Doing this may completely overload the node.
# Default: 50
max_concurrency = 50

# Delay until event batch is emitted if no NewBlock events have come yet
batch_delay = '500ms'
=======
# Experimental: Whether or not the full node is trusted.
#
# If not trusted, Hermes will verify headers included in the `ClientUpdate` message using the light client.
#
# Note: If the full node is configured as trusted then, in addition to headers not being verified,
#       the verification traces will not be provided.
#       This may cause failure in client updates after significant change in validator sets.
#
# Default: false
trusted_node = false
>>>>>>> 5ebd68ff

# Specify the prefix used by the chain. Required
account_prefix = 'cosmos'

# Specify the name of the private key to use for signing transactions. Required
# See the Adding Keys chapter for more information about managing signing keys:
#   https://hermes.informal.systems/commands/keys/index.html#adding-keys
key_name = 'testkey'

# Specify the folder used to store the keys. Optional
# If this is not specified then the hermes home folder is used.
# key_store_folder = '$HOME/.hermes/keys'

# Specify the address type which determines:
# 1) address derivation;
# 2) how to retrieve and decode accounts and pubkeys;
# 3) the message signing method.
# The current configuration options are for Cosmos SDK and Ethermint.
#
# Example configuration for chains based on Ethermint library:
#
# address_type = { derivation = 'ethermint', proto_type = { pk_type = '/ethermint.crypto.v1.ethsecp256k1.PubKey' } }
#
# Default: { derivation = 'cosmos' }, i.e. address derivation as in Cosmos SDK.
# Warning: This is an advanced feature! Modify with caution.
address_type = { derivation = 'cosmos' }

# Specify the store prefix used by the on-chain IBC modules. Required
# Recommended value for Cosmos SDK: 'ibc'
store_prefix = 'ibc'

# Gas Parameters
# 
# The term 'gas' is used to denote the amount of computation needed to execute
# and validate a transaction on-chain. It can be thought of as fuel that gets 
# spent in order to power the on-chain execution of a transaction.
#
# Hermes attempts to simulate how much gas a transaction will expend on its 
# target chain. From that, it calculates the cost of that gas by multiplying the
# amount of estimated gas by the `gas_multiplier` and the `gas_price`
# (estimated gas * `gas_multiplier` * `gas_price`) in order to compute the 
# total fee to be deducted from the relayer's wallet.
# 
# The `simulate_tx` operation does not always correctly estimate the appropriate
# amount of gas that a transaction requires. In those cases when the operation 
# fails, Hermes will attempt to submit the transaction using the specified 
# `default_gas` and `max_gas` parameters. In the case that a transaction would 
# require more than `max_gas`, it doesn't get submitted and a 
# `TxSimulateGasEstimateExceeded` error is returned.

# Specify the default amount of gas to be used in case the tx simulation fails,
# and Hermes cannot estimate the amount of gas needed.
# Default: 100 000
default_gas = 100000

# Specify the maximum amount of gas to be used as the gas limit for a transaction.
# If `default_gas` is unspecified, then `max_gas` will be used as `default_gas`.
# Default: 400 000
max_gas = 400000

# Specify the price per gas used of the fee to submit a transaction and
# the denomination of the fee. 
# 
# The specified gas price should always be greater or equal to the `min-gas-price`
# configured on the chain. This is to ensure that at least some minimal price is 
# paid for each unit of gas per transaction.
# 
# Required
gas_price = { price = 0.001, denom = 'stake' }

# Multiply this amount with the gas estimate, used to compute the fee
# and account for potential estimation error.
#
# The purpose of multiplying by `gas_multiplier` is to provide a bit of a buffer
# to catch some of the cases when the gas estimation calculation is on the low
# end. 
# 
# Example: With this setting set to 1.1, then if the estimated gas
# is 80_000, then gas used to compute the fee will be adjusted to
# 80_000 * 1.1 = 88_000.
#
# Default: 1.1, ie. the gas is increased by 10%
# Minimum value: 1.0
gas_multiplier = 1.1

# Specify how many IBC messages at most to include in a single transaction.
# Default: 30
max_msg_num = 30

# Specify the maximum size, in bytes, of each transaction that Hermes will submit.
# Default: 2097152 (2 MiB)
max_tx_size = 2097152

# Specify the maximum amount of time to tolerate a clock drift.
# The clock drift parameter defines how much new (untrusted) header's time
# can drift into the future. Default: 5s
clock_drift = '5s'

# Specify the maximum time per block for this chain.
# The block time together with the clock drift are added to the source drift to estimate
# the maximum clock drift when creating a client on this chain. Default: 30s
# For cosmos-SDK chains a good approximation is `timeout_propose` + `timeout_commit`
# Note: This MUST be the same as the `max_expected_time_per_block` genesis parameter for Tendermint chains.
max_block_time = '30s'

# Specify the amount of time to be used as the light client trusting period.
# It should be significantly less than the unbonding period
# (e.g. unbonding period = 3 weeks, trusting period = 2 weeks).
# Default: 2/3 of the `unbonding period` for Cosmos SDK chains
trusting_period = '14days'

# Specify the trust threshold for the light client, ie. the minimum fraction of validators
# which must overlap across two blocks during light client verification.
# Default: { numerator = '2', denominator = '3' }, ie. 2/3.
# Warning: This is an advanced feature! Modify with caution.
trust_threshold = { numerator = '2', denominator = '3' }

# Specify a string that Hermes will use as a memo for each transaction it submits
# to this chain. The string is limited to 50 characters. Default: '' (empty).
# Note: Hermes will append to the string defined here additional
# operational debugging information, e.g., relayer build version.
memo_prefix = ''

# This section specifies the filters for policy based relaying.
#
# Default: no policy / filters, allow all packets on all channels.
#
# Only packet filtering based on channel identifier can be specified.
# A channel filter has two fields:
# 1. `policy` - one of two types are supported:
#       - 'allow': permit relaying _only on_ the port/channel id in the list below,
#       - 'deny': permit relaying on any channel _except for_ the list below.
# 2. `list` - the list of channels specified by the port and channel identifiers.
#             Optionally, each element may also contains wildcards, for eg. 'ica*'
#             to match all identifiers starting with 'ica' or '*' to match all identifiers.
#
# Example configuration of a channel filter, only allowing packet relaying on
# channel with port ID 'transfer' and channel ID 'channel-0', as well as on
# all ICA channels.
#
# [chains.packet_filter]
# policy = 'allow'
# list = [
#   ['ica*', '*'],
#   ['transfer', 'channel-0'],
# ]

# This section specifies the filters for incentivized packet relaying.
# Default: no filters, will relay all packets even if they
# are not incentivized.
#
# It is possible to specify the channel or use wildcards for the
# channels.
# The only fee which can be parametrized is the `recv_fee`.
#
# Example configuration of a filter which will only relay incentivized
# packets, with no regards for channel and amount.
#
# [chains.packet_filter.min_fees.'*']
# recv = [ { amount = 0 } ]
#
# Example configuration of a filter which will only relay packets if they are
# from the channel 'channel-0', and they have a `recv_fee` of at least 20 stake
# or 10 uatom.
#
# [chains.packet_filter.min_fees.'channel-0']
# recv = [ { amount = 20, denom = 'stake' }, { amount = 10, denom = 'uatom' } ]

# Specify that the transaction fees should be payed from this fee granter's account.
# Optional. If unspecified (the default behavior), then no fee granter is used, and
# the account specified in `key_name` will pay the tx fees for all transactions
# submitted to this chain.
# fee_granter = ''

[[chains]]
id = 'ibc-1'
rpc_addr = 'http://127.0.0.1:26557'
grpc_addr = 'http://127.0.0.1:9091'
event_source = { mode = 'push', url = 'ws://127.0.0.1:26557/websocket', batch_delay = '500ms' }
rpc_timeout = '10s'
trusted_node = false
account_prefix = 'cosmos'
key_name = 'testkey'
store_prefix = 'ibc'
default_gas = 100000
max_gas = 400000
gas_price = { price = 0.001, denom = 'stake' }
gas_multiplier = 1.1
max_msg_num = 30
max_tx_size = 2097152
clock_drift = '5s'
max_block_time = '30s'
trusting_period = '14days'
trust_threshold = { numerator = '1', denominator = '3' }
address_type = { derivation = 'cosmos' }<|MERGE_RESOLUTION|>--- conflicted
+++ resolved
@@ -163,7 +163,6 @@
 # Hermes uses a large preconfigured timeout (on the order of minutes).
 rpc_timeout = '10s'
 
-<<<<<<< HEAD
 # The maximum number of requests which can be issued to the chain concurrently.
 # Higher number may increase throughput when relaying on multiple channels
 # or between multiple chains but may also overload the node.
@@ -173,9 +172,6 @@
 # Default: 50
 max_concurrency = 50
 
-# Delay until event batch is emitted if no NewBlock events have come yet
-batch_delay = '500ms'
-=======
 # Experimental: Whether or not the full node is trusted.
 #
 # If not trusted, Hermes will verify headers included in the `ClientUpdate` message using the light client.
@@ -186,7 +182,6 @@
 #
 # Default: false
 trusted_node = false
->>>>>>> 5ebd68ff
 
 # Specify the prefix used by the chain. Required
 account_prefix = 'cosmos'

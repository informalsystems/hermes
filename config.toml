--- conflicted
+++ resolved
@@ -132,14 +132,12 @@
 # Hermes uses a large preconfigured timeout (on the order of minutes).
 rpc_timeout = '10s'
 
-<<<<<<< HEAD
 # Enable verification of headers including in `ClientUpdate` message using the light client.
 # Default: true
 verify_headers = true
-=======
+
 # Delay until event batch is emitted if no NewBlock events have come yet
 batch_delay = '500ms'
->>>>>>> ed07f575
 
 # Specify the prefix used by the chain. Required
 account_prefix = 'cosmos'

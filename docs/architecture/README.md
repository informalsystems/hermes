--- conflicted
+++ resolved
@@ -25,7 +25,6 @@
 
 ## Table of Contents
 
-<<<<<<< HEAD
 | ADR \# | Description | Status |
 | ------ | ----------- | ------ |
 | [001](./adr-001-repo.md) | Repository structure for `ibc-rs` | Accepted    |
@@ -35,15 +34,5 @@
 | [005](./adr-005-relayer-v0-implementation.md) | Relayer v0 implementation | Accepted |
 | [006](./adr-006-hermes-v0.2-usecases.md) | Hermes v0.2.0 Use-Cases | Proposed |
 | [007](./adr-007-error.md) | Error Management | Accepted |
-| [008](./adr-008-chain-endpoint-handle-standardization.md) | ChainEndpoint and ChainHandle methods standardization | Accepted |
-=======
-| ADR \#                                           | Description                       | Status |
-|--------------------------------------------------|-----------------------------------| ------ |
-| [001](./adr-001-repo.md)                         | Repository structure for `ibc-rs` | Accepted    |
-| [002](./adr-002-ibc-relayer.md)                  | IBC Relayer in Rust               | Accepted |
-| [003](./adr-003-handler-implementation.md)       | IBC handlers implementation       | Accepted |
-| [004](./adr-004-relayer-domain-decomposition.md) | Relayer domain decomposition      | Accepted |
-| [005](./adr-005-relayer-v0-implementation.md)    | Relayer v0 implementation         | Accepted |
-| [006](./adr-006-hermes-v0.2-usecases.md)         | Hermes v0.2.0 Use-Cases           | Proposed |
-| [007](./adr-007-ics20-implementation.md)         | ICS20 implementation              | Proposed |
->>>>>>> cb33212f
+| [008](./adr-008-ics20-implementation.md)         | ICS20 implementation              | Accepted |
+| [009](./adr-009-chain-endpoint-handle-standardization.md) | ChainEndpoint and ChainHandle methods standardization | Accepted |
--- conflicted
+++ resolved
@@ -48,8 +48,6 @@
 where
     Relay: CosmosRelay,
 {
-<<<<<<< HEAD
-=======
     fn runtime_error(e: TokioError) -> Error {
         Error::tokio(e)
     }
@@ -62,11 +60,6 @@
         e
     }
 
-    fn mismatch_ibc_events_count_error(expected: usize, actual: usize) -> Self::Error {
-        Error::mismatch_ibc_events_count(expected, actual)
-    }
-
->>>>>>> 05d635c2
     fn packet_src_port(packet: &Self::Packet) -> &<Self::SrcChain as OfaChainTypes>::PortId {
         &packet.source_port
     }

--- conflicted
+++ resolved
@@ -1,9 +1,6 @@
 pub mod batch;
-<<<<<<< HEAD
 pub mod channel;
-=======
 pub mod client;
->>>>>>> 612ed642
 pub mod connection;
 pub mod error;
 pub mod message;

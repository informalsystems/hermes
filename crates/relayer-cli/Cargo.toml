[package]
name       = "ibc-relayer-cli"
version    = "1.8.2"
edition    = "2021"
license    = "Apache-2.0"
readme     = "README.md"
keywords   = ["blockchain", "consensus", "cosmos", "ibc", "tendermint"]
homepage   = "https://hermes.informal.systems/"
repository = "https://github.com/informalsystems/hermes"
authors    = ["Informal Systems <hello@informal.systems>"]
rust-version = "1.71"
description  = """
  Hermes is an IBC Relayer written in Rust
"""
default-run = "hermes"

[[bin]]
name = "hermes"

[features]
default     = ["rest-server"]
eyre_tracer = ["flex-error/eyre_tracer"]
rest-server = ["ibc-relayer-rest"]

[dependencies]
<<<<<<< HEAD
ibc-relayer-types  = { version = "0.27.1", path = "../relayer-types" }
ibc-relayer        = { version = "0.27.1", path = "../relayer" }
ibc-telemetry      = { version = "0.27.1", path = "../telemetry" }
ibc-relayer-rest   = { version = "0.27.1", path = "../relayer-rest", optional = true }
ibc-chain-registry = { version = "0.27.1" , path = "../chain-registry" }
=======
ibc-relayer-types  = { version = "0.27.2", path = "../relayer-types" }
ibc-relayer        = { version = "0.27.2", path = "../relayer" }
ibc-telemetry      = { version = "0.27.2", path = "../telemetry", optional = true }
ibc-relayer-rest   = { version = "0.27.2", path = "../relayer-rest", optional = true }
ibc-chain-registry = { version = "0.27.2" , path = "../chain-registry" }
>>>>>>> 6ffb295a

clap                     = { version = "3.2", features = ["cargo"] }
clap_complete            = "3.2"
color-eyre               = "0.6"
console                  = "0.15.5"
crossbeam-channel        = "0.5.11"
dialoguer                = "0.11.0"
dirs-next                = "2.0.0"
eyre                     = "0.6.12"
flex-error               = { version = "0.4.4", default-features = false, features = ["std", "eyre_tracer"] }
futures                  = "0.3.27"
hdpath                   = "0.6.3"
http                     = "0.2"
humantime                = "2.1"
itertools                = "0.10.5"
oneline-eyre             = "0.1"
regex                    = "1.9.5"
serde                    = { version = "1.0", features = ["serde_derive"] }
serde_json               = "1"
signal-hook              = "0.3.17"
subtle-encoding          = "0.5"
tokio                    = { version = "1.0", features = ["full"] }
tracing                  = "0.1.36"
tracing-subscriber       = { version = "0.3.14", features = ["fmt", "env-filter", "json"]}
time                     = "0.3"
[dependencies.tendermint]
version = "0.34.0"
features = ["secp256k1"]

[dependencies.tendermint-rpc]
version = "0.34.0"
features = ["http-client", "websocket-client"]

[dependencies.tendermint-light-client-verifier]
version = "0.34.0"

[dependencies.abscissa_core]
version = "=0.6.0"
features = ["options"]

[dev-dependencies]
abscissa_core = { version = "=0.6.0", features = ["testing"] }
once_cell = "1.19"
regex = "1.9"
serial_test = "3.0.0"<|MERGE_RESOLUTION|>--- conflicted
+++ resolved
@@ -23,19 +23,11 @@
 rest-server = ["ibc-relayer-rest"]
 
 [dependencies]
-<<<<<<< HEAD
-ibc-relayer-types  = { version = "0.27.1", path = "../relayer-types" }
-ibc-relayer        = { version = "0.27.1", path = "../relayer" }
-ibc-telemetry      = { version = "0.27.1", path = "../telemetry" }
-ibc-relayer-rest   = { version = "0.27.1", path = "../relayer-rest", optional = true }
-ibc-chain-registry = { version = "0.27.1" , path = "../chain-registry" }
-=======
 ibc-relayer-types  = { version = "0.27.2", path = "../relayer-types" }
 ibc-relayer        = { version = "0.27.2", path = "../relayer" }
-ibc-telemetry      = { version = "0.27.2", path = "../telemetry", optional = true }
+ibc-telemetry      = { version = "0.27.2", path = "../telemetry" }
 ibc-relayer-rest   = { version = "0.27.2", path = "../relayer-rest", optional = true }
 ibc-chain-registry = { version = "0.27.2" , path = "../chain-registry" }
->>>>>>> 6ffb295a
 
 clap                     = { version = "3.2", features = ["cargo"] }
 clap_complete            = "3.2"

[package]
name       = "ibc-relayer-cli"
version    = "1.5.1"
edition    = "2021"
license    = "Apache-2.0"
readme     = "README.md"
keywords   = ["blockchain", "consensus", "cosmos", "ibc", "tendermint"]
homepage   = "https://hermes.informal.systems/"
repository = "https://github.com/informalsystems/hermes"
authors    = ["Informal Systems <hello@informal.systems>"]
rust-version = "1.68"
description  = """
  Hermes is an IBC Relayer written in Rust
"""
default-run = "hermes"

[[bin]]
name = "hermes"

[features]
<<<<<<< HEAD
default      = ["telemetry", "rest-server", "std", "eyre_tracer"]
std          = ["flex-error/std"]
eyre_tracer  = ["flex-error/eyre_tracer"]
profiling    = ["ibc-relayer/profiling"]
telemetry    = ["ibc-relayer/telemetry", "ibc-telemetry"]
rest-server  = ["ibc-relayer-rest"]
experimental = ["ibc-relayer-all-in-one", "ibc-relayer-cosmos", "ibc-relayer-runtime"]

[dependencies]
ibc-relayer-types  = { version = "0.22.0", path = "../relayer-types", features = ["std", "clock"] }
ibc-relayer        = { version = "0.22.0", path = "../relayer" }
ibc-telemetry      = { version = "0.22.0", path = "../telemetry", optional = true }
ibc-relayer-rest   = { version = "0.22.0", path = "../relayer-rest", optional = true }
ibc-chain-registry = { version = "0.22.0" , path = "../chain-registry" }
ibc-relayer-cosmos    = { version = "0.22.0", path = "../relayer-cosmos", optional = true }
ibc-relayer-all-in-one = { version = "0.1.0", path = "../relayer-all-in-one", optional = true }
ibc-relayer-components = { version = "0.1.0", path = "../relayer-components" }
ibc-relayer-runtime   = { version = "0.1.0" , path = "../relayer-runtime", optional = true }
=======
default     = ["telemetry", "rest-server", "std", "eyre_tracer"]
std         = ["flex-error/std"]
eyre_tracer = ["flex-error/eyre_tracer"]
telemetry   = ["ibc-relayer/telemetry", "ibc-telemetry"]
rest-server = ["ibc-relayer-rest"]

[dependencies]
ibc-relayer-types  = { version = "0.24.1", path = "../relayer-types" }
ibc-relayer        = { version = "0.24.1", path = "../relayer" }
ibc-telemetry      = { version = "0.24.1", path = "../telemetry", optional = true }
ibc-relayer-rest   = { version = "0.24.1", path = "../relayer-rest", optional = true }
ibc-chain-registry = { version = "0.24.1" , path = "../chain-registry" }
>>>>>>> d9296b55

async-trait              = "0.1.56"
atty                     = "0.2.14"
chrono = "0.4.24"
clap                     = { version = "3.2", features = ["cargo"] }
clap_complete            = "3.2"
color-eyre               = "0.6"
console                  = "0.15.5"
crossbeam-channel        = "0.5.8"
dialoguer                = "0.10.3"
dirs-next                = "2.0.0"
eyre                     = "0.6.8"
flex-error               = { version = "0.4.4", default-features = false, features = ["std", "eyre_tracer"] }
futures                  = "0.3.27"
hdpath                   = "0.6.3"
http                     = "0.2"
humantime                = "2.1"
itertools                = "0.10.5"
oneline-eyre             = "0.1"
<<<<<<< HEAD
opentelemetry            = { version = "0.17.0", features = ["metrics"] }
regex                    = "1.7.1"
=======
regex                    = "1.8.1"
>>>>>>> d9296b55
serde                    = { version = "1.0", features = ["serde_derive"] }
serde_json               = "1"
signal-hook              = "0.3.15"
subtle-encoding          = "0.5"
tokio                    = { version = "1.0", features = ["full"] }
tracing                  = "0.1.36"
tracing-subscriber       = { version = "0.3.14", features = ["fmt", "env-filter", "json"]}

[dependencies.tendermint]
version = "0.32.0"
features = ["secp256k1"]

[dependencies.tendermint-rpc]
version = "0.32.0"
features = ["http-client", "websocket-client"]

[dependencies.tendermint-light-client-verifier]
version = "0.32.0"

[dependencies.abscissa_core]
version = "=0.6.0"
features = ["options"]

[dev-dependencies]
abscissa_core = { version = "=0.6.0", features = ["testing"] }
once_cell = "1.17"
regex = "1.8"
serial_test = "2.0.0"<|MERGE_RESOLUTION|>--- conflicted
+++ resolved
@@ -18,31 +18,12 @@
 name = "hermes"
 
 [features]
-<<<<<<< HEAD
-default      = ["telemetry", "rest-server", "std", "eyre_tracer"]
-std          = ["flex-error/std"]
-eyre_tracer  = ["flex-error/eyre_tracer"]
-profiling    = ["ibc-relayer/profiling"]
-telemetry    = ["ibc-relayer/telemetry", "ibc-telemetry"]
-rest-server  = ["ibc-relayer-rest"]
-experimental = ["ibc-relayer-all-in-one", "ibc-relayer-cosmos", "ibc-relayer-runtime"]
-
-[dependencies]
-ibc-relayer-types  = { version = "0.22.0", path = "../relayer-types", features = ["std", "clock"] }
-ibc-relayer        = { version = "0.22.0", path = "../relayer" }
-ibc-telemetry      = { version = "0.22.0", path = "../telemetry", optional = true }
-ibc-relayer-rest   = { version = "0.22.0", path = "../relayer-rest", optional = true }
-ibc-chain-registry = { version = "0.22.0" , path = "../chain-registry" }
-ibc-relayer-cosmos    = { version = "0.22.0", path = "../relayer-cosmos", optional = true }
-ibc-relayer-all-in-one = { version = "0.1.0", path = "../relayer-all-in-one", optional = true }
-ibc-relayer-components = { version = "0.1.0", path = "../relayer-components" }
-ibc-relayer-runtime   = { version = "0.1.0" , path = "../relayer-runtime", optional = true }
-=======
 default     = ["telemetry", "rest-server", "std", "eyre_tracer"]
 std         = ["flex-error/std"]
 eyre_tracer = ["flex-error/eyre_tracer"]
 telemetry   = ["ibc-relayer/telemetry", "ibc-telemetry"]
 rest-server = ["ibc-relayer-rest"]
+experimental = ["ibc-relayer-all-in-one", "ibc-relayer-cosmos", "ibc-relayer-runtime"]
 
 [dependencies]
 ibc-relayer-types  = { version = "0.24.1", path = "../relayer-types" }
@@ -50,7 +31,10 @@
 ibc-telemetry      = { version = "0.24.1", path = "../telemetry", optional = true }
 ibc-relayer-rest   = { version = "0.24.1", path = "../relayer-rest", optional = true }
 ibc-chain-registry = { version = "0.24.1" , path = "../chain-registry" }
->>>>>>> d9296b55
+ibc-relayer-cosmos    = { version = "0.24.1", path = "../relayer-cosmos", optional = true }
+ibc-relayer-all-in-one = { version = "0.1.0", path = "../relayer-all-in-one", optional = true }
+ibc-relayer-components = { version = "0.1.0", path = "../relayer-components" }
+ibc-relayer-runtime   = { version = "0.1.0" , path = "../relayer-runtime", optional = true }
 
 async-trait              = "0.1.56"
 atty                     = "0.2.14"
@@ -70,12 +54,8 @@
 humantime                = "2.1"
 itertools                = "0.10.5"
 oneline-eyre             = "0.1"
-<<<<<<< HEAD
+regex                    = "1.8.1"
 opentelemetry            = { version = "0.17.0", features = ["metrics"] }
-regex                    = "1.7.1"
-=======
-regex                    = "1.8.1"
->>>>>>> d9296b55
 serde                    = { version = "1.0", features = ["serde_derive"] }
 serde_json               = "1"
 signal-hook              = "0.3.15"

[package]
name       = "ibc-relayer-cli"
version    = "1.3.0"
edition    = "2021"
license    = "Apache-2.0"
readme     = "README.md"
keywords   = ["blockchain", "consensus", "cosmos", "ibc", "tendermint"]
homepage   = "https://hermes.informal.systems/"
repository = "https://github.com/informalsystems/hermes"
authors    = ["Informal Systems <hello@informal.systems>"]
rust-version = "1.65"
description  = """
  Hermes is an IBC Relayer written in Rust
"""
default-run = "hermes"

[[bin]]
name = "hermes"

[features]
default     = ["telemetry", "rest-server", "std", "eyre_tracer",]
std         = ["flex-error/std"]
eyre_tracer = ["flex-error/eyre_tracer"]
profiling   = ["ibc-relayer/profiling"]
telemetry   = ["ibc-relayer/telemetry", "ibc-telemetry"]
rest-server = ["ibc-relayer-rest"]

[dependencies]
ibc-relayer-types  = { version = "0.22.0", path = "../relayer-types", features = ["std", "clock"] }
ibc-relayer        = { version = "0.22.0", path = "../relayer" }
ibc-telemetry      = { version = "0.22.0", path = "../telemetry", optional = true }
ibc-relayer-rest   = { version = "0.22.0", path = "../relayer-rest", optional = true }
ibc-chain-registry = { version = "0.22.0" , path = "../chain-registry" }

atty                     = "0.2.14"
clap                     = { version = "3.2", features = ["cargo"] }
clap_complete            = "3.2"
color-eyre               = "0.6"
console                  = "0.15.5"
crossbeam-channel        = "0.5.5"
dialoguer                = "0.10.3"
dirs-next                = "2.0.0"
eyre                     = "0.6.8"
flex-error               = { version = "0.4.4", default-features = false, features = ["std", "eyre_tracer"] }
futures                  = "0.3.26"
hdpath                   = "0.6.1"
http                     = "0.2"
humantime                = "2.1"
itertools                = "0.10.5"
oneline-eyre             = "0.1"
regex                    = "1.7.1"
serde                    = { version = "1.0", features = ["serde_derive"] }
serde_json               = "1"
signal-hook              = "0.3.15"
subtle-encoding          = "0.5"
tokio                    = { version = "1.0", features = ["full"] }
tracing                  = "0.1.36"
tracing-subscriber       = { version = "0.3.14", features = ["fmt", "env-filter", "json"]}

[dependencies.tendermint]
<<<<<<< HEAD
version = "0.29.0"
features = ["secp256k1"]

[dependencies.tendermint-rpc]
version = "0.29.0"
features = ["http-client", "websocket-client"]

[dependencies.tendermint-light-client-verifier]
version = "0.29.0"
=======
version = "0.30.0"
features = ["secp256k1"]

[dependencies.tendermint-rpc]
version = "0.30.0"
features = ["http-client", "websocket-client"]

[dependencies.tendermint-light-client-verifier]
version = "0.30.0"
>>>>>>> c0237031

[dependencies.abscissa_core]
version = "=0.6.0"
features = ["options"]

[dev-dependencies]
abscissa_core = { version = "=0.6.0", features = ["testing"] }
once_cell = "1.17"
regex = "1.7"<|MERGE_RESOLUTION|>--- conflicted
+++ resolved
@@ -58,17 +58,6 @@
 tracing-subscriber       = { version = "0.3.14", features = ["fmt", "env-filter", "json"]}
 
 [dependencies.tendermint]
-<<<<<<< HEAD
-version = "0.29.0"
-features = ["secp256k1"]
-
-[dependencies.tendermint-rpc]
-version = "0.29.0"
-features = ["http-client", "websocket-client"]
-
-[dependencies.tendermint-light-client-verifier]
-version = "0.29.0"
-=======
 version = "0.30.0"
 features = ["secp256k1"]
 
@@ -78,7 +67,6 @@
 
 [dependencies.tendermint-light-client-verifier]
 version = "0.30.0"
->>>>>>> c0237031
 
 [dependencies.abscissa_core]
 version = "=0.6.0"

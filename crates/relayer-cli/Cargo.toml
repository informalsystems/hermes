--- conflicted
+++ resolved
@@ -56,17 +56,6 @@
 tracing-subscriber       = { version = "0.3.14", features = ["fmt", "env-filter", "json"]}
 time                     = "0.3"
 [dependencies.tendermint]
-<<<<<<< HEAD
-version = "0.33.2"
-features = ["secp256k1"]
-
-[dependencies.tendermint-rpc]
-version = "0.33.2"
-features = ["http-client", "websocket-client"]
-
-[dependencies.tendermint-light-client-verifier]
-version = "0.33.2"
-=======
 version = "0.34.0"
 features = ["secp256k1"]
 
@@ -76,7 +65,6 @@
 
 [dependencies.tendermint-light-client-verifier]
 version = "0.34.0"
->>>>>>> 7688db7d
 
 [dependencies.abscissa_core]
 version = "=0.6.0"

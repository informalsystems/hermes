[package]
name       = "ibc-relayer-cli"
version    = "1.3.0"
edition    = "2021"
license    = "Apache-2.0"
readme     = "README.md"
keywords   = ["blockchain", "consensus", "cosmos", "ibc", "tendermint"]
homepage   = "https://hermes.informal.systems/"
repository = "https://github.com/informalsystems/hermes"
authors    = ["Informal Systems <hello@informal.systems>"]
rust-version = "1.65"
description  = """
  Hermes is an IBC Relayer written in Rust
"""
default-run = "hermes"

[[bin]]
name = "hermes"

[features]
default      = ["telemetry", "rest-server", "std", "eyre_tracer"]
std          = ["flex-error/std"]
eyre_tracer  = ["flex-error/eyre_tracer"]
profiling    = ["ibc-relayer/profiling"]
telemetry    = ["ibc-relayer/telemetry", "ibc-telemetry"]
rest-server  = ["ibc-relayer-rest"]
experimental = ["ibc-relayer-framework", "ibc-relayer-cosmos", "ibc-relayer-runtime"]

[dependencies]
<<<<<<< HEAD
ibc-relayer-types     = { version = "0.21.0", path = "../relayer-types", features = ["std", "clock"] }
ibc-relayer           = { version = "0.21.0", path = "../relayer" }
ibc-telemetry         = { version = "0.21.0", path = "../telemetry", optional = true }
ibc-relayer-rest      = { version = "0.21.0", path = "../relayer-rest", optional = true }
ibc-chain-registry    = { version = "0.2.0" , path = "../chain-registry" }
ibc-relayer-cosmos    = { version = "0.20.0", path = "../relayer-cosmos", optional = true }
ibc-relayer-framework = { version = "0.1.0" , path = "../relayer-framework", optional = true }
ibc-relayer-runtime   = { version = "0.1.0" , path = "../relayer-runtime", optional = true }
=======
ibc-relayer-types  = { version = "0.22.0", path = "../relayer-types", features = ["std", "clock"] }
ibc-relayer        = { version = "0.22.0", path = "../relayer" }
ibc-telemetry      = { version = "0.22.0", path = "../telemetry", optional = true }
ibc-relayer-rest   = { version = "0.22.0", path = "../relayer-rest", optional = true }
ibc-chain-registry = { version = "0.22.0" , path = "../chain-registry" }
>>>>>>> 052f538c

async-trait              = "0.1.56"
atty                     = "0.2.14"
clap                     = { version = "3.2", features = ["cargo"] }
clap_complete            = "3.2"
color-eyre               = "0.6"
console                  = "0.15.5"
crossbeam-channel        = "0.5.5"
dialoguer                = "0.10.3"
dirs-next                = "2.0.0"
eyre                     = "0.6.8"
flex-error               = { version = "0.4.4", default-features = false, features = ["std", "eyre_tracer"] }
futures                  = "0.3.26"
hdpath                   = "0.6.1"
http                     = "0.2"
humantime                = "2.1"
itertools                = "0.10.5"
oneline-eyre             = "0.1"
opentelemetry            = { version = "0.17.0", features = ["metrics"] }
regex                    = "1.7.1"
serde                    = { version = "1.0", features = ["serde_derive"] }
serde_json               = "1"
signal-hook              = "0.3.15"
subtle-encoding          = "0.5"
tokio                    = { version = "1.0", features = ["full"] }
tracing                  = "0.1.36"
tracing-subscriber       = { version = "0.3.14", features = ["fmt", "env-filter", "json"]}

[dependencies.tendermint]
version = "0.28.0"
features = ["secp256k1"]

[dependencies.tendermint-rpc]
version = "0.28.0"
features = ["http-client", "websocket-client"]

[dependencies.tendermint-light-client-verifier]
version = "0.28.0"

[dependencies.abscissa_core]
version = "=0.6.0"
features = ["options"]

[dev-dependencies]
abscissa_core = { version = "=0.6.0", features = ["testing"] }
once_cell = "1.17"
regex = "1.7"<|MERGE_RESOLUTION|>--- conflicted
+++ resolved
@@ -27,22 +27,14 @@
 experimental = ["ibc-relayer-framework", "ibc-relayer-cosmos", "ibc-relayer-runtime"]
 
 [dependencies]
-<<<<<<< HEAD
-ibc-relayer-types     = { version = "0.21.0", path = "../relayer-types", features = ["std", "clock"] }
-ibc-relayer           = { version = "0.21.0", path = "../relayer" }
-ibc-telemetry         = { version = "0.21.0", path = "../telemetry", optional = true }
-ibc-relayer-rest      = { version = "0.21.0", path = "../relayer-rest", optional = true }
-ibc-chain-registry    = { version = "0.2.0" , path = "../chain-registry" }
-ibc-relayer-cosmos    = { version = "0.20.0", path = "../relayer-cosmos", optional = true }
-ibc-relayer-framework = { version = "0.1.0" , path = "../relayer-framework", optional = true }
-ibc-relayer-runtime   = { version = "0.1.0" , path = "../relayer-runtime", optional = true }
-=======
 ibc-relayer-types  = { version = "0.22.0", path = "../relayer-types", features = ["std", "clock"] }
 ibc-relayer        = { version = "0.22.0", path = "../relayer" }
 ibc-telemetry      = { version = "0.22.0", path = "../telemetry", optional = true }
 ibc-relayer-rest   = { version = "0.22.0", path = "../relayer-rest", optional = true }
 ibc-chain-registry = { version = "0.22.0" , path = "../chain-registry" }
->>>>>>> 052f538c
+ibc-relayer-cosmos    = { version = "0.22.0", path = "../relayer-cosmos", optional = true }
+ibc-relayer-framework = { version = "0.1.0" , path = "../relayer-framework", optional = true }
+ibc-relayer-runtime   = { version = "0.1.0" , path = "../relayer-runtime", optional = true }
 
 async-trait              = "0.1.56"
 atty                     = "0.2.14"

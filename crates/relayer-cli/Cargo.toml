[package]
name       = "ibc-relayer-cli"
version    = "1.8.2"
edition    = "2021"
license    = "Apache-2.0"
readme     = "README.md"
keywords   = ["blockchain", "consensus", "cosmos", "ibc", "tendermint"]
homepage   = "https://hermes.informal.systems/"
repository = "https://github.com/informalsystems/hermes"
authors    = ["Informal Systems <hello@informal.systems>"]
rust-version = "1.71.1"
description  = """
  Hermes is an IBC Relayer written in Rust
"""
default-run = "hermes"

[[bin]]
name = "hermes"

[features]
default     = ["rest-server"]
eyre_tracer = ["flex-error/eyre_tracer"]
rest-server = ["ibc-relayer-rest"]

[dependencies]
<<<<<<< HEAD
ibc-relayer-types  = { version = "0.27.2", path = "../relayer-types" }
ibc-relayer        = { version = "0.27.2", path = "../relayer" }
ibc-telemetry      = { version = "0.27.2", path = "../telemetry" }
ibc-relayer-rest   = { version = "0.27.2", path = "../relayer-rest", optional = true }
ibc-chain-registry = { version = "0.27.2" , path = "../chain-registry" }
=======
ibc-relayer-types  = { workspace = true }
ibc-relayer        = { workspace = true }
ibc-telemetry      = { workspace = true, optional = true }
ibc-relayer-rest   = { workspace = true, optional = true }
ibc-chain-registry = { workspace = true }
>>>>>>> 3b4ec699

abscissa_core                    = { workspace = true, features = ["options"] }
clap                             = { workspace = true, features = ["cargo"] }
clap_complete                    = { workspace = true }
color-eyre                       = { workspace = true }
console                          = { workspace = true }
crossbeam-channel                = { workspace = true }
dialoguer                        = { workspace = true }
dirs-next                        = { workspace = true }
eyre                             = { workspace = true }
flex-error                       = { workspace = true, features = ["std", "eyre_tracer"] }
futures                          = { workspace = true }
hdpath                           = { workspace = true }
http                             = { workspace = true }
humantime                        = { workspace = true }
itertools                        = { workspace = true }
oneline-eyre                     = { workspace = true }
regex                            = { workspace = true }
serde                            = { workspace = true, features = ["serde_derive"] }
serde_json                       = { workspace = true }
signal-hook                      = { workspace = true }
subtle-encoding                  = { workspace = true }
tendermint-light-client-verifier = { workspace = true }
tendermint-rpc                   = { workspace = true, features = ["http-client", "websocket-client"] }
tendermint                       = { workspace = true, features = ["secp256k1"] }
time                             = { workspace = true }
tokio                            = { workspace = true, features = ["full"] }
tracing                          = { workspace = true }
tracing-subscriber               = { workspace = true, features = ["fmt", "env-filter", "json"] }

[dev-dependencies]
abscissa_core = { workspace = true, features = ["testing"] }
once_cell     = { workspace = true }
regex         = { workspace = true }
serial_test   = { workspace = true }<|MERGE_RESOLUTION|>--- conflicted
+++ resolved
@@ -23,19 +23,11 @@
 rest-server = ["ibc-relayer-rest"]
 
 [dependencies]
-<<<<<<< HEAD
-ibc-relayer-types  = { version = "0.27.2", path = "../relayer-types" }
-ibc-relayer        = { version = "0.27.2", path = "../relayer" }
-ibc-telemetry      = { version = "0.27.2", path = "../telemetry" }
-ibc-relayer-rest   = { version = "0.27.2", path = "../relayer-rest", optional = true }
-ibc-chain-registry = { version = "0.27.2" , path = "../chain-registry" }
-=======
 ibc-relayer-types  = { workspace = true }
 ibc-relayer        = { workspace = true }
-ibc-telemetry      = { workspace = true, optional = true }
+ibc-telemetry      = { workspace = true }
 ibc-relayer-rest   = { workspace = true, optional = true }
 ibc-chain-registry = { workspace = true }
->>>>>>> 3b4ec699
 
 abscissa_core                    = { workspace = true, features = ["options"] }
 clap                             = { workspace = true, features = ["cargo"] }

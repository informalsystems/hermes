--- conflicted
+++ resolved
@@ -28,10 +28,6 @@
 [dependencies]
 ibc-relayer-types  = { version = "0.20.0", path = "../relayer-types", features = ["std", "clock"] }
 ibc-relayer        = { version = "0.20.0", path = "../relayer" }
-<<<<<<< HEAD
-ibc-proto          = { version = "0.22.0" }
-=======
->>>>>>> fa320416
 ibc-telemetry      = { version = "0.20.0", path = "../telemetry", optional = true }
 ibc-relayer-rest   = { version = "0.20.0", path = "../relayer-rest", optional = true }
 ibc-chain-registry = { version = "0.1.0" , path = "../chain-registry" }
@@ -60,12 +56,6 @@
 tracing                  = "0.1.36"
 tracing-subscriber       = { version = "0.3.14", features = ["fmt", "env-filter", "json"]}
 
-<<<<<<< HEAD
-[dependencies.tendermint-proto]
-version = "0.26.0"
-
-=======
->>>>>>> fa320416
 [dependencies.tendermint]
 version = "0.26.0"
 features = ["secp256k1"]
@@ -74,13 +64,6 @@
 version = "0.26.0"
 features = ["http-client", "websocket-client"]
 
-<<<<<<< HEAD
-[dependencies.tendermint-light-client]
-version = "0.26.0"
-features = ["unstable"]
-
-=======
->>>>>>> fa320416
 [dependencies.tendermint-light-client-verifier]
 version = "0.26.0"
 

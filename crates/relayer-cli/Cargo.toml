--- conflicted
+++ resolved
@@ -1,20 +1,14 @@
 [package]
 name       = "ibc-relayer-cli"
-<<<<<<< HEAD
-version    = "1.3.0"
-edition.workspace = true
-license.workspace = true
-=======
 version    = "1.5.1"
-edition    = "2021"
-license    = "Apache-2.0"
->>>>>>> 576aad6c
+edition    = { workspace = true }
+license    = { workspace = true }
 readme     = "README.md"
 keywords   = ["blockchain", "consensus", "cosmos", "ibc", "tendermint"]
-homepage.workspace = true
-repository.workspace = true
-authors.workspace = true
-rust-version.workspace = true
+homepage   = { workspace = true }
+repository = { workspace = true }
+authors    = { workspace = true }
+rust-version = { workspace = true }
 description  = """
   Hermes is an IBC Relayer written in Rust
 """
@@ -37,30 +31,30 @@
 ibc-relayer-rest   = { version = "0.24.1", path = "../relayer-rest", optional = true }
 ibc-chain-registry = { version = "0.24.1" , path = "../chain-registry" }
 
-<<<<<<< HEAD
-atty.workspace = true
-clap                     = { workspace = true, features = ["cargo"] }
-clap_complete.workspace = true            
-color-eyre.workspace = true
-console.workspace = true
-crossbeam-channel.workspace = true
-dialoguer.workspace = true
-dirs-next.workspace = true
-eyre.workspace = true
+atty                     = { workspace = true }
+chrono                   = { workspace = true }
+clap                     = { version = "3.2", features = ["cargo"] }
+clap_complete            = { workspace = true }
+color-eyre               = { workspace = true }
+console                  = { workspace = true }
+crossbeam-channel        = { workspace = true }
+dialoguer                = { workspace = true }
+dirs-next                = { workspace = true }
+eyre                     = { workspace = true }
 flex-error               = { workspace = true, default-features = false, features = ["std", "eyre_tracer"] }
-futures.workspace = true
-hdpath.workspace = true
-http.workspace = true
-humantime.workspace = true
-itertools.workspace = true
-oneline-eyre.workspace = true
-regex.workspace = true
+futures                  = { workspace = true }
+hdpath                   = { workspace = true }
+http                     = { workspace = true }
+humantime                = { workspace = true }
+itertools                = { workspace = true }
+oneline-eyre             = { workspace = true }
+regex                    = { workspace = true }
 serde                    = { workspace = true, features = ["serde_derive"] }
-serde_json.workspace = true
-signal-hook.workspace = true
-subtle-encoding.workspace = true
+serde_json               = { workspace = true }
+signal-hook              = { workspace = true }
+subtle-encoding          = { workspace = true }
 tokio                    = { workspace = true, features = ["full"] }
-tracing.workspace = true
+tracing                  = { workspace = true }
 tracing-subscriber       = { workspace = true, features = ["fmt", "env-filter", "json"]}
 
 [dependencies.tendermint]
@@ -73,57 +67,13 @@
 
 [dependencies.tendermint-light-client-verifier]
 workspace = true
-=======
-atty                     = "0.2.14"
-chrono = "0.4.24"
-clap                     = { version = "3.2", features = ["cargo"] }
-clap_complete            = "3.2"
-color-eyre               = "0.6"
-console                  = "0.15.5"
-crossbeam-channel        = "0.5.8"
-dialoguer                = "0.10.3"
-dirs-next                = "2.0.0"
-eyre                     = "0.6.8"
-flex-error               = { version = "0.4.4", default-features = false, features = ["std", "eyre_tracer"] }
-futures                  = "0.3.27"
-hdpath                   = "0.6.3"
-http                     = "0.2"
-humantime                = "2.1"
-itertools                = "0.10.5"
-oneline-eyre             = "0.1"
-regex                    = "1.8.1"
-serde                    = { version = "1.0", features = ["serde_derive"] }
-serde_json               = "1"
-signal-hook              = "0.3.15"
-subtle-encoding          = "0.5"
-tokio                    = { version = "1.0", features = ["full"] }
-tracing                  = "0.1.36"
-tracing-subscriber       = { version = "0.3.14", features = ["fmt", "env-filter", "json"]}
-
-[dependencies.tendermint]
-version = "0.32.0"
-features = ["secp256k1"]
-
-[dependencies.tendermint-rpc]
-version = "0.32.0"
-features = ["http-client", "websocket-client"]
-
-[dependencies.tendermint-light-client-verifier]
-version = "0.32.0"
->>>>>>> 576aad6c
 
 [dependencies.abscissa_core]
 workspace = true
 features = ["options"]
 
 [dev-dependencies]
-<<<<<<< HEAD
 abscissa_core = { workspace = true, features = ["testing"] }
 once_cell.workspace = true
 regex.workspace = true
-=======
-abscissa_core = { version = "=0.6.0", features = ["testing"] }
-once_cell = "1.17"
-regex = "1.8"
-serial_test = "2.0.0"
->>>>>>> 576aad6c
+serial_test.workspace = true
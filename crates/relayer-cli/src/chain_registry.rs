//! Contains functions to generate a relayer config for a given chain

use std::collections::HashMap;
use std::fmt::Display;
use std::marker::Send;

use futures::future::join_all;
use http::Uri;
use tokio::task::{JoinError, JoinHandle};
use tracing::trace;

use ibc_chain_registry::asset_list::AssetList;
use ibc_chain_registry::chain::ChainData;
use ibc_chain_registry::error::RegistryError;
use ibc_chain_registry::fetchable::Fetchable;
use ibc_chain_registry::formatter::{SimpleGrpcFormatter, UriFormatter};
use ibc_chain_registry::paths::IBCPath;
use ibc_chain_registry::querier::*;
use ibc_relayer::chain::cosmos::config::CosmosSdkConfig;
use ibc_relayer::config::filter::{FilterPattern, PacketFilter};
use ibc_relayer::config::gas_multiplier::GasMultiplier;
use ibc_relayer::config::types::{MaxMsgNum, MaxTxSize, Memo};
use ibc_relayer::config::{default, AddressType, ChainConfig, EventSourceMode, GasPrice};
use ibc_relayer::keyring::Store;

use tendermint_light_client_verifier::types::TrustThreshold;
use tendermint_rpc::Url;

const MAX_HEALTHY_QUERY_RETRIES: u8 = 5;

/// Generate packet filters from Vec<IBCPath> and load them in a Map(chain_name -> filter).
fn construct_packet_filters(ibc_paths: Vec<IBCPath>) -> HashMap<String, PacketFilter> {
    let mut packet_filters: HashMap<_, Vec<_>> = HashMap::new();

    for path in ibc_paths {
        for channel in path.channels {
            let chain_1 = path.chain_1.chain_name.to_owned();
            let chain_2 = path.chain_2.chain_name.to_owned();

            let filters_1 = packet_filters.entry(chain_1).or_default();

            filters_1.push((
                FilterPattern::Exact(channel.chain_1.port_id.clone()),
                FilterPattern::Exact(channel.chain_1.channel_id.clone()),
            ));

            let filters_2 = packet_filters.entry(chain_2).or_default();

            filters_2.push((
                FilterPattern::Exact(channel.chain_2.port_id.clone()),
                FilterPattern::Exact(channel.chain_2.channel_id.clone()),
            ));
        }
    }

    packet_filters
        .into_iter()
        .map(|(k, v)| (k, PacketFilter::allow(v)))
        .collect()
}

/// Generates a ChainConfig for a given chain from ChainData, AssetList, and an optional PacketFilter.
async fn hermes_config<GrpcQuerier, RpcQuerier, GrpcFormatter>(
    chain_data: ChainData,
    assets: AssetList,
    packet_filter: Option<PacketFilter>,
) -> Result<ChainConfig, RegistryError>
where
    GrpcQuerier:
        QueryContext<QueryInput = Uri, QueryOutput = Url, QueryError = RegistryError> + Send,
    RpcQuerier: QueryContext<
            QueryInput = String,
            QueryOutput = HermesConfigData,
            QueryError = RegistryError,
        > + Send,
    GrpcFormatter: UriFormatter<OutputFormat = Uri>,
{
    let chain_name = chain_data.chain_name;

    let asset = assets
        .assets
        .first()
        .ok_or_else(|| RegistryError::no_asset_found(chain_name.to_string()))?;

    let grpc_endpoints = chain_data
        .apis
        .grpc
        .iter()
        .map(|grpc| GrpcFormatter::parse_or_build_address(grpc.address.as_str()))
        .collect::<Result<_, _>>()?;

    let rpc_endpoints: Vec<String> = chain_data
        .apis
        .rpc
        .iter()
        .map(|rpc| rpc.address.to_owned())
        .collect();

    let rpc_data = query_healthy_retry::<RpcQuerier>(
        chain_name.to_string(),
        rpc_endpoints,
        MAX_HEALTHY_QUERY_RETRIES,
    )
    .await?;

    let grpc_address = query_healthy_retry::<GrpcQuerier>(
        chain_name.to_string(),
        grpc_endpoints,
        MAX_HEALTHY_QUERY_RETRIES,
    )
    .await?;

    let websocket_address =
        rpc_data.websocket.clone().try_into().map_err(|e| {
            RegistryError::websocket_url_parse_error(rpc_data.websocket.to_string(), e)
        })?;

    let avg_gas_price = if let Some(fee_token) = chain_data.fees.fee_tokens.first() {
        fee_token.average_gas_price
    } else {
        0.1
    };

    Ok(ChainConfig::CosmosSdk(CosmosSdkConfig {
        id: chain_data.chain_id,
        rpc_addr: rpc_data.rpc_address,
        grpc_addr: grpc_address,
        event_source: EventSourceMode::Push {
            url: websocket_address,
            batch_delay: default::batch_delay(),
        },
        rpc_timeout: default::rpc_timeout(),
        trusted_node: default::trusted_node(),
        genesis_restart: None,
        account_prefix: chain_data.bech32_prefix,
        key_name: String::new(),
        key_store_type: Store::default(),
        key_store_folder: None,
        store_prefix: "ibc".to_string(),
        default_gas: Some(100000),
        max_gas: Some(400000),
        gas_adjustment: None,
        gas_multiplier: Some(GasMultiplier::new(1.1).unwrap()),
        fee_granter: None,
        max_msg_num: MaxMsgNum::default(),
        max_tx_size: MaxTxSize::default(),
        max_grpc_decoding_size: default::max_grpc_decoding_size(),
        clock_drift: default::clock_drift(),
        max_block_time: default::max_block_time(),
        trusting_period: None,
        ccv_consumer_chain: false,
        memo_prefix: Memo::default(),
        proof_specs: Default::default(),
        trust_threshold: TrustThreshold::default(),
        gas_price: GasPrice {
            price: avg_gas_price,
            denom: asset.base.to_owned(),
        },
        packet_filter: packet_filter.unwrap_or_default(),
        address_type: AddressType::default(),
        sequential_batch_tx: false,
        extension_options: Vec::new(),
<<<<<<< HEAD
        compat_mode: None,
    })
=======
    }))
>>>>>>> 9e4b2a39
}

/// Concurrent `query_healthy` might fail, this is a helper function which will retry a failed query a fixed
/// amount of times in order to avoid failure with healthy endpoints.
async fn query_healthy_retry<QuerierType>(
    chain_name: String,
    endpoints: Vec<QuerierType::QueryInput>,
    retries: u8,
) -> Result<QuerierType::QueryOutput, RegistryError>
where
    QuerierType: QueryContext + Send,
    QuerierType::QueryInput: Clone + Display,
    QuerierType: QueryContext<QueryError = RegistryError>,
{
    for i in 0..retries {
        let query_response =
            QuerierType::query_healthy(chain_name.to_string(), endpoints.clone()).await;
        match query_response {
            Ok(r) => {
                return Ok(r);
            }
            Err(_) => {
                trace!("Retry {i} failed to query all endpoints");
            }
        }
    }
    Err(RegistryError::unhealthy_endpoints(
        endpoints
            .iter()
            .map(|endpoint| endpoint.to_string())
            .collect(),
        retries,
    ))
}

/// Fetches the specified resources from the Cosmos chain registry, using the specified commit hash
/// if it is provided. Fetching is done in a concurrent fashion by spawning a task for each resource.
/// Returns a vector of handles that need to be awaited in order to access the fetched data, or the
/// error that occurred while fetching.
async fn get_handles<T: Fetchable + Send + 'static>(
    resources: &[String],
    commit: &Option<String>,
) -> Vec<JoinHandle<Result<T, RegistryError>>> {
    let handles = resources
        .iter()
        .map(|resource| {
            let resource = resource.to_string();
            let commit = commit.clone();
            tokio::spawn(async move { T::fetch(resource, commit).await })
        })
        .collect();
    handles
}

/// Given a vector of handles, awaits them and returns a vector of results. Any errors
/// that occurred are mapped to a `RegistryError`.
async fn get_data_from_handles<T>(
    handles: Vec<JoinHandle<Result<T, RegistryError>>>,
    error_task: &str,
) -> Result<Vec<Result<T, RegistryError>>, RegistryError> {
    join_all(handles)
        .await
        .into_iter()
        .collect::<Result<Vec<_>, JoinError>>()
        .map_err(|e| RegistryError::join_error(error_task.to_string(), e))
}

/// Fetches a list of ChainConfigs specified by the given slice of chain names. These
/// configs are fetched from <https://github.com/cosmos/chain-registry>. The `default_gas`
/// and `max_gas` parameters set to default values. The `gas_price` parameter is set to
/// the average gas price for the chain listed in the chain registry.
///
/// # Arguments
///
/// * `chains` - A slice of strings that holds the name of the chains for which a `ChainConfig` will be generated. It must be sorted.
/// * `commit` - An optional String representing the commit hash from which the chain configs will be generated. If it's None, the latest commit will be used.
///
/// # Example
///
/// ```
/// use ibc_relayer_cli::chain_registry::get_configs;
/// let chains = &vec!["cosmoshub".to_string(), "osmosis".to_string()];
/// let configs = get_configs(chains, None);
/// ```
pub async fn get_configs(
    chains: &[String],
    commit: Option<String>,
) -> Result<Vec<Result<ChainConfig, RegistryError>>, RegistryError> {
    let n = chains.len();

    if n == 0 {
        return Ok(Vec::new());
    }

    // Spawn tasks to fetch data from the chain-registry
    let chain_data_handle = get_handles::<ChainData>(chains, &commit).await;
    let asset_lists_handle = get_handles::<AssetList>(chains, &commit).await;

    let mut path_handles = Vec::with_capacity(n * (n - 1) / 2);

    for i in 0..n {
        for chain_j in &chains[i + 1..] {
            let chain_i = &chains[i];
            let resource = format!("{chain_i}-{chain_j}.json").to_string();
            let commit_clone = commit.clone();
            path_handles.push(tokio::spawn(async move {
                IBCPath::fetch(resource, commit_clone).await
            }));
        }
    }

    // Collect data from the spawned tasks
    let chain_data_results =
        get_data_from_handles::<ChainData>(chain_data_handle, "chain_data_join").await?;
    let asset_list_results =
        get_data_from_handles::<AssetList>(asset_lists_handle, "asset_handle_join").await?;

    let chain_data_array: Vec<ChainData> = chain_data_results
        .into_iter()
        .filter_map(|chain_data| chain_data.ok())
        .collect();
    let asset_lists: Vec<AssetList> = asset_list_results
        .into_iter()
        .filter_map(|asset_list| asset_list.ok())
        .collect();

    let path_data: Result<Vec<_>, JoinError> = join_all(path_handles).await.into_iter().collect();
    let path_data: Vec<IBCPath> = path_data
        .map_err(|e| RegistryError::join_error("path_handle_join".to_string(), e))?
        .into_iter()
        .filter_map(|path| path.ok())
        .collect();

    let mut packet_filters = construct_packet_filters(path_data);

    // Construct ChainConfig
    let config_handles: Vec<JoinHandle<Result<ChainConfig, RegistryError>>> = chain_data_array
        .into_iter()
        .zip(asset_lists.into_iter())
        .zip(chains.iter())
        .map(|((chain_data, assets), chain_name)| {
            let packet_filter = packet_filters.remove(chain_name);
            tokio::spawn(async move {
                hermes_config::<
                        GrpcHealthCheckQuerier,
                        SimpleHermesRpcQuerier,
                        SimpleGrpcFormatter,
                    >(chain_data, assets, packet_filter)
                    .await
            })
        })
        .collect();

    get_data_from_handles::<ChainConfig>(config_handles, "config_handle_join").await
}

/// Concurrent RPC and GRPC queries are likely to fail.
/// Since the RPC and GRPC endpoints are queried to confirm they are healthy,
/// before generating the ChainConfig, the tests must not all run concurrently or
/// else they will fail due to the amount of concurrent queries.
#[cfg(test)]
mod tests {
    use super::*;
    use ibc_relayer::config::filter::ChannelPolicy;
    use ibc_relayer_types::core::ics24_host::identifier::{ChannelId, PortId};
    use serial_test::serial;
    use std::str::FromStr;

    // Use commit from 28.04.23 for tests
    const TEST_COMMIT: &str = "95b99457e828402bde994816ce57e548d7e1a76d";

    // Helper function for configs without filter. The configuration doesn't have a packet filter
    // if there is no `{chain-a}-{chain-b}.json` file in the `_IBC/` directory of the
    // chain-registry repository: https://github.com/cosmos/chain-registry/tree/master/_IBC
    async fn should_have_no_filter(test_chains: &[String]) -> Result<(), RegistryError> {
        let configs = get_configs(test_chains, Some(TEST_COMMIT.to_owned())).await?;

        for config in configs {
            match config {
                Ok(config) => {
                    assert_eq!(
                        config.packet_filter().channel_policy,
                        ChannelPolicy::AllowAll
                    );
                }
                Err(e) => panic!(
                    "Encountered an unexpected error in chain registry test: {}",
                    e
                ),
            }
        }

        Ok(())
    }

    #[tokio::test]
    #[serial]
    #[ignore]
    async fn fetch_chain_config_with_packet_filters() -> Result<(), RegistryError> {
        let test_chains: &[String] = &[
            "cosmoshub".to_string(),
            "juno".to_string(),
            "osmosis".to_string(),
        ]; // Must be sorted

        let configs = get_configs(test_chains, Some(TEST_COMMIT.to_owned())).await?;

        for config in configs {
            match config {
                Ok(config) => match &config.packet_filter().channel_policy {
                    ChannelPolicy::Allow(channel_filter) => {
                        if config.id().as_str().contains("cosmoshub") {
                            assert!(channel_filter.is_exact());

                            let cosmoshub_juno = (
                                &PortId::from_str("transfer").unwrap(),
                                &ChannelId::from_str("channel-207").unwrap(),
                            );

                            let cosmoshub_osmosis = (
                                &PortId::from_str("transfer").unwrap(),
                                &ChannelId::from_str("channel-141").unwrap(),
                            );

                            assert!(channel_filter.matches(cosmoshub_juno));
                            assert!(channel_filter.matches(cosmoshub_osmosis));
                            assert!(channel_filter.len() == 2);
                        } else if config.id().as_str().contains("juno") {
                            assert!(channel_filter.is_exact());

                            let juno_cosmoshub = (
                                &PortId::from_str("transfer").unwrap(),
                                &ChannelId::from_str("channel-1").unwrap(),
                            );

                            let juno_osmosis_1 = (
                                &PortId::from_str("transfer").unwrap(),
                                &ChannelId::from_str("channel-0").unwrap(),
                            );

                            let juno_osmosis_2 = (
                                    &PortId::from_str("wasm.juno1v4887y83d6g28puzvt8cl0f3cdhd3y6y9mpysnsp3k8krdm7l6jqgm0rkn").unwrap(),
                                    &ChannelId::from_str("channel-47").unwrap()
                                );

                            assert!(channel_filter.matches(juno_cosmoshub));
                            assert!(channel_filter.matches(juno_osmosis_1));
                            assert!(channel_filter.matches(juno_osmosis_2));
                            assert!(channel_filter.len() == 3);
                        } else if config.id().as_str().contains("osmosis") {
                            assert!(channel_filter.is_exact());

                            let osmosis_cosmoshub = (
                                &PortId::from_str("transfer").unwrap(),
                                &ChannelId::from_str("channel-0").unwrap(),
                            );

                            let osmosis_juno_1 = (
                                &PortId::from_str("transfer").unwrap(),
                                &ChannelId::from_str("channel-42").unwrap(),
                            );

                            let osmosis_juno_2 = (
                                &PortId::from_str("transfer").unwrap(),
                                &ChannelId::from_str("channel-169").unwrap(),
                            );

                            assert!(channel_filter.matches(osmosis_cosmoshub));
                            assert!(channel_filter.matches(osmosis_juno_1));
                            assert!(channel_filter.matches(osmosis_juno_2));
                            assert!(channel_filter.len() == 3);
                        } else {
                            panic!("Unknown chain");
                        }
                    }
                    _ => panic!("PacketFilter not allowed"),
                },
                Err(e) => panic!(
                    "Encountered an unexpected error in chain registry test: {}",
                    e
                ),
            }
        }

        Ok(())
    }

    #[tokio::test]
    #[serial]
    #[ignore]
    async fn fetch_chain_config_without_packet_filters() -> Result<(), RegistryError> {
        // The commit from 28.04.23 does not have `evmos-juno.json` nor `juno-evmos.json` file:
        // https://github.com/cosmos/chain-registry/tree/master/_IBC
        let test_chains: &[String] = &["evmos".to_string(), "juno".to_string()]; // Must be sorted
        should_have_no_filter(test_chains).await
    }

    #[tokio::test]
    #[serial]
    #[ignore]
    async fn fetch_one_chain() -> Result<(), RegistryError> {
        let test_chains: &[String] = &["cosmoshub".to_string()]; // Must be sorted
        should_have_no_filter(test_chains).await
    }

    #[tokio::test]
    #[serial]
    #[ignore]
    async fn fetch_no_chain() -> Result<(), RegistryError> {
        let test_chains: &[String] = &[];
        let configs = get_configs(test_chains, Some(TEST_COMMIT.to_owned())).await?;

        assert_eq!(configs.len(), 0);

        Ok(())
    }
}<|MERGE_RESOLUTION|>--- conflicted
+++ resolved
@@ -160,12 +160,8 @@
         address_type: AddressType::default(),
         sequential_batch_tx: false,
         extension_options: Vec::new(),
-<<<<<<< HEAD
         compat_mode: None,
-    })
-=======
     }))
->>>>>>> 9e4b2a39
 }
 
 /// Concurrent `query_healthy` might fail, this is a helper function which will retry a failed query a fixed

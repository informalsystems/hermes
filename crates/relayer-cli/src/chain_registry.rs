--- conflicted
+++ resolved
@@ -123,11 +123,7 @@
             batch_delay: default::batch_delay(),
         },
         rpc_timeout: default::rpc_timeout(),
-<<<<<<< HEAD
-=======
-        batch_delay: default::batch_delay(),
         trusted_node: default::trusted_node(),
->>>>>>> 7d74815c
         genesis_restart: None,
         account_prefix: chain_data.bech32_prefix,
         key_name: String::new(),

use core::time::Duration;

use abscissa_core::clap::Parser;
use abscissa_core::{config::Override, Command, FrameworkErrorKind, Runnable};
use eyre::eyre;

use ibc_relayer::chain::handle::ChainHandle;
<<<<<<< HEAD
use ibc_relayer::chain::requests::{
    IncludeProof, QueryChannelRequest, QueryClientStateRequest, QueryConnectionRequest, QueryHeight,
};
use ibc_relayer::event::IbcEventWithHeight;
=======
>>>>>>> 2122813a
use ibc_relayer::{
    config::Config,
    transfer::{build_and_send_transfer_messages, TransferOptions},
};
use ibc_relayer_types::{
    applications::transfer::Amount,
<<<<<<< HEAD
    core::{
        ics02_client::client_state::ClientState,
        ics24_host::identifier::{ChainId, ChannelId, PortId},
    },
=======
    core::ics24_host::identifier::{ChainId, ChannelId, PortId},
    events::IbcEvent,
>>>>>>> 2122813a
};

use crate::cli_utils::{check_can_send_on_channel, ChainHandlePair};
use crate::conclude::{exit_with_unrecoverable_error, Output};
use crate::error::Error;
use crate::prelude::*;

#[derive(Clone, Command, Debug, Parser, PartialEq, Eq)]
pub struct TxIcs20MsgTransferCmd {
    #[clap(
        long = "dst-chain",
        required = true,
        value_name = "DST_CHAIN_ID",
        help_heading = "REQUIRED",
        help = "Identifier of the destination chain"
    )]
    dst_chain_id: ChainId,

    #[clap(
        long = "src-chain",
        required = true,
        value_name = "SRC_CHAIN_ID",
        help_heading = "REQUIRED",
        help = "Identifier of the source chain"
    )]
    src_chain_id: ChainId,

    #[clap(
        long = "src-port",
        required = true,
        value_name = "SRC_PORT_ID",
        help_heading = "REQUIRED",
        help = "Identifier of the source port"
    )]
    src_port_id: PortId,

    #[clap(
        long = "src-channel",
        visible_alias = "src-chan",
        required = true,
        value_name = "SRC_CHANNEL_ID",
        help_heading = "REQUIRED",
        help = "Identifier of the source channel"
    )]
    src_channel_id: ChannelId,

    #[clap(
        long = "amount",
        required = true,
        value_name = "AMOUNT",
        help_heading = "REQUIRED",
        help = "Amount of coins (samoleans, by default) to send (e.g. `100000`)"
    )]
    amount: Amount,

    #[clap(
        long = "timeout-height-offset",
        default_value = "0",
        value_name = "TIMEOUT_HEIGHT_OFFSET",
        help = "Timeout in number of blocks since current"
    )]
    timeout_height_offset: u64,

    #[clap(
        long = "timeout-seconds",
        default_value = "0",
        value_name = "TIMEOUT_SECONDS",
        help = "Timeout in seconds since current"
    )]
    timeout_seconds: u64,

    #[clap(
        long = "receiver",
        value_name = "RECEIVER",
        help = "The account address on the destination chain which will receive the tokens. If omitted, the relayer's wallet on the destination chain will be used"
    )]
    receiver: Option<String>,

    #[clap(
        long = "denom",
        value_name = "DENOM",
        help = "Denomination of the coins to send",
        default_value = "samoleans"
    )]
    denom: String,

    #[clap(
        long = "number-msgs",
        value_name = "NUMBER_MSGS",
        help = "Number of messages to send"
    )]
    number_msgs: Option<usize>,

    #[clap(
        long = "key-name",
        value_name = "KEY_NAME",
        help = "Use the given signing key name (default: `key_name` config)"
    )]
    key_name: Option<String>,
}

impl Override<Config> for TxIcs20MsgTransferCmd {
    fn override_config(&self, mut config: Config) -> Result<Config, abscissa_core::FrameworkError> {
        let src_chain_config = config.find_chain_mut(&self.src_chain_id).ok_or_else(|| {
            FrameworkErrorKind::ComponentError.context(format!(
                "missing configuration for source chain '{}'",
                self.src_chain_id
            ))
        })?;

        if let Some(ref key_name) = self.key_name {
            src_chain_config.key_name = key_name.to_string();
        }

        Ok(config)
    }
}

impl TxIcs20MsgTransferCmd {
    fn validate_options(&self, config: &Config) -> eyre::Result<TransferOptions> {
        config.find_chain(&self.src_chain_id).ok_or_else(|| {
            eyre!(
                "missing configuration for source chain '{}'",
                self.src_chain_id
            )
        })?;

        config.find_chain(&self.dst_chain_id).ok_or_else(|| {
            eyre!(
                "missing configuration for destination chain '{}'",
                self.dst_chain_id
            )
        })?;

        let denom = self.denom.clone();

        let number_msgs = self.number_msgs.unwrap_or(1);
        if number_msgs == 0 {
            return Err(eyre!("number of messages should be greater than zero"));
        }

        let opts = TransferOptions {
            src_port_id: self.src_port_id.clone(),
            src_channel_id: self.src_channel_id.clone(),
            amount: self.amount,
            denom,
            receiver: self.receiver.clone(),
            timeout_height_offset: self.timeout_height_offset,
            timeout_duration: Duration::from_secs(self.timeout_seconds),
            number_msgs,
        };

        Ok(opts)
    }
}

impl Runnable for TxIcs20MsgTransferCmd {
    fn run(&self) {
        let config = app_config();

        let opts = match self.validate_options(&config) {
            Err(err) => Output::error(err).exit(),
            Ok(result) => result,
        };

        let chains = ChainHandlePair::spawn(&config, &self.src_chain_id, &self.dst_chain_id)
            .unwrap_or_else(exit_with_unrecoverable_error);

        check_can_send_on_channel(
            &chains.src,
            &opts.src_channel_id,
            &opts.src_port_id,
            &chains.dst.id(),
        )
        .unwrap_or_else(exit_with_unrecoverable_error);

        // Checks pass, build and send the tx
        let res: Result<Vec<IbcEventWithHeight>, Error> =
            build_and_send_transfer_messages(&chains.src, &chains.dst, &opts)
                .map_err(Error::transfer);

        match res {
            Ok(ev) => Output::success(ev).exit(),
            Err(e) => Output::error(format!("{}", e)).exit(),
        }
    }
}

#[cfg(test)]
mod tests {
    use ibc_relayer_types::{
        applications::transfer::Amount,
        core::ics24_host::identifier::{ChainId, ChannelId, PortId},
    };

    use super::TxIcs20MsgTransferCmd;

    use abscissa_core::clap::Parser;
    use std::str::FromStr;

    #[test]
    fn test_ft_transfer_required_only() {
        assert_eq!(
            TxIcs20MsgTransferCmd {
                dst_chain_id: ChainId::from_string("chain_receiver"),
                src_chain_id: ChainId::from_string("chain_sender"),
                src_port_id: PortId::from_str("port_sender").unwrap(),
                src_channel_id: ChannelId::from_str("channel_sender").unwrap(),
                amount: Amount::from(42u64),
                timeout_height_offset: 0,
                timeout_seconds: 0,
                receiver: None,
                denom: "samoleans".to_owned(),
                number_msgs: None,
                key_name: None
            },
            TxIcs20MsgTransferCmd::parse_from(&[
                "test",
                "--dst-chain",
                "chain_receiver",
                "--src-chain",
                "chain_sender",
                "--src-port",
                "port_sender",
                "--src-channel",
                "channel_sender",
                "--amount",
                "42"
            ])
        )
    }

    #[test]
    fn test_ft_transfer_aliases() {
        assert_eq!(
            TxIcs20MsgTransferCmd {
                dst_chain_id: ChainId::from_string("chain_receiver"),
                src_chain_id: ChainId::from_string("chain_sender"),
                src_port_id: PortId::from_str("port_sender").unwrap(),
                src_channel_id: ChannelId::from_str("channel_sender").unwrap(),
                amount: Amount::from(42u64),
                timeout_height_offset: 0,
                timeout_seconds: 0,
                receiver: None,
                denom: "samoleans".to_owned(),
                number_msgs: None,
                key_name: None
            },
            TxIcs20MsgTransferCmd::parse_from(&[
                "test",
                "--dst-chain",
                "chain_receiver",
                "--src-chain",
                "chain_sender",
                "--src-port",
                "port_sender",
                "--src-chan",
                "channel_sender",
                "--amount",
                "42"
            ])
        )
    }

    #[test]
    fn test_ft_transfer_denom() {
        assert_eq!(
            TxIcs20MsgTransferCmd {
                dst_chain_id: ChainId::from_string("chain_receiver"),
                src_chain_id: ChainId::from_string("chain_sender"),
                src_port_id: PortId::from_str("port_sender").unwrap(),
                src_channel_id: ChannelId::from_str("channel_sender").unwrap(),
                amount: Amount::from(42u64),
                timeout_height_offset: 0,
                timeout_seconds: 0,
                receiver: None,
                denom: "my_denom".to_owned(),
                number_msgs: None,
                key_name: None
            },
            TxIcs20MsgTransferCmd::parse_from(&[
                "test",
                "--dst-chain",
                "chain_receiver",
                "--src-chain",
                "chain_sender",
                "--src-port",
                "port_sender",
                "--src-channel",
                "channel_sender",
                "--amount",
                "42",
                "--denom",
                "my_denom"
            ])
        )
    }

    #[test]
    fn test_ft_transfer_key_name() {
        assert_eq!(
            TxIcs20MsgTransferCmd {
                dst_chain_id: ChainId::from_string("chain_receiver"),
                src_chain_id: ChainId::from_string("chain_sender"),
                src_port_id: PortId::from_str("port_sender").unwrap(),
                src_channel_id: ChannelId::from_str("channel_sender").unwrap(),
                amount: Amount::from(42u64),
                timeout_height_offset: 0,
                timeout_seconds: 0,
                receiver: None,
                denom: "samoleans".to_owned(),
                number_msgs: None,
                key_name: Some("key_name".to_owned())
            },
            TxIcs20MsgTransferCmd::parse_from(&[
                "test",
                "--dst-chain",
                "chain_receiver",
                "--src-chain",
                "chain_sender",
                "--src-port",
                "port_sender",
                "--src-channel",
                "channel_sender",
                "--amount",
                "42",
                "--key-name",
                "key_name"
            ])
        )
    }

    #[test]
    fn test_ft_transfer_number_msgs() {
        assert_eq!(
            TxIcs20MsgTransferCmd {
                dst_chain_id: ChainId::from_string("chain_receiver"),
                src_chain_id: ChainId::from_string("chain_sender"),
                src_port_id: PortId::from_str("port_sender").unwrap(),
                src_channel_id: ChannelId::from_str("channel_sender").unwrap(),
                amount: Amount::from(42u64),
                timeout_height_offset: 0,
                timeout_seconds: 0,
                receiver: None,
                denom: "samoleans".to_owned(),
                number_msgs: Some(21),
                key_name: None
            },
            TxIcs20MsgTransferCmd::parse_from(&[
                "test",
                "--dst-chain",
                "chain_receiver",
                "--src-chain",
                "chain_sender",
                "--src-port",
                "port_sender",
                "--src-channel",
                "channel_sender",
                "--amount",
                "42",
                "--number-msgs",
                "21"
            ])
        )
    }

    #[test]
    fn test_ft_transfer_receiver() {
        assert_eq!(
            TxIcs20MsgTransferCmd {
                dst_chain_id: ChainId::from_string("chain_receiver"),
                src_chain_id: ChainId::from_string("chain_sender"),
                src_port_id: PortId::from_str("port_sender").unwrap(),
                src_channel_id: ChannelId::from_str("channel_sender").unwrap(),
                amount: Amount::from(42u64),
                timeout_height_offset: 0,
                timeout_seconds: 0,
                receiver: Some("receiver_addr".to_owned()),
                denom: "samoleans".to_owned(),
                number_msgs: None,
                key_name: None
            },
            TxIcs20MsgTransferCmd::parse_from(&[
                "test",
                "--dst-chain",
                "chain_receiver",
                "--src-chain",
                "chain_sender",
                "--src-port",
                "port_sender",
                "--src-channel",
                "channel_sender",
                "--amount",
                "42",
                "--receiver",
                "receiver_addr"
            ])
        )
    }

    #[test]
    fn test_ft_transfer_timeout_height_offset() {
        assert_eq!(
            TxIcs20MsgTransferCmd {
                dst_chain_id: ChainId::from_string("chain_receiver"),
                src_chain_id: ChainId::from_string("chain_sender"),
                src_port_id: PortId::from_str("port_sender").unwrap(),
                src_channel_id: ChannelId::from_str("channel_sender").unwrap(),
                amount: Amount::from(42u64),
                timeout_height_offset: 21,
                timeout_seconds: 0,
                receiver: None,
                denom: "samoleans".to_owned(),
                number_msgs: None,
                key_name: None
            },
            TxIcs20MsgTransferCmd::parse_from(&[
                "test",
                "--dst-chain",
                "chain_receiver",
                "--src-chain",
                "chain_sender",
                "--src-port",
                "port_sender",
                "--src-channel",
                "channel_sender",
                "--amount",
                "42",
                "--timeout-height-offset",
                "21"
            ])
        )
    }

    #[test]
    fn test_ft_transfer_timeout_seconds() {
        assert_eq!(
            TxIcs20MsgTransferCmd {
                dst_chain_id: ChainId::from_string("chain_receiver"),
                src_chain_id: ChainId::from_string("chain_sender"),
                src_port_id: PortId::from_str("port_sender").unwrap(),
                src_channel_id: ChannelId::from_str("channel_sender").unwrap(),
                amount: Amount::from(42u64),
                timeout_height_offset: 0,
                timeout_seconds: 21,
                receiver: None,
                denom: "samoleans".to_owned(),
                number_msgs: None,
                key_name: None
            },
            TxIcs20MsgTransferCmd::parse_from(&[
                "test",
                "--dst-chain",
                "chain_receiver",
                "--src-chain",
                "chain_sender",
                "--src-port",
                "port_sender",
                "--src-channel",
                "channel_sender",
                "--amount",
                "42",
                "--timeout-seconds",
                "21"
            ])
        )
    }

    #[test]
    fn test_ft_transfer_no_amount() {
        assert!(TxIcs20MsgTransferCmd::try_parse_from(&[
            "test",
            "--dst-chain",
            "chain_receiver",
            "--src-chain",
            "chain_sender",
            "--src-port",
            "port_sender",
            "--src-channel",
            "channel_sender"
        ])
        .is_err())
    }

    #[test]
    fn test_ft_transfer_no_sender_channel() {
        assert!(TxIcs20MsgTransferCmd::try_parse_from(&[
            "test",
            "--dst-chain",
            "chain_receiver",
            "--src-chain",
            "chain_sender",
            "--src-port",
            "port_sender",
            "--amount",
            "42"
        ])
        .is_err())
    }

    #[test]
    fn test_ft_transfer_no_sender_port() {
        assert!(TxIcs20MsgTransferCmd::try_parse_from(&[
            "test",
            "--dst-chain",
            "chain_receiver",
            "--src-chain",
            "chain_sender",
            "--src-channel",
            "channel_sender",
            "--amount",
            "42"
        ])
        .is_err())
    }

    #[test]
    fn test_ft_transfer_no_sender_chain() {
        assert!(TxIcs20MsgTransferCmd::try_parse_from(&[
            "test",
            "--dst-chain",
            "chain_receiver",
            "--src-port",
            "port_sender",
            "--src-channel",
            "channel_sender",
            "--amount",
            "42"
        ])
        .is_err())
    }

    #[test]
    fn test_ft_transfer_no_receiver_chain() {
        assert!(TxIcs20MsgTransferCmd::try_parse_from(&[
            "test",
            "--src-chain",
            "chain_sender",
            "--src-port",
            "port_sender",
            "--src-channel",
            "channel_sender",
            "--amount",
            "42"
        ])
        .is_err())
    }
}<|MERGE_RESOLUTION|>--- conflicted
+++ resolved
@@ -4,29 +4,15 @@
 use abscissa_core::{config::Override, Command, FrameworkErrorKind, Runnable};
 use eyre::eyre;
 
-use ibc_relayer::chain::handle::ChainHandle;
-<<<<<<< HEAD
-use ibc_relayer::chain::requests::{
-    IncludeProof, QueryChannelRequest, QueryClientStateRequest, QueryConnectionRequest, QueryHeight,
-};
-use ibc_relayer::event::IbcEventWithHeight;
-=======
->>>>>>> 2122813a
 use ibc_relayer::{
+    chain::handle::ChainHandle,
     config::Config,
+    event::IbcEventWithHeight,
     transfer::{build_and_send_transfer_messages, TransferOptions},
 };
 use ibc_relayer_types::{
     applications::transfer::Amount,
-<<<<<<< HEAD
-    core::{
-        ics02_client::client_state::ClientState,
-        ics24_host::identifier::{ChainId, ChannelId, PortId},
-    },
-=======
     core::ics24_host::identifier::{ChainId, ChannelId, PortId},
-    events::IbcEvent,
->>>>>>> 2122813a
 };
 
 use crate::cli_utils::{check_can_send_on_channel, ChainHandlePair};

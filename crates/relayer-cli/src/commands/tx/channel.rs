--- conflicted
+++ resolved
@@ -9,10 +9,6 @@
 };
 use ibc_relayer::channel::{Channel, ChannelError, ChannelSide};
 use ibc_relayer::connection::ConnectionError;
-<<<<<<< HEAD
-=======
-use ibc_relayer::registry::{set_global_registry, SharedRegistry};
->>>>>>> 1c59e463
 use ibc_relayer_types::core::ics03_connection::connection::{
     ConnectionEnd, IdentifiedConnectionEnd,
 };
@@ -205,11 +201,7 @@
             dst_chain_id: dst_conn_client_state.chain_id().clone(),
         });
 
-<<<<<<< HEAD
         // FIXME(MULTIHOP): We are not currently checking for cycles in channel paths, e.g, the following channel hops are valid:
-=======
-        // FIXME: We are not currently checking for cycles in channel paths, e.g, the following channel hops are valid:
->>>>>>> 1c59e463
         // ChainA -> ChainB -> ChainA -> ChainB. Still unsure if this should be allowed or not. Need to think about
         // possible ramifications.
 
@@ -273,11 +265,7 @@
             .exit()
         }
 
-<<<<<<< HEAD
         // FIXME(MULTIHOP): For now, pass Some(_) to connection_hops if there are multiple hops and None if there is a single one.
-=======
-        // FIXME: For now, pass Some(_) to connection_hops if there are multiple hops and None if there is a single one.
->>>>>>> 1c59e463
         // This allows us to keep using existing structs as they are defined (with the single `connection_id` field) while also including
         // the new `connection_hops` field. When multiple hops are present, pass Some(_) to connection_hops and use that.
         // When a single hop is present, pass None to connection_hops and use the connection_id stored in `ChannelSide`.
@@ -395,12 +383,6 @@
     fn run(&self) {
         let config = app_config();
 
-<<<<<<< HEAD
-=======
-        // Set a global registry to retrieve or spawn chain handles
-        set_global_registry(SharedRegistry::new((*app_config()).clone()));
-
->>>>>>> 1c59e463
         let chains = match ChainHandlePair::spawn(&config, &self.src_chain_id, &self.dst_chain_id) {
             Ok(chains) => chains,
             Err(e) => Output::error(e).exit(),
@@ -620,11 +602,7 @@
             }
         }
 
-<<<<<<< HEAD
         // FIXME(MULTIHOP): For now, pass Some(_) to connection_hops if there are multiple hops and None if there is a single one.
-=======
-        // FIXME: For now, pass Some(_) to connection_hops if there are multiple hops and None if there is a single one.
->>>>>>> 1c59e463
         // This allows us to keep using existing structs as they are defined (with the single `connection_id` field) while also including
         // the new `connection_hops` field. When multiple hops are present, pass Some(_) to connection_hops and use that.
         // When a single hop is present, pass None to connection_hops and use the connection_id stored in `ChannelSide`.
@@ -751,12 +729,6 @@
     fn run(&self) {
         let config = app_config();
 
-<<<<<<< HEAD
-=======
-        // Set a global registry to retrieve or spawn chain handles
-        set_global_registry(SharedRegistry::new((*app_config()).clone()));
-
->>>>>>> 1c59e463
         let chains = match ChainHandlePair::spawn(&config, &self.src_chain_id, &self.dst_chain_id) {
             Ok(chains) => chains,
             Err(e) => Output::error(e).exit(),
@@ -979,11 +951,7 @@
             }
         }
 
-<<<<<<< HEAD
         // FIXME(MULTIHOP): For now, pass Some(_) to connection_hops if there are multiple hops and None if there is a single one.
-=======
-        // FIXME: For now, pass Some(_) to connection_hops if there are multiple hops and None if there is a single one.
->>>>>>> 1c59e463
         // This allows us to keep using existing structs as they are defined (with the single `connection_id` field) while also including
         // the new `connection_hops` field. When multiple hops are present, pass Some(_) to connection_hops and use that.
         // When a single hop is present, pass None to connection_hops and use the connection_id stored in `ChannelSide`.
@@ -1110,12 +1078,6 @@
     fn run(&self) {
         let config = app_config();
 
-<<<<<<< HEAD
-=======
-        // Set a global registry to retrieve or spawn chain handles
-        set_global_registry(SharedRegistry::new((*app_config()).clone()));
-
->>>>>>> 1c59e463
         let chains = match ChainHandlePair::spawn(&config, &self.src_chain_id, &self.dst_chain_id) {
             Ok(chains) => chains,
             Err(e) => Output::error(e).exit(),
@@ -1323,11 +1285,7 @@
             }
         }
 
-<<<<<<< HEAD
         // FIXME(MULTIHOP): For now, pass Some(_) to connection_hops if there are multiple hops and None if there is a single one.
-=======
-        // FIXME: For now, pass Some(_) to connection_hops if there are multiple hops and None if there is a single one.
->>>>>>> 1c59e463
         // This allows us to keep using existing structs as they are defined (with the single `connection_id` field) while also including
         // the new `connection_hops` field. When multiple hops are present, pass Some(_) to connection_hops and use that.
         // When a single hop is present, pass None to connection_hops and use the connection_id stored in `ChannelSide`.

#![allow(clippy::redundant_closure_call)]

use abscissa_core::clap::Parser;
<<<<<<< HEAD
use abscissa_core::Command;
use abscissa_core::Runnable;
=======
>>>>>>> 23a2d00c

use ibc_relayer::chain::handle::ChainHandle;
use ibc_relayer::chain::requests::{IncludeProof, QueryConnectionRequest, QueryHeight};
use ibc_relayer::channel::{Channel, ChannelSide};

use ibc_relayer_types::core::ics03_connection::connection::ConnectionEnd;
use ibc_relayer_types::core::ics04_channel::channel::Ordering;
use ibc_relayer_types::core::ics24_host::identifier::{
    ChainId, ChannelId, ClientId, ConnectionId, PortId,
};
use ibc_relayer_types::events::IbcEvent;

use crate::cli_utils::ChainHandlePair;
use crate::conclude::Output;
use crate::error::Error;
use crate::prelude::*;

/// Macro that generates the `Runnable::run` implementation for a
/// `tx channel` subcommand.
///
/// The macro takes the following arguments:
/// - `$dbg_string`: a string literal that will be used to identify the subcommand
///  in debug logs
/// - `$func`: the method that will be called to build and send the `Channel` message
/// - `$self`: the type that `Runnable` is being implemented for
/// - `$chan`: a closure that specifies how to build the `Channel` object
///
/// The macro spawns a `ChainHandlePair`, fetches the destination connection,
/// creates a `Channel` object via the closure, and then calls the `$func` method
/// with the `Channel` object.
macro_rules! tx_chan_cmd {
    ($dbg_string:literal, $func:ident, $self:expr, $chan:expr) => {
        let config = app_config();

        let chains = match ChainHandlePair::spawn(&config, &$self.src_chain_id, &$self.dst_chain_id)
        {
            Ok(chains) => chains,
            Err(e) => Output::error(format!("{}", e)).exit(),
        };

        // Retrieve the connection
        let dst_connection = match chains.dst.query_connection(
            QueryConnectionRequest {
                connection_id: $self.dst_conn_id.clone(),
                height: QueryHeight::Latest,
            },
            IncludeProof::No,
        ) {
            Ok((connection, _)) => connection,
            Err(e) => Output::error(format!("{}", e)).exit(),
        };

        #[allow(clippy::redundant_closure_call)]
        let channel = $chan(chains, dst_connection);

        info!("message {}: {}", $dbg_string, channel);

        let res: Result<IbcEvent, Error> = channel.$func().map_err(Error::channel);

        match res {
            Ok(receipt) => Output::success(receipt).exit(),
            Err(e) => Output::error(format!("{}", e)).exit(),
        }
    };
}

#[derive(Clone, Command, Debug, Parser, PartialEq, Eq)]
pub struct TxChanOpenInitCmd {
    #[clap(
        long = "dst-chain",
        required = true,
        value_name = "DST_CHAIN_ID",
        help_heading = "REQUIRED",
        help = "Identifier of the destination chain"
    )]
    dst_chain_id: ChainId,

    #[clap(
        long = "src-chain",
        required = true,
        value_name = "SRC_CHAIN_ID",
        help_heading = "REQUIRED",
        help = "Identifier of the source chain"
    )]
    src_chain_id: ChainId,

    #[clap(
        long = "dst-connection",
        visible_alias = "dst-conn",
        required = true,
        value_name = "DST_CONNECTION_ID",
        help_heading = "REQUIRED",
        help = "Identifier of the destination connection"
    )]
    dst_conn_id: ConnectionId,

    #[clap(
        long = "dst-port",
        required = true,
        value_name = "DST_PORT_ID",
        help_heading = "REQUIRED",
        help = "Identifier of the destination port"
    )]
    dst_port_id: PortId,

    #[clap(
        long = "src-port",
        required = true,
        value_name = "SRC_PORT_ID",
        help_heading = "REQUIRED",
        help = "Identifier of the source port"
    )]
    src_port_id: PortId,

    #[clap(
        long = "order",
        default_value_t,
        value_name = "ORDER",
        help = "The channel ordering, valid options 'unordered' (default) and 'ordered'"
    )]
    order: Ordering,
}

impl Runnable for TxChanOpenInitCmd {
    fn run(&self) {
        tx_chan_cmd!(
            "ChanOpenInit",
            build_chan_open_init_and_send,
            self,
            |chains: ChainHandlePair, dst_connection: ConnectionEnd| {
                Channel {
                    connection_delay: Default::default(),
                    ordering: self.order,
                    a_side: ChannelSide::new(
                        chains.src,
                        ClientId::default(),
                        ConnectionId::default(),
                        self.src_port_id.clone(),
                        None,
                        None,
                    ),
                    b_side: ChannelSide::new(
                        chains.dst,
                        dst_connection.client_id().clone(),
                        self.dst_conn_id.clone(),
                        self.dst_port_id.clone(),
                        None,
                        None,
                    ),
                }
            }
        );
    }
}

#[derive(Clone, Command, Debug, Parser, PartialEq, Eq)]
pub struct TxChanOpenTryCmd {
    #[clap(
        long = "dst-chain",
        required = true,
        value_name = "DST_CHAIN_ID",
        help_heading = "REQUIRED",
        help = "Identifier of the destination chain"
    )]
    dst_chain_id: ChainId,

    #[clap(
        long = "src-chain",
        required = true,
        value_name = "SRC_CHAIN_ID",
        help_heading = "REQUIRED",
        help = "Identifier of the source chain"
    )]
    src_chain_id: ChainId,

    #[clap(
        long = "dst-connection",
        visible_alias = "dst-conn",
        required = true,
        value_name = "DST_CONNECTION_ID",
        help_heading = "REQUIRED",
        help = "Identifier of the destination connection"
    )]
    dst_conn_id: ConnectionId,

    #[clap(
        long = "dst-port",
        required = true,
        value_name = "DST_PORT_ID",
        help_heading = "REQUIRED",
        help = "Identifier of the destination port"
    )]
    dst_port_id: PortId,

    #[clap(
        long = "src-port",
        required = true,
        value_name = "SRC_PORT_ID",
        help_heading = "REQUIRED",
        help = "Identifier of the source port"
    )]
    src_port_id: PortId,

    #[clap(
        long = "src-channel",
        visible_alias = "src-chan",
        required = true,
        value_name = "SRC_CHANNEL_ID",
        help_heading = "REQUIRED",
        help = "Identifier of the source channel (required)"
    )]
    src_chan_id: ChannelId,

    #[clap(
        long = "dst-channel",
        visible_alias = "dst-chan",
        value_name = "DST_CHANNEL_ID",
        help = "Identifier of the destination channel (optional)"
    )]
    dst_chan_id: Option<ChannelId>,
}

impl Runnable for TxChanOpenTryCmd {
    fn run(&self) {
        tx_chan_cmd!(
            "ChanOpenTry",
            build_chan_open_try_and_send,
            self,
            |chains: ChainHandlePair, dst_connection: ConnectionEnd| {
                Channel {
                    connection_delay: Default::default(),
                    ordering: Ordering::default(),
                    a_side: ChannelSide::new(
                        chains.src,
                        ClientId::default(),
                        ConnectionId::default(),
                        self.src_port_id.clone(),
                        Some(self.src_chan_id.clone()),
                        None,
                    ),
                    b_side: ChannelSide::new(
                        chains.dst,
                        dst_connection.client_id().clone(),
                        self.dst_conn_id.clone(),
                        self.dst_port_id.clone(),
                        self.dst_chan_id.clone(),
                        None,
                    ),
                }
            }
        );
    }
}

#[derive(Clone, Command, Debug, Parser, PartialEq, Eq)]
pub struct TxChanOpenAckCmd {
    #[clap(
        long = "dst-chain",
        required = true,
        value_name = "DST_CHAIN_ID",
        help_heading = "REQUIRED",
        help = "Identifier of the destination chain"
    )]
    dst_chain_id: ChainId,

    #[clap(
        long = "src-chain",
        required = true,
        value_name = "SRC_CHAIN_ID",
        help_heading = "REQUIRED",
        help = "Identifier of the source chain"
    )]
    src_chain_id: ChainId,

    #[clap(
        long = "dst-connection",
        visible_alias = "dst-conn",
        required = true,
        value_name = "DST_CONNECTION_ID",
        help_heading = "REQUIRED",
        help = "Identifier of the destination connection"
    )]
    dst_conn_id: ConnectionId,

    #[clap(
        long = "dst-port",
        required = true,
        value_name = "DST_PORT_ID",
        help_heading = "REQUIRED",
        help = "Identifier of the destination port"
    )]
    dst_port_id: PortId,

    #[clap(
        long = "src-port",
        required = true,
        value_name = "SRC_PORT_ID",
        help_heading = "REQUIRED",
        help = "Identifier of the source port"
    )]
    src_port_id: PortId,

    #[clap(
        long = "dst-channel",
        visible_alias = "dst-chan",
        required = true,
        value_name = "DST_CHANNEL_ID",
        help_heading = "REQUIRED",
        help = "Identifier of the destination channel (required)"
    )]
    dst_chan_id: ChannelId,

    #[clap(
        long = "src-channel",
        visible_alias = "src-chan",
        required = true,
        value_name = "SRC_CHANNEL_ID",
        help_heading = "REQUIRED",
        help = "Identifier of the source channel (required)"
    )]
    src_chan_id: ChannelId,
}

impl Runnable for TxChanOpenAckCmd {
    fn run(&self) {
        tx_chan_cmd!(
            "ChanOpenAck",
            build_chan_open_ack_and_send,
            self,
            |chains: ChainHandlePair, dst_connection: ConnectionEnd| {
                Channel {
                    connection_delay: Default::default(),
                    ordering: Ordering::default(),
                    a_side: ChannelSide::new(
                        chains.src,
                        ClientId::default(),
                        ConnectionId::default(),
                        self.src_port_id.clone(),
                        Some(self.src_chan_id.clone()),
                        None,
                    ),
                    b_side: ChannelSide::new(
                        chains.dst,
                        dst_connection.client_id().clone(),
                        self.dst_conn_id.clone(),
                        self.dst_port_id.clone(),
                        Some(self.dst_chan_id.clone()),
                        None,
                    ),
                }
            }
        );
    }
}

#[derive(Clone, Command, Debug, Parser, PartialEq, Eq)]
pub struct TxChanOpenConfirmCmd {
    #[clap(
        long = "dst-chain",
        required = true,
        value_name = "DST_CHAIN_ID",
        help_heading = "REQUIRED",
        help = "Identifier of the destination chain"
    )]
    dst_chain_id: ChainId,

    #[clap(
        long = "src-chain",
        required = true,
        value_name = "SRC_CHAIN_ID",
        help_heading = "REQUIRED",
        help = "Identifier of the source chain"
    )]
    src_chain_id: ChainId,

    #[clap(
        long = "dst-connection",
        visible_alias = "dst-conn",
        required = true,
        value_name = "DST_CONNECTION_ID",
        help_heading = "REQUIRED",
        help = "Identifier of the destination connection"
    )]
    dst_conn_id: ConnectionId,

    #[clap(
        long = "dst-port",
        required = true,
        value_name = "DST_PORT_ID",
        help_heading = "REQUIRED",
        help = "Identifier of the destination port"
    )]
    dst_port_id: PortId,

    #[clap(
        long = "src-port",
        required = true,
        value_name = "SRC_PORT_ID",
        help_heading = "REQUIRED",
        help = "Identifier of the source port"
    )]
    src_port_id: PortId,

    #[clap(
        long = "dst-channel",
        visible_alias = "dst-chan",
        required = true,
        value_name = "DST_CHANNEL_ID",
        help_heading = "REQUIRED",
        help = "Identifier of the destination channel (required)"
    )]
    dst_chan_id: ChannelId,

    #[clap(
        long = "src-channel",
        visible_alias = "src-chan",
        required = true,
        value_name = "SRC_CHANNEL_ID",
        help_heading = "REQUIRED",
        help = "Identifier of the source channel (required)"
    )]
    src_chan_id: ChannelId,
}

impl Runnable for TxChanOpenConfirmCmd {
    fn run(&self) {
        tx_chan_cmd!(
            "ChanOpenConfirm",
            build_chan_open_confirm_and_send,
            self,
            |chains: ChainHandlePair, dst_connection: ConnectionEnd| {
                Channel {
                    connection_delay: Default::default(),
                    ordering: Ordering::default(),
                    a_side: ChannelSide::new(
                        chains.src,
                        ClientId::default(),
                        ConnectionId::default(),
                        self.src_port_id.clone(),
                        Some(self.src_chan_id.clone()),
                        None,
                    ),
                    b_side: ChannelSide::new(
                        chains.dst,
                        dst_connection.client_id().clone(),
                        self.dst_conn_id.clone(),
                        self.dst_port_id.clone(),
                        Some(self.dst_chan_id.clone()),
                        None,
                    ),
                }
            }
        );
    }
}

#[derive(Clone, Command, Debug, Parser, PartialEq, Eq)]
pub struct TxChanCloseInitCmd {
    #[clap(
        long = "dst-chain",
        required = true,
        value_name = "DST_CHAIN_ID",
        help_heading = "REQUIRED",
        help = "Identifier of the destination chain"
    )]
    dst_chain_id: ChainId,

    #[clap(
        long = "src-chain",
        required = true,
        value_name = "SRC_CHAIN_ID",
        help_heading = "REQUIRED",
        help = "Identifier of the source chain"
    )]
    src_chain_id: ChainId,

    #[clap(
        long = "dst-connection",
        visible_alias = "dst-conn",
        required = true,
        value_name = "DST_CONNECTION_ID",
        help_heading = "REQUIRED",
        help = "Identifier of the destination connection"
    )]
    dst_conn_id: ConnectionId,

    #[clap(
        long = "dst-port",
        required = true,
        value_name = "DST_PORT_ID",
        help_heading = "REQUIRED",
        help = "Identifier of the destination port"
    )]
    dst_port_id: PortId,

    #[clap(
        long = "src-port",
        required = true,
        value_name = "SRC_PORT_ID",
        help_heading = "REQUIRED",
        help = "Identifier of the source port"
    )]
    src_port_id: PortId,

    #[clap(
        long = "dst-channel",
        visible_alias = "dst-chan",
        required = true,
        value_name = "DST_CHANNEL_ID",
        help_heading = "REQUIRED",
        help = "Identifier of the destination channel (required)"
    )]
    dst_chan_id: ChannelId,

    #[clap(
        long = "src-channel",
        visible_alias = "src-chan",
        required = true,
        value_name = "SRC_CHANNEL_ID",
        help_heading = "REQUIRED",
        help = "Identifier of the source channel (required)"
    )]
    src_chan_id: ChannelId,
}

impl Runnable for TxChanCloseInitCmd {
    fn run(&self) {
        tx_chan_cmd!(
            "ChanCloseInit",
            build_chan_close_init_and_send,
            self,
            |chains: ChainHandlePair, dst_connection: ConnectionEnd| {
                Channel {
                    connection_delay: Default::default(),
                    ordering: Ordering::default(),
                    a_side: ChannelSide::new(
                        chains.src,
                        ClientId::default(),
                        ConnectionId::default(),
                        self.src_port_id.clone(),
                        Some(self.src_chan_id.clone()),
                        None,
                    ),
                    b_side: ChannelSide::new(
                        chains.dst,
                        dst_connection.client_id().clone(),
                        self.dst_conn_id.clone(),
                        self.dst_port_id.clone(),
                        Some(self.dst_chan_id.clone()),
                        None,
                    ),
                }
            }
        );
    }
}

#[derive(Clone, Command, Debug, Parser, PartialEq, Eq)]
pub struct TxChanCloseConfirmCmd {
    #[clap(
        long = "dst-chain",
        required = true,
        value_name = "DST_CHAIN_ID",
        help_heading = "REQUIRED",
        help = "Identifier of the destination chain"
    )]
    dst_chain_id: ChainId,

    #[clap(
        long = "src-chain",
        required = true,
        value_name = "SRC_CHAIN_ID",
        help_heading = "REQUIRED",
        help = "Identifier of the source chain"
    )]
    src_chain_id: ChainId,

    #[clap(
        long = "dst-connection",
        visible_alias = "dst-conn",
        required = true,
        value_name = "DST_CONNECTION_ID",
        help_heading = "REQUIRED",
        help = "Identifier of the destination connection"
    )]
    dst_conn_id: ConnectionId,

    #[clap(
        long = "dst-port",
        required = true,
        value_name = "DST_PORT_ID",
        help_heading = "REQUIRED",
        help = "Identifier of the destination port"
    )]
    dst_port_id: PortId,

    #[clap(
        long = "src-port",
        required = true,
        value_name = "SRC_PORT_ID",
        help_heading = "REQUIRED",
        help = "Identifier of the source port"
    )]
    src_port_id: PortId,

    #[clap(
        long = "dst-channel",
        visible_alias = "dst-chan",
        required = true,
        value_name = "DST_CHANNEL_ID",
        help_heading = "REQUIRED",
        help = "Identifier of the destination channel (required)"
    )]
    dst_chan_id: ChannelId,

    #[clap(
        long = "src-channel",
        visible_alias = "src-chan",
        required = true,
        value_name = "SRC_CHANNEL_ID",
        help_heading = "REQUIRED",
        help = "Identifier of the source channel (required)"
    )]
    src_chan_id: ChannelId,
}

impl Runnable for TxChanCloseConfirmCmd {
    fn run(&self) {
        tx_chan_cmd!(
            "ChanCloseConfirm",
            build_chan_close_confirm_and_send,
            self,
            |chains: ChainHandlePair, dst_connection: ConnectionEnd| {
                Channel {
                    connection_delay: Default::default(),
                    ordering: Ordering::default(),
                    a_side: ChannelSide::new(
                        chains.src,
                        ClientId::default(),
                        ConnectionId::default(),
                        self.src_port_id.clone(),
                        Some(self.src_chan_id.clone()),
                        None,
                    ),
                    b_side: ChannelSide::new(
                        chains.dst,
                        dst_connection.client_id().clone(),
                        self.dst_conn_id.clone(),
                        self.dst_port_id.clone(),
                        Some(self.dst_chan_id.clone()),
                        None,
                    ),
                }
            }
        );
    }
}

/// Relay the channel upgrade attempt (ChannelUpgradeTry)
///
/// Build and send a `ChannelUpgradeTry` message in response to
/// a `ChannelUpgradeInit` message, signaling the chain's intent to
/// cooperate with the source chain on upgrading the specified channel
/// and initiating the upgrade handshake.
#[derive(Clone, Command, Debug, Parser, PartialEq, Eq)]
pub struct TxChanUpgradeTryCmd {
    #[clap(
        long = "dst-chain",
        required = true,
        value_name = "DST_CHAIN_ID",
        help_heading = "REQUIRED",
        help = "Identifier of the destination chain"
    )]
    dst_chain_id: ChainId,

    #[clap(
        long = "src-chain",
        required = true,
        value_name = "SRC_CHAIN_ID",
        help_heading = "REQUIRED",
        help = "Identifier of the source chain"
    )]
    src_chain_id: ChainId,

    #[clap(
        long = "dst-connection",
        visible_alias = "dst-conn",
        required = true,
        value_name = "DST_CONNECTION_ID",
        help_heading = "REQUIRED",
        help = "Identifier of the destination connection"
    )]
    dst_conn_id: ConnectionId,

    #[clap(
        long = "dst-port",
        required = true,
        value_name = "DST_PORT_ID",
        help_heading = "REQUIRED",
        help = "Identifier of the destination port"
    )]
    dst_port_id: PortId,

    #[clap(
        long = "src-port",
        required = true,
        value_name = "SRC_PORT_ID",
        help_heading = "REQUIRED",
        help = "Identifier of the source port"
    )]
    src_port_id: PortId,

    #[clap(
        long = "src-channel",
        visible_alias = "src-chan",
        required = true,
        value_name = "SRC_CHANNEL_ID",
        help_heading = "REQUIRED",
        help = "Identifier of the source channel (required)"
    )]
    src_chan_id: ChannelId,

    #[clap(
        long = "dst-channel",
        visible_alias = "dst-chan",
        required = true,
        help_heading = "REQUIRED",
        value_name = "DST_CHANNEL_ID",
        help = "Identifier of the destination channel (optional)"
    )]
    dst_chan_id: Option<ChannelId>,
}

impl Runnable for TxChanUpgradeTryCmd {
    fn run(&self) {
        let config = app_config();

        let chains = match ChainHandlePair::spawn(&config, &self.src_chain_id, &self.dst_chain_id) {
            Ok(chains) => chains,
            Err(e) => Output::error(format!("{}", e)).exit(),
        };

        // Retrieve the connection
        let dst_connection = match chains.dst.query_connection(
            QueryConnectionRequest {
                connection_id: self.dst_conn_id.clone(),
                height: QueryHeight::Latest,
            },
            IncludeProof::No,
        ) {
            Ok((connection, _)) => connection,
            Err(e) => Output::error(format!("{}", e)).exit(),
        };

        // Fetch the Channel that will facilitate the communication between the channel ends
        // being upgraded. This channel is assumed to already exist on the destination chain.
        let channel = Channel {
            connection_delay: Default::default(),
            ordering: Ordering::default(),
            a_side: ChannelSide::new(
                chains.src,
                ClientId::default(),
                ConnectionId::default(),
                self.src_port_id.clone(),
                Some(self.src_chan_id.clone()),
                None,
            ),
            b_side: ChannelSide::new(
                chains.dst,
                dst_connection.client_id().clone(),
                self.dst_conn_id.clone(),
                self.dst_port_id.clone(),
                self.dst_chan_id.clone(),
                None,
            ),
        };

        info!("message ChanUpgradeTry: {}", channel);

        let res: Result<Option<IbcEvent>, Error> = channel
            .build_chan_upgrade_try_and_send()
            .map_err(Error::channel);

        match res {
            Ok(receipt) => Output::success(receipt).exit(),
            Err(e) => Output::error(e).exit(),
        }
    }
}

/// Relay the channel upgrade attempt (ChannelUpgradeAck)
///
/// Build and send a `ChannelUpgradeAck` message in response to
/// a `ChannelUpgradeTry` message in order to continue the channel
/// upgrade handshake.
#[derive(Clone, Command, Debug, Parser, PartialEq, Eq)]
pub struct TxChanUpgradeAckCmd {
    #[clap(
        long = "dst-chain",
        required = true,
        value_name = "DST_CHAIN_ID",
        help_heading = "REQUIRED",
        help = "Identifier of the destination chain"
    )]
    dst_chain_id: ChainId,

    #[clap(
        long = "src-chain",
        required = true,
        value_name = "SRC_CHAIN_ID",
        help_heading = "REQUIRED",
        help = "Identifier of the source chain"
    )]
    src_chain_id: ChainId,

    #[clap(
        long = "dst-connection",
        visible_alias = "dst-conn",
        required = true,
        value_name = "DST_CONNECTION_ID",
        help_heading = "REQUIRED",
        help = "Identifier of the destination connection"
    )]
    dst_conn_id: ConnectionId,

    #[clap(
        long = "dst-port",
        required = true,
        value_name = "DST_PORT_ID",
        help_heading = "REQUIRED",
        help = "Identifier of the destination port"
    )]
    dst_port_id: PortId,

    #[clap(
        long = "src-port",
        required = true,
        value_name = "SRC_PORT_ID",
        help_heading = "REQUIRED",
        help = "Identifier of the source port"
    )]
    src_port_id: PortId,

    #[clap(
        long = "src-channel",
        visible_alias = "src-chan",
        required = true,
        value_name = "SRC_CHANNEL_ID",
        help_heading = "REQUIRED",
        help = "Identifier of the source channel (required)"
    )]
    src_chan_id: ChannelId,

    #[clap(
        long = "dst-channel",
        visible_alias = "dst-chan",
        required = true,
        help_heading = "REQUIRED",
        value_name = "DST_CHANNEL_ID",
        help = "Identifier of the destination channel (optional)"
    )]
    dst_chan_id: Option<ChannelId>,
}

impl Runnable for TxChanUpgradeAckCmd {
    fn run(&self) {
        let config = app_config();

        let chains = match ChainHandlePair::spawn(&config, &self.src_chain_id, &self.dst_chain_id) {
            Ok(chains) => chains,
            Err(e) => Output::error(format!("{}", e)).exit(),
        };

        // Retrieve the connection
        let dst_connection = match chains.dst.query_connection(
            QueryConnectionRequest {
                connection_id: self.dst_conn_id.clone(),
                height: QueryHeight::Latest,
            },
            IncludeProof::No,
        ) {
            Ok((connection, _)) => connection,
            Err(e) => Output::error(format!("{}", e)).exit(),
        };

        // Fetch the Channel that will facilitate the communication between the channel ends
        // being upgraded. This channel is assumed to already exist on the destination chain.
        let channel = Channel {
            connection_delay: Default::default(),
            ordering: Ordering::default(),
            a_side: ChannelSide::new(
                chains.src,
                ClientId::default(),
                ConnectionId::default(),
                self.src_port_id.clone(),
                Some(self.src_chan_id.clone()),
                None,
            ),
            b_side: ChannelSide::new(
                chains.dst,
                dst_connection.client_id().clone(),
                self.dst_conn_id.clone(),
                self.dst_port_id.clone(),
                self.dst_chan_id.clone(),
                None,
            ),
        };

        info!("message ChanUpgradeAck: {}", channel);

        let res: Result<Option<IbcEvent>, Error> = channel
            .build_chan_upgrade_ack_and_send()
            .map_err(Error::channel);

        match res {
            Ok(receipt) => Output::success(receipt).exit(),
            Err(e) => Output::error(e).exit(),
        }
    }
}

/// Relay the channel upgrade attempt (ChannelUpgradeConfirm)
///
/// Build and send a `ChannelUpgradeConfirm` message in response to
/// a `ChannelUpgradeAck` message in order to continue the channel
/// upgrade handshake.
#[derive(Clone, Command, Debug, Parser, PartialEq, Eq)]
pub struct TxChanUpgradeConfirmCmd {
    #[clap(
        long = "dst-chain",
        required = true,
        value_name = "DST_CHAIN_ID",
        help_heading = "REQUIRED",
        help = "Identifier of the destination chain"
    )]
    dst_chain_id: ChainId,

    #[clap(
        long = "src-chain",
        required = true,
        value_name = "SRC_CHAIN_ID",
        help_heading = "REQUIRED",
        help = "Identifier of the source chain"
    )]
    src_chain_id: ChainId,

    #[clap(
        long = "dst-connection",
        visible_alias = "dst-conn",
        required = true,
        value_name = "DST_CONNECTION_ID",
        help_heading = "REQUIRED",
        help = "Identifier of the destination connection"
    )]
    dst_conn_id: ConnectionId,

    #[clap(
        long = "dst-port",
        required = true,
        value_name = "DST_PORT_ID",
        help_heading = "REQUIRED",
        help = "Identifier of the destination port"
    )]
    dst_port_id: PortId,

    #[clap(
        long = "src-port",
        required = true,
        value_name = "SRC_PORT_ID",
        help_heading = "REQUIRED",
        help = "Identifier of the source port"
    )]
    src_port_id: PortId,

    #[clap(
        long = "src-channel",
        visible_alias = "src-chan",
        required = true,
        value_name = "SRC_CHANNEL_ID",
        help_heading = "REQUIRED",
        help = "Identifier of the source channel (required)"
    )]
    src_chan_id: ChannelId,

    #[clap(
        long = "dst-channel",
        visible_alias = "dst-chan",
        required = true,
        help_heading = "REQUIRED",
        value_name = "DST_CHANNEL_ID",
        help = "Identifier of the destination channel (optional)"
    )]
    dst_chan_id: Option<ChannelId>,
}

impl Runnable for TxChanUpgradeConfirmCmd {
    fn run(&self) {
        let config = app_config();

        let chains = match ChainHandlePair::spawn(&config, &self.src_chain_id, &self.dst_chain_id) {
            Ok(chains) => chains,
            Err(e) => Output::error(format!("{}", e)).exit(),
        };

        // Retrieve the connection
        let dst_connection = match chains.dst.query_connection(
            QueryConnectionRequest {
                connection_id: self.dst_conn_id.clone(),
                height: QueryHeight::Latest,
            },
            IncludeProof::No,
        ) {
            Ok((connection, _)) => connection,
            Err(e) => Output::error(format!("{}", e)).exit(),
        };

        // Fetch the Channel that will facilitate the communication between the channel ends
        // being upgraded. This channel is assumed to already exist on the destination chain.
        let channel = Channel {
            connection_delay: Default::default(),
            ordering: Ordering::default(),
            a_side: ChannelSide::new(
                chains.src,
                ClientId::default(),
                ConnectionId::default(),
                self.src_port_id.clone(),
                Some(self.src_chan_id.clone()),
                None,
            ),
            b_side: ChannelSide::new(
                chains.dst,
                dst_connection.client_id().clone(),
                self.dst_conn_id.clone(),
                self.dst_port_id.clone(),
                self.dst_chan_id.clone(),
                None,
            ),
        };

        info!("message ChanUpgradeConfirm: {}", channel);

        let res: Result<Option<IbcEvent>, Error> = channel
            .build_chan_upgrade_confirm_and_send()
            .map_err(Error::channel);

        match res {
            Ok(receipt) => Output::success(receipt).exit(),
            Err(e) => Output::error(e).exit(),
        }
    }
}

/// Relay the channel upgrade attempt (ChannelUpgradeOpen)
///
/// Build and send a `ChannelUpgradeOpen` message to finalize
/// the channel upgrade handshake.
#[derive(Clone, Command, Debug, Parser, PartialEq, Eq)]
pub struct TxChanUpgradeOpenCmd {
    #[clap(
        long = "dst-chain",
        required = true,
        value_name = "DST_CHAIN_ID",
        help_heading = "REQUIRED",
        help = "Identifier of the destination chain"
    )]
    dst_chain_id: ChainId,

    #[clap(
        long = "src-chain",
        required = true,
        value_name = "SRC_CHAIN_ID",
        help_heading = "REQUIRED",
        help = "Identifier of the source chain"
    )]
    src_chain_id: ChainId,

    #[clap(
        long = "dst-connection",
        visible_alias = "dst-conn",
        required = true,
        value_name = "DST_CONNECTION_ID",
        help_heading = "REQUIRED",
        help = "Identifier of the destination connection"
    )]
    dst_conn_id: ConnectionId,

    #[clap(
        long = "dst-port",
        required = true,
        value_name = "DST_PORT_ID",
        help_heading = "REQUIRED",
        help = "Identifier of the destination port"
    )]
    dst_port_id: PortId,

    #[clap(
        long = "src-port",
        required = true,
        value_name = "SRC_PORT_ID",
        help_heading = "REQUIRED",
        help = "Identifier of the source port"
    )]
    src_port_id: PortId,

    #[clap(
        long = "src-channel",
        visible_alias = "src-chan",
        required = true,
        value_name = "SRC_CHANNEL_ID",
        help_heading = "REQUIRED",
        help = "Identifier of the source channel (required)"
    )]
    src_chan_id: ChannelId,

    #[clap(
        long = "dst-channel",
        visible_alias = "dst-chan",
        required = true,
        help_heading = "REQUIRED",
        value_name = "DST_CHANNEL_ID",
        help = "Identifier of the destination channel (optional)"
    )]
    dst_chan_id: Option<ChannelId>,
}

impl Runnable for TxChanUpgradeOpenCmd {
    fn run(&self) {
        let config = app_config();

        let chains = match ChainHandlePair::spawn(&config, &self.src_chain_id, &self.dst_chain_id) {
            Ok(chains) => chains,
            Err(e) => Output::error(format!("{}", e)).exit(),
        };

        // Retrieve the connection
        let dst_connection = match chains.dst.query_connection(
            QueryConnectionRequest {
                connection_id: self.dst_conn_id.clone(),
                height: QueryHeight::Latest,
            },
            IncludeProof::No,
        ) {
            Ok((connection, _)) => connection,
            Err(e) => Output::error(format!("{}", e)).exit(),
        };

        // Fetch the Channel that will facilitate the communication between the channel ends
        // being upgraded. This channel is assumed to already exist on the destination chain.
        let channel = Channel {
            connection_delay: Default::default(),
            ordering: Ordering::default(),
            a_side: ChannelSide::new(
                chains.src,
                ClientId::default(),
                ConnectionId::default(),
                self.src_port_id.clone(),
                Some(self.src_chan_id.clone()),
                None,
            ),
            b_side: ChannelSide::new(
                chains.dst,
                dst_connection.client_id().clone(),
                self.dst_conn_id.clone(),
                self.dst_port_id.clone(),
                self.dst_chan_id.clone(),
                None,
            ),
        };

        info!("message ChanUpgradeOpen: {}", channel);

        let res: Result<IbcEvent, Error> = channel
            .build_chan_upgrade_open_and_send()
            .map_err(Error::channel);

        match res {
            Ok(receipt) => Output::success(receipt).exit(),
            Err(e) => Output::error(e).exit(),
        }
    }
}

/// Relay channel upgrade cancel when counterparty has aborted the upgrade (ChannelUpgradeCancel)
///
/// Build and send a `ChannelUpgradeCancel` message to cancel
/// the channel upgrade handshake given that the counterparty has aborted.
#[derive(Clone, Command, Debug, Parser, PartialEq, Eq)]
pub struct TxChanUpgradeCancelCmd {
    #[clap(
        long = "dst-chain",
        required = true,
        value_name = "DST_CHAIN_ID",
        help_heading = "REQUIRED",
        help = "Identifier of the destination chain"
    )]
    dst_chain_id: ChainId,

    #[clap(
        long = "src-chain",
        required = true,
        value_name = "SRC_CHAIN_ID",
        help_heading = "REQUIRED",
        help = "Identifier of the source chain"
    )]
    src_chain_id: ChainId,

    #[clap(
        long = "dst-connection",
        visible_alias = "dst-conn",
        required = true,
        value_name = "DST_CONNECTION_ID",
        help_heading = "REQUIRED",
        help = "Identifier of the destination connection"
    )]
    dst_conn_id: ConnectionId,

    #[clap(
        long = "dst-port",
        required = true,
        value_name = "DST_PORT_ID",
        help_heading = "REQUIRED",
        help = "Identifier of the destination port"
    )]
    dst_port_id: PortId,

    #[clap(
        long = "src-port",
        required = true,
        value_name = "SRC_PORT_ID",
        help_heading = "REQUIRED",
        help = "Identifier of the source port"
    )]
    src_port_id: PortId,

    #[clap(
        long = "src-channel",
        visible_alias = "src-chan",
        required = true,
        value_name = "SRC_CHANNEL_ID",
        help_heading = "REQUIRED",
        help = "Identifier of the source channel (required)"
    )]
    src_chan_id: ChannelId,

    #[clap(
        long = "dst-channel",
        visible_alias = "dst-chan",
        required = true,
        help_heading = "REQUIRED",
        value_name = "DST_CHANNEL_ID",
        help = "Identifier of the destination channel (optional)"
    )]
    dst_chan_id: Option<ChannelId>,
}

impl Runnable for TxChanUpgradeCancelCmd {
    fn run(&self) {
        let config = app_config();

        let chains = match ChainHandlePair::spawn(&config, &self.src_chain_id, &self.dst_chain_id) {
            Ok(chains) => chains,
            Err(e) => Output::error(format!("{}", e)).exit(),
        };

        // Retrieve the connection
        let dst_connection = match chains.dst.query_connection(
            QueryConnectionRequest {
                connection_id: self.dst_conn_id.clone(),
                height: QueryHeight::Latest,
            },
            IncludeProof::No,
        ) {
            Ok((connection, _)) => connection,
            Err(e) => Output::error(format!("{}", e)).exit(),
        };

        // Fetch the Channel that will facilitate the communication between the channel ends
        // being upgraded. This channel is assumed to already exist on the destination chain.
        let channel = Channel {
            connection_delay: Default::default(),
            ordering: Ordering::default(),
            a_side: ChannelSide::new(
                chains.src,
                ClientId::default(),
                ConnectionId::default(),
                self.src_port_id.clone(),
                Some(self.src_chan_id.clone()),
                None,
            ),
            b_side: ChannelSide::new(
                chains.dst,
                dst_connection.client_id().clone(),
                self.dst_conn_id.clone(),
                self.dst_port_id.clone(),
                self.dst_chan_id.clone(),
                None,
            ),
        };

        info!("message ChanUpgradeCancel: {}", channel);

        let res: Result<IbcEvent, Error> = channel
            .build_chan_upgrade_cancel_and_send()
            .map_err(Error::channel);

        match res {
            Ok(receipt) => Output::success(receipt).exit(),
            Err(e) => Output::error(e).exit(),
        }
    }
}

/// Relay channel upgrade timeout when counterparty has not flushed packets before upgrade timeout (ChannelUpgradeTimeout)
///
/// Build and send a `ChannelUpgradeTimeout` message to timeout
/// the channel upgrade handshake given that the counterparty has not flushed packets before upgrade timeout.
#[derive(Clone, Command, Debug, Parser, PartialEq, Eq)]
pub struct TxChanUpgradeTimeoutCmd {
    #[clap(
        long = "dst-chain",
        required = true,
        value_name = "DST_CHAIN_ID",
        help_heading = "REQUIRED",
        help = "Identifier of the destination chain"
    )]
    dst_chain_id: ChainId,

    #[clap(
        long = "src-chain",
        required = true,
        value_name = "SRC_CHAIN_ID",
        help_heading = "REQUIRED",
        help = "Identifier of the source chain"
    )]
    src_chain_id: ChainId,

    #[clap(
        long = "dst-connection",
        visible_alias = "dst-conn",
        required = true,
        value_name = "DST_CONNECTION_ID",
        help_heading = "REQUIRED",
        help = "Identifier of the destination connection"
    )]
    dst_conn_id: ConnectionId,

    #[clap(
        long = "dst-port",
        required = true,
        value_name = "DST_PORT_ID",
        help_heading = "REQUIRED",
        help = "Identifier of the destination port"
    )]
    dst_port_id: PortId,

    #[clap(
        long = "src-port",
        required = true,
        value_name = "SRC_PORT_ID",
        help_heading = "REQUIRED",
        help = "Identifier of the source port"
    )]
    src_port_id: PortId,

    #[clap(
        long = "src-channel",
        visible_alias = "src-chan",
        required = true,
        value_name = "SRC_CHANNEL_ID",
        help_heading = "REQUIRED",
        help = "Identifier of the source channel (required)"
    )]
    src_chan_id: ChannelId,

    #[clap(
        long = "dst-channel",
        visible_alias = "dst-chan",
        required = true,
        help_heading = "REQUIRED",
        value_name = "DST_CHANNEL_ID",
        help = "Identifier of the destination channel (optional)"
    )]
    dst_chan_id: Option<ChannelId>,
}

impl Runnable for TxChanUpgradeTimeoutCmd {
    fn run(&self) {
        let config = app_config();

        let chains = match ChainHandlePair::spawn(&config, &self.src_chain_id, &self.dst_chain_id) {
            Ok(chains) => chains,
            Err(e) => Output::error(format!("{}", e)).exit(),
        };

        // Retrieve the connection
        let dst_connection = match chains.dst.query_connection(
            QueryConnectionRequest {
                connection_id: self.dst_conn_id.clone(),
                height: QueryHeight::Latest,
            },
            IncludeProof::No,
        ) {
            Ok((connection, _)) => connection,
            Err(e) => Output::error(format!("{}", e)).exit(),
        };

        // Fetch the Channel that will facilitate the communication between the channel ends
        // being upgraded. This channel is assumed to already exist on the destination chain.
        let channel = Channel {
            connection_delay: Default::default(),
            ordering: Ordering::default(),
            a_side: ChannelSide::new(
                chains.src,
                ClientId::default(),
                ConnectionId::default(),
                self.src_port_id.clone(),
                Some(self.src_chan_id.clone()),
                None,
            ),
            b_side: ChannelSide::new(
                chains.dst,
                dst_connection.client_id().clone(),
                self.dst_conn_id.clone(),
                self.dst_port_id.clone(),
                self.dst_chan_id.clone(),
                None,
            ),
        };

        info!("message ChanUpgradeTimeout: {}", channel);

        let res: Result<IbcEvent, Error> = channel
            .build_chan_upgrade_timeout_and_send()
            .map_err(Error::channel);

        match res {
            Ok(receipt) => Output::success(receipt).exit(),
            Err(e) => Output::error(e).exit(),
        }
    }
}

#[cfg(test)]
mod tests {
    use abscissa_core::clap::Parser;
    use std::str::FromStr;

    use ibc_relayer_types::core::{
        ics04_channel::channel::Ordering,
        ics24_host::identifier::{ChainId, ChannelId, ConnectionId, PortId},
    };

    use crate::commands::tx::channel::{
        TxChanCloseConfirmCmd, TxChanCloseInitCmd, TxChanOpenAckCmd, TxChanOpenConfirmCmd,
        TxChanOpenInitCmd, TxChanOpenTryCmd,
    };

    #[test]
    fn test_chan_open_init_required_only() {
        assert_eq!(
            TxChanOpenInitCmd {
                dst_chain_id: ChainId::from_string("chain_b"),
                src_chain_id: ChainId::from_string("chain_a"),
                dst_conn_id: ConnectionId::from_str("connection_b").unwrap(),
                dst_port_id: PortId::from_str("port_b").unwrap(),
                src_port_id: PortId::from_str("port_a").unwrap(),
                order: Ordering::Unordered
            },
            TxChanOpenInitCmd::parse_from([
                "test",
                "--dst-chain",
                "chain_b",
                "--src-chain",
                "chain_a",
                "--dst-connection",
                "connection_b",
                "--dst-port",
                "port_b",
                "--src-port",
                "port_a"
            ])
        )
    }

    #[test]
    fn test_chan_open_init_order() {
        assert_eq!(
            TxChanOpenInitCmd {
                dst_chain_id: ChainId::from_string("chain_b"),
                src_chain_id: ChainId::from_string("chain_a"),
                dst_conn_id: ConnectionId::from_str("connection_b").unwrap(),
                dst_port_id: PortId::from_str("port_b").unwrap(),
                src_port_id: PortId::from_str("port_a").unwrap(),
                order: Ordering::Ordered
            },
            TxChanOpenInitCmd::parse_from([
                "test",
                "--dst-chain",
                "chain_b",
                "--src-chain",
                "chain_a",
                "--dst-connection",
                "connection_b",
                "--dst-port",
                "port_b",
                "--src-port",
                "port_a",
                "--order",
                "ordered"
            ])
        )
    }

    #[test]
    fn test_chan_open_init_aliases() {
        assert_eq!(
            TxChanOpenInitCmd {
                dst_chain_id: ChainId::from_string("chain_b"),
                src_chain_id: ChainId::from_string("chain_a"),
                dst_conn_id: ConnectionId::from_str("connection_b").unwrap(),
                dst_port_id: PortId::from_str("port_b").unwrap(),
                src_port_id: PortId::from_str("port_a").unwrap(),
                order: Ordering::Unordered
            },
            TxChanOpenInitCmd::parse_from([
                "test",
                "--dst-chain",
                "chain_b",
                "--src-chain",
                "chain_a",
                "--dst-conn",
                "connection_b",
                "--dst-port",
                "port_b",
                "--src-port",
                "port_a"
            ])
        )
    }

    #[test]
    fn test_chan_open_init_no_a_port() {
        assert!(TxChanOpenInitCmd::try_parse_from([
            "test",
            "--dst-chain",
            "chain_b",
            "--src-chain",
            "chain_a",
            "--dst-connection",
            "connection_b",
            "--dst-port",
            "port_b"
        ])
        .is_err())
    }

    #[test]
    fn test_chan_open_init_no_b_port() {
        assert!(TxChanOpenInitCmd::try_parse_from([
            "test",
            "--dst-chain",
            "chain_b",
            "--src-chain",
            "chain_a",
            "--dst-connection",
            "connection_b",
            "--src-port",
            "port_a"
        ])
        .is_err())
    }

    #[test]
    fn test_chan_open_init_no_b_connection() {
        assert!(TxChanOpenInitCmd::try_parse_from([
            "test",
            "--dst-chain",
            "chain_b",
            "--src-chain",
            "chain_a",
            "--dst-port",
            "port_b",
            "--src-port",
            "port_a"
        ])
        .is_err())
    }

    #[test]
    fn test_chan_open_init_no_a_chain() {
        assert!(TxChanOpenInitCmd::try_parse_from([
            "test",
            "--dst-chain",
            "chain_b",
            "--dst-connection",
            "connection_b",
            "--dst-port",
            "port_b",
            "--src-port",
            "port_a"
        ])
        .is_err())
    }

    #[test]
    fn test_chan_open_init_no_b_chain() {
        assert!(TxChanOpenInitCmd::try_parse_from([
            "test",
            "--src-chain",
            "chain_a",
            "--dst-connection",
            "connection_b",
            "--dst-port",
            "port_b",
            "--src-port",
            "port_a"
        ])
        .is_err())
    }

    #[test]
    fn test_chan_open_try_required_only() {
        assert_eq!(
            TxChanOpenTryCmd {
                dst_chain_id: ChainId::from_string("chain_b"),
                src_chain_id: ChainId::from_string("chain_a"),
                dst_conn_id: ConnectionId::from_str("connection_b").unwrap(),
                dst_port_id: PortId::from_str("port_b").unwrap(),
                src_port_id: PortId::from_str("port_a").unwrap(),
                src_chan_id: ChannelId::from_str("channel_a").unwrap(),
                dst_chan_id: None
            },
            TxChanOpenTryCmd::parse_from([
                "test",
                "--dst-chain",
                "chain_b",
                "--src-chain",
                "chain_a",
                "--dst-connection",
                "connection_b",
                "--dst-port",
                "port_b",
                "--src-port",
                "port_a",
                "--src-channel",
                "channel_a"
            ])
        )
    }

    #[test]
    fn test_chan_open_try_b_channel() {
        assert_eq!(
            TxChanOpenTryCmd {
                dst_chain_id: ChainId::from_string("chain_b"),
                src_chain_id: ChainId::from_string("chain_a"),
                dst_conn_id: ConnectionId::from_str("connection_b").unwrap(),
                dst_port_id: PortId::from_str("port_b").unwrap(),
                src_port_id: PortId::from_str("port_a").unwrap(),
                src_chan_id: ChannelId::from_str("channel_a").unwrap(),
                dst_chan_id: Some(ChannelId::from_str("channel_b").unwrap())
            },
            TxChanOpenTryCmd::parse_from([
                "test",
                "--dst-chain",
                "chain_b",
                "--src-chain",
                "chain_a",
                "--dst-connection",
                "connection_b",
                "--dst-port",
                "port_b",
                "--src-port",
                "port_a",
                "--src-channel",
                "channel_a",
                "--dst-channel",
                "channel_b"
            ])
        )
    }

    #[test]
    fn test_chan_open_try_aliases() {
        assert_eq!(
            TxChanOpenTryCmd {
                dst_chain_id: ChainId::from_string("chain_b"),
                src_chain_id: ChainId::from_string("chain_a"),
                dst_conn_id: ConnectionId::from_str("connection_b").unwrap(),
                dst_port_id: PortId::from_str("port_b").unwrap(),
                src_port_id: PortId::from_str("port_a").unwrap(),
                src_chan_id: ChannelId::from_str("channel_a").unwrap(),
                dst_chan_id: Some(ChannelId::from_str("channel_b").unwrap())
            },
            TxChanOpenTryCmd::parse_from([
                "test",
                "--dst-chain",
                "chain_b",
                "--src-chain",
                "chain_a",
                "--dst-conn",
                "connection_b",
                "--dst-port",
                "port_b",
                "--src-port",
                "port_a",
                "--src-chan",
                "channel_a",
                "--dst-chan",
                "channel_b"
            ])
        )
    }

    #[test]
    fn test_chan_open_try_no_a_channel() {
        assert!(TxChanOpenTryCmd::try_parse_from([
            "test",
            "--dst-chain",
            "chain_b",
            "--src-chain",
            "chain_a",
            "--dst-connection",
            "connection_b",
            "--dst-port",
            "port_b",
            "--src-port",
            "port_a"
        ])
        .is_err())
    }

    #[test]
    fn test_chan_open_try_no_a_port() {
        assert!(TxChanOpenTryCmd::try_parse_from([
            "test",
            "--dst-chain",
            "chain_b",
            "--src-chain",
            "chain_a",
            "--dst-connection",
            "connection_b",
            "--dst-port",
            "port_b",
            "--src-channel",
            "channel_a"
        ])
        .is_err())
    }

    #[test]
    fn test_chan_open_try_no_b_port() {
        assert!(TxChanOpenTryCmd::try_parse_from([
            "test",
            "--dst-chain",
            "chain_b",
            "--src-chain",
            "chain_a",
            "--dst-connection",
            "connection_b",
            "--src-port",
            "port_a",
            "--src-channel",
            "channel_a"
        ])
        .is_err())
    }

    #[test]
    fn test_chan_open_try_no_b_connection() {
        assert!(TxChanOpenTryCmd::try_parse_from([
            "test",
            "--dst-chain",
            "chain_b",
            "--src-chain",
            "chain_a",
            "--dst-port",
            "port_b",
            "--src-port",
            "port_a",
            "--src-channel",
            "channel_a"
        ])
        .is_err())
    }

    #[test]
    fn test_chan_open_try_no_a_chain() {
        assert!(TxChanOpenTryCmd::try_parse_from([
            "test",
            "--dst-chain",
            "chain_b",
            "--dst-connection",
            "connection_b",
            "--dst-port",
            "port_b",
            "--src-port",
            "port_a",
            "--src-channel",
            "channel_a"
        ])
        .is_err())
    }

    #[test]
    fn test_chan_open_try_no_b_chain() {
        assert!(TxChanOpenTryCmd::try_parse_from([
            "test",
            "--src-chain",
            "chain_a",
            "--dst-connection",
            "connection_b",
            "--dst-port",
            "port_b",
            "--src-port",
            "port_a",
            "--src-channel",
            "channel_a"
        ])
        .is_err())
    }

    #[test]
    fn test_chan_open_ack() {
        assert_eq!(
            TxChanOpenAckCmd {
                dst_chain_id: ChainId::from_string("chain_b"),
                src_chain_id: ChainId::from_string("chain_a"),
                dst_conn_id: ConnectionId::from_str("connection_b").unwrap(),
                dst_port_id: PortId::from_str("port_b").unwrap(),
                src_port_id: PortId::from_str("port_a").unwrap(),
                dst_chan_id: ChannelId::from_str("channel_b").unwrap(),
                src_chan_id: ChannelId::from_str("channel_a").unwrap()
            },
            TxChanOpenAckCmd::parse_from([
                "test",
                "--dst-chain",
                "chain_b",
                "--src-chain",
                "chain_a",
                "--dst-connection",
                "connection_b",
                "--dst-port",
                "port_b",
                "--src-port",
                "port_a",
                "--dst-channel",
                "channel_b",
                "--src-channel",
                "channel_a"
            ])
        )
    }

    #[test]
    fn test_chan_open_ack_aliases() {
        assert_eq!(
            TxChanOpenAckCmd {
                dst_chain_id: ChainId::from_string("chain_b"),
                src_chain_id: ChainId::from_string("chain_a"),
                dst_conn_id: ConnectionId::from_str("connection_b").unwrap(),
                dst_port_id: PortId::from_str("port_b").unwrap(),
                src_port_id: PortId::from_str("port_a").unwrap(),
                dst_chan_id: ChannelId::from_str("channel_b").unwrap(),
                src_chan_id: ChannelId::from_str("channel_a").unwrap()
            },
            TxChanOpenAckCmd::parse_from([
                "test",
                "--dst-chain",
                "chain_b",
                "--src-chain",
                "chain_a",
                "--dst-conn",
                "connection_b",
                "--dst-port",
                "port_b",
                "--src-port",
                "port_a",
                "--dst-chan",
                "channel_b",
                "--src-chan",
                "channel_a"
            ])
        )
    }

    #[test]
    fn test_chan_open_ack_no_a_channel() {
        assert!(TxChanOpenAckCmd::try_parse_from([
            "test",
            "--dst-chain",
            "chain_b",
            "--src-chain",
            "chain_a",
            "--dst-connection",
            "connection_b",
            "--dst-port",
            "port_b",
            "--src-port",
            "port_a",
            "--dst-channel",
            "channel_b"
        ])
        .is_err())
    }

    #[test]
    fn test_chan_open_ack_no_b_channel() {
        assert!(TxChanOpenAckCmd::try_parse_from([
            "test",
            "--dst-chain",
            "chain_b",
            "--src-chain",
            "chain_a",
            "--dst-connection",
            "connection_b",
            "--dst-port",
            "port_b",
            "--src-port",
            "port_a",
            "--src-channel",
            "channel_a"
        ])
        .is_err())
    }

    #[test]
    fn test_chan_open_ack_no_a_port() {
        assert!(TxChanOpenAckCmd::try_parse_from([
            "test",
            "--dst-chain",
            "chain_b",
            "--src-chain",
            "chain_a",
            "--dst-connection",
            "connection_b",
            "--dst-port",
            "port_b",
            "--dst-channel",
            "channel_b",
            "--src-channel",
            "channel_a"
        ])
        .is_err())
    }

    #[test]
    fn test_chan_open_ack_no_b_port() {
        assert!(TxChanOpenAckCmd::try_parse_from([
            "test",
            "--dst-chain",
            "chain_b",
            "--src-chain",
            "chain_a",
            "--dst-connection",
            "connection_b",
            "--src-port",
            "port_a",
            "--dst-channel",
            "channel_b",
            "--src-channel",
            "channel_a"
        ])
        .is_err())
    }

    #[test]
    fn test_chan_open_ack_no_b_connection() {
        assert!(TxChanOpenAckCmd::try_parse_from([
            "test",
            "--dst-chain",
            "chain_b",
            "--src-chain",
            "chain_a",
            "--dst-port",
            "port_b",
            "--src-port",
            "port_a",
            "--dst-channel",
            "channel_b",
            "--src-channel",
            "channel_a"
        ])
        .is_err())
    }

    #[test]
    fn test_chan_open_ack_no_a_chain() {
        assert!(TxChanOpenAckCmd::try_parse_from([
            "test",
            "--dst-chain",
            "chain_b",
            "--dst-connection",
            "connection_b",
            "--dst-port",
            "port_b",
            "--src-port",
            "port_a",
            "--dst-channel",
            "channel_b",
            "--src-channel",
            "channel_a"
        ])
        .is_err())
    }

    #[test]
    fn test_chan_open_ack_no_b_chain() {
        assert!(TxChanOpenAckCmd::try_parse_from([
            "test",
            "--src-chain",
            "chain_a",
            "--dst-connection",
            "connection_b",
            "--dst-port",
            "port_b",
            "--src-port",
            "port_a",
            "--dst-channel",
            "channel_b",
            "--src-channel",
            "channel_a"
        ])
        .is_err())
    }

    #[test]
    fn test_chan_open_confirm() {
        assert_eq!(
            TxChanOpenConfirmCmd {
                dst_chain_id: ChainId::from_string("chain_b"),
                src_chain_id: ChainId::from_string("chain_a"),
                dst_conn_id: ConnectionId::from_str("connection_b").unwrap(),
                dst_port_id: PortId::from_str("port_b").unwrap(),
                src_port_id: PortId::from_str("port_a").unwrap(),
                dst_chan_id: ChannelId::from_str("channel_b").unwrap(),
                src_chan_id: ChannelId::from_str("channel_a").unwrap()
            },
            TxChanOpenConfirmCmd::parse_from([
                "test",
                "--dst-chain",
                "chain_b",
                "--src-chain",
                "chain_a",
                "--dst-connection",
                "connection_b",
                "--dst-port",
                "port_b",
                "--src-port",
                "port_a",
                "--dst-channel",
                "channel_b",
                "--src-channel",
                "channel_a"
            ])
        )
    }

    #[test]
    fn test_chan_open_confirm_aliases() {
        assert_eq!(
            TxChanOpenConfirmCmd {
                dst_chain_id: ChainId::from_string("chain_b"),
                src_chain_id: ChainId::from_string("chain_a"),
                dst_conn_id: ConnectionId::from_str("connection_b").unwrap(),
                dst_port_id: PortId::from_str("port_b").unwrap(),
                src_port_id: PortId::from_str("port_a").unwrap(),
                dst_chan_id: ChannelId::from_str("channel_b").unwrap(),
                src_chan_id: ChannelId::from_str("channel_a").unwrap()
            },
            TxChanOpenConfirmCmd::parse_from([
                "test",
                "--dst-chain",
                "chain_b",
                "--src-chain",
                "chain_a",
                "--dst-conn",
                "connection_b",
                "--dst-port",
                "port_b",
                "--src-port",
                "port_a",
                "--dst-chan",
                "channel_b",
                "--src-chan",
                "channel_a"
            ])
        )
    }

    #[test]
    fn test_chan_open_confirm_no_a_channel() {
        assert!(TxChanOpenConfirmCmd::try_parse_from([
            "test",
            "--dst-chain",
            "chain_b",
            "--src-chain",
            "chain_a",
            "--dst-connection",
            "connection_b",
            "--dst-port",
            "port_b",
            "--src-port",
            "port_a",
            "--dst-channel",
            "channel_b"
        ])
        .is_err())
    }

    #[test]
    fn test_chan_open_confirm_no_b_channel() {
        assert!(TxChanOpenConfirmCmd::try_parse_from([
            "test",
            "--dst-chain",
            "chain_b",
            "--src-chain",
            "chain_a",
            "--dst-connection",
            "connection_b",
            "--dst-port",
            "port_b",
            "--src-port",
            "port_a",
            "--src-channel",
            "channel_a"
        ])
        .is_err())
    }

    #[test]
    fn test_chan_open_confirm_no_a_port() {
        assert!(TxChanOpenConfirmCmd::try_parse_from([
            "test",
            "--dst-chain",
            "chain_b",
            "--src-chain",
            "chain_a",
            "--dst-connection",
            "connection_b",
            "--dst-port",
            "port_b",
            "--dst-channel",
            "channel_b",
            "--src-channel",
            "channel_a"
        ])
        .is_err())
    }

    #[test]
    fn test_chan_open_confirm_no_b_port() {
        assert!(TxChanOpenConfirmCmd::try_parse_from([
            "test",
            "--dst-chain",
            "chain_b",
            "--src-chain",
            "chain_a",
            "--dst-connection",
            "connection_b",
            "--src-port",
            "port_a",
            "--dst-channel",
            "channel_b",
            "--src-channel",
            "channel_a"
        ])
        .is_err())
    }

    #[test]
    fn test_chan_open_confirm_no_b_connection() {
        assert!(TxChanOpenConfirmCmd::try_parse_from([
            "test",
            "--dst-chain",
            "chain_b",
            "--src-chain",
            "chain_a",
            "--dst-port",
            "port_b",
            "--src-port",
            "port_a",
            "--dst-channel",
            "channel_b",
            "--src-channel",
            "channel_a"
        ])
        .is_err())
    }

    #[test]
    fn test_chan_open_confirm_no_a_chain() {
        assert!(TxChanOpenConfirmCmd::try_parse_from([
            "test",
            "--dst-chain",
            "chain_b",
            "--dst-connection",
            "connection_b",
            "--dst-port",
            "port_b",
            "--src-port",
            "port_a",
            "--dst-channel",
            "channel_b",
            "--src-channel",
            "channel_a"
        ])
        .is_err())
    }

    #[test]
    fn test_chan_open_confirm_no_b_chain() {
        assert!(TxChanOpenConfirmCmd::try_parse_from([
            "test",
            "--src-chain",
            "chain_a",
            "--dst-connection",
            "connection_b",
            "--dst-port",
            "port_b",
            "--src-port",
            "port_a",
            "--dst-channel",
            "channel_b",
            "--src-channel",
            "channel_a"
        ])
        .is_err())
    }

    #[test]
    fn test_chan_close_init() {
        assert_eq!(
            TxChanCloseInitCmd {
                dst_chain_id: ChainId::from_string("chain_b"),
                src_chain_id: ChainId::from_string("chain_a"),
                dst_conn_id: ConnectionId::from_str("connection_b").unwrap(),
                dst_port_id: PortId::from_str("port_b").unwrap(),
                src_port_id: PortId::from_str("port_a").unwrap(),
                dst_chan_id: ChannelId::from_str("channel_b").unwrap(),
                src_chan_id: ChannelId::from_str("channel_a").unwrap()
            },
            TxChanCloseInitCmd::parse_from([
                "test",
                "--dst-chain",
                "chain_b",
                "--src-chain",
                "chain_a",
                "--dst-connection",
                "connection_b",
                "--dst-port",
                "port_b",
                "--src-port",
                "port_a",
                "--dst-channel",
                "channel_b",
                "--src-channel",
                "channel_a"
            ])
        )
    }

    #[test]
    fn test_chan_close_init_aliases() {
        assert_eq!(
            TxChanCloseInitCmd {
                dst_chain_id: ChainId::from_string("chain_b"),
                src_chain_id: ChainId::from_string("chain_a"),
                dst_conn_id: ConnectionId::from_str("connection_b").unwrap(),
                dst_port_id: PortId::from_str("port_b").unwrap(),
                src_port_id: PortId::from_str("port_a").unwrap(),
                dst_chan_id: ChannelId::from_str("channel_b").unwrap(),
                src_chan_id: ChannelId::from_str("channel_a").unwrap()
            },
            TxChanCloseInitCmd::parse_from([
                "test",
                "--dst-chain",
                "chain_b",
                "--src-chain",
                "chain_a",
                "--dst-conn",
                "connection_b",
                "--dst-port",
                "port_b",
                "--src-port",
                "port_a",
                "--dst-chan",
                "channel_b",
                "--src-chan",
                "channel_a"
            ])
        )
    }

    #[test]
    fn test_chan_close_init_no_a_channel() {
        assert!(TxChanCloseInitCmd::try_parse_from([
            "test",
            "--dst-chain",
            "chain_b",
            "--src-chain",
            "chain_a",
            "--dst-connection",
            "connection_b",
            "--dst-port",
            "port_b",
            "--src-port",
            "port_a",
            "--dst-channel",
            "channel_b"
        ])
        .is_err())
    }

    #[test]
    fn test_chan_close_init_no_b_channel() {
        assert!(TxChanCloseInitCmd::try_parse_from([
            "test",
            "--dst-chain",
            "chain_b",
            "--src-chain",
            "chain_a",
            "--dst-connection",
            "connection_b",
            "--dst-port",
            "port_b",
            "--src-port",
            "port_a",
            "--src-channel",
            "channel_a"
        ])
        .is_err())
    }

    #[test]
    fn test_chan_close_init_no_a_port() {
        assert!(TxChanCloseInitCmd::try_parse_from([
            "test",
            "--dst-chain",
            "chain_b",
            "--src-chain",
            "chain_a",
            "--dst-connection",
            "connection_b",
            "--dst-port",
            "port_b",
            "--dst-channel",
            "channel_b",
            "--src-channel",
            "channel_a"
        ])
        .is_err())
    }

    #[test]
    fn test_chan_close_init_no_b_port() {
        assert!(TxChanCloseInitCmd::try_parse_from([
            "test",
            "--dst-chain",
            "chain_b",
            "--src-chain",
            "chain_a",
            "--dst-connection",
            "connection_b",
            "--src-port",
            "port_a",
            "--dst-channel",
            "channel_b",
            "--src-channel",
            "channel_a"
        ])
        .is_err())
    }

    #[test]
    fn test_chan_close_init_no_b_connection() {
        assert!(TxChanCloseInitCmd::try_parse_from([
            "test",
            "--dst-chain",
            "chain_b",
            "--src-chain",
            "chain_a",
            "--dst-port",
            "port_b",
            "--src-port",
            "port_a",
            "--dst-channel",
            "channel_b",
            "--src-channel",
            "channel_a"
        ])
        .is_err())
    }

    #[test]
    fn test_chan_close_init_no_a_chain() {
        assert!(TxChanCloseInitCmd::try_parse_from([
            "test",
            "--dst-chain",
            "chain_b",
            "--dst-connection",
            "connection_b",
            "--dst-port",
            "port_b",
            "--src-port",
            "port_a",
            "--dst-channel",
            "channel_b",
            "--src-channel",
            "channel_a"
        ])
        .is_err())
    }

    #[test]
    fn test_chan_close_init_no_b_chain() {
        assert!(TxChanCloseInitCmd::try_parse_from([
            "test",
            "--src-chain",
            "chain_a",
            "--dst-connection",
            "connection_b",
            "--dst-port",
            "port_b",
            "--src-port",
            "port_a",
            "--dst-channel",
            "channel_b",
            "--src-channel",
            "channel_a"
        ])
        .is_err())
    }

    #[test]
    fn test_chan_close_confirm() {
        assert_eq!(
            TxChanCloseConfirmCmd {
                dst_chain_id: ChainId::from_string("chain_b"),
                src_chain_id: ChainId::from_string("chain_a"),
                dst_conn_id: ConnectionId::from_str("connection_b").unwrap(),
                dst_port_id: PortId::from_str("port_b").unwrap(),
                src_port_id: PortId::from_str("port_a").unwrap(),
                dst_chan_id: ChannelId::from_str("channel_b").unwrap(),
                src_chan_id: ChannelId::from_str("channel_a").unwrap()
            },
            TxChanCloseConfirmCmd::parse_from([
                "test",
                "--dst-chain",
                "chain_b",
                "--src-chain",
                "chain_a",
                "--dst-connection",
                "connection_b",
                "--dst-port",
                "port_b",
                "--src-port",
                "port_a",
                "--dst-channel",
                "channel_b",
                "--src-channel",
                "channel_a"
            ])
        )
    }

    #[test]
    fn test_chan_close_confirm_aliases() {
        assert_eq!(
            TxChanCloseConfirmCmd {
                dst_chain_id: ChainId::from_string("chain_b"),
                src_chain_id: ChainId::from_string("chain_a"),
                dst_conn_id: ConnectionId::from_str("connection_b").unwrap(),
                dst_port_id: PortId::from_str("port_b").unwrap(),
                src_port_id: PortId::from_str("port_a").unwrap(),
                dst_chan_id: ChannelId::from_str("channel_b").unwrap(),
                src_chan_id: ChannelId::from_str("channel_a").unwrap()
            },
            TxChanCloseConfirmCmd::parse_from([
                "test",
                "--dst-chain",
                "chain_b",
                "--src-chain",
                "chain_a",
                "--dst-conn",
                "connection_b",
                "--dst-port",
                "port_b",
                "--src-port",
                "port_a",
                "--dst-chan",
                "channel_b",
                "--src-chan",
                "channel_a"
            ])
        )
    }

    #[test]
    fn test_chan_close_confirm_no_a_channel() {
        assert!(TxChanCloseConfirmCmd::try_parse_from([
            "test",
            "--dst-chain",
            "chain_b",
            "--src-chain",
            "chain_a",
            "--dst-connection",
            "connection_b",
            "--dst-port",
            "port_b",
            "--src-port",
            "port_a",
            "--dst-channel",
            "channel_b"
        ])
        .is_err())
    }

    #[test]
    fn test_chan_close_confirm_no_b_channel() {
        assert!(TxChanCloseConfirmCmd::try_parse_from([
            "test",
            "--dst-chain",
            "chain_b",
            "--src-chain",
            "chain_a",
            "--dst-connection",
            "connection_b",
            "--dst-port",
            "port_b",
            "--src-port",
            "port_a",
            "--src-channel",
            "channel_a"
        ])
        .is_err())
    }

    #[test]
    fn test_chan_close_confirm_no_a_port() {
        assert!(TxChanCloseConfirmCmd::try_parse_from([
            "test",
            "--dst-chain",
            "chain_b",
            "--src-chain",
            "chain_a",
            "--dst-connection",
            "connection_b",
            "--dst-port",
            "port_b",
            "--dst-channel",
            "channel_b",
            "--src-channel",
            "channel_a"
        ])
        .is_err())
    }

    #[test]
    fn test_chan_close_confirm_no_b_port() {
        assert!(TxChanCloseConfirmCmd::try_parse_from([
            "test",
            "--dst-chain",
            "chain_b",
            "--src-chain",
            "chain_a",
            "--dst-connection",
            "connection_b",
            "--src-port",
            "port_a",
            "--dst-channel",
            "channel_b",
            "--src-channel",
            "channel_a"
        ])
        .is_err())
    }

    #[test]
    fn test_chan_close_confirm_no_b_connection() {
        assert!(TxChanCloseConfirmCmd::try_parse_from([
            "test",
            "--dst-chain",
            "chain_b",
            "--src-chain",
            "chain_a",
            "--dst-port",
            "port_b",
            "--src-port",
            "port_a",
            "--dst-channel",
            "channel_b",
            "--src-channel",
            "channel_a"
        ])
        .is_err())
    }

    #[test]
    fn test_chan_close_confirm_no_a_chain() {
        assert!(TxChanCloseConfirmCmd::try_parse_from([
            "test",
            "--dst-chain",
            "chain_b",
            "--dst-connection",
            "connection_b",
            "--dst-port",
            "port_b",
            "--src-port",
            "port_a",
            "--dst-channel",
            "channel_b",
            "--src-channel",
            "channel_a"
        ])
        .is_err())
    }

    #[test]
    fn test_chan_close_confirm_no_b_chain() {
        assert!(TxChanCloseConfirmCmd::try_parse_from([
            "test",
            "--src-chain",
            "chain_a",
            "--dst-connection",
            "connection_b",
            "--dst-port",
            "port_b",
            "--src-port",
            "port_a",
            "--dst-channel",
            "channel_b",
            "--src-channel",
            "channel_a"
        ])
        .is_err())
    }
}<|MERGE_RESOLUTION|>--- conflicted
+++ resolved
@@ -1,16 +1,12 @@
 #![allow(clippy::redundant_closure_call)]
 
 use abscissa_core::clap::Parser;
-<<<<<<< HEAD
 use abscissa_core::Command;
 use abscissa_core::Runnable;
-=======
->>>>>>> 23a2d00c
 
 use ibc_relayer::chain::handle::ChainHandle;
 use ibc_relayer::chain::requests::{IncludeProof, QueryConnectionRequest, QueryHeight};
 use ibc_relayer::channel::{Channel, ChannelSide};
-
 use ibc_relayer_types::core::ics03_connection::connection::ConnectionEnd;
 use ibc_relayer_types::core::ics04_channel::channel::Ordering;
 use ibc_relayer_types::core::ics24_host::identifier::{
@@ -137,26 +133,26 @@
             self,
             |chains: ChainHandlePair, dst_connection: ConnectionEnd| {
                 Channel {
-                    connection_delay: Default::default(),
-                    ordering: self.order,
-                    a_side: ChannelSide::new(
-                        chains.src,
-                        ClientId::default(),
-                        ConnectionId::default(),
-                        self.src_port_id.clone(),
-                        None,
-                        None,
-                    ),
-                    b_side: ChannelSide::new(
-                        chains.dst,
-                        dst_connection.client_id().clone(),
-                        self.dst_conn_id.clone(),
-                        self.dst_port_id.clone(),
-                        None,
-                        None,
-                    ),
-                }
-            }
+            connection_delay: Default::default(),
+            ordering: self.order,
+            a_side: ChannelSide::new(
+                chains.src,
+                ClientId::default(),
+                ConnectionId::default(),
+                self.src_port_id.clone(),
+                None,
+                None,
+            ),
+            b_side: ChannelSide::new(
+                chains.dst,
+                dst_connection.client_id().clone(),
+                self.dst_conn_id.clone(),
+                self.dst_port_id.clone(),
+                None,
+                None,
+            ),
+        }
+    }
         );
     }
 }

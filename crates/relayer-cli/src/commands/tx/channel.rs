--- conflicted
+++ resolved
@@ -153,7 +153,6 @@
 
 impl Runnable for TxChanOpenInitCmd {
     fn run(&self) {
-<<<<<<< HEAD
         let config = app_config();
 
         let chains = match ChainHandlePair::spawn(&config, &self.src_chain_id, &self.dst_chain_id) {
@@ -311,35 +310,6 @@
             Ok(receipt) => Output::success(receipt).exit(),
             Err(e) => Output::error(e).exit(),
         }
-=======
-        tx_chan_cmd!(
-            "ChanOpenInit",
-            build_chan_open_init_and_send,
-            self,
-            |chains: ChainHandlePair, dst_connection: ConnectionEnd| {
-                Channel {
-                    connection_delay: Default::default(),
-                    ordering: self.order,
-                    a_side: ChannelSide::new(
-                        chains.src,
-                        ClientId::default(),
-                        ConnectionId::default(),
-                        self.src_port_id.clone(),
-                        None,
-                        None,
-                    ),
-                    b_side: ChannelSide::new(
-                        chains.dst,
-                        dst_connection.client_id().clone(),
-                        self.dst_conn_id.clone(),
-                        self.dst_port_id.clone(),
-                        None,
-                        None,
-                    ),
-                }
-            }
-        );
->>>>>>> f2e6d89c
     }
 }
 
@@ -1611,12 +1581,6 @@
     )]
     src_chain_id: ChainId,
 
-<<<<<<< HEAD
-    use abscissa_core::clap::Parser;
-    use ibc_relayer_types::core::{
-        ics04_channel::channel::Ordering,
-        ics24_host::identifier::{ChainId, ChannelId, ConnectionId, ConnectionIds, PortId},
-=======
     #[clap(
         long = "dst-connection",
         visible_alias = "dst-conn",
@@ -1696,6 +1660,7 @@
                 chains.src,
                 ClientId::default(),
                 ConnectionId::default(),
+                None,
                 self.src_port_id.clone(),
                 Some(self.src_chan_id.clone()),
                 None,
@@ -1704,6 +1669,7 @@
                 chains.dst,
                 dst_connection.client_id().clone(),
                 self.dst_conn_id.clone(),
+                None,
                 self.dst_port_id.clone(),
                 self.dst_chan_id.clone(),
                 None,
@@ -1827,6 +1793,7 @@
                 chains.src,
                 ClientId::default(),
                 ConnectionId::default(),
+                None,
                 self.src_port_id.clone(),
                 Some(self.src_chan_id.clone()),
                 None,
@@ -1835,6 +1802,7 @@
                 chains.dst,
                 dst_connection.client_id().clone(),
                 self.dst_conn_id.clone(),
+                None,
                 self.dst_port_id.clone(),
                 self.dst_chan_id.clone(),
                 None,
@@ -1958,6 +1926,7 @@
                 chains.src,
                 ClientId::default(),
                 ConnectionId::default(),
+                None,
                 self.src_port_id.clone(),
                 Some(self.src_chan_id.clone()),
                 None,
@@ -1966,6 +1935,7 @@
                 chains.dst,
                 dst_connection.client_id().clone(),
                 self.dst_conn_id.clone(),
+                None,
                 self.dst_port_id.clone(),
                 self.dst_chan_id.clone(),
                 None,
@@ -2088,6 +2058,7 @@
                 chains.src,
                 ClientId::default(),
                 ConnectionId::default(),
+                None,
                 self.src_port_id.clone(),
                 Some(self.src_chan_id.clone()),
                 None,
@@ -2096,6 +2067,7 @@
                 chains.dst,
                 dst_connection.client_id().clone(),
                 self.dst_conn_id.clone(),
+                None,
                 self.dst_port_id.clone(),
                 self.dst_chan_id.clone(),
                 None,
@@ -2218,6 +2190,7 @@
                 chains.src,
                 ClientId::default(),
                 ConnectionId::default(),
+                None,
                 self.src_port_id.clone(),
                 Some(self.src_chan_id.clone()),
                 None,
@@ -2226,6 +2199,7 @@
                 chains.dst,
                 dst_connection.client_id().clone(),
                 self.dst_conn_id.clone(),
+                None,
                 self.dst_port_id.clone(),
                 self.dst_chan_id.clone(),
                 None,
@@ -2348,6 +2322,7 @@
                 chains.src,
                 ClientId::default(),
                 ConnectionId::default(),
+                None,
                 self.src_port_id.clone(),
                 Some(self.src_chan_id.clone()),
                 None,
@@ -2356,6 +2331,7 @@
                 chains.dst,
                 dst_connection.client_id().clone(),
                 self.dst_conn_id.clone(),
+                None,
                 self.dst_port_id.clone(),
                 self.dst_chan_id.clone(),
                 None,
@@ -2377,18 +2353,17 @@
 
 #[cfg(test)]
 mod tests {
+    use std::str::FromStr;
+
     use abscissa_core::clap::Parser;
-    use std::str::FromStr;
-
     use ibc_relayer_types::core::{
         ics04_channel::channel::Ordering,
-        ics24_host::identifier::{ChainId, ChannelId, ConnectionId, PortId},
+        ics24_host::identifier::{ChainId, ChannelId, ConnectionId, ConnectionIds, PortId},
     };
 
     use crate::commands::tx::channel::{
         TxChanCloseConfirmCmd, TxChanCloseInitCmd, TxChanOpenAckCmd, TxChanOpenConfirmCmd,
         TxChanOpenInitCmd, TxChanOpenTryCmd,
->>>>>>> f2e6d89c
     };
 
     #[test]

--- conflicted
+++ resolved
@@ -792,12 +792,7 @@
                 self.version.clone(),
                 self.ordering,
                 self.connection_hops.clone(),
-<<<<<<< HEAD
-                self.timeout_height,
-                self.timeout_timestamp,
-=======
                 timeout,
->>>>>>> 3253b2b0
             )
             .map_err(Error::channel);
 

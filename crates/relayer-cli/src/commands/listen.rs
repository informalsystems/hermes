use alloc::sync::Arc;
use core::{
    fmt::{Display, Error as FmtError, Formatter},
    ops::Deref,
    str::FromStr,
};
use std::thread;

use abscissa_core::clap::Parser;
use abscissa_core::{application::fatal_error, Runnable};
use eyre::eyre;
use itertools::Itertools;
use tendermint_rpc::{client::CompatMode, Client, HttpClient};
use tokio::runtime::Runtime as TokioRuntime;
use tracing::{error, info, instrument};

use ibc_relayer::{
    chain::handle::Subscription,
    config::{ChainConfig, EventSourceMode},
    event::source::EventSource,
};
use ibc_relayer_types::{core::ics24_host::identifier::ChainId, events::IbcEvent};

use crate::prelude::*;

#[derive(Copy, Clone, Debug, PartialEq, Eq)]
pub enum EventFilter {
    NewBlock,
    Tx,
}

impl EventFilter {
    pub fn matches(&self, event: &IbcEvent) -> bool {
        match self {
            EventFilter::NewBlock => matches!(event, IbcEvent::NewBlock(_)),
            EventFilter::Tx => !(matches!(event, IbcEvent::NewBlock(_) | IbcEvent::ChainError(_))),
        }
    }
}

impl Display for EventFilter {
    fn fmt(&self, f: &mut Formatter<'_>) -> Result<(), FmtError> {
        match self {
            Self::NewBlock => write!(f, "NewBlock"),
            Self::Tx => write!(f, "Tx"),
        }
    }
}

impl FromStr for EventFilter {
    type Err = Box<dyn std::error::Error + Send + Sync + 'static>;

    fn from_str(s: &str) -> Result<Self, Self::Err> {
        match s {
            "NewBlock" => Ok(Self::NewBlock),
            "Tx" => Ok(Self::Tx),
            invalid => Err(format!("unrecognized event type: {invalid}").into()),
        }
    }
}

#[derive(Debug, Parser, PartialEq, Eq)]
pub struct ListenCmd {
    /// Identifier of the chain to listen for events from
    #[clap(
        long = "chain",
        required = true,
        help_heading = "REQUIRED",
        value_name = "CHAIN_ID"
    )]
    chain_id: ChainId,

    /// Add an event type to listen for, can be repeated.
    /// Listen for all events by default (available: Tx, NewBlock).
    #[clap(long = "events", value_name = "EVENT", multiple_values = true)]
    events: Vec<EventFilter>,
}

impl ListenCmd {
    fn cmd(&self) -> eyre::Result<()> {
        let config = app_config();

        let chain_config = config
            .find_chain(&self.chain_id)
            .ok_or_else(|| eyre!("chain '{}' not found in configuration", self.chain_id))?;

        let events = if self.events.is_empty() {
            &[EventFilter::Tx, EventFilter::NewBlock]
        } else {
            self.events.as_slice()
        };

        listen(chain_config, events)
    }
}

impl Runnable for ListenCmd {
    fn run(&self) {
        self.cmd()
            .unwrap_or_else(|e| fatal_error(app_reader().deref(), &*e));
    }
}

/// Listen to events
#[instrument(skip_all, level = "error", fields(chain = %config.id))]
pub fn listen(config: &ChainConfig, filters: &[EventFilter]) -> eyre::Result<()> {
    let rt = Arc::new(TokioRuntime::new()?);
    let compat_mode = detect_compatibility_mode(config, rt.clone())?;
    let rx = subscribe(config, compat_mode, rt)?;

    while let Ok(event_batch) = rx.recv() {
        match event_batch.as_ref() {
            Ok(batch) => {
                let _span =
                    tracing::error_span!("event_batch", batch_height = %batch.height).entered();

                let matching_events = batch
                    .events
                    .iter()
                    .filter(|e| event_match(&e.event, filters))
                    .collect_vec();

                if matching_events.is_empty() {
                    continue;
                }

                for event in matching_events {
                    info!("{}", event);
                }
            }
            Err(e) => error!("- error: {}", e),
        }
    }

    Ok(())
}

fn event_match(event: &IbcEvent, filters: &[EventFilter]) -> bool {
    filters.iter().any(|f| f.matches(event))
}

fn subscribe(
    chain_config: &ChainConfig,
    compat_mode: CompatMode,
    rt: Arc<TokioRuntime>,
) -> eyre::Result<Subscription> {
<<<<<<< HEAD
    let EventSourceMode::Push { url, batch_delay } = &chain_config.event_source else {
        return Err(eyre!(
            "unsupported event source mode, only 'push' is supported for listening to events"
        ));
    };

    let (mut event_source, tx_cmd) = EventSource::new(
        chain_config.id.clone(),
        url.clone(),
        compat_mode,
        *batch_delay,
        rt,
    )
    .map_err(|e| eyre!("could not initialize event source: {}", e))?;

    event_source
        .init_subscriptions()
        .map_err(|e| eyre!("could not initialize subscriptions: {}", e))?;

    let queries = event_source.queries();
    info!("listening for queries: {}", queries.iter().format(", "),);

    thread::spawn(|| event_source.run());

    let subscription = tx_cmd.subscribe()?;
=======
    let (event_source, monitor_tx) = match &chain_config.event_source {
        EventSourceMode::Push { url, batch_delay } => EventSource::websocket(
            chain_config.id.clone(),
            url.clone(),
            compat_mode,
            *batch_delay,
            rt,
        ),
        EventSourceMode::Pull { interval } => EventSource::rpc(
            chain_config.id.clone(),
            HttpClient::new(chain_config.rpc_addr.clone())?,
            *interval,
            rt,
        ),
    }?;

    thread::spawn(move || event_source.run());

    let subscription = monitor_tx.subscribe()?;
>>>>>>> 7a150d77
    Ok(subscription)
}

fn detect_compatibility_mode(
    config: &ChainConfig,
    rt: Arc<TokioRuntime>,
) -> eyre::Result<CompatMode> {
    let client = HttpClient::new(config.rpc_addr.clone())?;
    let status = rt.block_on(client.status())?;
    let compat_mode = CompatMode::from_version(status.node_info.version).unwrap_or_else(|e| {
        warn!("Unsupported tendermint version, will use v0.37 compatibility mode but relaying might not work as desired: {e}");
        CompatMode::V0_37
    });
    Ok(compat_mode)
}

#[cfg(test)]
mod tests {
    use super::{EventFilter, ListenCmd};

    use std::str::FromStr;

    use abscissa_core::clap::Parser;
    use ibc_relayer_types::core::ics24_host::identifier::ChainId;

    #[test]
    fn test_listen_required_only() {
        assert_eq!(
            ListenCmd {
                chain_id: ChainId::from_string("chain_id"),
                events: vec!()
            },
            ListenCmd::parse_from(["test", "--chain", "chain_id"])
        )
    }

    #[test]
    fn test_listen_single_event() {
        assert_eq!(
            ListenCmd {
                chain_id: ChainId::from_string("chain_id"),
                events: vec!(EventFilter::from_str("Tx").unwrap())
            },
            ListenCmd::parse_from(["test", "--chain", "chain_id", "--events", "Tx"])
        )
    }

    #[test]
    fn test_listen_multiple_events() {
        assert_eq!(
            ListenCmd {
                chain_id: ChainId::from_string("chain_id"),
                events: vec!(
                    EventFilter::from_str("Tx").unwrap(),
                    EventFilter::from_str("NewBlock").unwrap()
                )
            },
            ListenCmd::parse_from([
                "test", "--chain", "chain_id", "--events", "Tx", "--events", "NewBlock"
            ])
        )
    }

    #[test]
    fn test_listen_multiple_events_single_flag() {
        assert_eq!(
            ListenCmd {
                chain_id: ChainId::from_string("chain_id"),
                events: vec!(
                    EventFilter::from_str("Tx").unwrap(),
                    EventFilter::from_str("NewBlock").unwrap()
                )
            },
            ListenCmd::parse_from(["test", "--chain", "chain_id", "--events", "Tx", "NewBlock"])
        )
    }

    #[test]
    fn test_listen_unknown_event_filter() {
        assert!(ListenCmd::try_parse_from([
            "test",
            "--chain",
            "chain_id",
            "--events",
            "TestFilter"
        ])
        .is_err())
    }

    #[test]
    fn test_listen_unknown_no_chain() {
        assert!(ListenCmd::try_parse_from(["test"]).is_err())
    }
}<|MERGE_RESOLUTION|>--- conflicted
+++ resolved
@@ -144,33 +144,6 @@
     compat_mode: CompatMode,
     rt: Arc<TokioRuntime>,
 ) -> eyre::Result<Subscription> {
-<<<<<<< HEAD
-    let EventSourceMode::Push { url, batch_delay } = &chain_config.event_source else {
-        return Err(eyre!(
-            "unsupported event source mode, only 'push' is supported for listening to events"
-        ));
-    };
-
-    let (mut event_source, tx_cmd) = EventSource::new(
-        chain_config.id.clone(),
-        url.clone(),
-        compat_mode,
-        *batch_delay,
-        rt,
-    )
-    .map_err(|e| eyre!("could not initialize event source: {}", e))?;
-
-    event_source
-        .init_subscriptions()
-        .map_err(|e| eyre!("could not initialize subscriptions: {}", e))?;
-
-    let queries = event_source.queries();
-    info!("listening for queries: {}", queries.iter().format(", "),);
-
-    thread::spawn(|| event_source.run());
-
-    let subscription = tx_cmd.subscribe()?;
-=======
     let (event_source, monitor_tx) = match &chain_config.event_source {
         EventSourceMode::Push { url, batch_delay } => EventSource::websocket(
             chain_config.id.clone(),
@@ -190,7 +163,6 @@
     thread::spawn(move || event_source.run());
 
     let subscription = monitor_tx.subscribe()?;
->>>>>>> 7a150d77
     Ok(subscription)
 }
 

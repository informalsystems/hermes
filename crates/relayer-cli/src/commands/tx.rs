--- conflicted
+++ resolved
@@ -53,12 +53,9 @@
     /// Relay the channel upgrade attempt (ChannelUpgradeAck)
     ChanUpgradeAck(channel::TxChanUpgradeAckCmd),
 
-<<<<<<< HEAD
-=======
     /// Relay the channel upgrade attempt (ChannelUpgradeConfirm)
     ChanUpgradeConfirm(channel::TxChanUpgradeConfirmCmd),
 
->>>>>>> eb29842f
     /// Relay the channel upgrade attempt (ChannelUpgradeOpen)
     ChanUpgradeOpen(channel::TxChanUpgradeOpenCmd),
 

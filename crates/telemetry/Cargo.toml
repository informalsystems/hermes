--- conflicted
+++ resolved
@@ -28,9 +28,5 @@
 tracing                  = "0.1.36"
 
 [dependencies.tendermint]
-<<<<<<< HEAD
-version = "0.33.2"
-=======
 version = "0.34.0"
->>>>>>> 9e27e1e3
 default-features = false
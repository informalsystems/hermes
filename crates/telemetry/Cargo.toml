[package]
name         = "ibc-telemetry"
<<<<<<< HEAD
version      = "0.22.0"
edition.workspace = true
license.workspace = true
=======
version      = "0.24.1"
edition      = "2021"
license      = "Apache-2.0"
>>>>>>> 576aad6c
readme       = "README.md"
keywords     = ["cosmos", "ibc", "relayer", "telemetry"]
repository.workspace = true
authors.workspace = true
rust-version.workspace = true
description  = """
    Telemetry service for the Hermes IBC relayer
"""

[dependencies]
ibc-relayer-types = { version = "0.24.1", path = "../relayer-types" }

<<<<<<< HEAD
once_cell.workspace = true
opentelemetry            = { workspace = true, features = ["metrics"] }
opentelemetry-prometheus.workspace = true
prometheus.workspace = true
rouille.workspace = true
moka.workspace = true
dashmap.workspace = true
serde_json.workspace = true
serde.workspace = true

[dependencies.tendermint]
workspace = true
=======
once_cell                = "1.17.0"
opentelemetry            = { version = "0.19.0", features = ["metrics"] }
opentelemetry-prometheus = "0.12.0"
prometheus               = "0.13.2"
moka                     = "0.11.2"
dashmap                  = "5.4.0"
serde_json               = "1.0.94"
serde                    = "1.0.166"
axum                     = "0.6.18"
tokio                    = "1.26.0"
tracing                  = "0.1.36"

[dependencies.tendermint]
version = "0.32.0"
>>>>>>> 576aad6c
default-features = false<|MERGE_RESOLUTION|>--- conflicted
+++ resolved
@@ -1,19 +1,13 @@
 [package]
 name         = "ibc-telemetry"
-<<<<<<< HEAD
-version      = "0.22.0"
-edition.workspace = true
-license.workspace = true
-=======
 version      = "0.24.1"
-edition      = "2021"
-license      = "Apache-2.0"
->>>>>>> 576aad6c
+edition      = { workspace = true }
+license      = { workspace = true }
 readme       = "README.md"
 keywords     = ["cosmos", "ibc", "relayer", "telemetry"]
-repository.workspace = true
-authors.workspace = true
-rust-version.workspace = true
+repository   = { workspace = true }
+authors      = { workspace = true }
+rust-version = { workspace = true }
 description  = """
     Telemetry service for the Hermes IBC relayer
 """
@@ -21,33 +15,18 @@
 [dependencies]
 ibc-relayer-types = { version = "0.24.1", path = "../relayer-types" }
 
-<<<<<<< HEAD
-once_cell.workspace = true
+once_cell                = { workspace = true }
 opentelemetry            = { workspace = true, features = ["metrics"] }
-opentelemetry-prometheus.workspace = true
-prometheus.workspace = true
-rouille.workspace = true
-moka.workspace = true
-dashmap.workspace = true
-serde_json.workspace = true
-serde.workspace = true
+opentelemetry-prometheus = { workspace = true }
+prometheus               = { workspace = true }
+moka                     = { workspace = true }
+dashmap                  = { workspace = true }
+serde_json               = { workspace = true }
+serde                    = { workspace = true }
+axum                     = { workspace = true }
+tokio                    = { workspace = true }
+tracing                  = { workspace = true }
 
 [dependencies.tendermint]
 workspace = true
-=======
-once_cell                = "1.17.0"
-opentelemetry            = { version = "0.19.0", features = ["metrics"] }
-opentelemetry-prometheus = "0.12.0"
-prometheus               = "0.13.2"
-moka                     = "0.11.2"
-dashmap                  = "5.4.0"
-serde_json               = "1.0.94"
-serde                    = "1.0.166"
-axum                     = "0.6.18"
-tokio                    = "1.26.0"
-tracing                  = "0.1.36"
-
-[dependencies.tendermint]
-version = "0.32.0"
->>>>>>> 576aad6c
 default-features = false
--- conflicted
+++ resolved
@@ -26,9 +26,5 @@
 serde = "1.0.149"
 
 [dependencies.tendermint]
-<<<<<<< HEAD
-version = "0.29.0"
-=======
 version = "0.30.0"
->>>>>>> c0237031
 default-features = false
use std::borrow::Cow;
use std::convert::TryFrom;
use std::fmt::{Display, Error as FmtError, Formatter};
use std::str::FromStr;

use flex_error::{define_error, TraceError};
use serde_derive::{Deserialize, Serialize};
use tendermint::abci;

use crate::applications::ics29_fee::error::Error as FeeError;
use crate::applications::ics29_fee::events::{DistributeFeePacket, IncentivizedPacket};
use crate::applications::ics31_icq::error::Error as QueryPacketError;
use crate::applications::ics31_icq::events::CrossChainQueryPacket;
use crate::core::ics02_client::error as client_error;
use crate::core::ics02_client::events as ClientEvents;
use crate::core::ics02_client::events::NewBlock;
use crate::core::ics03_connection::error as connection_error;
use crate::core::ics03_connection::events as ConnectionEvents;
use crate::core::ics03_connection::events::Attributes as ConnectionAttributes;
use crate::core::ics04_channel::error as channel_error;
use crate::core::ics04_channel::events::Attributes as ChannelAttributes;
use crate::core::ics04_channel::events::{self as ChannelEvents, UpgradeAttributes};
use crate::core::ics04_channel::packet::Packet;
use crate::core::ics24_host::error::ValidationError;
use crate::timestamp::ParseTimestampError;
use crate::utils::pretty::PrettySlice;

define_error! {
    Error {
        Height
            | _ | { "error parsing height" },

        Parse
            [ ValidationError ]
            | _ | { "parse error" },

        Client
            [ client_error::Error ]
            | _ | { "ICS02 client error" },

        Connection
            [ connection_error::Error ]
            | _ | { "connection error" },

        Channel
            [ channel_error::Error ]
            | _ | { "channel error" },

        Fee
            [ FeeError ]
            | _ | { "fee error" },

        CrossChainQuery
            [ QueryPacketError ]
            | _ | { "cross chain query error" },

        Timestamp
            [ ParseTimestampError ]
            | _ | { "error parsing timestamp" },

        MissingKey
            { key: String }
            | e | { format_args!("missing event key {}", e.key) },

        Decode
            [ TraceError<prost::DecodeError> ]
            | _ | { "error decoding protobuf" },

        SubtleEncoding
            [ TraceError<subtle_encoding::Error> ]
            | _ | { "error decoding hex" },

        MissingActionString
            | _ | { "missing action string" },

        IncorrectEventType
            { event: String }
            | e | { format_args!("incorrect event type: {}", e.event) },

        MalformedModuleEvent
            { event: ModuleEvent }
            | e | { format_args!("module event cannot use core event types: {:?}", e.event) },

        UnsupportedAbciEvent
            {event_type: String}
            |e| { format_args!("Unable to parse abci event type '{}' into IbcEvent", e.event_type)}
    }
}

/// Events whose data is not included in the app state and must be extracted using tendermint RPCs
/// (i.e. /tx_search or /block_search)
#[derive(Debug, Clone, Deserialize, Serialize)]
pub enum WithBlockDataType {
    CreateClient,
    UpdateClient,
    SendPacket,
    WriteAck,
}

impl WithBlockDataType {
    pub fn as_str(&self) -> &'static str {
        match *self {
            WithBlockDataType::CreateClient => "create_client",
            WithBlockDataType::UpdateClient => "update_client",
            WithBlockDataType::SendPacket => "send_packet",
            WithBlockDataType::WriteAck => "write_acknowledgement",
        }
    }
}

const NEW_BLOCK_EVENT: &str = "new_block";
const EMPTY_EVENT: &str = "empty";
const CHAIN_ERROR_EVENT: &str = "chain_error";
const APP_MODULE_EVENT: &str = "app_module";
/// Client event types
const CREATE_CLIENT_EVENT: &str = "create_client";
const UPDATE_CLIENT_EVENT: &str = "update_client";
const CLIENT_MISBEHAVIOUR_EVENT: &str = "client_misbehaviour";
const UPGRADE_CLIENT_EVENT: &str = "upgrade_client";
/// Connection event types
const CONNECTION_INIT_EVENT: &str = "connection_open_init";
const CONNECTION_TRY_EVENT: &str = "connection_open_try";
const CONNECTION_ACK_EVENT: &str = "connection_open_ack";
const CONNECTION_CONFIRM_EVENT: &str = "connection_open_confirm";
/// Channel event types
const CHANNEL_OPEN_INIT_EVENT: &str = "channel_open_init";
const CHANNEL_OPEN_TRY_EVENT: &str = "channel_open_try";
const CHANNEL_OPEN_ACK_EVENT: &str = "channel_open_ack";
const CHANNEL_OPEN_CONFIRM_EVENT: &str = "channel_open_confirm";
const CHANNEL_CLOSE_INIT_EVENT: &str = "channel_close_init";
const CHANNEL_CLOSE_CONFIRM_EVENT: &str = "channel_close_confirm";
const CHANNEL_UPGRADE_INIT_EVENT: &str = "channel_upgrade_init";
const CHANNEL_UPGRADE_TRY_EVENT: &str = "channel_upgrade_try";
const CHANNEL_UPGRADE_ACK_EVENT: &str = "channel_upgrade_ack";
const CHANNEL_UPGRADE_CONFIRM_EVENT: &str = "channel_upgrade_confirm";
const CHANNEL_UPGRADE_OPEN_EVENT: &str = "channel_upgrade_open";
const CHANNEL_UPGRADE_CANCEL_EVENT: &str = "channel_upgrade_cancelled";
const CHANNEL_UPGRADE_TIMEOUT_EVENT: &str = "channel_upgrade_timeout";
/// Packet event types
const SEND_PACKET_EVENT: &str = "send_packet";
const RECEIVE_PACKET_EVENT: &str = "receive_packet";
const WRITE_ACK_EVENT: &str = "write_acknowledgement";
const ACK_PACKET_EVENT: &str = "acknowledge_packet";
const TIMEOUT_EVENT: &str = "timeout_packet";
const TIMEOUT_ON_CLOSE_EVENT: &str = "timeout_packet_on_close";
const INCENTIVIZED_PACKET_EVENT: &str = "incentivized_ibc_packet";
/// CrossChainQuery event type
const CROSS_CHAIN_QUERY_PACKET_EVENT: &str = "cross_chain_query";
/// Distribution fee event type
const DISTRIBUTION_FEE_PACKET_EVENT: &str = "distribute_fee";

/// Events types
#[derive(Debug, Clone, Deserialize, Serialize, PartialEq, Eq)]
pub enum IbcEventType {
    NewBlock,
    CreateClient,
    UpdateClient,
    UpgradeClient,
    ClientMisbehaviour,
    OpenInitConnection,
    OpenTryConnection,
    OpenAckConnection,
    OpenConfirmConnection,
    OpenInitChannel,
    OpenTryChannel,
    OpenAckChannel,
    OpenConfirmChannel,
    CloseInitChannel,
    CloseConfirmChannel,
    UpgradeInitChannel,
    UpgradeTryChannel,
    UpgradeAckChannel,
    UpgradeConfirmChannel,
    UpgradeOpenChannel,
    UpgradeCancelChannel,
    UpgradeTimeoutChannel,
    SendPacket,
    ReceivePacket,
    WriteAck,
    AckPacket,
    Timeout,
    TimeoutOnClose,
    IncentivizedPacket,
    CrossChainQuery,
    AppModule,
    Empty,
    ChainError,
    DistributionFee,
}

impl IbcEventType {
    pub fn as_str(&self) -> &'static str {
        match *self {
            IbcEventType::NewBlock => NEW_BLOCK_EVENT,
            IbcEventType::CreateClient => CREATE_CLIENT_EVENT,
            IbcEventType::UpdateClient => UPDATE_CLIENT_EVENT,
            IbcEventType::UpgradeClient => UPGRADE_CLIENT_EVENT,
            IbcEventType::ClientMisbehaviour => CLIENT_MISBEHAVIOUR_EVENT,
            IbcEventType::OpenInitConnection => CONNECTION_INIT_EVENT,
            IbcEventType::OpenTryConnection => CONNECTION_TRY_EVENT,
            IbcEventType::OpenAckConnection => CONNECTION_ACK_EVENT,
            IbcEventType::OpenConfirmConnection => CONNECTION_CONFIRM_EVENT,
            IbcEventType::OpenInitChannel => CHANNEL_OPEN_INIT_EVENT,
            IbcEventType::OpenTryChannel => CHANNEL_OPEN_TRY_EVENT,
            IbcEventType::OpenAckChannel => CHANNEL_OPEN_ACK_EVENT,
            IbcEventType::OpenConfirmChannel => CHANNEL_OPEN_CONFIRM_EVENT,
            IbcEventType::CloseInitChannel => CHANNEL_CLOSE_INIT_EVENT,
            IbcEventType::CloseConfirmChannel => CHANNEL_CLOSE_CONFIRM_EVENT,
            IbcEventType::UpgradeInitChannel => CHANNEL_UPGRADE_INIT_EVENT,
            IbcEventType::UpgradeTryChannel => CHANNEL_UPGRADE_TRY_EVENT,
            IbcEventType::UpgradeAckChannel => CHANNEL_UPGRADE_ACK_EVENT,
            IbcEventType::UpgradeConfirmChannel => CHANNEL_UPGRADE_CONFIRM_EVENT,
            IbcEventType::UpgradeOpenChannel => CHANNEL_UPGRADE_OPEN_EVENT,
            IbcEventType::UpgradeCancelChannel => CHANNEL_UPGRADE_CANCEL_EVENT,
            IbcEventType::UpgradeTimeoutChannel => CHANNEL_UPGRADE_TIMEOUT_EVENT,
            IbcEventType::SendPacket => SEND_PACKET_EVENT,
            IbcEventType::ReceivePacket => RECEIVE_PACKET_EVENT,
            IbcEventType::WriteAck => WRITE_ACK_EVENT,
            IbcEventType::AckPacket => ACK_PACKET_EVENT,
            IbcEventType::Timeout => TIMEOUT_EVENT,
            IbcEventType::TimeoutOnClose => TIMEOUT_ON_CLOSE_EVENT,
            IbcEventType::IncentivizedPacket => INCENTIVIZED_PACKET_EVENT,
            IbcEventType::CrossChainQuery => CROSS_CHAIN_QUERY_PACKET_EVENT,
            IbcEventType::AppModule => APP_MODULE_EVENT,
            IbcEventType::Empty => EMPTY_EVENT,
            IbcEventType::ChainError => CHAIN_ERROR_EVENT,
            IbcEventType::DistributionFee => DISTRIBUTION_FEE_PACKET_EVENT,
        }
    }
}

impl FromStr for IbcEventType {
    type Err = Error;

    fn from_str(s: &str) -> Result<Self, Self::Err> {
        match s {
            NEW_BLOCK_EVENT => Ok(IbcEventType::NewBlock),
            CREATE_CLIENT_EVENT => Ok(IbcEventType::CreateClient),
            UPDATE_CLIENT_EVENT => Ok(IbcEventType::UpdateClient),
            UPGRADE_CLIENT_EVENT => Ok(IbcEventType::UpgradeClient),
            CLIENT_MISBEHAVIOUR_EVENT => Ok(IbcEventType::ClientMisbehaviour),
            CONNECTION_INIT_EVENT => Ok(IbcEventType::OpenInitConnection),
            CONNECTION_TRY_EVENT => Ok(IbcEventType::OpenTryConnection),
            CONNECTION_ACK_EVENT => Ok(IbcEventType::OpenAckConnection),
            CONNECTION_CONFIRM_EVENT => Ok(IbcEventType::OpenConfirmConnection),
            CHANNEL_OPEN_INIT_EVENT => Ok(IbcEventType::OpenInitChannel),
            CHANNEL_OPEN_TRY_EVENT => Ok(IbcEventType::OpenTryChannel),
            CHANNEL_OPEN_ACK_EVENT => Ok(IbcEventType::OpenAckChannel),
            CHANNEL_OPEN_CONFIRM_EVENT => Ok(IbcEventType::OpenConfirmChannel),
            CHANNEL_CLOSE_INIT_EVENT => Ok(IbcEventType::CloseInitChannel),
            CHANNEL_CLOSE_CONFIRM_EVENT => Ok(IbcEventType::CloseConfirmChannel),
            CHANNEL_UPGRADE_INIT_EVENT => Ok(IbcEventType::UpgradeInitChannel),
            CHANNEL_UPGRADE_TRY_EVENT => Ok(IbcEventType::UpgradeTryChannel),
            CHANNEL_UPGRADE_ACK_EVENT => Ok(IbcEventType::UpgradeAckChannel),
            CHANNEL_UPGRADE_CONFIRM_EVENT => Ok(IbcEventType::UpgradeConfirmChannel),
            CHANNEL_UPGRADE_OPEN_EVENT => Ok(IbcEventType::UpgradeOpenChannel),
            CHANNEL_UPGRADE_CANCEL_EVENT => Ok(IbcEventType::UpgradeCancelChannel),
            CHANNEL_UPGRADE_TIMEOUT_EVENT => Ok(IbcEventType::UpgradeTimeoutChannel),
            SEND_PACKET_EVENT => Ok(IbcEventType::SendPacket),
            RECEIVE_PACKET_EVENT => Ok(IbcEventType::ReceivePacket),
            WRITE_ACK_EVENT => Ok(IbcEventType::WriteAck),
            ACK_PACKET_EVENT => Ok(IbcEventType::AckPacket),
            TIMEOUT_EVENT => Ok(IbcEventType::Timeout),
            TIMEOUT_ON_CLOSE_EVENT => Ok(IbcEventType::TimeoutOnClose),
            INCENTIVIZED_PACKET_EVENT => Ok(IbcEventType::IncentivizedPacket),
            CROSS_CHAIN_QUERY_PACKET_EVENT => Ok(IbcEventType::CrossChainQuery),
            EMPTY_EVENT => Ok(IbcEventType::Empty),
            CHAIN_ERROR_EVENT => Ok(IbcEventType::ChainError),
            DISTRIBUTION_FEE_PACKET_EVENT => Ok(IbcEventType::DistributionFee),
            // from_str() for `APP_MODULE_EVENT` MUST fail because a `ModuleEvent`'s type isn't constant
            _ => Err(Error::incorrect_event_type(s.to_string())),
        }
    }
}

/// Events created by the IBC component of a chain, destined for a relayer.
#[derive(Debug, Clone, Serialize)]
pub enum IbcEvent {
    NewBlock(NewBlock),

    CreateClient(ClientEvents::CreateClient),
    UpdateClient(ClientEvents::UpdateClient),
    UpgradeClient(ClientEvents::UpgradeClient),
    ClientMisbehaviour(ClientEvents::ClientMisbehaviour),

    OpenInitConnection(ConnectionEvents::OpenInit),
    OpenTryConnection(ConnectionEvents::OpenTry),
    OpenAckConnection(ConnectionEvents::OpenAck),
    OpenConfirmConnection(ConnectionEvents::OpenConfirm),

    OpenInitChannel(ChannelEvents::OpenInit),
    OpenTryChannel(ChannelEvents::OpenTry),
    OpenAckChannel(ChannelEvents::OpenAck),
    OpenConfirmChannel(ChannelEvents::OpenConfirm),
    CloseInitChannel(ChannelEvents::CloseInit),
    CloseConfirmChannel(ChannelEvents::CloseConfirm),
    UpgradeInitChannel(ChannelEvents::UpgradeInit),
    UpgradeTryChannel(ChannelEvents::UpgradeTry),
    UpgradeAckChannel(ChannelEvents::UpgradeAck),
    UpgradeConfirmChannel(ChannelEvents::UpgradeConfirm),
    UpgradeOpenChannel(ChannelEvents::UpgradeOpen),
    UpgradeCancelChannel(ChannelEvents::UpgradeCancel),
    UpgradeTimeoutChannel(ChannelEvents::UpgradeTimeout),

    SendPacket(ChannelEvents::SendPacket),
    ReceivePacket(ChannelEvents::ReceivePacket),
    WriteAcknowledgement(ChannelEvents::WriteAcknowledgement),
    AcknowledgePacket(ChannelEvents::AcknowledgePacket),
    TimeoutPacket(ChannelEvents::TimeoutPacket),
    TimeoutOnClosePacket(ChannelEvents::TimeoutOnClosePacket),

    IncentivizedPacket(IncentivizedPacket),
    CrossChainQueryPacket(CrossChainQueryPacket),

    DistributeFeePacket(DistributeFeePacket),

    AppModule(ModuleEvent),

    ChainError(String), // Special event, signifying an error on CheckTx or DeliverTx
}

impl Display for IbcEvent {
    fn fmt(&self, f: &mut Formatter<'_>) -> Result<(), FmtError> {
        match self {
            IbcEvent::NewBlock(ev) => write!(f, "NewBlock({})", ev.height),

            IbcEvent::CreateClient(ev) => write!(f, "CreateClient({ev})"),
            IbcEvent::UpdateClient(ev) => write!(f, "UpdateClient({ev})"),
            IbcEvent::UpgradeClient(ev) => write!(f, "UpgradeClient({ev})"),
            IbcEvent::ClientMisbehaviour(ev) => write!(f, "ClientMisbehaviour({ev})"),

            IbcEvent::OpenInitConnection(ev) => write!(f, "OpenInitConnection({ev})"),
            IbcEvent::OpenTryConnection(ev) => write!(f, "OpenTryConnection({ev})"),
            IbcEvent::OpenAckConnection(ev) => write!(f, "OpenAckConnection({ev})"),
            IbcEvent::OpenConfirmConnection(ev) => write!(f, "OpenConfirmConnection({ev})"),

            IbcEvent::OpenInitChannel(ev) => write!(f, "OpenInitChannel({ev})"),
            IbcEvent::OpenTryChannel(ev) => write!(f, "OpenTryChannel({ev})"),
            IbcEvent::OpenAckChannel(ev) => write!(f, "OpenAckChannel({ev})"),
            IbcEvent::OpenConfirmChannel(ev) => write!(f, "OpenConfirmChannel({ev})"),
            IbcEvent::CloseInitChannel(ev) => write!(f, "CloseInitChannel({ev})"),
            IbcEvent::CloseConfirmChannel(ev) => write!(f, "CloseConfirmChannel({ev})"),
            IbcEvent::UpgradeInitChannel(ev) => write!(f, "UpgradeInitChannel({ev})"),
            IbcEvent::UpgradeTryChannel(ev) => write!(f, "UpgradeTryChannel({ev})"),
            IbcEvent::UpgradeAckChannel(ev) => write!(f, "UpgradeAckChannel({ev})"),
            IbcEvent::UpgradeConfirmChannel(ev) => write!(f, "UpgradeConfirmChannel({ev})"),
            IbcEvent::UpgradeOpenChannel(ev) => write!(f, "UpgradeOpenChannel({ev})"),
            IbcEvent::UpgradeCancelChannel(ev) => write!(f, "UpgradeCancelChannel({ev})"),
            IbcEvent::UpgradeTimeoutChannel(ev) => write!(f, "UpgradeTimeoutChannel({ev})"),

            IbcEvent::SendPacket(ev) => write!(f, "SendPacket({ev})"),
            IbcEvent::ReceivePacket(ev) => write!(f, "ReceivePacket({ev})"),
            IbcEvent::WriteAcknowledgement(ev) => write!(f, "WriteAcknowledgement({ev})"),
            IbcEvent::AcknowledgePacket(ev) => write!(f, "AcknowledgePacket({ev})"),
            IbcEvent::TimeoutPacket(ev) => write!(f, "TimeoutPacket({ev})"),
            IbcEvent::TimeoutOnClosePacket(ev) => write!(f, "TimeoutOnClosePacket({ev})"),

            IbcEvent::IncentivizedPacket(ev) => write!(f, "IncenvitizedPacket({ev:?}"),
            IbcEvent::CrossChainQueryPacket(ev) => write!(f, "CrosschainPacket({ev:?})"),

            IbcEvent::DistributeFeePacket(ev) => write!(f, "DistributionFeePacket({ev:?})"),

            IbcEvent::AppModule(ev) => write!(f, "AppModule({ev})"),

            IbcEvent::ChainError(ev) => write!(f, "ChainError({ev})"),
        }
    }
}

<<<<<<< HEAD
impl TryFrom<IbcEvent> for abci::Event {
    type Error = Error;

    fn try_from(event: IbcEvent) -> Result<Self, Self::Error> {
        Ok(match event {
            IbcEvent::CreateClient(event) => event.into(),
            IbcEvent::UpdateClient(event) => event.into(),
            IbcEvent::UpgradeClient(event) => event.into(),
            IbcEvent::ClientMisbehaviour(event) => event.into(),
            IbcEvent::OpenInitConnection(event) => event.into(),
            IbcEvent::OpenTryConnection(event) => event.into(),
            IbcEvent::OpenAckConnection(event) => event.into(),
            IbcEvent::OpenConfirmConnection(event) => event.into(),
            IbcEvent::OpenInitChannel(event) => event.into(),
            IbcEvent::OpenTryChannel(event) => event.into(),
            IbcEvent::OpenAckChannel(event) => event.into(),
            IbcEvent::OpenConfirmChannel(event) => event.into(),
            IbcEvent::CloseInitChannel(event) => event.into(),
            IbcEvent::CloseConfirmChannel(event) => event.into(),
            IbcEvent::UpgradeInitChannel(event) => event.into(),
            IbcEvent::UpgradeTryChannel(event) => event.into(),
            IbcEvent::UpgradeAckChannel(event) => event.into(),
            IbcEvent::UpgradeConfirmChannel(event) => event.into(),
            IbcEvent::UpgradeOpenChannel(event) => event.into(),
            IbcEvent::UpgradeCancelChannel(event) => event.into(),
            IbcEvent::UpgradeTimeoutChannel(event) => event.into(),
            IbcEvent::SendPacket(event) => event.try_into().map_err(Error::channel)?,
            IbcEvent::ReceivePacket(event) => event.try_into().map_err(Error::channel)?,
            IbcEvent::WriteAcknowledgement(event) => event.try_into().map_err(Error::channel)?,
            IbcEvent::AcknowledgePacket(event) => event.try_into().map_err(Error::channel)?,
            IbcEvent::TimeoutPacket(event) => event.try_into().map_err(Error::channel)?,
            IbcEvent::TimeoutOnClosePacket(event) => event.try_into().map_err(Error::channel)?,
            IbcEvent::IncentivizedPacket(event) => event.into(),
            IbcEvent::CrossChainQueryPacket(event) => event.into(),
            IbcEvent::DistributeFeePacket(event) => event.into(),
            IbcEvent::AppModule(event) => event.try_into()?,
            IbcEvent::NewBlock(_) | IbcEvent::ChainError(_) => {
                return Err(Error::incorrect_event_type(event.to_string()));
            }
        })
    }
}

=======
>>>>>>> b07076e4
impl IbcEvent {
    pub fn to_json(&self) -> String {
        match serde_json::to_string(self) {
            Ok(value) => value,
            Err(_) => format!("{self:?}"), // Fallback to debug printing
        }
    }

    pub fn event_type(&self) -> IbcEventType {
        match self {
            IbcEvent::NewBlock(_) => IbcEventType::NewBlock,
            IbcEvent::CreateClient(_) => IbcEventType::CreateClient,
            IbcEvent::UpdateClient(_) => IbcEventType::UpdateClient,
            IbcEvent::ClientMisbehaviour(_) => IbcEventType::ClientMisbehaviour,
            IbcEvent::UpgradeClient(_) => IbcEventType::UpgradeClient,
            IbcEvent::OpenInitConnection(_) => IbcEventType::OpenInitConnection,
            IbcEvent::OpenTryConnection(_) => IbcEventType::OpenTryConnection,
            IbcEvent::OpenAckConnection(_) => IbcEventType::OpenAckConnection,
            IbcEvent::OpenConfirmConnection(_) => IbcEventType::OpenConfirmConnection,
            IbcEvent::OpenInitChannel(_) => IbcEventType::OpenInitChannel,
            IbcEvent::OpenTryChannel(_) => IbcEventType::OpenTryChannel,
            IbcEvent::OpenAckChannel(_) => IbcEventType::OpenAckChannel,
            IbcEvent::OpenConfirmChannel(_) => IbcEventType::OpenConfirmChannel,
            IbcEvent::CloseInitChannel(_) => IbcEventType::CloseInitChannel,
            IbcEvent::CloseConfirmChannel(_) => IbcEventType::CloseConfirmChannel,
            IbcEvent::UpgradeInitChannel(_) => IbcEventType::UpgradeInitChannel,
            IbcEvent::UpgradeTryChannel(_) => IbcEventType::UpgradeTryChannel,
            IbcEvent::UpgradeAckChannel(_) => IbcEventType::UpgradeAckChannel,
            IbcEvent::UpgradeConfirmChannel(_) => IbcEventType::UpgradeConfirmChannel,
            IbcEvent::UpgradeOpenChannel(_) => IbcEventType::UpgradeOpenChannel,
            IbcEvent::UpgradeCancelChannel(_) => IbcEventType::UpgradeCancelChannel,
            IbcEvent::UpgradeTimeoutChannel(_) => IbcEventType::UpgradeTimeoutChannel,
            IbcEvent::SendPacket(_) => IbcEventType::SendPacket,
            IbcEvent::ReceivePacket(_) => IbcEventType::ReceivePacket,
            IbcEvent::WriteAcknowledgement(_) => IbcEventType::WriteAck,
            IbcEvent::AcknowledgePacket(_) => IbcEventType::AckPacket,
            IbcEvent::TimeoutPacket(_) => IbcEventType::Timeout,
            IbcEvent::TimeoutOnClosePacket(_) => IbcEventType::TimeoutOnClose,
            IbcEvent::IncentivizedPacket(_) => IbcEventType::IncentivizedPacket,
            IbcEvent::CrossChainQueryPacket(_) => IbcEventType::CrossChainQuery,
            IbcEvent::DistributeFeePacket(_) => IbcEventType::DistributionFee,
            IbcEvent::AppModule(_) => IbcEventType::AppModule,
            IbcEvent::ChainError(_) => IbcEventType::ChainError,
        }
    }

    pub fn channel_attributes(self) -> Option<ChannelAttributes> {
        match self {
            IbcEvent::OpenInitChannel(ev) => Some(ev.into()),
            IbcEvent::OpenTryChannel(ev) => Some(ev.into()),
            IbcEvent::OpenAckChannel(ev) => Some(ev.into()),
            IbcEvent::OpenConfirmChannel(ev) => Some(ev.into()),
            _ => None,
        }
    }

    pub fn channel_upgrade_attributes(self) -> Option<UpgradeAttributes> {
        match self {
            IbcEvent::UpgradeInitChannel(ev) => Some(ev.into()),
            IbcEvent::UpgradeTryChannel(ev) => Some(ev.into()),
            IbcEvent::UpgradeAckChannel(ev) => Some(ev.into()),
            IbcEvent::UpgradeConfirmChannel(ev) => Some(ev.into()),
            IbcEvent::UpgradeOpenChannel(ev) => Some(ev.into()),
            IbcEvent::UpgradeCancelChannel(ev) => Some(ev.into()),
            IbcEvent::UpgradeTimeoutChannel(ev) => Some(ev.into()),
            _ => None,
        }
    }

    pub fn connection_attributes(&self) -> Option<&ConnectionAttributes> {
        match self {
            IbcEvent::OpenInitConnection(ev) => Some(ev.attributes()),
            IbcEvent::OpenTryConnection(ev) => Some(ev.attributes()),
            IbcEvent::OpenAckConnection(ev) => Some(ev.attributes()),
            IbcEvent::OpenConfirmConnection(ev) => Some(ev.attributes()),
            _ => None,
        }
    }

    pub fn packet(&self) -> Option<&Packet> {
        match self {
            IbcEvent::SendPacket(ev) => Some(&ev.packet),
            IbcEvent::ReceivePacket(ev) => Some(&ev.packet),
            IbcEvent::WriteAcknowledgement(ev) => Some(&ev.packet),
            IbcEvent::AcknowledgePacket(ev) => Some(&ev.packet),
            IbcEvent::TimeoutPacket(ev) => Some(&ev.packet),
            IbcEvent::TimeoutOnClosePacket(ev) => Some(&ev.packet),
            _ => None,
        }
    }

    pub fn cross_chain_query_packet(&self) -> Option<&CrossChainQueryPacket> {
        match self {
            IbcEvent::CrossChainQueryPacket(ev) => Some(ev),
            _ => None,
        }
    }

    pub fn ack(&self) -> Option<&[u8]> {
        match self {
            IbcEvent::WriteAcknowledgement(ev) => Some(&ev.ack),
            _ => None,
        }
    }
}

#[derive(Debug, PartialEq, Eq)]
pub struct InvalidModuleId;

#[derive(Clone, Debug, PartialEq, Eq, PartialOrd, Ord, Deserialize, Serialize)]
pub struct ModuleId(String);

impl ModuleId {
    pub fn new(s: Cow<'_, str>) -> Result<Self, InvalidModuleId> {
        if !s.trim().is_empty() && s.chars().all(char::is_alphanumeric) {
            Ok(Self(s.into_owned()))
        } else {
            Err(InvalidModuleId)
        }
    }
}

impl Display for ModuleId {
    fn fmt(&self, f: &mut Formatter<'_>) -> Result<(), FmtError> {
        write!(f, "{}", self.0)
    }
}

impl FromStr for ModuleId {
    type Err = InvalidModuleId;

    fn from_str(s: &str) -> Result<Self, Self::Err> {
        Self::new(Cow::Borrowed(s))
    }
}

#[derive(Debug, Clone, Serialize, PartialEq, Eq)]
pub struct ModuleEvent {
    pub kind: String,
    pub module_name: ModuleId,
    pub attributes: Vec<ModuleEventAttribute>,
}

impl Display for ModuleEvent {
    fn fmt(&self, f: &mut Formatter<'_>) -> Result<(), FmtError> {
        write!(
            f,
            "ModuleEvent {{ kind: {}, module_name: {}, attributes: {} }}",
            self.kind,
            self.module_name,
            PrettySlice(&self.attributes)
        )
    }
}

impl TryFrom<ModuleEvent> for abci::Event {
    type Error = Error;

    fn try_from(event: ModuleEvent) -> Result<Self, Self::Error> {
        if IbcEventType::from_str(event.kind.as_str()).is_ok() {
            return Err(Error::malformed_module_event(event));
        }

        let attributes = event.attributes.into_iter().map(Into::into).collect();
        Ok(Self {
            kind: event.kind,
            attributes,
        })
    }
}

impl From<ModuleEvent> for IbcEvent {
    fn from(e: ModuleEvent) -> Self {
        IbcEvent::AppModule(e)
    }
}

#[derive(Debug, Clone, Deserialize, Serialize, PartialEq, Eq)]
pub struct ModuleEventAttribute {
    pub key: String,
    pub value: String,
}

impl Display for ModuleEventAttribute {
    fn fmt(&self, f: &mut Formatter<'_>) -> Result<(), FmtError> {
        write!(
            f,
            "ModuleEventAttribute {{ key: {}, value: {} }}",
            self.key, self.value
        )
    }
}

impl<K: ToString, V: ToString> From<(K, V)> for ModuleEventAttribute {
    fn from((k, v): (K, V)) -> Self {
        Self {
            key: k.to_string(),
            value: v.to_string(),
        }
    }
}

impl From<ModuleEventAttribute> for abci::EventAttribute {
    fn from(attr: ModuleEventAttribute) -> Self {
        (attr.key, attr.value).into()
    }
}<|MERGE_RESOLUTION|>--- conflicted
+++ resolved
@@ -367,52 +367,6 @@
     }
 }
 
-<<<<<<< HEAD
-impl TryFrom<IbcEvent> for abci::Event {
-    type Error = Error;
-
-    fn try_from(event: IbcEvent) -> Result<Self, Self::Error> {
-        Ok(match event {
-            IbcEvent::CreateClient(event) => event.into(),
-            IbcEvent::UpdateClient(event) => event.into(),
-            IbcEvent::UpgradeClient(event) => event.into(),
-            IbcEvent::ClientMisbehaviour(event) => event.into(),
-            IbcEvent::OpenInitConnection(event) => event.into(),
-            IbcEvent::OpenTryConnection(event) => event.into(),
-            IbcEvent::OpenAckConnection(event) => event.into(),
-            IbcEvent::OpenConfirmConnection(event) => event.into(),
-            IbcEvent::OpenInitChannel(event) => event.into(),
-            IbcEvent::OpenTryChannel(event) => event.into(),
-            IbcEvent::OpenAckChannel(event) => event.into(),
-            IbcEvent::OpenConfirmChannel(event) => event.into(),
-            IbcEvent::CloseInitChannel(event) => event.into(),
-            IbcEvent::CloseConfirmChannel(event) => event.into(),
-            IbcEvent::UpgradeInitChannel(event) => event.into(),
-            IbcEvent::UpgradeTryChannel(event) => event.into(),
-            IbcEvent::UpgradeAckChannel(event) => event.into(),
-            IbcEvent::UpgradeConfirmChannel(event) => event.into(),
-            IbcEvent::UpgradeOpenChannel(event) => event.into(),
-            IbcEvent::UpgradeCancelChannel(event) => event.into(),
-            IbcEvent::UpgradeTimeoutChannel(event) => event.into(),
-            IbcEvent::SendPacket(event) => event.try_into().map_err(Error::channel)?,
-            IbcEvent::ReceivePacket(event) => event.try_into().map_err(Error::channel)?,
-            IbcEvent::WriteAcknowledgement(event) => event.try_into().map_err(Error::channel)?,
-            IbcEvent::AcknowledgePacket(event) => event.try_into().map_err(Error::channel)?,
-            IbcEvent::TimeoutPacket(event) => event.try_into().map_err(Error::channel)?,
-            IbcEvent::TimeoutOnClosePacket(event) => event.try_into().map_err(Error::channel)?,
-            IbcEvent::IncentivizedPacket(event) => event.into(),
-            IbcEvent::CrossChainQueryPacket(event) => event.into(),
-            IbcEvent::DistributeFeePacket(event) => event.into(),
-            IbcEvent::AppModule(event) => event.try_into()?,
-            IbcEvent::NewBlock(_) | IbcEvent::ChainError(_) => {
-                return Err(Error::incorrect_event_type(event.to_string()));
-            }
-        })
-    }
-}
-
-=======
->>>>>>> b07076e4
 impl IbcEvent {
     pub fn to_json(&self) -> String {
         match serde_json::to_string(self) {

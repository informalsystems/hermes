--- conflicted
+++ resolved
@@ -1,11 +1,11 @@
 use serde::{Deserialize, Serialize};
 
+use ibc_proto::ibc::applications::interchain_accounts::controller::v1::MsgRegisterInterchainAccount as RawMsgRegisterInterchainAccount;
 use ibc_proto::Protobuf;
 
 use crate::applications::ics27_ica::error::Error;
 use crate::core::ics04_channel::channel::Ordering;
 use crate::core::ics04_channel::version::Version;
-use crate::core::ics04_channel::channel::Ordering;
 use crate::core::ics24_host::error::ValidationError;
 use crate::core::ics24_host::identifier::ConnectionId;
 use crate::signer::Signer;
@@ -13,20 +13,6 @@
 
 pub const TYPE_URL: &str =
     "/ibc.applications.interchain_accounts.controller.v1.MsgRegisterInterchainAccount";
-
-// TODO: Temporary fix until `RawMsgRegisterInterchainAccount` is updated ibc-proto-rs
-#[allow(clippy::derive_partial_eq_without_eq)]
-#[derive(Clone, PartialEq, ::prost::Message)]
-pub struct RawMsgRegisterInterchainAccount {
-    #[prost(string, tag = "1")]
-    pub owner: ::prost::alloc::string::String,
-    #[prost(string, tag = "2")]
-    pub connection_id: ::prost::alloc::string::String,
-    #[prost(string, tag = "3")]
-    pub version: ::prost::alloc::string::String,
-    #[prost(enumeration = "ibc_proto::ibc::core::channel::v1::Order", tag = "4")]
-    pub order: i32,
-}
 
 #[derive(Clone, Debug, PartialEq, Eq, Serialize, Deserialize)]
 pub struct MsgRegisterInterchainAccount {
@@ -55,8 +41,6 @@
     type Error = Error;
 
     fn try_from(value: RawMsgRegisterInterchainAccount) -> Result<Self, Self::Error> {
-        let chan_ordering = Ordering::from_i32(value.order).map_err(Error::ics04_channel)?;
-
         Ok(MsgRegisterInterchainAccount {
             owner: value.owner.parse().map_err(Error::owner)?,
             connection_id: value
@@ -64,11 +48,7 @@
                 .parse()
                 .map_err(Error::invalid_connection_identifier)?,
             version: value.version.into(),
-<<<<<<< HEAD
             order: Ordering::from_i32(value.order).unwrap_or_else(|_| Ordering::Ordered),
-=======
-            order: chan_ordering,
->>>>>>> 4735cf72
         })
     }
 }

use serde::{Deserialize, Serialize};

use ibc_proto::ibc::applications::interchain_accounts::controller::v1::MsgRegisterInterchainAccount as RawMsgRegisterInterchainAccount;
use ibc_proto::Protobuf;

use crate::applications::ics27_ica::error::Error;
use crate::core::ics04_channel::channel::Ordering;
use crate::core::ics04_channel::version::Version;
use crate::core::ics24_host::error::ValidationError;
use crate::core::ics24_host::identifier::ConnectionId;
use crate::signer::Signer;
use crate::tx_msg::Msg;

pub const TYPE_URL: &str =
    "/ibc.applications.interchain_accounts.controller.v1.MsgRegisterInterchainAccount";

#[derive(Clone, Debug, PartialEq, Eq, Serialize, Deserialize)]
pub struct MsgRegisterInterchainAccount {
    pub owner: Signer,
    pub connection_id: ConnectionId,
    pub version: Version,
    pub ordering: Ordering,
}

impl Msg for MsgRegisterInterchainAccount {
    type ValidationError = ValidationError;
    type Raw = RawMsgRegisterInterchainAccount;

    fn route(&self) -> String {
        crate::keys::ROUTER_KEY.to_string()
    }

    fn type_url(&self) -> String {
        TYPE_URL.to_string()
    }
}

impl Protobuf<RawMsgRegisterInterchainAccount> for MsgRegisterInterchainAccount {}

impl TryFrom<RawMsgRegisterInterchainAccount> for MsgRegisterInterchainAccount {
    type Error = Error;

    fn try_from(value: RawMsgRegisterInterchainAccount) -> Result<Self, Self::Error> {
        let chan_ordering = Ordering::from_i32(value.ordering).map_err(Error::ics04_channel)?;

        Ok(MsgRegisterInterchainAccount {
            owner: value.owner.parse().map_err(Error::owner)?,
            connection_id: value
                .connection_id
                .parse()
                .map_err(Error::invalid_connection_identifier)?,
            version: value.version.into(),
<<<<<<< HEAD
            ordering: chan_ordering,
=======
            ordering: Ordering::from_i32(value.ordering)
                .map_err(|_| Error::invalid_ordering(value.ordering))?,
>>>>>>> c3deea4e
        })
    }
}

impl From<MsgRegisterInterchainAccount> for RawMsgRegisterInterchainAccount {
    fn from(value: MsgRegisterInterchainAccount) -> Self {
        RawMsgRegisterInterchainAccount {
            owner: value.owner.to_string(),
            connection_id: value.connection_id.to_string(),
            version: value.version.to_string(),
            ordering: value.ordering as i32,
        }
    }
}

#[allow(clippy::derive_partial_eq_without_eq)]
#[derive(Clone, PartialEq, ::prost::Message)]
pub struct LegacyRawMsgRegisterInterchainAccount {
    #[prost(string, tag = "1")]
    pub owner: ::prost::alloc::string::String,
    #[prost(string, tag = "2")]
    pub connection_id: ::prost::alloc::string::String,
    #[prost(string, tag = "3")]
    pub version: ::prost::alloc::string::String,
}

#[derive(Clone, Debug, PartialEq, Eq, Serialize, Deserialize)]
pub struct LegacyMsgRegisterInterchainAccount {
    pub owner: Signer,
    pub connection_id: ConnectionId,
    pub version: Version,
}

impl Msg for LegacyMsgRegisterInterchainAccount {
    type ValidationError = ValidationError;
    type Raw = LegacyRawMsgRegisterInterchainAccount;

    fn route(&self) -> String {
        crate::keys::ROUTER_KEY.to_string()
    }

    fn type_url(&self) -> String {
        TYPE_URL.to_string()
    }
}

impl Protobuf<LegacyRawMsgRegisterInterchainAccount> for LegacyMsgRegisterInterchainAccount {}

impl TryFrom<LegacyRawMsgRegisterInterchainAccount> for LegacyMsgRegisterInterchainAccount {
    type Error = Error;

    fn try_from(value: LegacyRawMsgRegisterInterchainAccount) -> Result<Self, Self::Error> {
        Ok(LegacyMsgRegisterInterchainAccount {
            owner: value.owner.parse().map_err(Error::owner)?,
            connection_id: value
                .connection_id
                .parse()
                .map_err(Error::invalid_connection_identifier)?,
            version: value.version.into(),
        })
    }
}

impl From<LegacyMsgRegisterInterchainAccount> for LegacyRawMsgRegisterInterchainAccount {
    fn from(value: LegacyMsgRegisterInterchainAccount) -> Self {
        LegacyRawMsgRegisterInterchainAccount {
            owner: value.owner.to_string(),
            connection_id: value.connection_id.to_string(),
            version: value.version.to_string(),
        }
    }
}<|MERGE_RESOLUTION|>--- conflicted
+++ resolved
@@ -41,8 +41,6 @@
     type Error = Error;
 
     fn try_from(value: RawMsgRegisterInterchainAccount) -> Result<Self, Self::Error> {
-        let chan_ordering = Ordering::from_i32(value.ordering).map_err(Error::ics04_channel)?;
-
         Ok(MsgRegisterInterchainAccount {
             owner: value.owner.parse().map_err(Error::owner)?,
             connection_id: value
@@ -50,12 +48,8 @@
                 .parse()
                 .map_err(Error::invalid_connection_identifier)?,
             version: value.version.into(),
-<<<<<<< HEAD
-            ordering: chan_ordering,
-=======
             ordering: Ordering::from_i32(value.ordering)
                 .map_err(|_| Error::invalid_ordering(value.ordering))?,
->>>>>>> c3deea4e
         })
     }
 }

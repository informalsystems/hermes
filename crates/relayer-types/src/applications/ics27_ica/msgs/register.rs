use serde::{Deserialize, Serialize};

use ibc_proto::ibc::applications::interchain_accounts::controller::v1::MsgRegisterInterchainAccount as RawMsgRegisterInterchainAccount;
use ibc_proto::Protobuf;

use crate::applications::ics27_ica::error::Error;
use crate::core::ics04_channel::channel::Ordering;
use crate::core::ics04_channel::version::Version;
use crate::core::ics24_host::error::ValidationError;
use crate::core::ics24_host::identifier::ConnectionId;
use crate::signer::Signer;
use crate::tx_msg::Msg;

pub const TYPE_URL: &str =
    "/ibc.applications.interchain_accounts.controller.v1.MsgRegisterInterchainAccount";

#[derive(Clone, Debug, PartialEq, Eq, Serialize, Deserialize)]
pub struct MsgRegisterInterchainAccount {
    pub owner: Signer,
    pub connection_id: ConnectionId,
    pub version: Version,
    pub ordering: Ordering,
}

impl Msg for MsgRegisterInterchainAccount {
    type ValidationError = ValidationError;
    type Raw = RawMsgRegisterInterchainAccount;

    fn route(&self) -> String {
        crate::keys::ROUTER_KEY.to_string()
    }

    fn type_url(&self) -> String {
        TYPE_URL.to_string()
    }
}

impl Protobuf<RawMsgRegisterInterchainAccount> for MsgRegisterInterchainAccount {}

impl TryFrom<RawMsgRegisterInterchainAccount> for MsgRegisterInterchainAccount {
    type Error = Error;

    fn try_from(value: RawMsgRegisterInterchainAccount) -> Result<Self, Self::Error> {
        Ok(MsgRegisterInterchainAccount {
            owner: value.owner.parse().map_err(Error::owner)?,
            connection_id: value
                .connection_id
                .parse()
                .map_err(Error::invalid_connection_identifier)?,
            version: value.version.into(),
            ordering: Ordering::from_i32(value.ordering)
                .map_err(|_| Error::invalid_ordering(value.ordering))?,
        })
    }
}

impl From<MsgRegisterInterchainAccount> for RawMsgRegisterInterchainAccount {
    fn from(value: MsgRegisterInterchainAccount) -> Self {
        RawMsgRegisterInterchainAccount {
            owner: value.owner.to_string(),
            connection_id: value.connection_id.to_string(),
            version: value.version.to_string(),
<<<<<<< HEAD
            ordering: 2,
=======
            ordering: value.ordering as i32,
        }
    }
}

#[allow(clippy::derive_partial_eq_without_eq)]
#[derive(Clone, PartialEq, ::prost::Message)]
pub struct LegacyRawMsgRegisterInterchainAccount {
    #[prost(string, tag = "1")]
    pub owner: ::prost::alloc::string::String,
    #[prost(string, tag = "2")]
    pub connection_id: ::prost::alloc::string::String,
    #[prost(string, tag = "3")]
    pub version: ::prost::alloc::string::String,
}

#[derive(Clone, Debug, PartialEq, Eq, Serialize, Deserialize)]
pub struct LegacyMsgRegisterInterchainAccount {
    pub owner: Signer,
    pub connection_id: ConnectionId,
    pub version: Version,
}

impl Msg for LegacyMsgRegisterInterchainAccount {
    type ValidationError = ValidationError;
    type Raw = LegacyRawMsgRegisterInterchainAccount;

    fn route(&self) -> String {
        crate::keys::ROUTER_KEY.to_string()
    }

    fn type_url(&self) -> String {
        TYPE_URL.to_string()
    }
}

impl Protobuf<LegacyRawMsgRegisterInterchainAccount> for LegacyMsgRegisterInterchainAccount {}

impl TryFrom<LegacyRawMsgRegisterInterchainAccount> for LegacyMsgRegisterInterchainAccount {
    type Error = Error;

    fn try_from(value: LegacyRawMsgRegisterInterchainAccount) -> Result<Self, Self::Error> {
        Ok(LegacyMsgRegisterInterchainAccount {
            owner: value.owner.parse().map_err(Error::owner)?,
            connection_id: value
                .connection_id
                .parse()
                .map_err(Error::invalid_connection_identifier)?,
            version: value.version.into(),
        })
    }
}

impl From<LegacyMsgRegisterInterchainAccount> for LegacyRawMsgRegisterInterchainAccount {
    fn from(value: LegacyMsgRegisterInterchainAccount) -> Self {
        LegacyRawMsgRegisterInterchainAccount {
            owner: value.owner.to_string(),
            connection_id: value.connection_id.to_string(),
            version: value.version.to_string(),
>>>>>>> 40d74f6c
        }
    }
}<|MERGE_RESOLUTION|>--- conflicted
+++ resolved
@@ -60,9 +60,6 @@
             owner: value.owner.to_string(),
             connection_id: value.connection_id.to_string(),
             version: value.version.to_string(),
-<<<<<<< HEAD
-            ordering: 2,
-=======
             ordering: value.ordering as i32,
         }
     }
@@ -122,7 +119,6 @@
             owner: value.owner.to_string(),
             connection_id: value.connection_id.to_string(),
             version: value.version.to_string(),
->>>>>>> 40d74f6c
         }
     }
 }
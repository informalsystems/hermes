--- conflicted
+++ resolved
@@ -1,23 +1,14 @@
-<<<<<<< HEAD
-use crate::prelude::*;
-
 use core::fmt::{Display, Error as FmtError, Formatter};
-=======
-use std::fmt::{Display, Error as FmtError, Formatter};
->>>>>>> 5d934f79
 
 use serde::{Deserialize, Serialize};
 
-use ibc_proto::ibc::core::channel::v1::UpgradeTimeout as RawUpgradeTimeout;
+use ibc_proto::ibc::core::channel::v1::Timeout as RawUpgradeTimeout;
 use ibc_proto::ibc::core::client::v1::Height as RawHeight;
 use ibc_proto::protobuf::Protobuf;
 
 use crate::core::ics02_client::{error::Error as ICS2Error, height::Height};
-<<<<<<< HEAD
 use crate::core::ics04_channel::error::Error as ChannelError;
 use crate::timestamp::Timestamp;
-=======
->>>>>>> 5d934f79
 
 /// Indicates a consensus height on the destination chain after which the packet
 /// will no longer be processed, and will instead count as having timed-out.
@@ -270,4 +261,19 @@
             },
         }
     }
+}
+
+#[cfg(test)]
+pub mod test_util {
+    use ibc_proto::ibc::core::channel::v1::Timeout as RawUpgradeTimeout;
+    use ibc_proto::ibc::core::client::v1::Height as RawHeight;
+
+    use crate::core::ics02_client::height::Height;
+
+    pub fn get_dummy_upgrade_timeout() -> RawUpgradeTimeout {
+        RawUpgradeTimeout {
+            height: Some(RawHeight::from(Height::new(1, 50).unwrap())),
+            timestamp: 0,
+        }
+    }
 }
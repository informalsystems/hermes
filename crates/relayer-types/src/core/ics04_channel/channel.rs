--- conflicted
+++ resolved
@@ -418,15 +418,9 @@
     /// A channel has been closed and can no longer be used to send or receive
     /// packets.
     Closed = 4,
-<<<<<<< HEAD
-    /// A channel is being upgraded and is flushing in-flight packets.
-    Flushing = 5,
-    /// A channel is being upgraded and all in-flight packets have been flushed.
-=======
     /// A channel has just accepted the upgrade handshake attempt and is flushing in-flight packets.
     Flushing = 5,
     /// A channel has just completed flushing any in-flight packets.
->>>>>>> eb29842f
     Flushcomplete = 6,
     /// A channel has just started the upgrade handshake. The chain that is
     /// proposing the upgrade should set the channel state from OPEN to INITUPGRADE.
@@ -508,10 +502,6 @@
 
             Flushing => !matches!(other, Uninitialized | Init | TryOpen | Open),
             Flushcomplete => !matches!(other, Uninitialized | Init | TryOpen | Open | Flushing),
-<<<<<<< HEAD
-
-=======
->>>>>>> eb29842f
             InitUpgrade => !matches!(
                 other,
                 Uninitialized | Init | TryOpen | Open | Flushing | Flushcomplete

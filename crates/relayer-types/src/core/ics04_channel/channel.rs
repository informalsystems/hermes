use crate::utils::pretty::PrettySlice;

use std::fmt::{Display, Error as FmtError, Formatter};
use std::str::FromStr;

use ibc_proto::Protobuf;
use serde::{Deserialize, Serialize};

use ibc_proto::ibc::core::channel::v1::{
    Channel as RawChannel, Counterparty as RawCounterparty,
    IdentifiedChannel as RawIdentifiedChannel,
};

use crate::core::ics04_channel::{error::Error, version::Version};
use crate::core::ics24_host::identifier::{ChannelId, ConnectionId, PortId};

#[derive(Clone, Debug, PartialEq, Eq, Serialize, Deserialize)]
pub struct IdentifiedChannelEnd {
    pub port_id: PortId,
    pub channel_id: ChannelId,
    pub channel_end: ChannelEnd,
}

impl IdentifiedChannelEnd {
    pub fn new(port_id: PortId, channel_id: ChannelId, channel_end: ChannelEnd) -> Self {
        IdentifiedChannelEnd {
            port_id,
            channel_id,
            channel_end,
        }
    }
}

impl Protobuf<RawIdentifiedChannel> for IdentifiedChannelEnd {}

impl TryFrom<RawIdentifiedChannel> for IdentifiedChannelEnd {
    type Error = Error;

    fn try_from(value: RawIdentifiedChannel) -> Result<Self, Self::Error> {
        let raw_channel_end = RawChannel {
            state: value.state,
            ordering: value.ordering,
            counterparty: value.counterparty,
            connection_hops: value.connection_hops,
            version: value.version,
            upgrade_sequence: value.upgrade_sequence,
        };

        Ok(IdentifiedChannelEnd {
            port_id: value.port_id.parse().map_err(Error::identifier)?,
            channel_id: value.channel_id.parse().map_err(Error::identifier)?,
            channel_end: raw_channel_end.try_into()?,
        })
    }
}

impl From<IdentifiedChannelEnd> for RawIdentifiedChannel {
    fn from(value: IdentifiedChannelEnd) -> Self {
        RawIdentifiedChannel {
            state: value.channel_end.state.as_i32(),
            ordering: value.channel_end.ordering as i32,
            counterparty: Some(value.channel_end.counterparty().clone().into()),
            connection_hops: value
                .channel_end
                .connection_hops
                .iter()
                .map(|v| v.as_str().to_string())
                .collect(),
            version: value.channel_end.version.to_string(),
            port_id: value.port_id.to_string(),
            channel_id: value.channel_id.to_string(),
<<<<<<< HEAD
            upgrade_sequence: value.channel_end.upgrade_sequence.into(),
=======
            upgrade_sequence: value.channel_end.upgrade_sequence,
>>>>>>> c3deea4e
        }
    }
}

#[derive(Clone, Debug, PartialEq, Eq, Serialize, Deserialize)]
pub struct ChannelEnd {
    pub state: State,
    pub ordering: Ordering,
    pub remote: Counterparty,
    pub connection_hops: Vec<ConnectionId>,
    pub version: Version,
    pub upgrade_sequence: u64,
}

impl Display for ChannelEnd {
    fn fmt(&self, f: &mut Formatter<'_>) -> Result<(), FmtError> {
        write!(
            f,
            "ChannelEnd {{ state: {}, ordering: {}, remote: {}, connection_hops: {}, version: {}, upgrade_sequence: {} }}",
            self.state, self.ordering, self.remote, PrettySlice(&self.connection_hops), self.version, self.upgrade_sequence
        )
    }
}

impl Default for ChannelEnd {
    fn default() -> Self {
        ChannelEnd {
            state: State::Uninitialized,
            ordering: Default::default(),
            remote: Counterparty::default(),
            connection_hops: Vec::new(),
            version: Version::default(),
            upgrade_sequence: 0,
        }
    }
}

impl Protobuf<RawChannel> for ChannelEnd {}

impl TryFrom<RawChannel> for ChannelEnd {
    type Error = Error;

    fn try_from(value: RawChannel) -> Result<Self, Self::Error> {
        let chan_state: State = State::from_i32(value.state)?;

        if chan_state == State::Uninitialized {
            return Ok(ChannelEnd::default());
        }

        let chan_ordering = Ordering::from_i32(value.ordering)?;

        // Assemble the 'remote' attribute of the Channel, which represents the Counterparty.
        let remote = value
            .counterparty
            .ok_or_else(Error::missing_counterparty)?
            .try_into()?;

        // Parse each item in connection_hops into a ConnectionId.
        let connection_hops = value
            .connection_hops
            .into_iter()
            .map(|conn_id| ConnectionId::from_str(conn_id.as_str()))
            .collect::<Result<Vec<_>, _>>()
            .map_err(Error::identifier)?;

        let version = value.version.into();

        Ok(ChannelEnd::new(
            chan_state,
            chan_ordering,
            remote,
            connection_hops,
            version,
            value.upgrade_sequence,
        ))
    }
}

impl From<ChannelEnd> for RawChannel {
    fn from(value: ChannelEnd) -> Self {
        RawChannel {
            state: value.state.as_i32(),
            ordering: value.ordering as i32,
            counterparty: Some(value.counterparty().clone().into()),
            connection_hops: value
                .connection_hops
                .iter()
                .map(|v| v.as_str().to_string())
                .collect(),
            version: value.version.to_string(),
            upgrade_sequence: value.upgrade_sequence,
        }
    }
}

impl ChannelEnd {
    /// Creates a new ChannelEnd in state Uninitialized and other fields parametrized.
    pub fn new(
        state: State,
        ordering: Ordering,
        remote: Counterparty,
        connection_hops: Vec<ConnectionId>,
        version: Version,
        upgrade_sequence: u64,
    ) -> Self {
        Self {
            state,
            ordering,
            remote,
            connection_hops,
            version,
            upgrade_sequence,
        }
    }

    /// Updates the ChannelEnd to assume a new State 's'.
    pub fn set_state(&mut self, s: State) {
        self.state = s;
    }

    pub fn set_version(&mut self, v: Version) {
        self.version = v;
    }

    pub fn set_counterparty_channel_id(&mut self, c: ChannelId) {
        self.remote.channel_id = Some(c);
    }

    /// Returns `true` if this `ChannelEnd` is in state [`State::Open`]
    /// [`State::Open(UpgradeState::Upgrading)`] is only used in the channel upgrade
    /// handshake so this method matches with [`State::Open(UpgradeState::NotUpgrading)`].
    pub fn is_open(&self) -> bool {
        self.state_matches(&State::Open(UpgradeState::NotUpgrading))
    }

    pub fn state(&self) -> &State {
        &self.state
    }

    pub fn ordering(&self) -> &Ordering {
        &self.ordering
    }

    pub fn counterparty(&self) -> &Counterparty {
        &self.remote
    }

    pub fn connection_hops(&self) -> &Vec<ConnectionId> {
        &self.connection_hops
    }

    pub fn version(&self) -> &Version {
        &self.version
    }

    pub fn validate_basic(&self) -> Result<(), Error> {
        if self.connection_hops.len() != 1 {
            return Err(Error::invalid_connection_hops_length(
                1,
                self.connection_hops.len(),
            ));
        }
        self.counterparty().validate_basic()
    }

    /// Helper function to compare the state of this end with another state.
    pub fn state_matches(&self, other: &State) -> bool {
        self.state.eq(other)
    }

    /// Helper function to compare the order of this end with another order.
    pub fn order_matches(&self, other: &Ordering) -> bool {
        self.ordering.eq(other)
    }

    #[allow(clippy::ptr_arg)]
    pub fn connection_hops_matches(&self, other: &Vec<ConnectionId>) -> bool {
        self.connection_hops.eq(other)
    }

    pub fn counterparty_matches(&self, other: &Counterparty) -> bool {
        self.counterparty().eq(other)
    }

    pub fn version_matches(&self, other: &Version) -> bool {
        self.version().eq(other)
    }

    /// Returns whether or not the channel with this state is
    /// being upgraded.
    pub fn is_upgrading(&self) -> bool {
        use State::*;

        matches!(
            self.state,
            Open(UpgradeState::Upgrading) | Flushing | Flushcomplete
        )
    }
}

#[derive(Clone, Debug, Default, PartialEq, Eq, Serialize, Deserialize)]
pub struct Counterparty {
    pub port_id: PortId,
    pub channel_id: Option<ChannelId>,
}

impl Counterparty {
    pub fn new(port_id: PortId, channel_id: Option<ChannelId>) -> Self {
        Self {
            port_id,
            channel_id,
        }
    }

    pub fn port_id(&self) -> &PortId {
        &self.port_id
    }

    pub fn channel_id(&self) -> Option<&ChannelId> {
        self.channel_id.as_ref()
    }

    pub fn validate_basic(&self) -> Result<(), Error> {
        Ok(())
    }
}

impl Display for Counterparty {
    fn fmt(&self, f: &mut Formatter<'_>) -> Result<(), FmtError> {
        match &self.channel_id {
            Some(channel_id) => write!(
                f,
                "Counterparty(port_id: {}, channel_id: {})",
                self.port_id, channel_id
            ),
            None => write!(
                f,
                "Counterparty(port_id: {}, channel_id: None)",
                self.port_id
            ),
        }
    }
}

impl Protobuf<RawCounterparty> for Counterparty {}

impl TryFrom<RawCounterparty> for Counterparty {
    type Error = Error;

    fn try_from(value: RawCounterparty) -> Result<Self, Self::Error> {
        let channel_id = Some(value.channel_id)
            .filter(|x| !x.is_empty())
            .map(|v| FromStr::from_str(v.as_str()))
            .transpose()
            .map_err(Error::identifier)?;
        Ok(Counterparty::new(
            value.port_id.parse().map_err(Error::identifier)?,
            channel_id,
        ))
    }
}

impl From<Counterparty> for RawCounterparty {
    fn from(value: Counterparty) -> Self {
        RawCounterparty {
            port_id: value.port_id.as_str().to_string(),
            channel_id: value
                .channel_id
                .map_or_else(|| "".to_string(), |v| v.to_string()),
        }
    }
}

#[derive(Clone, Copy, Debug, PartialEq, Eq, Deserialize, Serialize, Default)]
pub enum Ordering {
    Uninitialized = 0,
    #[default]
    Unordered = 1,
    Ordered = 2,
}

impl Display for Ordering {
    fn fmt(&self, f: &mut Formatter<'_>) -> Result<(), FmtError> {
        write!(f, "{}", self.as_str())
    }
}

impl Ordering {
    /// Yields the Order as a string
    pub fn as_str(&self) -> &'static str {
        match self {
            Self::Uninitialized => "UNINITIALIZED",
            Self::Unordered => "ORDER_UNORDERED",
            Self::Ordered => "ORDER_ORDERED",
        }
    }

    // Parses the Order out from a i32.
    pub fn from_i32(nr: i32) -> Result<Self, Error> {
        match nr {
            0 => Ok(Self::Uninitialized),
            1 => Ok(Self::Unordered),
            2 => Ok(Self::Ordered),

            _ => Err(Error::unknown_order_type(nr.to_string())),
        }
    }
}

impl FromStr for Ordering {
    type Err = Error;

    fn from_str(s: &str) -> Result<Self, Self::Err> {
        match s.to_lowercase().trim_start_matches("order_") {
            "uninitialized" => Ok(Self::Uninitialized),
            "unordered" => Ok(Self::Unordered),
            "ordered" => Ok(Self::Ordered),
            _ => Err(Error::unknown_order_type(s.to_string())),
        }
    }
}

/// This enum is used to differentiate if a channel is being upgraded when
/// a `UpgradeInitChannel` or a `UpgradeOpenChannel` is received.
/// See `handshake_step` method in `crates/relayer/src/channel.rs`.
#[derive(Copy, Clone, Debug, PartialEq, Eq, Serialize, Deserialize)]
pub enum UpgradeState {
    Upgrading,
    NotUpgrading,
}

/// The possible state variants that a channel can exhibit.
///
/// These are encoded with integer discriminants so that there is
/// an easy way to compare channel states against one another. More
/// explicitly, this is an attempt to capture the lifecycle of a
/// channel, beginning from the `Uninitialized` state, through the
/// `Open` state, before finally being `Closed`.
#[derive(Copy, Clone, Debug, PartialEq, Eq, Deserialize)]
pub enum State {
    /// Default state
    Uninitialized,
    /// A channel has just started the opening handshake.
    Init,
    /// A channel has acknowledged the handshake step on the counterparty chain.
    TryOpen,
    /// A channel has completed the handshake step. Open channels are ready to
    /// send and receive packets.
    /// During some steps of channel upgrades, the state is still in Open. The
    /// `UpgradeState` is used to differentiate these states during the upgrade
    /// handshake.
    /// <https://github.com/cosmos/ibc/blob/main/spec/core/ics-004-channel-and-packet-semantics/UPGRADES.md#upgrade-handshake>
    Open(UpgradeState),
    /// A channel has been closed and can no longer be used to send or receive
    /// packets.
    Closed,
    /// A channel has just accepted the upgrade handshake attempt and is flushing in-flight packets.
    Flushing,
    /// A channel has just completed flushing any in-flight packets.
    Flushcomplete,
}

impl Serialize for State {
    fn serialize<S>(&self, serializer: S) -> Result<S::Ok, S::Error>
    where
        S: serde::Serializer,
    {
        match self {
            Self::Uninitialized => serializer.serialize_str("Uninitialized"),
            Self::Init => serializer.serialize_str("Init"),
            Self::TryOpen => serializer.serialize_str("TryOpen"),
            Self::Open(_) => serializer.serialize_str("Open"),
            Self::Closed => serializer.serialize_str("Closed"),
            Self::Flushing => serializer.serialize_str("Flushing"),
            Self::Flushcomplete => serializer.serialize_str("Flushcomplete"),
        }
    }
}

impl State {
    /// Yields the state as a string
    pub fn as_string(&self) -> &'static str {
        match self {
            Self::Uninitialized => "UNINITIALIZED",
            Self::Init => "INIT",
            Self::TryOpen => "TRYOPEN",
            Self::Open(_) => "OPEN",
            Self::Closed => "CLOSED",
            Self::Flushing => "FLUSHING",
            Self::Flushcomplete => "FLUSHCOMPLETE",
        }
    }

    // Parses the State out from a i32.
    pub fn from_i32(s: i32) -> Result<Self, Error> {
        match s {
            0 => Ok(Self::Uninitialized),
            1 => Ok(Self::Init),
            2 => Ok(Self::TryOpen),
            3 => Ok(Self::Open(UpgradeState::NotUpgrading)),
            4 => Ok(Self::Closed),
            5 => Ok(Self::Flushing),
            6 => Ok(Self::Flushcomplete),
            _ => Err(Error::unknown_state(s)),
        }
    }

    // Parses the State out from a i32.
    pub fn as_i32(&self) -> i32 {
        match self {
            State::Uninitialized => 0,
            State::Init => 1,
            State::TryOpen => 2,
            State::Open(_) => 3,
            State::Closed => 4,
            State::Flushing => 5,
            State::Flushcomplete => 6,
        }
    }

    /// Returns whether or not this channel state is `Open`.
    pub fn is_open(self) -> bool {
        self == State::Open(UpgradeState::NotUpgrading)
    }

    /// Returns whether or not this channel state is `Closed`.
    pub fn is_closed(self) -> bool {
        self == State::Closed
    }

    /// Returns whether or not the channel with this state
    /// has progressed less or the same than the argument.
    /// This only takes into account the open channel handshake.
    ///
    /// # Example
    /// ```rust,ignore
    /// assert!(State::Init.less_or_equal_progress(State::Open));
    /// assert!(State::TryOpen.less_or_equal_progress(State::TryOpen));
    /// assert!(!State::Closed.less_or_equal_progress(State::Open));
    /// ```
    pub fn less_or_equal_progress(self, other: Self) -> bool {
        use State::*;

        match self {
            Uninitialized => true,

            Init => !matches!(other, Uninitialized),
            TryOpen => !matches!(other, Uninitialized | Init),
            Open(UpgradeState::NotUpgrading) => !matches!(other, Uninitialized | Init | TryOpen),
            _ => false,
        }
    }
}

/// Provides a `to_string` method.
impl Display for State {
    fn fmt(&self, f: &mut Formatter<'_>) -> Result<(), FmtError> {
        write!(f, "{}", self.as_string())
    }
}

#[cfg(test)]
pub mod test_util {
    use crate::core::ics24_host::identifier::{ChannelId, ConnectionId, PortId};

    use ibc_proto::ibc::core::channel::v1::Channel as RawChannel;
    use ibc_proto::ibc::core::channel::v1::Counterparty as RawCounterparty;

    /// Returns a dummy `RawCounterparty`, for testing only!
    /// Can be optionally parametrized with a specific channel identifier.
    pub fn get_dummy_raw_counterparty() -> RawCounterparty {
        RawCounterparty {
            port_id: PortId::default().to_string(),
            channel_id: ChannelId::default().to_string(),
        }
    }

    /// Returns a dummy `RawChannel`, for testing only!
    pub fn get_dummy_raw_channel_end() -> RawChannel {
        RawChannel {
            state: 1,
            ordering: 2,
            counterparty: Some(get_dummy_raw_counterparty()),
            connection_hops: vec![ConnectionId::default().to_string()],
            version: "ics20".to_string(), // The version is not validated.
            upgrade_sequence: 0,
        }
    }
}

#[cfg(test)]
mod tests {

    use core::str::FromStr;
    use test_log::test;

    use ibc_proto::ibc::core::channel::v1::Channel as RawChannel;

    use crate::core::ics04_channel::channel::test_util::get_dummy_raw_channel_end;
    use crate::core::ics04_channel::channel::ChannelEnd;

    #[test]
    fn channel_end_try_from_raw() {
        let raw_channel_end = get_dummy_raw_channel_end();

        let empty_raw_channel_end = RawChannel {
            counterparty: None,
            ..raw_channel_end.clone()
        };

        struct Test {
            name: String,
            params: RawChannel,
            want_pass: bool,
        }

        let tests: Vec<Test> = vec![
            Test {
                name: "Raw channel end with missing counterparty".to_string(),
                params: empty_raw_channel_end,
                want_pass: false,
            },
            Test {
                name: "Raw channel end with incorrect state".to_string(),
                params: RawChannel {
                    state: -1,
                    ..raw_channel_end.clone()
                },
                want_pass: false,
            },
            Test {
                name: "Raw channel end with incorrect ordering".to_string(),
                params: RawChannel {
                    ordering: -1,
                    ..raw_channel_end.clone()
                },
                want_pass: false,
            },
            Test {
                name: "Raw channel end with incorrect connection id in connection hops".to_string(),
                params: RawChannel {
                    connection_hops: vec!["connection*".to_string()].into_iter().collect(),
                    ..raw_channel_end.clone()
                },
                want_pass: false,
            },
            Test {
                name: "Raw channel end with incorrect connection id (has blank space)".to_string(),
                params: RawChannel {
                    connection_hops: vec!["con nection".to_string()].into_iter().collect(),
                    ..raw_channel_end.clone()
                },
                want_pass: false,
            },
            Test {
                name: "Raw channel end with two correct connection ids in connection hops"
                    .to_string(),
                params: RawChannel {
                    connection_hops: vec!["connection1".to_string(), "connection2".to_string()]
                        .into_iter()
                        .collect(),
                    ..raw_channel_end.clone()
                },
                want_pass: true,
            },
            Test {
                name: "Raw channel end with correct params".to_string(),
                params: raw_channel_end,
                want_pass: true,
            },
        ]
        .into_iter()
        .collect();

        for test in tests {
            let p = test.params.clone();

            let ce_result = ChannelEnd::try_from(p);

            assert_eq!(
                test.want_pass,
                ce_result.is_ok(),
                "ChannelEnd::try_from() failed for test {}, \nmsg{:?} with error {:?}",
                test.name,
                test.params.clone(),
                ce_result.err(),
            );
        }
    }

    #[test]
    fn parse_channel_ordering_type() {
        use super::Ordering;

        struct Test {
            ordering: &'static str,
            want_res: Option<Ordering>,
        }
        let tests: Vec<Test> = vec![
            Test {
                ordering: "UNINITIALIZED",
                want_res: Some(Ordering::Uninitialized),
            },
            Test {
                ordering: "UNORDERED",
                want_res: Some(Ordering::Unordered),
            },
            Test {
                ordering: "ORDERED",
                want_res: Some(Ordering::Ordered),
            },
            Test {
                ordering: "UNKNOWN_ORDER",
                want_res: None,
            },
        ]
        .into_iter()
        .collect();

        for test in tests {
            match Ordering::from_str(test.ordering) {
                Ok(res) => assert_eq!(test.want_res, Some(res)),
                Err(_) => assert!(test.want_res.is_none(), "parse failed"),
            }
        }
    }

    #[test]
    fn less_or_equal_progress_uninitialized() {
        use crate::core::ics04_channel::channel::State;
        use crate::core::ics04_channel::channel::UpgradeState;

        let higher_or_equal_states = vec![
            State::Uninitialized,
            State::Init,
            State::TryOpen,
            State::Open(UpgradeState::NotUpgrading),
            State::Open(UpgradeState::Upgrading),
            State::Closed,
            State::Flushing,
            State::Flushcomplete,
        ];
        for state in higher_or_equal_states {
            assert!(State::Uninitialized.less_or_equal_progress(state))
        }
    }

    #[test]
    fn less_or_equal_progress_init() {
        use crate::core::ics04_channel::channel::State;
        use crate::core::ics04_channel::channel::UpgradeState;

        let lower_states = vec![State::Uninitialized];
        let higher_or_equal_states = vec![
            State::Init,
            State::TryOpen,
            State::Open(UpgradeState::NotUpgrading),
            State::Open(UpgradeState::Upgrading),
            State::Closed,
            State::Flushing,
            State::Flushcomplete,
        ];
        for state in lower_states {
            assert!(!State::Init.less_or_equal_progress(state));
        }
        for state in higher_or_equal_states {
            assert!(State::Init.less_or_equal_progress(state))
        }
    }

    #[test]
    fn less_or_equal_progress_tryopen() {
        use crate::core::ics04_channel::channel::State;
        use crate::core::ics04_channel::channel::UpgradeState;

        let lower_states = vec![State::Uninitialized, State::Init];
        let higher_or_equal_states = vec![
            State::TryOpen,
            State::Open(UpgradeState::NotUpgrading),
            State::Open(UpgradeState::Upgrading),
            State::Closed,
            State::Flushing,
            State::Flushcomplete,
        ];
        for state in lower_states {
            assert!(!State::TryOpen.less_or_equal_progress(state));
        }
        for state in higher_or_equal_states {
            assert!(State::TryOpen.less_or_equal_progress(state))
        }
    }

    #[test]
    fn less_or_equal_progress_open_not_upgrading() {
        use crate::core::ics04_channel::channel::State;
        use crate::core::ics04_channel::channel::UpgradeState;

        let lower_states = vec![State::Uninitialized, State::Init, State::TryOpen];
        let higher_or_equal_states = vec![
            State::Open(UpgradeState::NotUpgrading),
            State::Open(UpgradeState::Upgrading),
            State::Closed,
            State::Flushing,
            State::Flushcomplete,
        ];
        for state in lower_states {
            assert!(!State::Open(UpgradeState::NotUpgrading).less_or_equal_progress(state));
        }
        for state in higher_or_equal_states {
            assert!(State::Open(UpgradeState::NotUpgrading).less_or_equal_progress(state))
        }
    }

    #[test]
    fn less_or_equal_progress_upgrading_states() {
        use crate::core::ics04_channel::channel::State;
        use crate::core::ics04_channel::channel::UpgradeState;

        let states = [
            State::Uninitialized,
            State::Init,
            State::TryOpen,
            State::Open(UpgradeState::NotUpgrading),
            State::Open(UpgradeState::Upgrading),
            State::Closed,
            State::Flushing,
            State::Flushcomplete,
        ];

        let upgrading_states = vec![
            State::Open(UpgradeState::Upgrading),
            State::Closed,
            State::Flushing,
            State::Flushcomplete,
        ];
        for upgrade_state in upgrading_states {
            for state in states.iter() {
                assert!(!upgrade_state.less_or_equal_progress(*state));
            }
        }
    }
}<|MERGE_RESOLUTION|>--- conflicted
+++ resolved
@@ -11,6 +11,7 @@
     IdentifiedChannel as RawIdentifiedChannel,
 };
 
+use crate::core::ics04_channel::packet::Sequence;
 use crate::core::ics04_channel::{error::Error, version::Version};
 use crate::core::ics24_host::identifier::{ChannelId, ConnectionId, PortId};
 
@@ -69,11 +70,7 @@
             version: value.channel_end.version.to_string(),
             port_id: value.port_id.to_string(),
             channel_id: value.channel_id.to_string(),
-<<<<<<< HEAD
             upgrade_sequence: value.channel_end.upgrade_sequence.into(),
-=======
-            upgrade_sequence: value.channel_end.upgrade_sequence,
->>>>>>> c3deea4e
         }
     }
 }
@@ -85,7 +82,7 @@
     pub remote: Counterparty,
     pub connection_hops: Vec<ConnectionId>,
     pub version: Version,
-    pub upgrade_sequence: u64,
+    pub upgrade_sequence: Sequence,
 }
 
 impl Display for ChannelEnd {
@@ -106,7 +103,7 @@
             remote: Counterparty::default(),
             connection_hops: Vec::new(),
             version: Version::default(),
-            upgrade_sequence: 0,
+            upgrade_sequence: Sequence::from(0), // The value of 0 indicates the channel has never been upgraded
         }
     }
 }
@@ -147,7 +144,7 @@
             remote,
             connection_hops,
             version,
-            value.upgrade_sequence,
+            value.upgrade_sequence.into(),
         ))
     }
 }
@@ -164,7 +161,7 @@
                 .map(|v| v.as_str().to_string())
                 .collect(),
             version: value.version.to_string(),
-            upgrade_sequence: value.upgrade_sequence,
+            upgrade_sequence: value.upgrade_sequence.into(),
         }
     }
 }
@@ -177,7 +174,7 @@
         remote: Counterparty,
         connection_hops: Vec<ConnectionId>,
         version: Version,
-        upgrade_sequence: u64,
+        upgrade_sequence: Sequence,
     ) -> Self {
         Self {
             state,
@@ -241,25 +238,25 @@
 
     /// Helper function to compare the state of this end with another state.
     pub fn state_matches(&self, other: &State) -> bool {
-        self.state.eq(other)
+        self.state() == other
     }
 
     /// Helper function to compare the order of this end with another order.
     pub fn order_matches(&self, other: &Ordering) -> bool {
-        self.ordering.eq(other)
+        self.ordering() == other
     }
 
     #[allow(clippy::ptr_arg)]
     pub fn connection_hops_matches(&self, other: &Vec<ConnectionId>) -> bool {
-        self.connection_hops.eq(other)
+        self.connection_hops() == other
     }
 
     pub fn counterparty_matches(&self, other: &Counterparty) -> bool {
-        self.counterparty().eq(other)
+        self.counterparty() == other
     }
 
     pub fn version_matches(&self, other: &Version) -> bool {
-        self.version().eq(other)
+        self.version() == other
     }
 
     /// Returns whether or not the channel with this state is
@@ -559,7 +556,7 @@
             counterparty: Some(get_dummy_raw_counterparty()),
             connection_hops: vec![ConnectionId::default().to_string()],
             version: "ics20".to_string(), // The version is not validated.
-            upgrade_sequence: 0,
+            upgrade_sequence: 0, // The value of 0 indicates the channel has never been upgraded
         }
     }
 }

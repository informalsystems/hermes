//! Types for the IBC events emitted from Tendermint Websocket by the channels module.

use core::fmt::{Display, Error as FmtError, Formatter};
use core::str;
use serde_derive::{Deserialize, Serialize};
use tendermint::abci;

use crate::core::ics04_channel::error::Error;
use crate::core::ics04_channel::packet::Packet;
use crate::core::ics24_host::identifier::{ChannelId, ConnectionId, PortId};
use crate::events::{Error as EventError, IbcEvent, IbcEventType};
use crate::prelude::*;
use crate::utils::pretty::PrettySlice;

/// Channel event attribute keys
pub const CONNECTION_ID_ATTRIBUTE_KEY: &str = "connection_id";
pub const CHANNEL_ID_ATTRIBUTE_KEY: &str = "channel_id";
pub const PORT_ID_ATTRIBUTE_KEY: &str = "port_id";
pub const COUNTERPARTY_CHANNEL_ID_ATTRIBUTE_KEY: &str = "counterparty_channel_id";
pub const COUNTERPARTY_PORT_ID_ATTRIBUTE_KEY: &str = "counterparty_port_id";

/// Packet event attribute keys
pub const PKT_SEQ_ATTRIBUTE_KEY: &str = "packet_sequence";
pub const PKT_DATA_ATTRIBUTE_KEY: &str = "packet_data";
pub const PKT_SRC_PORT_ATTRIBUTE_KEY: &str = "packet_src_port";
pub const PKT_SRC_CHANNEL_ATTRIBUTE_KEY: &str = "packet_src_channel";
pub const PKT_DST_PORT_ATTRIBUTE_KEY: &str = "packet_dst_port";
pub const PKT_DST_CHANNEL_ATTRIBUTE_KEY: &str = "packet_dst_channel";
pub const PKT_TIMEOUT_HEIGHT_ATTRIBUTE_KEY: &str = "packet_timeout_height";
pub const PKT_TIMEOUT_TIMESTAMP_ATTRIBUTE_KEY: &str = "packet_timeout_timestamp";
pub const PKT_ACK_ATTRIBUTE_KEY: &str = "packet_ack";

#[derive(Clone, Debug, Default, PartialEq, Eq, PartialOrd, Ord, Hash, Deserialize, Serialize)]
pub struct Attributes {
    pub port_id: PortId,
    pub channel_id: Option<ChannelId>,
    pub connection_id: ConnectionId,
    pub counterparty_port_id: PortId,
    pub counterparty_channel_id: Option<ChannelId>,
}

impl Attributes {
    pub fn port_id(&self) -> &PortId {
        &self.port_id
    }
    pub fn channel_id(&self) -> Option<&ChannelId> {
        self.channel_id.as_ref()
    }
}

impl Display for Attributes {
    fn fmt(&self, f: &mut Formatter<'_>) -> Result<(), FmtError> {
        match (&self.channel_id, &self.counterparty_channel_id) {
            (Some(channel_id), Some(counterparty_channel_id)) => write!(f, "Attributes {{ port_id: {}, channel_id: {}, connection_id: {}, counterparty_port_id: {}, counterparty_channel_id: {} }}", self.port_id, channel_id, self.connection_id, self.counterparty_port_id, counterparty_channel_id),
            (Some(channel_id), None) => write!(f, "Attributes {{ port_id: {}, channel_id: {}, connection_id: None, counterparty_port_id: {}, counterparty_channel_id: None }}", self.port_id, channel_id, self.counterparty_port_id),
            (None, Some(counterparty_channel_id)) => write!(f, "Attributes {{ port_id: {}, channel_id: None, connection_id: {}, counterparty_port_id: {}, counterparty_channel_id: {} }}", self.port_id, self.connection_id, self.counterparty_port_id, counterparty_channel_id),
            (None, None) => write!(f, "Attributes {{ port_id: {}, client_id: None, connection_id: {}, counterparty_port_id: {}, counterparty_channel_id: None }}", self.port_id, self.connection_id, self.counterparty_port_id),
        }
    }
}

/// Convert attributes to Tendermint ABCI tags
impl From<Attributes> for Vec<abci::EventAttribute> {
    fn from(a: Attributes) -> Self {
        let mut attributes = vec![];
        let port_id = (PORT_ID_ATTRIBUTE_KEY, a.port_id.as_str()).into();
        attributes.push(port_id);
        if let Some(channel_id) = a.channel_id {
            let channel_id = (CHANNEL_ID_ATTRIBUTE_KEY, channel_id.as_str()).into();
            attributes.push(channel_id);
        }
        let connection_id = (CONNECTION_ID_ATTRIBUTE_KEY, a.connection_id.as_str()).into();
        attributes.push(connection_id);
        let counterparty_port_id = (
            COUNTERPARTY_PORT_ID_ATTRIBUTE_KEY,
            a.counterparty_port_id.as_str(),
        )
            .into();
        attributes.push(counterparty_port_id);
        if let Some(channel_id) = a.counterparty_channel_id {
            let channel_id = (COUNTERPARTY_CHANNEL_ID_ATTRIBUTE_KEY, channel_id.as_str()).into();
            attributes.push(channel_id);
        }
        attributes
    }
}

/// Convert attributes to Tendermint ABCI tags
impl TryFrom<Packet> for Vec<abci::EventAttribute> {
    type Error = Error;
    fn try_from(p: Packet) -> Result<Self, Self::Error> {
        let mut attributes = vec![];
        let src_port = (PKT_SRC_PORT_ATTRIBUTE_KEY, p.source_port.to_string()).into();
        attributes.push(src_port);
        let src_channel = (PKT_SRC_CHANNEL_ATTRIBUTE_KEY, p.source_channel.to_string()).into();
        attributes.push(src_channel);
        let dst_port = (PKT_DST_PORT_ATTRIBUTE_KEY, p.destination_port.to_string()).into();
        attributes.push(dst_port);
        let dst_channel = (
            PKT_DST_CHANNEL_ATTRIBUTE_KEY,
            p.destination_channel.to_string(),
        )
            .into();
        attributes.push(dst_channel);
        let sequence = (PKT_SEQ_ATTRIBUTE_KEY, p.sequence.to_string()).into();
        attributes.push(sequence);
        let timeout_height = (
            PKT_TIMEOUT_HEIGHT_ATTRIBUTE_KEY,
            p.timeout_height.to_event_attribute_value(),
        )
            .into();
        attributes.push(timeout_height);
        let timeout_timestamp = (
            PKT_TIMEOUT_TIMESTAMP_ATTRIBUTE_KEY,
            p.timeout_timestamp.nanoseconds().to_string(),
        )
            .into();
        attributes.push(timeout_timestamp);
        let val = str::from_utf8(&p.data).expect("hex-encoded string should always be valid UTF-8");
        let packet_data = (PKT_DATA_ATTRIBUTE_KEY, val).into();
        attributes.push(packet_data);
        let ack = (PKT_ACK_ATTRIBUTE_KEY, "").into();
        attributes.push(ack);
        Ok(attributes)
    }
}

pub trait EventType {
    fn event_type() -> IbcEventType;
}

#[derive(Clone, Debug, PartialEq, Eq, Serialize)]
pub struct OpenInit {
    pub port_id: PortId,
    pub channel_id: Option<ChannelId>,
    pub connection_id: ConnectionId,
    pub counterparty_port_id: PortId,
    pub counterparty_channel_id: Option<ChannelId>,
}

impl OpenInit {
    pub fn channel_id(&self) -> Option<&ChannelId> {
        self.channel_id.as_ref()
    }
    pub fn port_id(&self) -> &PortId {
        &self.port_id
    }
}

impl Display for OpenInit {
    fn fmt(&self, f: &mut Formatter<'_>) -> Result<(), FmtError> {
        match (&self.channel_id, &self.counterparty_channel_id) {
            (Some(channel_id), Some(counterparty_channel_id)) => write!(f, "OpenInit {{ port_id: {}, channel_id: {}, connection_id: {}, counterparty_port_id: {}, counterparty_channel_id: {} }}", self.port_id, channel_id, self.connection_id, self.counterparty_port_id, counterparty_channel_id),
            (Some(channel_id), None) => write!(f, "OpenInit {{ port_id: {}, channel_id: {}, connection_id: None, counterparty_port_id: {}, counterparty_channel_id: None }}", self.port_id, channel_id, self.counterparty_port_id),
            (None, Some(counterparty_channel_id)) => write!(f, "OpenInit {{ port_id: {}, channel_id: None, connection_id: {}, counterparty_port_id: {}, counterparty_channel_id: {} }}", self.port_id, self.connection_id, self.counterparty_port_id, counterparty_channel_id),
            (None, None) => write!(f, "OpenInit {{ port_id: {}, client_id: None, connection_id: {}, counterparty_port_id: {}, counterparty_channel_id: None }}", self.port_id, self.connection_id, self.counterparty_port_id),
        }
    }
}

impl From<OpenInit> for Attributes {
    fn from(ev: OpenInit) -> Self {
        Self {
            port_id: ev.port_id,
            channel_id: ev.channel_id,
            connection_id: ev.connection_id,
            counterparty_port_id: ev.counterparty_port_id,
            counterparty_channel_id: ev.counterparty_channel_id,
        }
    }
}

impl From<OpenInit> for IbcEvent {
    fn from(v: OpenInit) -> Self {
        IbcEvent::OpenInitChannel(v)
    }
}

impl EventType for OpenInit {
    fn event_type() -> IbcEventType {
        IbcEventType::OpenInitChannel
    }
}

#[derive(Clone, Debug, PartialEq, Eq, Serialize)]
pub struct OpenTry {
    pub port_id: PortId,
    pub channel_id: Option<ChannelId>,
    pub connection_id: ConnectionId,
    pub counterparty_port_id: PortId,
    pub counterparty_channel_id: Option<ChannelId>,
}

impl Display for OpenTry {
    fn fmt(&self, f: &mut Formatter<'_>) -> Result<(), FmtError> {
        match (&self.channel_id, &self.counterparty_channel_id) {
            (Some(channel_id), Some(counterparty_channel_id)) => write!(f, "OpenTry {{ port_id: {}, channel_id: {}, connection_id: {}, counterparty_port_id: {}, counterparty_channel_id: {} }}", self.port_id, channel_id, self.connection_id, self.counterparty_port_id, counterparty_channel_id),
            (Some(channel_id), None) => write!(f, "OpenTry {{ port_id: {}, channel_id: {}, connection_id: None, counterparty_port_id: {}, counterparty_channel_id: None }}", self.port_id, channel_id, self.counterparty_port_id),
            (None, Some(counterparty_channel_id)) => write!(f, "OpenTry {{ port_id: {}, channel_id: None, connection_id: {}, counterparty_port_id: {}, counterparty_channel_id: {} }}", self.port_id, self.connection_id, self.counterparty_port_id, counterparty_channel_id),
            (None, None) => write!(f, "OpenTry {{ port_id: {}, client_id: None, connection_id: {}, counterparty_port_id: {}, counterparty_channel_id: None }}", self.port_id, self.connection_id, self.counterparty_port_id),
        }
    }
}

impl From<OpenTry> for Attributes {
    fn from(ev: OpenTry) -> Self {
        Self {
            port_id: ev.port_id,
            channel_id: ev.channel_id,
            connection_id: ev.connection_id,
            counterparty_port_id: ev.counterparty_port_id,
            counterparty_channel_id: ev.counterparty_channel_id,
        }
    }
}
impl OpenTry {
    pub fn channel_id(&self) -> Option<&ChannelId> {
        self.channel_id.as_ref()
    }
    pub fn port_id(&self) -> &PortId {
        &self.port_id
    }
}

impl From<OpenTry> for IbcEvent {
    fn from(v: OpenTry) -> Self {
        IbcEvent::OpenTryChannel(v)
    }
}

impl EventType for OpenTry {
    fn event_type() -> IbcEventType {
        IbcEventType::OpenTryChannel
    }
}

#[derive(Clone, Debug, PartialEq, Eq, Serialize)]
pub struct OpenAck {
    pub port_id: PortId,
    pub channel_id: Option<ChannelId>,
    pub counterparty_channel_id: Option<ChannelId>,
    pub connection_id: ConnectionId,
    pub counterparty_port_id: PortId,
}

impl Display for OpenAck {
    fn fmt(&self, f: &mut Formatter<'_>) -> Result<(), FmtError> {
        match (&self.channel_id, &self.counterparty_channel_id) {
            (Some(channel_id), Some(counterparty_channel_id)) => write!(f, "OpenAck {{ port_id: {}, channel_id: {}, connection_id: {}, counterparty_port_id: {}, counterparty_channel_id: {} }}", self.port_id, channel_id, self.connection_id, self.counterparty_port_id, counterparty_channel_id),
            (Some(channel_id), None) => write!(f, "OpenAck {{ port_id: {}, channel_id: {}, connection_id: None, counterparty_port_id: {}, counterparty_channel_id: None }}", self.port_id, channel_id, self.counterparty_port_id),
            (None, Some(counterparty_channel_id)) => write!(f, "OpenAck {{ port_id: {}, channel_id: None, connection_id: {}, counterparty_port_id: {}, counterparty_channel_id: {} }}", self.port_id, self.connection_id, self.counterparty_port_id, counterparty_channel_id),
            (None, None) => write!(f, "OpenAck {{ port_id: {}, client_id: None, connection_id: {}, counterparty_port_id: {}, counterparty_channel_id: None }}", self.port_id, self.connection_id, self.counterparty_port_id),
        }
    }
}

impl From<OpenAck> for Attributes {
    fn from(ev: OpenAck) -> Self {
        Self {
            port_id: ev.port_id,
            channel_id: ev.channel_id,
            connection_id: ev.connection_id,
            counterparty_port_id: ev.counterparty_port_id,
            counterparty_channel_id: ev.counterparty_channel_id,
        }
    }
}

impl OpenAck {
    pub fn channel_id(&self) -> Option<&ChannelId> {
        self.channel_id.as_ref()
    }
    pub fn port_id(&self) -> &PortId {
        &self.port_id
    }

    pub fn counterparty_channel_id(&self) -> Option<&ChannelId> {
        self.counterparty_channel_id.as_ref()
    }
}

impl From<OpenAck> for IbcEvent {
    fn from(v: OpenAck) -> Self {
        IbcEvent::OpenAckChannel(v)
    }
}

impl EventType for OpenAck {
    fn event_type() -> IbcEventType {
        IbcEventType::OpenAckChannel
    }
}

#[derive(Clone, Debug, PartialEq, Eq, Serialize)]
pub struct OpenConfirm {
    pub port_id: PortId,
    pub channel_id: Option<ChannelId>,
    pub connection_id: ConnectionId,
    pub counterparty_port_id: PortId,
    pub counterparty_channel_id: Option<ChannelId>,
}

impl Display for OpenConfirm {
    fn fmt(&self, f: &mut Formatter<'_>) -> Result<(), FmtError> {
        match (&self.channel_id, &self.counterparty_channel_id) {
            (Some(channel_id), Some(counterparty_channel_id)) => write!(f, "OpenConfirm {{ port_id: {}, channel_id: {}, connection_id: {}, counterparty_port_id: {}, counterparty_channel_id: {} }}", self.port_id, channel_id, self.connection_id, self.counterparty_port_id, counterparty_channel_id),
            (Some(channel_id), None) => write!(f, "OpenConfirm {{ port_id: {}, channel_id: {}, connection_id: None, counterparty_port_id: {}, counterparty_channel_id: None }}", self.port_id, channel_id, self.counterparty_port_id),
            (None, Some(counterparty_channel_id)) => write!(f, "OpenConfirm {{ port_id: {}, channel_id: None, connection_id: {}, counterparty_port_id: {}, counterparty_channel_id: {} }}", self.port_id, self.connection_id, self.counterparty_port_id, counterparty_channel_id),
            (None, None) => write!(f, "OpenConfirm {{ port_id: {}, client_id: None, connection_id: {}, counterparty_port_id: {}, counterparty_channel_id: None }}", self.port_id, self.connection_id, self.counterparty_port_id),
        }
    }
}

impl From<OpenConfirm> for Attributes {
    fn from(ev: OpenConfirm) -> Self {
        Self {
            port_id: ev.port_id,
            channel_id: ev.channel_id,
            connection_id: ev.connection_id,
            counterparty_port_id: ev.counterparty_port_id,
            counterparty_channel_id: ev.counterparty_channel_id,
        }
    }
}

impl OpenConfirm {
    pub fn channel_id(&self) -> Option<&ChannelId> {
        self.channel_id.as_ref()
    }
    pub fn port_id(&self) -> &PortId {
        &self.port_id
    }
}

impl From<OpenConfirm> for IbcEvent {
    fn from(v: OpenConfirm) -> Self {
        IbcEvent::OpenConfirmChannel(v)
    }
}

impl EventType for OpenConfirm {
    fn event_type() -> IbcEventType {
        IbcEventType::OpenConfirmChannel
    }
}

#[derive(Clone, Debug, PartialEq, Eq, Serialize)]
pub struct CloseInit {
    pub port_id: PortId,
    pub channel_id: ChannelId,
    pub connection_id: ConnectionId,
    pub counterparty_port_id: PortId,
    pub counterparty_channel_id: Option<ChannelId>,
}

impl Display for CloseInit {
    fn fmt(&self, f: &mut Formatter<'_>) -> Result<(), FmtError> {
        match &self.counterparty_channel_id {
            Some(counterparty_channel_id) => write!(f, "CloseInit {{ port_id: {}, channel_id: {}, connection_id: {}, counterparty_port_id: {}, counterparty_channel_id: {} }}", self.port_id, self.channel_id, self.connection_id, self.counterparty_port_id, counterparty_channel_id),
            None => write!(f, "CloseInit {{ port_id: {}, client_id: None, connection_id: {}, counterparty_port_id: {}, counterparty_channel_id: None }}", self.port_id, self.connection_id, self.counterparty_port_id),
        }
    }
}

impl From<CloseInit> for Attributes {
    fn from(ev: CloseInit) -> Self {
        Self {
            port_id: ev.port_id,
            channel_id: Some(ev.channel_id),
            connection_id: ev.connection_id,
            counterparty_port_id: ev.counterparty_port_id,
            counterparty_channel_id: ev.counterparty_channel_id,
        }
    }
}

impl CloseInit {
    pub fn port_id(&self) -> &PortId {
        &self.port_id
    }

    pub fn channel_id(&self) -> &ChannelId {
        &self.channel_id
    }

    pub fn counterparty_port_id(&self) -> &PortId {
        &self.counterparty_port_id
    }

    pub fn counterparty_channel_id(&self) -> Option<&ChannelId> {
        self.counterparty_channel_id.as_ref()
    }
}

impl TryFrom<Attributes> for CloseInit {
    type Error = EventError;
    fn try_from(attrs: Attributes) -> Result<Self, Self::Error> {
        if let Some(channel_id) = attrs.channel_id() {
            Ok(CloseInit {
                port_id: attrs.port_id.clone(),
                channel_id: channel_id.clone(),
                connection_id: attrs.connection_id.clone(),
                counterparty_port_id: attrs.counterparty_port_id.clone(),
                counterparty_channel_id: attrs.counterparty_channel_id,
            })
        } else {
            Err(EventError::channel(Error::missing_channel_id()))
        }
    }
}

impl From<CloseInit> for IbcEvent {
    fn from(v: CloseInit) -> Self {
        IbcEvent::CloseInitChannel(v)
    }
}

impl EventType for CloseInit {
    fn event_type() -> IbcEventType {
        IbcEventType::CloseInitChannel
    }
}

#[derive(Clone, Debug, PartialEq, Eq, Serialize)]
pub struct CloseConfirm {
    pub channel_id: Option<ChannelId>,
    pub port_id: PortId,
    pub connection_id: ConnectionId,
    pub counterparty_port_id: PortId,
    pub counterparty_channel_id: Option<ChannelId>,
}

impl Display for CloseConfirm {
    fn fmt(&self, f: &mut Formatter<'_>) -> Result<(), FmtError> {
        match (&self.channel_id, &self.counterparty_channel_id) {
            (Some(channel_id), Some(counterparty_channel_id)) => write!(f, "CloseConfirm {{ port_id: {}, channel_id: {}, connection_id: {}, counterparty_port_id: {}, counterparty_channel_id: {} }}", self.port_id, channel_id, self.connection_id, self.counterparty_port_id, counterparty_channel_id),
            (Some(channel_id), None) => write!(f, "CloseConfirm {{ port_id: {}, channel_id: {}, connection_id: None, counterparty_port_id: {}, counterparty_channel_id: None }}", self.port_id, channel_id, self.counterparty_port_id),
            (None, Some(counterparty_channel_id)) => write!(f, "CloseConfirm {{ port_id: {}, channel_id: None, connection_id: {}, counterparty_port_id: {}, counterparty_channel_id: {} }}", self.port_id, self.connection_id, self.counterparty_port_id, counterparty_channel_id),
            (None, None) => write!(f, "CloseConfirm {{ port_id: {}, client_id: None, connection_id: {}, counterparty_port_id: {}, counterparty_channel_id: None }}", self.port_id, self.connection_id, self.counterparty_port_id),
        }
    }
}

impl From<CloseConfirm> for Attributes {
    fn from(ev: CloseConfirm) -> Self {
        Self {
            port_id: ev.port_id,
            channel_id: ev.channel_id,
            connection_id: ev.connection_id,
            counterparty_port_id: ev.counterparty_port_id,
            counterparty_channel_id: ev.counterparty_channel_id,
        }
    }
}

impl CloseConfirm {
    pub fn channel_id(&self) -> Option<&ChannelId> {
        self.channel_id.as_ref()
    }
}

impl From<CloseConfirm> for IbcEvent {
    fn from(v: CloseConfirm) -> Self {
        IbcEvent::CloseConfirmChannel(v)
    }
}

impl EventType for CloseConfirm {
    fn event_type() -> IbcEventType {
        IbcEventType::CloseConfirmChannel
    }
}

macro_rules! impl_try_from_attribute_for_event {
    ($($event:ty),+) => {
        $(impl TryFrom<Attributes> for $event {
            type Error = EventError;

            fn try_from(attrs: Attributes) -> Result<Self, Self::Error> {
                Ok(Self {
                    port_id: attrs.port_id,
                    channel_id: attrs.channel_id,
                    connection_id: attrs.connection_id,
                    counterparty_port_id: attrs.counterparty_port_id,
                    counterparty_channel_id: attrs.counterparty_channel_id,
                })
            }
        })+
    };
}

impl_try_from_attribute_for_event!(OpenInit, OpenTry, OpenAck, OpenConfirm, CloseConfirm);

macro_rules! impl_from_ibc_to_abci_event {
    ($($event:ty),+) => {
        $(impl From<$event> for abci::Event {
            fn from(v: $event) -> Self {
                let kind = <$event>::event_type().as_str().to_owned();
                Self {
                    kind,
                    attributes: Attributes::from(v).into(),
                }
            }
        })+
    };
}

impl_from_ibc_to_abci_event!(
    OpenInit,
    OpenTry,
    OpenAck,
    OpenConfirm,
    CloseInit,
    CloseConfirm
);

#[derive(Clone, Debug, PartialEq, Eq, Serialize)]
pub struct SendPacket {
    pub packet: Packet,
}

impl SendPacket {
    pub fn src_port_id(&self) -> &PortId {
        &self.packet.source_port
    }
    pub fn src_channel_id(&self) -> &ChannelId {
        &self.packet.source_channel
    }
    pub fn dst_port_id(&self) -> &PortId {
        &self.packet.destination_port
    }
    pub fn dst_channel_id(&self) -> &ChannelId {
        &self.packet.destination_channel
    }
}

impl Display for SendPacket {
    fn fmt(&self, f: &mut Formatter<'_>) -> Result<(), FmtError> {
        write!(f, "SendPacket {{ packet: {} }}", self.packet)
    }
}

impl From<SendPacket> for IbcEvent {
    fn from(v: SendPacket) -> Self {
        IbcEvent::SendPacket(v)
    }
}

impl TryFrom<SendPacket> for abci::Event {
    type Error = Error;

    fn try_from(v: SendPacket) -> Result<Self, Self::Error> {
        Ok(Self {
            kind: IbcEventType::SendPacket.as_str().to_owned(),
            attributes: v.packet.try_into()?,
        })
    }
}

#[derive(Clone, Debug, PartialEq, Eq, Serialize)]
pub struct ReceivePacket {
    pub packet: Packet,
}

impl ReceivePacket {
    pub fn src_port_id(&self) -> &PortId {
        &self.packet.source_port
    }
    pub fn src_channel_id(&self) -> &ChannelId {
        &self.packet.source_channel
    }
    pub fn dst_port_id(&self) -> &PortId {
        &self.packet.destination_port
    }
    pub fn dst_channel_id(&self) -> &ChannelId {
        &self.packet.destination_channel
    }
}

impl Display for ReceivePacket {
    fn fmt(&self, f: &mut Formatter<'_>) -> Result<(), FmtError> {
        write!(f, "ReceivePacket {{ packet: {} }}", self.packet)
    }
}

impl From<ReceivePacket> for IbcEvent {
    fn from(v: ReceivePacket) -> Self {
        IbcEvent::ReceivePacket(v)
    }
}

impl TryFrom<ReceivePacket> for abci::Event {
    type Error = Error;

    fn try_from(v: ReceivePacket) -> Result<Self, Self::Error> {
        Ok(Self {
            kind: IbcEventType::ReceivePacket.as_str().to_owned(),
            attributes: v.packet.try_into()?,
        })
    }
}

#[derive(Clone, Debug, PartialEq, Eq, Serialize)]
pub struct WriteAcknowledgement {
    pub packet: Packet,
    #[serde(serialize_with = "crate::serializers::ser_hex_upper")]
    pub ack: Vec<u8>,
}

impl WriteAcknowledgement {
    pub fn src_port_id(&self) -> &PortId {
        &self.packet.source_port
    }
    pub fn src_channel_id(&self) -> &ChannelId {
        &self.packet.source_channel
    }
    pub fn dst_port_id(&self) -> &PortId {
        &self.packet.destination_port
    }
    pub fn dst_channel_id(&self) -> &ChannelId {
        &self.packet.destination_channel
    }
}

impl Display for WriteAcknowledgement {
    fn fmt(&self, f: &mut Formatter<'_>) -> Result<(), FmtError> {
        write!(
            f,
            "WriteAcknowledgement {{ packet: {}, ack: {} }}",
            self.packet,
            PrettySlice(&self.ack)
        )
    }
}

impl From<WriteAcknowledgement> for IbcEvent {
    fn from(v: WriteAcknowledgement) -> Self {
        IbcEvent::WriteAcknowledgement(v)
    }
}

<<<<<<< HEAD
impl TryFrom<IbcEvent> for WriteAcknowledgement {
    type Error = Error;

    fn try_from(event: IbcEvent) -> Result<Self, Error> {
        match event {
            IbcEvent::WriteAcknowledgement(ev) => Ok(ev),
            _ => Err(Error::invalid_acknowledgement_event()),
        }
    }
}

impl TryFrom<WriteAcknowledgement> for AbciEvent {
=======
impl TryFrom<WriteAcknowledgement> for abci::Event {
>>>>>>> c8309a9e
    type Error = Error;

    fn try_from(v: WriteAcknowledgement) -> Result<Self, Self::Error> {
        let mut attributes: Vec<_> = v.packet.try_into()?;
        let val = str::from_utf8(&v.ack).expect("hex-encoded string should always be valid UTF-8");
        let ack = (PKT_ACK_ATTRIBUTE_KEY, val).into();
        attributes.push(ack);
        Ok(Self {
            kind: IbcEventType::WriteAck.as_str().to_owned(),
            attributes,
        })
    }
}

#[derive(Clone, Debug, PartialEq, Eq, Serialize)]
pub struct AcknowledgePacket {
    pub packet: Packet,
}

impl AcknowledgePacket {
    pub fn src_port_id(&self) -> &PortId {
        &self.packet.source_port
    }
    pub fn src_channel_id(&self) -> &ChannelId {
        &self.packet.source_channel
    }
}

impl Display for AcknowledgePacket {
    fn fmt(&self, f: &mut Formatter<'_>) -> Result<(), FmtError> {
        write!(f, "AcknowledgePacket {{ packet: {}}}", self.packet)
    }
}

impl From<AcknowledgePacket> for IbcEvent {
    fn from(v: AcknowledgePacket) -> Self {
        IbcEvent::AcknowledgePacket(v)
    }
}

impl TryFrom<AcknowledgePacket> for abci::Event {
    type Error = Error;

    fn try_from(v: AcknowledgePacket) -> Result<Self, Self::Error> {
        Ok(Self {
            kind: IbcEventType::AckPacket.as_str().to_owned(),
            attributes: v.packet.try_into()?,
        })
    }
}

#[derive(Clone, Debug, PartialEq, Eq, Serialize)]
pub struct TimeoutPacket {
    pub packet: Packet,
}

impl TimeoutPacket {
    pub fn src_port_id(&self) -> &PortId {
        &self.packet.source_port
    }
    pub fn src_channel_id(&self) -> &ChannelId {
        &self.packet.source_channel
    }
    pub fn dst_port_id(&self) -> &PortId {
        &self.packet.destination_port
    }
    pub fn dst_channel_id(&self) -> &ChannelId {
        &self.packet.destination_channel
    }
}

impl Display for TimeoutPacket {
    fn fmt(&self, f: &mut Formatter<'_>) -> Result<(), FmtError> {
        write!(f, "TimeoutPacket {{ packet: {}}}", self.packet)
    }
}

impl From<TimeoutPacket> for IbcEvent {
    fn from(v: TimeoutPacket) -> Self {
        IbcEvent::TimeoutPacket(v)
    }
}

impl TryFrom<TimeoutPacket> for abci::Event {
    type Error = Error;

    fn try_from(v: TimeoutPacket) -> Result<Self, Self::Error> {
        Ok(Self {
            kind: IbcEventType::Timeout.as_str().to_owned(),
            attributes: v.packet.try_into()?,
        })
    }
}

#[derive(Clone, Debug, PartialEq, Eq, Serialize)]
pub struct TimeoutOnClosePacket {
    pub packet: Packet,
}

impl TimeoutOnClosePacket {
    pub fn src_port_id(&self) -> &PortId {
        &self.packet.source_port
    }
    pub fn src_channel_id(&self) -> &ChannelId {
        &self.packet.source_channel
    }
    pub fn dst_port_id(&self) -> &PortId {
        &self.packet.destination_port
    }
    pub fn dst_channel_id(&self) -> &ChannelId {
        &self.packet.destination_channel
    }
}

impl Display for TimeoutOnClosePacket {
    fn fmt(&self, f: &mut Formatter<'_>) -> Result<(), FmtError> {
        write!(f, "TimeoutOnClosePacket {{ packet: {}}}", self.packet)
    }
}

impl From<TimeoutOnClosePacket> for IbcEvent {
    fn from(v: TimeoutOnClosePacket) -> Self {
        IbcEvent::TimeoutOnClosePacket(v)
    }
}

impl TryFrom<TimeoutOnClosePacket> for abci::Event {
    type Error = Error;

    fn try_from(v: TimeoutOnClosePacket) -> Result<Self, Self::Error> {
        Ok(Self {
            kind: IbcEventType::TimeoutOnClose.as_str().to_owned(),
            attributes: v.packet.try_into()?,
        })
    }
}<|MERGE_RESOLUTION|>--- conflicted
+++ resolved
@@ -639,7 +639,6 @@
     }
 }
 
-<<<<<<< HEAD
 impl TryFrom<IbcEvent> for WriteAcknowledgement {
     type Error = Error;
 
@@ -651,10 +650,7 @@
     }
 }
 
-impl TryFrom<WriteAcknowledgement> for AbciEvent {
-=======
 impl TryFrom<WriteAcknowledgement> for abci::Event {
->>>>>>> c8309a9e
     type Error = Error;
 
     fn try_from(v: WriteAcknowledgement) -> Result<Self, Self::Error> {

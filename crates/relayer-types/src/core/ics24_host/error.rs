use flex_error::define_error;
use serde::Serialize;

define_error! {
    #[derive(Debug, PartialEq, Eq, Serialize)]
    ValidationError {
        ContainSeparator
            { id : String }
            | e | { format_args!("identifier {0} cannot contain separator '/'", e.id) },

        InvalidLength
            {
                id: String,
                length: usize,
                min: usize,
                max: usize,
            }
            | e | {
                format_args!(
                    "identifier {0} has invalid length {1} must be between {2}-{3} characters",
                    e.id, e.length, e.min, e.max
                )
            },

        InvalidCharacter
            { id: String }
            | e | {
                format_args!(
                    "identifier {0} must only contain alphanumeric characters or `.`, `_`, `+`, `-`, `#`, - `[`, `]`, `<`, `>`", e.id
                )
            },

        Empty
            | _ | { "identifier cannot be empty" },

        ChainIdInvalidFormat
            { id: String }
            | e | { format_args!("chain identifiers are expected to be in epoch format {0}", e.id) },

        InvalidCounterpartyChannelId
<<<<<<< HEAD
            |_| { "Invalid channel id in counterparty" },

        EmptyConnectionHops
        |_| { "cannot parse an empty list of connection IDs into connection hops" },
=======
            |_| { "invalid channel id in counterparty" }
>>>>>>> f2e6d89c
    }
}

impl PartialEq for ValidationError {
    fn eq(&self, other: &Self) -> bool {
        self.0 == other.0
    }
}

impl Eq for ValidationError {}<|MERGE_RESOLUTION|>--- conflicted
+++ resolved
@@ -38,14 +38,10 @@
             | e | { format_args!("chain identifiers are expected to be in epoch format {0}", e.id) },
 
         InvalidCounterpartyChannelId
-<<<<<<< HEAD
-            |_| { "Invalid channel id in counterparty" },
+            |_| { "invalid channel id in counterparty" },
 
         EmptyConnectionHops
-        |_| { "cannot parse an empty list of connection IDs into connection hops" },
-=======
-            |_| { "invalid channel id in counterparty" }
->>>>>>> f2e6d89c
+            |_| { "cannot parse an empty list of connection IDs into connection hops" },
     }
 }
 

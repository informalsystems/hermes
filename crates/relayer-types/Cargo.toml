[package]
name         = "ibc-relayer-types"
version      = "0.20.0"
edition      = "2021"
license      = "Apache-2.0"
readme       = "README.md"
keywords     = ["blockchain", "consensus", "cosmos", "ibc", "tendermint"]
repository   = "https://github.com/informalsystems/hermes"
authors      = ["Informal Systems <hello@informal.systems>"]
rust-version = "1.65"
description  = """
    Implementation of the Inter-Blockchain Communication Protocol (IBC).
    This crate comprises the main data structures and on-chain logic.
"""

[package.metadata.docs.rs]
all-features = true

[features]
default = ["std"]
std = ["flex-error/std", "flex-error/eyre_tracer", "ibc-proto/std", "clock"]
clock = ["tendermint/clock", "time/std"]

# This feature grants access to development-time mocking libraries, such as `MockContext` or `MockHeader`.
# Depends on the `testgen` suite for generating Tendermint light blocks.
mocks = ["tendermint-testgen", "clock", "std"]

[dependencies]
# Proto definitions for all IBC-related interfaces, e.g., connections or channels.
ibc-proto = { version = "0.22.0", default-features = false }
ics23 = { version = "=0.8.1", default-features = false, features = ["host-functions"] }
time = { version = ">=0.3.0, <0.3.18", default-features = false }
serde_derive = { version = "1.0.104", default-features = false }
serde = { version = "1.0", default-features = false }
serde_json = { version = "1", default-features = false }
erased-serde = { version = "0.3", default-features = false, features = ["alloc"] }
prost = { version = "0.11", default-features = false }
bytes = { version = "1.2.1", default-features = false }
safe-regex = { version = "0.2.5", default-features = false }
subtle-encoding = { version = "0.5", default-features = false }
flex-error = { version = "0.4.4", default-features = false }
derive_more = { version = "0.99.17", default-features = false, features = ["from", "into", "display"] }
uint = { version = "0.9", default-features = false }
itertools = { version = "0.10.3", default-features = false, features = ["use_alloc"] }
primitive-types = { version = "0.12.1", default-features = false, features = ["serde_no_std"] }
dyn-clone = "1.0.8"

[dependencies.tendermint]
version = "0.26.0"
default-features = false

[dependencies.tendermint-proto]
version = "0.26.0"
default-features = false

# Temporary, until this change makes it into a tendermint-rs release:
# https://github.com/informalsystems/tendermint-rs/pull/1204
[dependencies.tendermint-rpc]
version = "0.26.0"
default-features = false

[dependencies.tendermint-light-client-verifier]
version = "0.26.0"
default-features = false

[dependencies.tendermint-testgen]
version = "0.26.0"
optional = true
default-features = false

[dev-dependencies]
env_logger = "0.9.1"
tracing = { version = "0.1.36", default-features = false }
tracing-subscriber = { version = "0.3.14", features = ["fmt", "env-filter", "json"]}
test-log = { version = "0.2.10", features = ["trace"] }
modelator = "0.4.2"
<<<<<<< HEAD
sha2 = { version = "0.10.6" }
tendermint-rpc = { version = "0.26.0", features = ["http-client", "websocket-client"] }
tendermint-testgen = { version = "0.26.0" } # Needed for generating (synthetic) light blocks.
=======
tendermint-rpc = { version = "=0.25.0", features = ["http-client", "websocket-client"] }
tendermint-testgen = { version = "=0.25.0" } # Needed for generating (synthetic) light blocks.
>>>>>>> fa320416
<|MERGE_RESOLUTION|>--- conflicted
+++ resolved
@@ -74,11 +74,5 @@
 tracing-subscriber = { version = "0.3.14", features = ["fmt", "env-filter", "json"]}
 test-log = { version = "0.2.10", features = ["trace"] }
 modelator = "0.4.2"
-<<<<<<< HEAD
-sha2 = { version = "0.10.6" }
 tendermint-rpc = { version = "0.26.0", features = ["http-client", "websocket-client"] }
-tendermint-testgen = { version = "0.26.0" } # Needed for generating (synthetic) light blocks.
-=======
-tendermint-rpc = { version = "=0.25.0", features = ["http-client", "websocket-client"] }
-tendermint-testgen = { version = "=0.25.0" } # Needed for generating (synthetic) light blocks.
->>>>>>> fa320416
+tendermint-testgen = { version = "0.26.0" } # Needed for generating (synthetic) light blocks.
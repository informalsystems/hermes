--- conflicted
+++ resolved
@@ -24,11 +24,7 @@
 
 [dependencies]
 # Proto definitions for all IBC-related interfaces, e.g., connections or channels.
-<<<<<<< HEAD
-ibc-proto = { version = "0.38.0", features = ["serde"] }
-=======
 ibc-proto = { version = "0.39.0", features = ["serde"] }
->>>>>>> 1bf13191
 ics23 = { version = "0.11.0", features = ["std", "host-functions"] }
 time = { version = "0.3" }
 serde_derive = { version = "1.0.104" }

[package]
name         = "ibc-relayer-types"
version      = "0.20.0"
edition      = "2021"
license      = "Apache-2.0"
readme       = "README.md"
keywords     = ["blockchain", "consensus", "cosmos", "ibc", "tendermint"]
repository   = "https://github.com/informalsystems/hermes"
authors      = ["Informal Systems <hello@informal.systems>"]
rust-version = "1.65"
description  = """
    Implementation of the Inter-Blockchain Communication Protocol (IBC).
    This crate comprises the main data structures and on-chain logic.
"""

[package.metadata.docs.rs]
all-features = true

[features]
default = ["std"]
std = ["flex-error/std", "flex-error/eyre_tracer", "ibc-proto/std", "clock"]
clock = ["tendermint/clock", "time/std"]

# This feature grants access to development-time mocking libraries, such as `MockContext` or `MockHeader`.
# Depends on the `testgen` suite for generating Tendermint light blocks.
mocks = ["tendermint-testgen", "clock", "std"]

[dependencies]
# Proto definitions for all IBC-related interfaces, e.g., connections or channels.
<<<<<<< HEAD
ibc-proto = { version = "0.23.0", default-features = false }
ics23 = { version = "=0.8.1", default-features = false, features = ["host-functions"] }
=======
ibc-proto = { version = "0.22.0", default-features = false }
ics23 = { version = "=0.9.0", default-features = false, features = ["host-functions"] }
>>>>>>> 102f979a
time = { version = ">=0.3.0, <0.3.18", default-features = false }
serde_derive = { version = "1.0.104", default-features = false }
serde = { version = "1.0", default-features = false }
serde_json = { version = "1", default-features = false }
erased-serde = { version = "0.3", default-features = false, features = ["alloc"] }
prost = { version = "0.11", default-features = false }
bytes = { version = "1.3.0", default-features = false }
safe-regex = { version = "0.2.5", default-features = false }
subtle-encoding = { version = "0.5", default-features = false }
flex-error = { version = "0.4.4", default-features = false }
derive_more = { version = "0.99.17", default-features = false, features = ["from", "into", "display"] }
uint = { version = "0.9", default-features = false }
itertools = { version = "0.10.3", default-features = false, features = ["use_alloc"] }
primitive-types = { version = "0.12.1", default-features = false, features = ["serde_no_std"] }
dyn-clone = "1.0.8"
num-rational = "0.4.1"

[dependencies.tendermint]
version = "0.27.0"
default-features = false

[dependencies.tendermint-proto]
version = "0.27.0"
default-features = false

# Temporary, until this change makes it into a tendermint-rs release:
# https://github.com/informalsystems/tendermint-rs/pull/1204
[dependencies.tendermint-rpc]
version = "0.27.0"
default-features = false

[dependencies.tendermint-light-client-verifier]
version = "0.27.0"
default-features = false

[dependencies.tendermint-testgen]
version = "0.27.0"
optional = true
default-features = false

[dev-dependencies]
env_logger = "0.10.0"
tracing = { version = "0.1.36", default-features = false }
tracing-subscriber = { version = "0.3.14", features = ["fmt", "env-filter", "json"]}
test-log = { version = "0.2.10", features = ["trace"] }
modelator = "0.4.2"
tendermint-rpc = { version = "0.27.0", features = ["http-client", "websocket-client"] }
tendermint-testgen = { version = "0.27.0" } # Needed for generating (synthetic) light blocks.<|MERGE_RESOLUTION|>--- conflicted
+++ resolved
@@ -27,13 +27,8 @@
 
 [dependencies]
 # Proto definitions for all IBC-related interfaces, e.g., connections or channels.
-<<<<<<< HEAD
 ibc-proto = { version = "0.23.0", default-features = false }
-ics23 = { version = "=0.8.1", default-features = false, features = ["host-functions"] }
-=======
-ibc-proto = { version = "0.22.0", default-features = false }
 ics23 = { version = "=0.9.0", default-features = false, features = ["host-functions"] }
->>>>>>> 102f979a
 time = { version = ">=0.3.0, <0.3.18", default-features = false }
 serde_derive = { version = "1.0.104", default-features = false }
 serde = { version = "1.0", default-features = false }

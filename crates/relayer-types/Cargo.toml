[package]
name         = "ibc-relayer-types"
version      = "0.22.0"
edition      = "2021"
license      = "Apache-2.0"
readme       = "README.md"
keywords     = ["blockchain", "consensus", "cosmos", "ibc", "tendermint"]
repository   = "https://github.com/informalsystems/hermes"
authors      = ["Informal Systems <hello@informal.systems>"]
rust-version = "1.65"
description  = """
    Implementation of the Inter-Blockchain Communication Protocol (IBC).
    This crate comprises the main data structures and on-chain logic.
"""

[package.metadata.docs.rs]
all-features = true

[features]
default = ["std"]
std = ["flex-error/std", "flex-error/eyre_tracer", "ibc-proto/std", "clock"]
clock = ["tendermint/clock", "time/std"]

# This feature grants access to development-time mocking libraries, such as `MockContext` or `MockHeader`.
# Depends on the `testgen` suite for generating Tendermint light blocks.
mocks = ["tendermint-testgen", "clock", "std"]

[dependencies]
# Proto definitions for all IBC-related interfaces, e.g., connections or channels.
<<<<<<< HEAD
#ibc-proto = { version = "0.24.1", default-features = false }
ibc-proto = { git = "https://github.com/cosmos/ibc-proto-rs", branch = "luca_joss/update-ibc-go-protos" }
=======
ibc-proto = { version = "0.27.0", default-features = false }
>>>>>>> c0237031
ics23 = { version = "=0.9.0", default-features = false, features = ["host-functions"] }
time = { version = ">=0.3.0, <0.3.18", default-features = false }
serde_derive = { version = "1.0.104", default-features = false }
serde = { version = "1.0", default-features = false }
serde_json = { version = "1", default-features = false }
erased-serde = { version = "0.3", default-features = false, features = ["alloc"] }
prost = { version = "0.11", default-features = false }
bytes = { version = "1.4.0", default-features = false }
safe-regex = { version = "0.2.5", default-features = false }
subtle-encoding = { version = "0.5", default-features = false }
flex-error = { version = "0.4.4", default-features = false }
derive_more = { version = "0.99.17", default-features = false, features = ["from", "into", "display"] }
uint = { version = "0.9", default-features = false }
itertools = { version = "0.10.3", default-features = false, features = ["use_alloc"] }
primitive-types = { version = "0.12.1", default-features = false, features = ["serde_no_std"] }
dyn-clone = "1.0.8"
num-rational = "0.4.1"

[dependencies.tendermint]
<<<<<<< HEAD
version = "0.29.0"
default-features = false

[dependencies.tendermint-proto]
version = "0.29.0"
=======
version = "0.30.0"
default-features = false

[dependencies.tendermint-proto]
version = "0.30.0"
>>>>>>> c0237031
default-features = false

# Temporary, until this change makes it into a tendermint-rs release:
# https://github.com/informalsystems/tendermint-rs/pull/1204
[dependencies.tendermint-rpc]
<<<<<<< HEAD
version = "0.29.0"
default-features = false

[dependencies.tendermint-light-client-verifier]
version = "0.29.0"
default-features = false

[dependencies.tendermint-testgen]
version = "0.29.0"
=======
version = "0.30.0"
default-features = false

[dependencies.tendermint-light-client-verifier]
version = "0.30.0"
default-features = false

[dependencies.tendermint-testgen]
version = "0.30.0"
>>>>>>> c0237031
optional = true
default-features = false

[dev-dependencies]
env_logger = "0.10.0"
tracing = { version = "0.1.36", default-features = false }
tracing-subscriber = { version = "0.3.14", features = ["fmt", "env-filter", "json"]}
test-log = { version = "0.2.10", features = ["trace"] }
modelator = "0.4.2"
<<<<<<< HEAD
tendermint-rpc = { version = "0.29.0", features = ["http-client", "websocket-client"] }
tendermint-testgen = { version = "0.29.0" } # Needed for generating (synthetic) light blocks.
=======
tendermint-rpc = { version = "0.30.0", features = ["http-client", "websocket-client"] }
tendermint-testgen = { version = "0.30.0" } # Needed for generating (synthetic) light blocks.
>>>>>>> c0237031
<|MERGE_RESOLUTION|>--- conflicted
+++ resolved
@@ -27,12 +27,7 @@
 
 [dependencies]
 # Proto definitions for all IBC-related interfaces, e.g., connections or channels.
-<<<<<<< HEAD
-#ibc-proto = { version = "0.24.1", default-features = false }
-ibc-proto = { git = "https://github.com/cosmos/ibc-proto-rs", branch = "luca_joss/update-ibc-go-protos" }
-=======
 ibc-proto = { version = "0.27.0", default-features = false }
->>>>>>> c0237031
 ics23 = { version = "=0.9.0", default-features = false, features = ["host-functions"] }
 time = { version = ">=0.3.0, <0.3.18", default-features = false }
 serde_derive = { version = "1.0.104", default-features = false }
@@ -52,35 +47,16 @@
 num-rational = "0.4.1"
 
 [dependencies.tendermint]
-<<<<<<< HEAD
-version = "0.29.0"
-default-features = false
-
-[dependencies.tendermint-proto]
-version = "0.29.0"
-=======
 version = "0.30.0"
 default-features = false
 
 [dependencies.tendermint-proto]
 version = "0.30.0"
->>>>>>> c0237031
 default-features = false
 
 # Temporary, until this change makes it into a tendermint-rs release:
 # https://github.com/informalsystems/tendermint-rs/pull/1204
 [dependencies.tendermint-rpc]
-<<<<<<< HEAD
-version = "0.29.0"
-default-features = false
-
-[dependencies.tendermint-light-client-verifier]
-version = "0.29.0"
-default-features = false
-
-[dependencies.tendermint-testgen]
-version = "0.29.0"
-=======
 version = "0.30.0"
 default-features = false
 
@@ -90,7 +66,6 @@
 
 [dependencies.tendermint-testgen]
 version = "0.30.0"
->>>>>>> c0237031
 optional = true
 default-features = false
 
@@ -100,10 +75,5 @@
 tracing-subscriber = { version = "0.3.14", features = ["fmt", "env-filter", "json"]}
 test-log = { version = "0.2.10", features = ["trace"] }
 modelator = "0.4.2"
-<<<<<<< HEAD
-tendermint-rpc = { version = "0.29.0", features = ["http-client", "websocket-client"] }
-tendermint-testgen = { version = "0.29.0" } # Needed for generating (synthetic) light blocks.
-=======
 tendermint-rpc = { version = "0.30.0", features = ["http-client", "websocket-client"] }
-tendermint-testgen = { version = "0.30.0" } # Needed for generating (synthetic) light blocks.
->>>>>>> c0237031
+tendermint-testgen = { version = "0.30.0" } # Needed for generating (synthetic) light blocks.
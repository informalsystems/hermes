[package]
name         = "ibc-relayer-types"
version      = "0.25.0"
edition      = "2021"
license      = "Apache-2.0"
readme       = "README.md"
keywords     = ["blockchain", "consensus", "cosmos", "ibc", "tendermint"]
repository   = "https://github.com/informalsystems/hermes"
authors      = ["Informal Systems <hello@informal.systems>"]
rust-version = "1.70"
description  = """
    Implementation of the Inter-Blockchain Communication Protocol (IBC).
    This crate comprises the main data structures and on-chain logic.
"""

[package.metadata.docs.rs]
all-features = true

[features]
clock = []
# This feature grants access to development-time mocking libraries, such as `MockContext` or `MockHeader`.
# Depends on the `testgen` suite for generating Tendermint light blocks.
mocks = ["tendermint-testgen", "clock"]

[dependencies]
# Proto definitions for all IBC-related interfaces, e.g., connections or channels.
ibc-proto = { version = "0.33.0" }
ics23 = { version = "0.10.2", features = ["std", "host-functions"] }
time = { version = "0.3" }
serde_derive = { version = "1.0.104" }
serde = { version = "1.0" }
serde_json = { version = "1" }
erased-serde = { version = "0.3" }
prost = { version = "0.11" }
bytes = { version = "1.4.0" }
subtle-encoding = { version = "0.5" }
flex-error = { version = "0.4.4" }
derive_more = { version = "0.99.17", default-features = false, features = ["from", "into", "display"] }
uint = { version = "0.9" }
itertools = { version = "0.10.3" }
primitive-types = { version = "0.12.1", default-features = false, features = ["serde_no_std"] }
dyn-clone = "1.0.12"
num-rational = "0.4.1"
<<<<<<< HEAD
=======
regex = "1"
>>>>>>> eb29842f
tracing = "0.1.36"

[dependencies.tendermint]
version = "0.33.0"
features = ["clock"]

[dependencies.tendermint-proto]
version = "0.33.0"

[dependencies.tendermint-light-client-verifier]
version = "0.33.0"
features = ["rust-crypto"]

[dependencies.tendermint-testgen]
version = "0.33.0"
optional = true

[dev-dependencies]
env_logger = "0.10.0"
tracing = { version = "0.1.36", default-features = false }
tracing-subscriber = { version = "0.3.14", features = ["fmt", "env-filter", "json"] }
test-log = { version = "0.2.10", features = ["trace"] }
tendermint-rpc = { version = "0.33.0", features = ["http-client", "websocket-client"] }
tendermint-testgen = { version = "0.33.0" } # Needed for generating (synthetic) light blocks.<|MERGE_RESOLUTION|>--- conflicted
+++ resolved
@@ -41,10 +41,7 @@
 primitive-types = { version = "0.12.1", default-features = false, features = ["serde_no_std"] }
 dyn-clone = "1.0.12"
 num-rational = "0.4.1"
-<<<<<<< HEAD
-=======
 regex = "1"
->>>>>>> eb29842f
 tracing = "0.1.36"
 
 [dependencies.tendermint]

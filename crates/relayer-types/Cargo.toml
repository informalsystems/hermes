--- conflicted
+++ resolved
@@ -1,19 +1,13 @@
 [package]
 name         = "ibc-relayer-types"
-<<<<<<< HEAD
-version      = "0.22.0"
-edition.workspace = true
-license.workspace = true
-=======
 version      = "0.24.1"
-edition      = "2021"
-license      = "Apache-2.0"
->>>>>>> 576aad6c
+edition      = { workspace = true }
+license      = { workspace = true }
 readme       = "README.md"
 keywords     = ["blockchain", "consensus", "cosmos", "ibc", "tendermint"]
-repository.workspace = true
-authors.workspace = true
-rust-version.workspace = true
+repository   = { workspace = true }
+authors      = { workspace = true }
+rust-version = { workspace = true }
 description  = """
     Implementation of the Inter-Blockchain Communication Protocol (IBC).
     This crate comprises the main data structures and on-chain logic.
@@ -30,96 +24,44 @@
 
 [dependencies]
 # Proto definitions for all IBC-related interfaces, e.g., connections or channels.
-<<<<<<< HEAD
-ibc-proto = { workspace = true, default-features = false }
-ics23 = { workspace = true, default-features = false, features = ["host-functions"] }
-time = { workspace = true, default-features = false }
-serde_derive = { workspace = true, default-features = false }
-serde = { workspace = true, default-features = false }
-serde_json = { workspace = true, default-features = false }
-erased-serde = { workspace = true, default-features = false, features = ["alloc"] }
-prost = { workspace = true, default-features = false }
-bytes = { workspace = true, default-features = false }
-safe-regex = { workspace = true, default-features = false }
-subtle-encoding = { workspace = true, default-features = false }
-flex-error = { workspace = true, default-features = false }
-derive_more = { workspace = true, default-features = false, features = ["from", "into", "display"] }
-uint = { workspace = true, default-features = false }
-itertools = { workspace = true, default-features = false, features = ["use_alloc"] }
-primitive-types = { workspace = true, default-features = false, features = ["serde_no_std"] }
-dyn-clone.workspace = true
-num-rational.workspace = true
+ibc-proto           = { workspace = true }
+ics23               = { workspace = true, features = ["std", "host-functions"] }
+time                = { workspace = true }
+serde_derive        = { workspace = true }
+serde               = { workspace = true }
+serde_json          = { workspace = true }
+erased-serde        = { workspace = true }
+prost               = { workspace = true }
+bytes               = { workspace = true }
+safe-regex          = { workspace = true }
+subtle-encoding     = { workspace = true }
+flex-error          = { workspace = true }
+derive_more         = { workspace = true, default-features = false, features = ["from", "into", "display"] }
+uint                = { workspace = true }
+itertools           = { workspace = true }
+primitive-types     = { workspace = true, default-features = false, features = ["serde_no_std"] }
+dyn-clone           = { workspace = true }
+num-rational        = { workspace = true }
 
 [dependencies.tendermint]
 workspace = true
-default-features = false
+features = ["clock"]
 
 [dependencies.tendermint-proto]
 workspace = true
-default-features = false
-
-# Temporary, until this change makes it into a tendermint-rs release:
-# https://github.com/informalsystems/tendermint-rs/pull/1204
-[dependencies.tendermint-rpc]
-workspace = true
-default-features = false
 
 [dependencies.tendermint-light-client-verifier]
 workspace = true
-default-features = false
+features = ["rust-crypto"]
 
 [dependencies.tendermint-testgen]
 workspace = true
-=======
-ibc-proto = { version = "0.32.0" }
-ics23 = { version = "0.10.1", features = ["std", "host-functions"] }
-time = { version = ">=0.3.0, <0.3.23" }
-serde_derive = { version = "1.0.104" }
-serde = { version = "1.0" }
-serde_json = { version = "1" }
-erased-serde = { version = "0.3" }
-prost = { version = "0.11" }
-bytes = { version = "1.4.0" }
-safe-regex = { version = "0.2.5" }
-subtle-encoding = { version = "0.5" }
-flex-error = { version = "0.4.4" }
-derive_more = { version = "0.99.17", default-features = false, features = ["from", "into", "display"] }
-uint = { version = "0.9" }
-itertools = { version = "0.10.3" }
-primitive-types = { version = "0.12.1", default-features = false, features = ["serde_no_std"] }
-dyn-clone = "1.0.8"
-num-rational = "0.4.1"
-
-[dependencies.tendermint]
-version = "0.32.0"
-features = ["clock"]
-
-[dependencies.tendermint-proto]
-version = "0.32.0"
-
-[dependencies.tendermint-light-client-verifier]
-version = "0.32.0"
-features = ["rust-crypto"]
-
-[dependencies.tendermint-testgen]
-version = "0.32.0"
->>>>>>> 576aad6c
 optional = true
 
 [dev-dependencies]
-<<<<<<< HEAD
-env_logger.workspace = true
-tracing = { workspace = true, default-features = false }
-tracing-subscriber = { workspace = true, features = ["fmt", "env-filter", "json"]}
-test-log = { workspace = true, features = ["trace"] }
-modelator.workspace = true
-tendermint-rpc = { workspace = true, features = ["http-client", "websocket-client"] }
-tendermint-testgen = { workspace = true } # Needed for generating (synthetic) light blocks.
-=======
-env_logger = "0.10.0"
-tracing = { version = "0.1.36", default-features = false }
-tracing-subscriber = { version = "0.3.14", features = ["fmt", "env-filter", "json"] }
-test-log = { version = "0.2.10", features = ["trace"] }
-tendermint-rpc = { version = "0.32.0", features = ["http-client", "websocket-client"] }
-tendermint-testgen = { version = "0.32.0" } # Needed for generating (synthetic) light blocks.
->>>>>>> 576aad6c
+env_logger          = { workspace = true }
+tracing             = { workspace = true, default-features = false }
+tracing-subscriber  = { workspace = true, features = ["fmt", "env-filter", "json"] }
+test-log            = { workspace = true, features = ["trace"] }
+tendermint-rpc      = { workspace = true, features = ["http-client", "websocket-client"] }
+tendermint-testgen  = { workspace = true } # Needed for generating (synthetic) light blocks.
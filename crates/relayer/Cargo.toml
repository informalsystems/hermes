--- conflicted
+++ resolved
@@ -21,11 +21,7 @@
 telemetry = ["ibc-telemetry"]
 
 [dependencies]
-<<<<<<< HEAD
-ibc-proto         = { version = "0.26.0" }
-=======
 ibc-proto         = { version = "0.27.0" }
->>>>>>> c0237031
 ibc-telemetry     = { version = "0.22.0", path = "../telemetry", optional = true }
 ibc-relayer-types = { version = "0.22.0", path = "../relayer-types", features = ["mocks"] }
 
@@ -82,17 +78,6 @@
 features = ["num-bigint", "serde"]
 
 [dependencies.tendermint]
-<<<<<<< HEAD
-version = "0.29.0"
-features = ["secp256k1"]
-
-[dependencies.tendermint-rpc]
-version = "0.29.0"
-features = ["http-client", "websocket-client"]
-
-[dependencies.tendermint-light-client]
-version = "0.29.0"
-=======
 version = "0.30.0"
 features = ["secp256k1"]
 
@@ -102,16 +87,11 @@
 
 [dependencies.tendermint-light-client]
 version = "0.30.0"
->>>>>>> c0237031
 default-features = false
 features = ["rpc-client", "secp256k1", "unstable"]
 
 [dependencies.tendermint-light-client-verifier]
-<<<<<<< HEAD
-version = "0.29.0"
-=======
 version = "0.30.0"
->>>>>>> c0237031
 default-features = false
 
 [dev-dependencies]
@@ -122,8 +102,4 @@
 test-log = { version = "0.2.10", features = ["trace"] }
 
 # Needed for generating (synthetic) light blocks.
-<<<<<<< HEAD
-tendermint-testgen = { version = "0.29.0" }
-=======
-tendermint-testgen = { version = "0.30.0" }
->>>>>>> c0237031
+tendermint-testgen = { version = "0.30.0" }
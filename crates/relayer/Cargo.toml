--- conflicted
+++ resolved
@@ -23,92 +23,6 @@
 ibc-telemetry     = { workspace = true }
 ibc-relayer-types = { workspace = true, features = ["clock"] }
 
-<<<<<<< HEAD
-subtle-encoding = "0.5"
-humantime-serde = "1.1.1"
-serde = "1.0"
-serde_derive = "1.0"
-thiserror = "1.0.57"
-toml = "0.8"
-tracing = "0.1.36"
-tokio = { version = "1.0", features = ["rt-multi-thread", "time", "sync"] }
-serde_json = { version = "1" }
-bytes = "1.4.0"
-prost = { version = "0.12" }
-tonic = { version = "0.10", features = ["tls", "tls-roots"] }
-futures = "0.3.27"
-crossbeam-channel = "0.5.11"
-hex = "0.4"
-bitcoin = { version = "0.31.1", features = ["serde"] }
-tiny-bip39 = "1.0.0"
-hdpath = "0.6.3"
-sha2 = "0.10.6"
-tiny-keccak = { version = "2.0.2", features = ["keccak"], default-features = false }
-ripemd = "0.1.3"
-bech32 = "0.9.1"
-itertools = "0.10.5"
-dirs-next = "2.0.0"
-retry = { version = "2.0.0", default-features = false }
-async-stream = "0.3.5"
-http = "0.2.9"
-reqwest = { version = "0.11", features = ["rustls-tls-native-roots", "json"], default-features = false }
-flex-error = { version = "0.4.4", default-features = false }
-signature = "2.1.0"
-anyhow = "1.0"
-semver = "1.0"
-humantime = "2.1.0"
-regex = "1"
-moka = { version = "0.12.5", features = ["sync"] }
-uuid = { version = "1.7.0", features = ["v4"] }
-bs58 = "0.5.0"
-digest = "0.10.6"
-ed25519 = "2.2.2"
-ed25519-dalek = { version = "2.0.0", features = ["serde"] }
-ed25519-dalek-bip32 = "0.3.0"
-generic-array = "0.14.7"
-secp256k1 = { version = "0.28.2", features = ["rand-std"] }
-strum = { version = "0.25", features = ["derive"] }
-tokio-stream = "0.1.14"
-once_cell = "1.19.0"
-tracing-subscriber = { version = "0.3.14", features = ["fmt", "env-filter", "json"] }
-
-[dependencies.byte-unit]
-version = "4.0.19"
-default-features = false
-features = ["serde"]
-
-[dependencies.num-bigint]
-version = "0.4"
-features = ["serde"]
-
-[dependencies.num-rational]
-version = "0.4.1"
-features = ["num-bigint", "serde"]
-
-[dependencies.tendermint]
-version = "0.34.0"
-features = ["secp256k1"]
-
-[dependencies.tendermint-proto]
-version = "0.34.0"
-
-[dependencies.tendermint-rpc]
-version = "0.34.0"
-features = ["http-client", "websocket-client"]
-
-[dependencies.tendermint-light-client]
-version = "0.34.0"
-default-features = false
-features = ["rpc-client", "secp256k1", "unstable"]
-
-[dependencies.tendermint-light-client-detector]
-version = "0.34.0"
-default-features = false
-
-[dependencies.tendermint-light-client-verifier]
-version = "0.34.0"
-default-features = false
-=======
 anyhow                           = { workspace = true }
 async-stream                     = { workspace = true }
 bech32                           = { workspace = true }
@@ -165,7 +79,6 @@
 tracing                          = { workspace = true }
 tracing-subscriber               = { workspace = true, features = ["fmt", "env-filter", "json"] }
 uuid                             = { workspace = true, features = ["v4"] }
->>>>>>> 58891312
 
 [dev-dependencies]
 ibc-relayer-types = { workspace = true }

--- conflicted
+++ resolved
@@ -59,14 +59,10 @@
 humantime = "2.1.0"
 regex = "1.5.5"
 moka = "0.9.4"
-<<<<<<< HEAD
 uuid = { version = "1.2.1", features = ["v4"] }
 digest = "0.10.5"
 generic-array = "0.14.6"
 secp256k1 = { version = "0.24.1", features = ["rand-std"] }
-=======
-uuid = { version = "1.2.2", features = ["v4"] }
->>>>>>> ee177200
 
 [dependencies.num-bigint]
 version = "0.4"

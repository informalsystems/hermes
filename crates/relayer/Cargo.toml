--- conflicted
+++ resolved
@@ -19,15 +19,9 @@
 default   = ["flex-error/std", "flex-error/eyre_tracer"]
 
 [dependencies]
-<<<<<<< HEAD
-ibc-proto         = { version = "0.42.0", features = ["serde"] }
-ibc-telemetry     = { version = "0.27.2", path = "../telemetry" }
-ibc-relayer-types = { version = "0.27.2", path = "../relayer-types", features = ["mocks"] }
-=======
 ibc-proto         = { workspace = true, features = ["serde"] }
-ibc-telemetry     = { workspace = true, optional = true }
+ibc-telemetry     = { workspace = true }
 ibc-relayer-types = { workspace = true, features = ["clock"] }
->>>>>>> 3b4ec699
 
 anyhow                           = { workspace = true }
 async-stream                     = { workspace = true }

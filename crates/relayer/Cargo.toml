--- conflicted
+++ resolved
@@ -21,12 +21,7 @@
 telemetry = ["ibc-telemetry"]
 
 [dependencies]
-<<<<<<< HEAD
-#ibc-proto = { version = "0.24.1" }
-ibc-proto = { git = "https://github.com/cosmos/ibc-proto-rs", branch = "luca_joss/update-ibc-go-protos" }
-=======
 ibc-proto         = { version = "0.27.0" }
->>>>>>> c0237031
 ibc-telemetry     = { version = "0.22.0", path = "../telemetry", optional = true }
 ibc-relayer-types = { version = "0.22.0", path = "../relayer-types", features = ["mocks"] }
 
@@ -83,17 +78,6 @@
 features = ["num-bigint", "serde"]
 
 [dependencies.tendermint]
-<<<<<<< HEAD
-version = "0.29.0"
-features = ["secp256k1"]
-
-[dependencies.tendermint-rpc]
-version = "0.29.0"
-features = ["http-client", "websocket-client"]
-
-[dependencies.tendermint-light-client]
-version = "0.29.0"
-=======
 version = "0.30.0"
 features = ["secp256k1"]
 
@@ -103,16 +87,11 @@
 
 [dependencies.tendermint-light-client]
 version = "0.30.0"
->>>>>>> c0237031
 default-features = false
 features = ["rpc-client", "secp256k1", "unstable"]
 
 [dependencies.tendermint-light-client-verifier]
-<<<<<<< HEAD
-version = "0.29.0"
-=======
 version = "0.30.0"
->>>>>>> c0237031
 default-features = false
 
 [dev-dependencies]
@@ -123,8 +102,4 @@
 test-log = { version = "0.2.10", features = ["trace"] }
 
 # Needed for generating (synthetic) light blocks.
-<<<<<<< HEAD
-tendermint-testgen = { version = "0.29.0" }
-=======
-tendermint-testgen = { version = "0.30.0" }
->>>>>>> c0237031
+tendermint-testgen = { version = "0.30.0" }
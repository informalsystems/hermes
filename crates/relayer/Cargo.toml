--- conflicted
+++ resolved
@@ -60,15 +60,11 @@
 humantime = "2.1.0"
 regex = "1.5.5"
 moka = "0.9.4"
-<<<<<<< HEAD
-uuid = { version = "1.1.2", features = ["v4"] }
+uuid = { version = "1.2.1", features = ["v4"] }
 delegate = "0.6.2"
 sqlx = { version = "0.6.1", features = ["runtime-tokio-rustls", "postgres", "time", "bigdecimal"] }
 bigdecimal = "0.3.0"
 color-eyre = "0.6.2"
-=======
-uuid = { version = "1.2.1", features = ["v4"] }
->>>>>>> 56300430
 
 [dependencies.num-bigint]
 version = "0.4"

use core::time::Duration;

use flex_error::{define_error, ErrorMessageTracer};

use ibc_relayer_types::core::ics02_client::error::Error as ClientError;
use ibc_relayer_types::core::ics04_channel::channel::{Ordering, State};
use ibc_relayer_types::core::ics24_host::identifier::{
    ChainId, ChannelId, ClientId, PortChannelId, PortId,
};
use ibc_relayer_types::events::IbcEvent;
use ibc_relayer_types::proofs::ProofError;

use crate::error::Error as RelayerError;
use crate::foreign_client::{ForeignClientError, HasExpiredOrFrozenError};
use crate::supervisor::Error as SupervisorError;

define_error! {
    ChannelError {
        Relayer
            [ RelayerError ]
            |_| { "relayer error" },

        Supervisor
            [ SupervisorError ]
            |_| { "supervisor error" },

        Client
            [ ClientError ]
            |_| { "ICS02 client error" },

        InvalidChannel
            { reason: String }
            | e | {
                format_args!("invalid channel: {0}",
                    e.reason)
            },

        InvalidChannelUpgradeOrdering
            |_| { "attempted to upgrade a channel to a more strict ordring, which is not allowed" },

        InvalidChannelUpgradeState
<<<<<<< HEAD
            { state: String, expected: String }
            | e | { format_args!("attempted to upgrade a channel that is in the state {} instead of the state {}", e.state, e.expected) },
=======
            { expected: String, actual: String }
            |e| { format_args!("channel state should be {} but is {}", e.expected, e.actual) },
>>>>>>> eb29842f

        InvalidChannelUpgradeTimeout
            |_| { "attempted to upgrade a channel without supplying at least one of timeout height or timeout timestamp" },

        MissingLocalChannelId
            |_| { "failed due to missing local channel id" },

        MissingLocalConnection
            { chain_id: ChainId }
            | e | {
                format_args!("channel constructor failed due to missing connection id on chain id {0}",
                    e.chain_id)
            },

        MissingCounterpartyChannelId
            |_| { "failed due to missing counterparty channel id" },

        MissingCounterpartyConnection
            |_| { "failed due to missing counterparty connection" },

        MissingChannelOnDestination
            |_| { "missing channel on destination chain" },

        MissingChannelProof
            |_| { "missing channel proof" },

        MissingUpgradeProof
            |_| { "missing upgrade proof" },

        MalformedProof
            [ ProofError ]
            |_| { "malformed proof" },

        ChannelProof
            [ RelayerError ]
            |_| { "failed to build channel proofs" },

        InvalidOrdering
            {
                channel_ordering: Ordering,
                counterparty_ordering: Ordering,
            }
            | e | {
                format_args!("channel ordering '{0}' does not match counterparty ordering '{1}'",
                    e.channel_ordering, e.counterparty_ordering)
            },

        ClientOperation
            {
                client_id: ClientId,
                chain_id: ChainId,
            }
            [ ForeignClientError ]
            | e | {
                format_args!("failed during an operation on client '{0}' hosted by chain '{1}'",
                    e.client_id, e.chain_id)
            },

        FetchSigner
            { chain_id: ChainId }
            [ RelayerError ]
            |e| { format_args!("failed while fetching the signer for destination chain '{}'", e.chain_id) },

        Query
            { chain_id: ChainId }
            [ RelayerError ]
            |e| { format_args!("failed during a query to chain '{0}'", e.chain_id) },

        ChainQuery
            { chain_id: ChainId }
            [ RelayerError ]
            |e| {
                format!("failed during a query to chain id {0}", e.chain_id)
            },

        QueryChannel
            { channel_id: ChannelId }
            [ SupervisorError ]
            |e| { format_args!("failed during a query to channel '{0}'", e.channel_id) },

        Submit
            { chain_id: ChainId }
            [ RelayerError ]
            |e| { format_args!("failed during a transaction submission step to chain '{0}'", e.chain_id) },

        HandshakeFinalize
            |_| { "continue handshake" },

        PartialOpenHandshake
            {
                state: State,
                counterparty_state: State
            }
            | e | {
                format_args!("the channel is partially open ({0}, {1})",
                    e.state, e.counterparty_state)
            },

        IncompleteChannelState
            {
                chain_id: ChainId,
                port_channel_id: PortChannelId,
            }
            | e | {
                format_args!("channel '{0}' on chain '{1}' has no counterparty channel id",
                    e.port_channel_id, e.chain_id)
            },

        ChannelAlreadyExist
            { channel_id: ChannelId }
            |e| { format_args!("channel '{}' already exist in an incompatible state", e.channel_id) },

        MismatchChannelEnds
            {
                chain_id: ChainId,
                port_channel_id: PortChannelId,
                expected_counterrparty_port_channel_id: PortChannelId,
                actual_counterrparty_port_channel_id: PortChannelId,
            }
            | e | {
                format_args!("channel '{0}' on chain '{1}' expected to have counterparty '{2}' but instead has '{3}'",
                    e.port_channel_id, e.chain_id,
                    e.expected_counterrparty_port_channel_id,
                    e.actual_counterrparty_port_channel_id)
            },

        MismatchPort
            {
                destination_chain_id: ChainId,
                destination_port_id: PortId,
                source_chain_id: ChainId,
                counterparty_port_id: PortId,
                counterparty_channel_id: ChannelId,
            }
            | e | {
                format_args!(
                    "channel open try to chain '{}' and destination port '{}' does not match \
                    the source chain '{}' counterparty port '{}' for channel '{}'",
                    e.destination_chain_id, e.destination_port_id,
                    e.source_chain_id,
                    e.counterparty_port_id,
                    e.counterparty_channel_id)
            },

        MissingEvent
            { description: String }
            | e | {
                format_args!("missing event: {}", e.description)
            },

        RetryInternal
            { reason: String }
            | e | {
                format_args!("Encountered internal error during retry: {}",
                    e.reason)
            },

        TxResponse
            { reason: String }
            | e | {
                format_args!("tx response error: {}",
                    e.reason)
            },

        InvalidEvent
            { event: IbcEvent }
            | e | {
                format_args!("channel object cannot be built from event: {}",
                    e.event)
            },

        MaxRetry
            {
                description: String,
                tries: u64,
                total_delay: Duration,
            }
            [ Self ]
            | e | {
                format_args!("error after maximum retry of {} and total delay of {}s: {}",
                    e.tries, e.total_delay.as_secs(), e.description)
            },
    }
}

impl HasExpiredOrFrozenError for ChannelErrorDetail {
    fn is_expired_or_frozen_error(&self) -> bool {
        match self {
            Self::ClientOperation(e) => e.source.is_expired_or_frozen_error(),
            _ => false,
        }
    }
}

impl HasExpiredOrFrozenError for ChannelError {
    fn is_expired_or_frozen_error(&self) -> bool {
        self.detail().is_expired_or_frozen_error()
    }
}<|MERGE_RESOLUTION|>--- conflicted
+++ resolved
@@ -39,13 +39,8 @@
             |_| { "attempted to upgrade a channel to a more strict ordring, which is not allowed" },
 
         InvalidChannelUpgradeState
-<<<<<<< HEAD
-            { state: String, expected: String }
-            | e | { format_args!("attempted to upgrade a channel that is in the state {} instead of the state {}", e.state, e.expected) },
-=======
             { expected: String, actual: String }
             |e| { format_args!("channel state should be {} but is {}", e.expected, e.actual) },
->>>>>>> eb29842f
 
         InvalidChannelUpgradeTimeout
             |_| { "attempted to upgrade a channel without supplying at least one of timeout height or timeout timestamp" },

--- conflicted
+++ resolved
@@ -963,9 +963,6 @@
         client_state: &AnyClientState,
         header: &AnyHeader,
     ) -> Result<(), ForeignClientError> {
-<<<<<<< HEAD
-        crate::time!("wait_for_header_validation_delay");
-=======
         crate::time!(
             "wait_for_header_validation_delay",
             {
@@ -975,7 +972,6 @@
                 "header_timestamp": header.timestamp()
             }
         );
->>>>>>> e50a1091
 
         // Get latest height and time on destination chain
         let mut status = self.dst_chain().query_application_status().map_err(|e| {

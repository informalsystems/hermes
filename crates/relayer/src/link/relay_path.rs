use alloc::collections::BTreeMap as HashMap;
use alloc::collections::VecDeque;
use std::ops::Sub;
use std::time::{Duration, Instant};

use ibc_proto::google::protobuf::Any;
use ibc_proto::ibc::applications::transfer::v2::FungibleTokenPacketData as RawPacketData;
use itertools::Itertools;
use tracing::{debug, error, info, span, trace, warn, Level};

use ibc_relayer_types::core::ics02_client::events::ClientMisbehaviour as ClientMisbehaviourEvent;
use ibc_relayer_types::core::ics04_channel::channel::{
    ChannelEnd, Ordering, State as ChannelState,
};
use ibc_relayer_types::core::ics04_channel::events::{SendPacket, WriteAcknowledgement};
use ibc_relayer_types::core::ics04_channel::msgs::{
    acknowledgement::MsgAcknowledgement, chan_close_confirm::MsgChannelCloseConfirm,
    recv_packet::MsgRecvPacket, timeout::MsgTimeout, timeout_on_close::MsgTimeoutOnClose,
};
use ibc_relayer_types::core::ics04_channel::packet::{Packet, PacketMsgType};
use ibc_relayer_types::core::ics24_host::identifier::{ChannelId, ClientId, ConnectionId, PortId};
use ibc_relayer_types::events::{IbcEvent, IbcEventType, WithBlockDataType};
use ibc_relayer_types::signer::Signer;
use ibc_relayer_types::timestamp::Timestamp;
use ibc_relayer_types::tx_msg::Msg;
use ibc_relayer_types::Height;

use crate::chain::counterparty::unreceived_acknowledgements;
use crate::chain::counterparty::unreceived_packets;
use crate::chain::endpoint::ChainStatus;
use crate::chain::handle::ChainHandle;
use crate::chain::requests::QueryChannelRequest;
use crate::chain::requests::QueryClientEventRequest;
use crate::chain::requests::QueryHeight;
use crate::chain::requests::QueryHostConsensusStateRequest;
use crate::chain::requests::QueryNextSequenceReceiveRequest;
use crate::chain::requests::QueryPacketCommitmentRequest;
use crate::chain::requests::QueryTxRequest;
use crate::chain::requests::QueryUnreceivedAcksRequest;
use crate::chain::requests::QueryUnreceivedPacketsRequest;
use crate::chain::requests::{IncludeProof, Qualified};
use crate::chain::tracking::TrackedMsgs;
use crate::chain::tracking::TrackingId;
use crate::channel::error::ChannelError;
use crate::channel::Channel;
use crate::config::types::ics20_field_size_limit::Ics20FieldSizeLimit;
use crate::config::types::ics20_field_size_limit::ValidationResult;
use crate::event::source::EventBatch;
use crate::event::IbcEventWithHeight;
use crate::foreign_client::{ForeignClient, ForeignClientError};
use crate::link::error::{self, LinkError};
use crate::link::operational_data::{
    OperationalData, OperationalDataTarget, TrackedEvents, TransitMessage,
};
use crate::link::packet_events::query_packet_events_with;
use crate::link::packet_events::query_send_packet_events;
use crate::link::packet_events::query_write_ack_events;
use crate::link::pending::PendingTxs;
use crate::link::relay_sender::{AsyncReply, SubmitReply};
use crate::link::relay_summary::RelaySummary;
use crate::link::LinkParameters;
use crate::link::{pending, relay_sender};
use crate::path::PathIdentifiers;
use crate::telemetry;
use crate::util::collate::CollatedIterExt;
use crate::util::pretty::PrettyEvents;
use crate::util::queue::Queue;

const MAX_RETRIES: usize = 5;

/// Whether or not to resubmit packets when pending transactions
/// fail to process within the given timeout duration.
#[derive(Copy, Clone, Debug, PartialEq, Eq)]
pub enum Resubmit {
    Yes,
    No,
}

impl Resubmit {
    /// Packet resubmission is enabled when the clear interval for packets is 0. Otherwise,
    /// when the packet clear interval is > 0, the relayer will periodically clear unsent packets
    /// such that resubmitting packets is not necessary.
    pub fn from_clear_interval(clear_interval: u64) -> Self {
        if clear_interval == 0 {
            Self::Yes
        } else {
            Self::No
        }
    }
}

pub struct RelayPath<ChainA: ChainHandle, ChainB: ChainHandle> {
    channel: Channel<ChainA, ChainB>,

    pub(crate) path_id: PathIdentifiers,

    // Operational data, targeting both the source and destination chain.
    // These vectors of operational data are ordered decreasingly by
    // their age, with element at position `0` being the oldest.
    // The operational data targeting the source chain comprises
    // mostly timeout packet messages.
    // The operational data targeting the destination chain
    // comprises mostly RecvPacket and Ack msgs.
    pub src_operational_data: Queue<OperationalData>,
    pub dst_operational_data: Queue<OperationalData>,

    // Toggle for the transaction confirmation mechanism.
    confirm_txes: bool,

    // Stores pending (i.e., unconfirmed) operational data.
    // The relaying path periodically tries to confirm these pending
    // transactions if [`confirm_txes`] is true.
    pending_txs_src: PendingTxs<ChainA>,
    pending_txs_dst: PendingTxs<ChainB>,

    pub max_memo_size: Ics20FieldSizeLimit,
    pub max_receiver_size: Ics20FieldSizeLimit,
}

impl<ChainA: ChainHandle, ChainB: ChainHandle> RelayPath<ChainA, ChainB> {
    pub fn new(
        channel: Channel<ChainA, ChainB>,
        with_tx_confirmation: bool,
        link_parameters: LinkParameters,
    ) -> Result<Self, LinkError> {
        let src_chain = channel.src_chain().clone();
        let dst_chain = channel.dst_chain().clone();

        let src_chain_id = src_chain.id();
        let dst_chain_id = dst_chain.id();

        let src_channel_id = channel
            .src_channel_id()
            .ok_or_else(|| LinkError::missing_channel_id(src_chain.id()))?
            .clone();

        let dst_channel_id = channel
            .dst_channel_id()
            .ok_or_else(|| LinkError::missing_channel_id(dst_chain.id()))?
            .clone();

        let src_port_id = channel.src_port_id().clone();
        let dst_port_id = channel.dst_port_id().clone();

        let path = PathIdentifiers {
            port_id: dst_port_id.clone(),
            channel_id: dst_channel_id.clone(),
            counterparty_port_id: src_port_id.clone(),
            counterparty_channel_id: src_channel_id.clone(),
        };

        Ok(Self {
            channel,

            path_id: path,

            src_operational_data: Queue::new(),
            dst_operational_data: Queue::new(),

            confirm_txes: with_tx_confirmation,
            pending_txs_src: PendingTxs::new(src_chain, src_channel_id, src_port_id, dst_chain_id),
            pending_txs_dst: PendingTxs::new(dst_chain, dst_channel_id, dst_port_id, src_chain_id),

            max_memo_size: link_parameters.max_memo_size,
            max_receiver_size: link_parameters.max_receiver_size,
        })
    }

    pub fn src_chain(&self) -> &ChainA {
        self.channel.src_chain()
    }

    pub fn dst_chain(&self) -> &ChainB {
        self.channel.dst_chain()
    }

    pub fn src_client_id(&self) -> &ClientId {
        self.channel.src_client_id()
    }

    pub fn dst_client_id(&self) -> &ClientId {
        self.channel.dst_client_id()
    }

    pub fn src_connection_id(&self) -> &ConnectionId {
        self.channel.src_connection_id()
    }

    pub fn dst_connection_id(&self) -> &ConnectionId {
        self.channel.dst_connection_id()
    }

    pub fn src_port_id(&self) -> &PortId {
        &self.path_id.counterparty_port_id
    }

    pub fn dst_port_id(&self) -> &PortId {
        &self.path_id.port_id
    }

    pub fn src_channel_id(&self) -> &ChannelId {
        &self.path_id.counterparty_channel_id
    }

    pub fn dst_channel_id(&self) -> &ChannelId {
        &self.path_id.channel_id
    }

    pub fn channel(&self) -> &Channel<ChainA, ChainB> {
        &self.channel
    }

    fn src_channel(&self, height_query: QueryHeight) -> Result<ChannelEnd, LinkError> {
        self.src_chain()
            .query_channel(
                QueryChannelRequest {
                    port_id: self.src_port_id().clone(),
                    channel_id: self.src_channel_id().clone(),
                    height: height_query,
                },
                IncludeProof::No,
            )
            .map(|(channel_end, _)| channel_end)
            .map_err(|e| LinkError::channel(ChannelError::query(self.src_chain().id(), e)))
    }

    fn dst_channel(&self, height_query: QueryHeight) -> Result<ChannelEnd, LinkError> {
        self.dst_chain()
            .query_channel(
                QueryChannelRequest {
                    port_id: self.dst_port_id().clone(),
                    channel_id: self.dst_channel_id().clone(),
                    height: height_query,
                },
                IncludeProof::No,
            )
            .map(|(channel_end, _)| channel_end)
            .map_err(|e| LinkError::channel(ChannelError::query(self.dst_chain().id(), e)))
    }

    fn src_signer(&self) -> Result<Signer, LinkError> {
        self.src_chain()
            .get_signer()
            .map_err(|e| LinkError::signer(self.src_chain().id(), e))
    }

    fn dst_signer(&self) -> Result<Signer, LinkError> {
        self.dst_chain()
            .get_signer()
            .map_err(|e| LinkError::signer(self.dst_chain().id(), e))
    }

    pub(crate) fn src_latest_height(&self) -> Result<Height, LinkError> {
        self.src_chain()
            .query_latest_height()
            .map_err(|e| LinkError::query(self.src_chain().id(), e))
    }

    pub(crate) fn dst_latest_height(&self) -> Result<Height, LinkError> {
        self.dst_chain()
            .query_latest_height()
            .map_err(|e| LinkError::query(self.dst_chain().id(), e))
    }

    fn src_time_at_height(&self, height: Height) -> Result<Instant, LinkError> {
        Self::chain_time_at_height(self.src_chain(), height)
    }

    fn dst_time_at_height(&self, height: Height) -> Result<Instant, LinkError> {
        Self::chain_time_at_height(self.dst_chain(), height)
    }

    pub(crate) fn src_time_latest(&self) -> Result<Instant, LinkError> {
        let elapsed = Timestamp::now()
            .duration_since(
                &self
                    .src_chain()
                    .query_application_status()
                    .unwrap()
                    .timestamp,
            )
            .unwrap_or_default();

        Ok(Instant::now().sub(elapsed))
    }

    pub(crate) fn dst_time_latest(&self) -> Result<Instant, LinkError> {
        let elapsed = Timestamp::now()
            .duration_since(
                &self
                    .dst_chain()
                    .query_application_status()
                    .unwrap()
                    .timestamp,
            )
            .unwrap_or_default();

        Ok(Instant::now().sub(elapsed))
    }

    pub(crate) fn src_max_block_time(&self) -> Result<Duration, LinkError> {
        // TODO(hu55a1n1): Ideally, we should get the `max_expected_time_per_block` using the
        // `/genesis` endpoint once it is working in tendermint-rs.
        Ok(self
            .src_chain()
            .config()
            .map_err(LinkError::relayer)?
            .max_block_time())
    }

    pub(crate) fn dst_max_block_time(&self) -> Result<Duration, LinkError> {
        Ok(self
            .dst_chain()
            .config()
            .map_err(LinkError::relayer)?
            .max_block_time())
    }

    fn unordered_channel(&self) -> bool {
        self.channel.ordering == Ordering::Unordered
    }

    fn ordered_channel(&self) -> bool {
        self.channel.ordering == Ordering::Ordered
    }

    pub fn build_update_client_on_dst(&self, height: Height) -> Result<Vec<Any>, LinkError> {
        let client = self.restore_dst_client();
        client
            .wait_and_build_update_client(height)
            .map_err(LinkError::client)
    }

    pub fn build_update_client_on_src(&self, height: Height) -> Result<Vec<Any>, LinkError> {
        let client = self.restore_src_client();
        client
            .wait_and_build_update_client(height)
            .map_err(LinkError::client)
    }

    fn build_chan_close_confirm_from_event(
        &self,
        event: &IbcEventWithHeight,
    ) -> Result<Option<Any>, LinkError> {
        // Build the `MsgChannelCloseConfirm` only from `Timeout` or `CloseInitChannel` event types
        if event.event.event_type() != IbcEventType::Timeout
            && event.event.event_type() != IbcEventType::CloseInitChannel
        {
            return Ok(None);
        }

        // Nothing to do if channel on destination is already closed
        if self
            .dst_channel(QueryHeight::Latest)?
            .state_matches(&ChannelState::Closed)
        {
            return Ok(None);
        }

        let src_channel_id = self.src_channel_id();
        let proofs = self
            .src_chain()
            .build_channel_proofs(self.src_port_id(), src_channel_id, event.height)
            .map_err(|e| LinkError::channel(ChannelError::channel_proof(e)))?;

        let counterparty_upgrade_sequence = self.src_channel(QueryHeight::Latest)?.upgrade_sequence;

        // Build the domain type message
        let new_msg = MsgChannelCloseConfirm {
            port_id: self.dst_port_id().clone(),
            channel_id: self.dst_channel_id().clone(),
            proofs,
            signer: self.dst_signer()?,
<<<<<<< HEAD
            counterparty_upgrade_sequence,
=======
            counterparty_upgrade_sequence: 0,
>>>>>>> 40d74f6c
        };

        Ok(Some(new_msg.to_any()))
    }

    /// Determines if the events received are relevant and should be processed.
    /// Only events for a port/channel matching one of the channel ends should be processed.
    fn filter_relaying_events(
        &self,
        events: Vec<IbcEventWithHeight>,
        tracking_id: TrackingId,
    ) -> TrackedEvents {
        let src_channel_id = self.src_channel_id();

        let mut result = vec![];

        for event_with_height in events.into_iter() {
            match &event_with_height.event {
                IbcEvent::SendPacket(send_packet_ev) => {
                    if src_channel_id == send_packet_ev.src_channel_id()
                        && self.src_port_id() == send_packet_ev.src_port_id()
                    {
                        result.push(event_with_height);
                    }
                }
                IbcEvent::WriteAcknowledgement(write_ack_ev) => {
                    if src_channel_id == write_ack_ev.dst_channel_id()
                        && self.src_port_id() == write_ack_ev.dst_port_id()
                    {
                        result.push(event_with_height);
                    }
                }
                IbcEvent::CloseInitChannel(chan_close_ev) => {
                    if src_channel_id == chan_close_ev.channel_id()
                        && self.src_port_id() == chan_close_ev.port_id()
                    {
                        result.push(event_with_height);
                    }
                }
                IbcEvent::TimeoutPacket(timeout_ev) => {
                    if src_channel_id == timeout_ev.src_channel_id()
                        && self.channel.src_port_id() == timeout_ev.src_port_id()
                    {
                        result.push(event_with_height);
                    }
                }
                _ => {}
            }
        }

        // Transform into `TrackedEvents`
        TrackedEvents::new(result, tracking_id)
    }

    fn relay_pending_packets(&self, height: Option<Height>) -> Result<(), LinkError> {
        let _span = span!(Level::ERROR, "relay_pending_packets", ?height).entered();

        let tracking_id = TrackingId::new_packet_clearing();
        telemetry!(received_event_batch, tracking_id);

        let src_config = self.src_chain().config().map_err(LinkError::relayer)?;
        let chunk_size = src_config.query_packets_chunk_size();

        for i in 1..=MAX_RETRIES {
            let cleared_recv =
                self.schedule_recv_packet_and_timeout_msgs(height, chunk_size, tracking_id);

            let cleared_ack = self.schedule_packet_ack_msgs(height, chunk_size, tracking_id);

            match cleared_recv.and(cleared_ack) {
                Ok(()) => return Ok(()),
                Err(e) => error!(
                    "failed to clear packets, retry {}/{}: {}",
                    i, MAX_RETRIES, e
                ),
            }
        }

        Err(LinkError::old_packet_clearing_failed())
    }

    /// Clears any packets that were sent before `height`.
    /// If no height is passed in, then the latest height of the source chain is used.
    pub fn schedule_packet_clearing(&self, height: Option<Height>) -> Result<(), LinkError> {
        let _span = span!(Level::ERROR, "schedule_packet_clearing", ?height).entered();

        let clear_height = height
            .map(|h| h.decrement().map_err(|e| LinkError::decrement_height(h, e)))
            .transpose()?;

        self.relay_pending_packets(clear_height)?;

        debug!(height = ?clear_height, "done relaying pending packets at clear height");

        Ok(())
    }

    /// Generate & schedule operational data from the input `batch` of IBC events.
    pub fn update_schedule(&self, batch: EventBatch) -> Result<(), LinkError> {
        let _span = span!(
            Level::ERROR,
            "update_schedule",
            %batch.tracking_id,
            %batch.height,
        )
        .entered();

        // Collect relevant events from the incoming batch & adjust their height.
        let events = self.filter_relaying_events(batch.events, batch.tracking_id);

        // Update telemetry info
        telemetry!({
            for event_with_height in events.events() {
                self.backlog_update(&event_with_height.event);
            }
        });

        // Transform the events into operational data items
        self.events_to_operational_data(events)
    }

    /// Produces and schedules operational data for this relaying path based on the input events.
    pub(crate) fn events_to_operational_data(
        &self,
        events: TrackedEvents,
    ) -> Result<(), LinkError> {
        // Obtain the operational data for the source chain (mostly timeout packets) and for the
        // destination chain (e.g., receive packet messages).
        let (src_opt, dst_opt) = self.generate_operational_data(events)?;

        if let Some(src_od) = src_opt {
            self.schedule_operational_data(src_od)?;
        }
        if let Some(dst_od) = dst_opt {
            self.schedule_operational_data(dst_od)?;
        }

        Ok(())
    }

    /// Generates operational data out of a set of events.
    /// Handles building operational data targeting both the destination and source chains.
    ///
    /// For the destination chain, the op. data will contain `RecvPacket` messages,
    /// as well as channel close handshake (`ChanCloseConfirm`), `WriteAck` messages.
    ///
    /// For the source chain, the op. data will contain timeout packet messages (`MsgTimeoutOnClose`
    /// or `MsgTimeout`).
    fn generate_operational_data(
        &self,
        events: TrackedEvents,
    ) -> Result<(Option<OperationalData>, Option<OperationalData>), LinkError> {
        let _span = span!(
            Level::ERROR,
            "generate_operational_data",
            tracking_id = %events.tracking_id(),
        )
        .entered();

        let input = events.events();
        let src_height = match input.first() {
            None => return Ok((None, None)),
            Some(ev) => ev.height,
        };

        let dst_latest_info = self
            .dst_chain()
            .query_application_status()
            .map_err(|e| LinkError::query(self.src_chain().id(), e))?;

        let dst_latest_height = dst_latest_info.height;

        // Operational data targeting the source chain (e.g., Timeout packets)
        let mut src_od = OperationalData::new(
            dst_latest_height,
            OperationalDataTarget::Source,
            events.tracking_id(),
            self.channel.connection_delay,
        );

        // Operational data targeting the destination chain (e.g., SendPacket messages)
        let mut dst_od = OperationalData::new(
            src_height,
            OperationalDataTarget::Destination,
            events.tracking_id(),
            self.channel.connection_delay,
        );

        for event_with_height in input {
            trace!(event = %event_with_height, "processing event");

            if let Some(packet) = event_with_height.event.packet() {
                // If the event is a ICS-04 packet event, and the packet contains ICS-20
                // packet data, check that the ICS-20 fields are within the configured limits.
                if !check_ics20_fields_size(
                    &packet.data,
                    self.max_memo_size,
                    self.max_receiver_size,
                ) {
                    telemetry!(
                        filtered_packets,
                        &self.src_chain().id(),
                        &self.dst_chain().id(),
                        &packet.source_channel,
                        &packet.destination_channel,
                        &packet.source_port,
                        &packet.destination_port,
                        1
                    );
                    continue;
                }
            }

            let (dst_msg, src_msg) = match &event_with_height.event {
                IbcEvent::CloseInitChannel(_) => (
                    self.build_chan_close_confirm_from_event(event_with_height)?,
                    None,
                ),
                IbcEvent::TimeoutPacket(_) => {
                    // When a timeout packet for an ordered channel is processed on-chain (src here)
                    // the chain closes the channel but no close init event is emitted, instead
                    // we get a timeout packet event (this happens for both unordered and ordered channels)
                    // Here we check that the channel is closed on src and send a channel close confirm
                    // to the counterparty.
                    if self.ordered_channel()
                        && self
                            .src_channel(QueryHeight::Specific(event_with_height.height))?
                            .state_matches(&ChannelState::Closed)
                    {
                        (
                            self.build_chan_close_confirm_from_event(event_with_height)?,
                            None,
                        )
                    } else {
                        (None, None)
                    }
                }
                IbcEvent::SendPacket(ref event) => {
                    if self.send_packet_event_handled(event)? {
                        debug!(?event, "SendPacket event has already been handled");

                        (None, None)
                    } else {
                        self.build_recv_or_timeout_from_send_packet_event(
                            event,
                            &dst_latest_info,
                            event_with_height.height,
                        )?
                    }
                }
                IbcEvent::WriteAcknowledgement(ref event) => {
                    if self
                        .dst_channel(QueryHeight::Latest)?
                        .state_matches(&ChannelState::Closed)
                    {
                        (None, None)
                    } else if self.write_ack_event_handled(event)? {
                        debug!(
                            ?event,
                            "WriteAcknowledgement event has already been handled"
                        );

                        (None, None)
                    } else {
                        (
                            self.build_ack_from_recv_event(event, event_with_height.height)?,
                            None,
                        )
                    }
                }
                _ => (None, None),
            };

            // Collect messages to be sent to the destination chain (e.g., RecvPacket)
            if let Some(msg) = dst_msg {
                trace!(%msg.type_url, event = %event_with_height, "collected event");

                dst_od.batch.push(TransitMessage {
                    event_with_height: event_with_height.clone(),
                    msg,
                });
            }

            // Collect timeout messages, to be sent to the source chain
            if let Some(msg) = src_msg {
                // For Ordered channels a single timeout event should be sent as this closes the channel.
                // Otherwise a multi message transaction will fail.
                if self.unordered_channel() || src_od.batch.is_empty() {
                    trace!(%msg.type_url, event = %event_with_height, "collected event");

                    src_od.batch.push(TransitMessage {
                        event_with_height: event_with_height.clone(),
                        msg,
                    });
                }
            }
        }

        let src_od = Some(src_od).filter(|s| !s.batch.is_empty());
        let dst_od = Some(dst_od).filter(|s| !s.batch.is_empty());

        Ok((src_od, dst_od))
    }

    /// Relays an [`OperationalData`] using a specific
    /// sender, which implements [`relay_sender::Submit`].
    pub(crate) fn relay_from_operational_data<S: relay_sender::Submit>(
        &self,
        initial_od: OperationalData,
    ) -> Result<S::Reply, LinkError> {
        // We will operate on potentially different operational data if the initial one fails.
        let _span = span!(Level::INFO, "relay", odata = %initial_od.info()).entered();

        let mut odata = initial_od;

        for i in 0..MAX_RETRIES {
            debug!(retry.current = i + 1, retry.max = MAX_RETRIES, "retrying");

            // Consume the operational data by attempting to send its messages
            match self.send_from_operational_data::<S>(&odata) {
                Ok(reply) => {
                    // Done with this op. data
                    info!("submitted");

                    telemetry!({
                        let (chain, counterparty, channel_id, port_id) =
                            self.target_info(odata.target);

                        ibc_telemetry::global().tx_submitted(
                            reply.len(),
                            odata.tracking_id,
                            &chain,
                            channel_id,
                            port_id,
                            &counterparty,
                        );
                    });

                    return Ok(reply);
                }
                Err(LinkError(error::LinkErrorDetail::Send(_), _)) => {
                    if i + 1 == MAX_RETRIES {
                        error!("{}/{} retries exhausted, giving up", i + 1, MAX_RETRIES)
                    } else {
                        debug!("{}/{} retries exhausted, retrying with newly-generated operational data", i + 1, MAX_RETRIES);

                        // If we haven't exhausted all retries, regenerate the op. data & retry
                        match self.regenerate_operational_data(odata.clone()) {
                            None => return Ok(S::Reply::empty()), // Nothing to retry
                            Some(new_od) => odata = new_od,
                        }
                    }
                }
                Err(e) => {
                    // Unrecoverable error, propagate up the stack
                    return Err(e);
                }
            }
        }

        Ok(S::Reply::empty())
    }

    /// Generates fresh operational data for a tx given the initial operational data
    /// that failed to send.
    ///
    /// Return value:
    ///   - `Some(..)`: a new operational data from which to retry sending,
    ///   - `None`: all the events in the initial operational data were exhausted (i.e., turned
    ///   into timeouts), so there is nothing to retry.
    ///
    /// Side effects: may schedule a new operational data targeting the source chain, comprising
    /// new timeout messages.
    pub(crate) fn regenerate_operational_data(
        &self,
        initial_odata: OperationalData,
    ) -> Option<OperationalData> {
        let op_info = initial_odata.info();

        warn!(
            "failed. Regenerate operational data from {} events",
            op_info.batch_len()
        );

        // Retry by re-generating the operational data using the initial events
        let (src_opt, dst_opt) = match self.generate_operational_data(initial_odata.into_events()) {
            Ok(new_operational_data) => new_operational_data,
            Err(e) => {
                error!(
                    "failed to regenerate operational data from initial data: {} \
                    with error {}, discarding this op. data",
                    op_info, e
                );
                return None;
            } // Cannot retry, contain the error by reporting a None
        };

        if let Some(src_od) = src_opt {
            if src_od.target == op_info.target() {
                // Our target is the _source_ chain, retry these messages
                info!(odata = %src_od.info(), "will retry");
                return Some(src_od);
            } else {
                // Our target is the _destination_ chain, the data in `src_od` contains
                // potentially new timeout messages that have to be handled separately.
                if let Err(e) = self.schedule_operational_data(src_od) {
                    error!(
                        "failed to schedule newly-generated operational data from \
                        initial data: {} with error {}, discarding this op. data",
                        op_info, e
                    );
                    return None;
                }
            }
        }

        if let Some(dst_od) = dst_opt {
            if dst_od.target == op_info.target() {
                // Our target is the _destination_ chain, retry these messages
                info!(odata = %dst_od.info(), "will retry");
                return Some(dst_od);
            } else {
                // Our target is the _source_ chain, but `dst_od` has new messages
                // intended for the destination chain, this should never be the case
                error!(
                    "generated new messages for destination chain while handling \
                    failed events targeting the source chain!",
                );
            }
        } else {
            // There is no message intended for the destination chain
            if op_info.target() == OperationalDataTarget::Destination {
                info!("exhausted all events from this operational data");
                return None;
            }
        }

        None
    }

    /// Sends a transaction based on the [`OperationalData`] to
    /// the corresponding target chain.
    ///
    /// Returns the appropriate reply associated with the given
    /// [`relay_sender::Submit`]. The reply consists of either the tx
    /// hashes generated by the target chain, if [`Async`] sender,
    /// or the ibc events, if the sender is [`Sync`].
    ///
    /// Propagates any encountered errors.
    fn send_from_operational_data<S: relay_sender::Submit>(
        &self,
        odata: &OperationalData,
    ) -> Result<S::Reply, LinkError> {
        if odata.batch.is_empty() {
            error!("ignoring empty operational data!");
            return Ok(S::Reply::empty());
        }

        let msgs = odata.assemble_msgs(self)?;

        match odata.target {
            OperationalDataTarget::Source => S::submit(self.src_chain(), msgs),
            OperationalDataTarget::Destination => S::submit(self.dst_chain(), msgs),
        }
    }

    fn enqueue_pending_tx(&self, reply: AsyncReply, odata: OperationalData) {
        if !self.confirm_txes {
            return;
        }

        match odata.target {
            OperationalDataTarget::Source => {
                self.pending_txs_src.insert_new_pending_tx(reply, odata);
            }
            OperationalDataTarget::Destination => {
                self.pending_txs_dst.insert_new_pending_tx(reply, odata);
            }
        }
    }

    /// Checks if a sent packet has been received on destination.
    fn send_packet_received_on_dst(&self, packet: &Packet) -> Result<bool, LinkError> {
        let unreceived_packet = self
            .dst_chain()
            .query_unreceived_packets(QueryUnreceivedPacketsRequest {
                port_id: self.dst_port_id().clone(),
                channel_id: self.dst_channel_id().clone(),
                packet_commitment_sequences: vec![packet.sequence],
            })
            .map_err(LinkError::relayer)?;

        Ok(unreceived_packet.is_empty())
    }

    /// Checks if a packet commitment has been cleared on source.
    /// The packet commitment is cleared when either an acknowledgment or a timeout is received on source.
    fn send_packet_commitment_cleared_on_src(&self, packet: &Packet) -> Result<bool, LinkError> {
        let (bytes, _) = self
            .src_chain()
            .query_packet_commitment(
                QueryPacketCommitmentRequest {
                    port_id: self.src_port_id().clone(),
                    channel_id: self.src_channel_id().clone(),
                    sequence: packet.sequence,
                    height: QueryHeight::Latest,
                },
                IncludeProof::No,
            )
            .map_err(LinkError::relayer)?;

        Ok(bytes.is_empty())
    }

    /// Checks if a send packet event has already been handled (e.g. by another relayer).
    fn send_packet_event_handled(&self, sp: &SendPacket) -> Result<bool, LinkError> {
        Ok(self.send_packet_received_on_dst(&sp.packet)?
            || self.send_packet_commitment_cleared_on_src(&sp.packet)?)
    }

    /// Checks if an acknowledgement for the given packet has been received on
    /// source chain of the packet, ie. the destination chain of the relay path
    /// that sends the acknowledgment.
    fn recv_packet_acknowledged_on_src(&self, packet: &Packet) -> Result<bool, LinkError> {
        let unreceived_ack = self
            .dst_chain()
            .query_unreceived_acknowledgements(QueryUnreceivedAcksRequest {
                port_id: self.dst_port_id().clone(),
                channel_id: self.dst_channel_id().clone(),
                packet_ack_sequences: vec![packet.sequence],
            })
            .map_err(LinkError::relayer)?;

        Ok(unreceived_ack.is_empty())
    }

    /// Checks if a receive packet event has already been handled (e.g. by another relayer).
    fn write_ack_event_handled(&self, rp: &WriteAcknowledgement) -> Result<bool, LinkError> {
        self.recv_packet_acknowledged_on_src(&rp.packet)
    }

    /// Returns the `processed_height` for the consensus state at specified height
    fn update_height(
        chain: &impl ChainHandle,
        client_id: ClientId,
        consensus_height: Height,
    ) -> Result<Height, LinkError> {
        let events_with_heights = chain
            .query_txs(QueryTxRequest::Client(QueryClientEventRequest {
                query_height: QueryHeight::Latest,
                event_id: WithBlockDataType::UpdateClient,
                client_id,
                consensus_height,
            }))
            .map_err(|e| LinkError::query(chain.id(), e))?;

        // The handler may treat redundant updates as no-ops and emit `UpdateClient` events for them
        // but the `processed_height` is the height at which the first `UpdateClient` event for this
        // consensus state/height was emitted. We expect that these events are received in the exact
        // same order in which they were emitted.
        match events_with_heights.first() {
            Some(event_with_height) => {
                if matches!(&event_with_height.event, IbcEvent::UpdateClient(_)) {
                    Ok(event_with_height.height)
                } else {
                    Err(LinkError::unexpected_event(event_with_height.event.clone()))
                }
            }
            None => Err(LinkError::update_client_event_not_found()),
        }
    }

    /// Loops over `tx_events` and returns a tuple of optional events where the first element is a
    /// `ChainError` variant, the second one is an `UpdateClient` variant and the third one is a
    /// `ClientMisbehaviour` variant. This function is essentially just an `Iterator::find()` for
    /// multiple variants with a single pass.
    #[inline]
    fn event_per_type(
        mut tx_events: Vec<IbcEventWithHeight>,
    ) -> (
        Option<IbcEvent>,
        Option<Height>,
        Option<ClientMisbehaviourEvent>,
    ) {
        let mut error = None;
        let mut update = None;
        let mut misbehaviour = None;

        while let Some(event_with_height) = tx_events.pop() {
            match event_with_height.event {
                IbcEvent::ChainError(_) => error = Some(event_with_height.event),
                IbcEvent::UpdateClient(_) => update = Some(event_with_height.height),
                IbcEvent::ClientMisbehaviour(event) => misbehaviour = Some(event),
                _ => {}
            }
        }

        (error, update, misbehaviour)
    }

    /// Returns an instant (in the past) that corresponds to the block timestamp of the chain at
    /// specified height (relative to the relayer's current time). If the timestamp is in the future
    /// wrt the relayer's current time, we simply return the current relayer time.
    fn chain_time_at_height(
        chain: &impl ChainHandle,
        height: Height,
    ) -> Result<Instant, LinkError> {
        let chain_time = chain
            .query_host_consensus_state(QueryHostConsensusStateRequest {
                height: QueryHeight::Specific(height),
            })
            .map_err(LinkError::relayer)?
            .timestamp();
        let duration = Timestamp::now()
            .duration_since(&chain_time)
            .unwrap_or_default();
        Ok(Instant::now().sub(duration))
    }

    /// Handles updating the client on the destination chain
    /// Returns the height at which the client update was processed
    fn update_client_dst(
        &self,
        src_chain_height: Height,
        tracking_id: TrackingId,
    ) -> Result<Height, LinkError> {
        self.do_update_client_dst(src_chain_height, tracking_id, MAX_RETRIES)
    }

    /// Perform actual update_client_dst with retries.
    ///
    /// Note that the retry is only performed in the case when there
    /// is a ChainError event. It would return error immediately if
    /// there are other errors returned from calls such as
    /// build_update_client_on_dst.
    fn do_update_client_dst(
        &self,
        src_chain_height: Height,
        tracking_id: TrackingId,
        retries_left: usize,
    ) -> Result<Height, LinkError> {
        info!( "sending update_client to client hosted on source chain for height {} (retries left: {})", src_chain_height, retries_left );

        let dst_update = self.build_update_client_on_dst(src_chain_height)?;
        let tm = TrackedMsgs::new(dst_update, tracking_id);
        let dst_tx_events = self
            .dst_chain()
            .send_messages_and_wait_commit(tm)
            .map_err(LinkError::relayer)?;

        info!("result: {}", PrettyEvents(dst_tx_events.as_slice()));

        let (error, update, misbehaviour) = Self::event_per_type(dst_tx_events);
        match (error, update, misbehaviour) {
            // All updates were successful, no errors and no misbehaviour.
            (None, Some(update_event_height), None) => Ok(update_event_height),
            (Some(chain_error), _, _) => {
                // At least one chain-error so retry if possible.
                if retries_left == 0 {
                    Err(LinkError::client(ForeignClientError::chain_error_event(
                        self.dst_chain().id(),
                        chain_error,
                    )))
                } else {
                    self.do_update_client_dst(src_chain_height, tracking_id, retries_left - 1)
                }
            }
            (None, None, None) => {
                // `tm` was empty and update wasn't required
                match Self::update_height(
                    self.dst_chain(),
                    self.dst_client_id().clone(),
                    src_chain_height,
                ) {
                    Ok(update_height) => Ok(update_height),
                    Err(_) if retries_left > 0 => {
                        self.do_update_client_dst(src_chain_height, tracking_id, retries_left - 1)
                    }
                    _ => Err(LinkError::update_client_failed()),
                }
            }
            // At least one misbehaviour event, so don't retry.
            (_, _, Some(_misbehaviour)) => Err(LinkError::update_client_failed()),
        }
    }

    /// Handles updating the client on the source chain
    /// Returns the height at which the client update was processed
    fn update_client_src(
        &self,
        dst_chain_height: Height,
        tracking_id: TrackingId,
    ) -> Result<Height, LinkError> {
        self.do_update_client_src(dst_chain_height, tracking_id, MAX_RETRIES)
    }

    /// Perform actual update_client_src with retries.
    ///
    /// Note that the retry is only performed in the case when there
    /// is a ChainError event. It would return error immediately if
    /// there are other errors returned from calls such as
    /// build_update_client_on_src.
    fn do_update_client_src(
        &self,
        dst_chain_height: Height,
        tracking_id: TrackingId,
        retries_left: usize,
    ) -> Result<Height, LinkError> {
        info!("sending update_client to client hosted on source chain for height {} (retries left: {})", dst_chain_height, retries_left);

        let src_update = self.build_update_client_on_src(dst_chain_height)?;
        let tm = TrackedMsgs::new(src_update, tracking_id);
        let src_tx_events = self
            .src_chain()
            .send_messages_and_wait_commit(tm)
            .map_err(LinkError::relayer)?;

        info!("result: {}", PrettyEvents(src_tx_events.as_slice()));

        let (error, update, misbehaviour) = Self::event_per_type(src_tx_events);
        match (error, update, misbehaviour) {
            // All updates were successful, no errors and no misbehaviour.
            (None, Some(update_event_height), None) => Ok(update_event_height),
            (Some(chain_error), _, _) => {
                // At least one chain-error so retry if possible.
                if retries_left == 0 {
                    Err(LinkError::client(ForeignClientError::chain_error_event(
                        self.src_chain().id(),
                        chain_error,
                    )))
                } else {
                    self.do_update_client_src(dst_chain_height, tracking_id, retries_left - 1)
                }
            }
            (None, None, None) => {
                // `tm` was empty and update wasn't required
                match Self::update_height(
                    self.src_chain(),
                    self.src_client_id().clone(),
                    dst_chain_height,
                ) {
                    Ok(update_height) => Ok(update_height),
                    Err(_) if retries_left > 0 => {
                        self.do_update_client_src(dst_chain_height, tracking_id, retries_left - 1)
                    }
                    _ => Err(LinkError::update_client_failed()),
                }
            }
            // At least one misbehaviour event, so don't retry.
            (_, _, Some(_misbehaviour)) => Err(LinkError::update_client_failed()),
        }
    }

    /// Schedules the relaying of [`MsgRecvPacket`] and [`MsgTimeout`] messages.
    ///
    /// The optional [`Height`] parameter allows specify a height on the source
    /// chain where to query for packet data. If `None`, the latest available
    /// height on the source chain is used.
    ///
    /// Blocks until _all_ outstanding messages have been scheduled.
    pub fn schedule_recv_packet_and_timeout_msgs(
        &self,
        opt_query_height: Option<Height>,
        chunk_size: usize,
        tracking_id: TrackingId,
    ) -> Result<(), LinkError> {
        let _span = span!(
            Level::ERROR,
            "schedule_recv_packet_and_timeout_msgs",
            query_height = %opt_query_height.map(|h| h.to_string()).unwrap_or_default()
        )
        .entered();

        // Pull the s.n. of all packets that the destination chain has not yet received.
        let (sequences, src_response_height) =
            unreceived_packets(self.dst_chain(), self.src_chain(), &self.path_id)
                .map_err(LinkError::supervisor)?;

        let query_height = opt_query_height.unwrap_or(src_response_height);

        // Skip: no relevant events found.
        if sequences.is_empty() {
            return Ok(());
        }

        debug!(
            dst_chain = %self.dst_chain().id(),
            src_chain = %self.src_chain().id(),
            total = sequences.len(),
            sequences = %sequences.iter().copied().collated().format(", "),
            "sequence numbers of unreceived packets to send to the destination chain out of the ones with commitments on the source chain",
        );

        // Chunk-up the list of sequence nrs. into smaller parts,
        // and schedule operational data incrementally across each chunk.
        for events_chunk in query_packet_events_with(
            &sequences,
            Qualified::SmallerEqual(query_height),
            self.src_chain(),
            &self.path_id,
            chunk_size,
            query_send_packet_events,
        ) {
            // Update telemetry info
            telemetry!({
                for event_with_height in events_chunk.iter() {
                    self.record_cleared_send_packet(event_with_height);
                }
            });

            self.events_to_operational_data(TrackedEvents::new(events_chunk, tracking_id))?;
        }

        Ok(())
    }

    /// Schedules the relaying of [`MsgAcknowledgement`] messages.
    ///
    /// The `opt_query_height` parameter allows to optionally use a specific height on the source
    /// chain where to query for packet data. If `None`, the latest available height on the source
    /// chain is used.
    pub fn schedule_packet_ack_msgs(
        &self,
        opt_query_height: Option<Height>,
        chunk_size: usize,
        tracking_id: TrackingId,
    ) -> Result<(), LinkError> {
        let _span = span!(
            Level::ERROR,
            "build_packet_ack_msgs",
            query_height = %opt_query_height.map(|h| h.to_string()).unwrap_or_default()
        )
        .entered();

        let sequences_and_height =
            unreceived_acknowledgements(self.dst_chain(), self.src_chain(), &self.path_id)
                .map_err(LinkError::supervisor)?;

        let Some((sequences, src_response_height)) = sequences_and_height else {
            return Ok(());
        };

        let query_height = opt_query_height.unwrap_or(src_response_height);

        // Skip: no relevant events found.
        if sequences.is_empty() {
            return Ok(());
        }

        debug!(
            dst_chain = %self.dst_chain().id(),
            src_chain = %self.src_chain().id(),
            total = sequences.len(),
            sequences = %sequences.iter().copied().collated().format(", "),
            "sequence numbers of ack packets to send to the destination chain out of the ones with acknowledgments on the source chain",
        );

        // Incrementally process all the available sequence numbers in chunks
        for events_chunk in query_packet_events_with(
            &sequences,
            Qualified::SmallerEqual(query_height),
            self.src_chain(),
            &self.path_id,
            chunk_size,
            query_write_ack_events,
        ) {
            telemetry!(self.record_cleared_acknowledgments(events_chunk.iter()));
            self.events_to_operational_data(TrackedEvents::new(events_chunk, tracking_id))?;
        }

        Ok(())
    }

    fn build_recv_packet(&self, packet: &Packet, height: Height) -> Result<Option<Any>, LinkError> {
        let proofs = self
            .src_chain()
            .build_packet_proofs(
                PacketMsgType::Recv,
                &packet.source_port,
                &packet.source_channel,
                packet.sequence,
                height,
            )
            .map_err(|e| LinkError::packet_proofs_constructor(self.src_chain().id(), e))?;

        let msg = MsgRecvPacket::new(packet.clone(), proofs.clone(), self.dst_signer()?);

        trace!(packet = %packet, height = %proofs.height(), "built recv_packet msg");

        Ok(Some(msg.to_any()))
    }

    fn build_ack_from_recv_event(
        &self,
        event: &WriteAcknowledgement,
        height: Height,
    ) -> Result<Option<Any>, LinkError> {
        let packet = event.packet.clone();

        let proofs = self
            .src_chain()
            .build_packet_proofs(
                PacketMsgType::Ack,
                &packet.destination_port,
                &packet.destination_channel,
                packet.sequence,
                height,
            )
            .map_err(|e| LinkError::packet_proofs_constructor(self.src_chain().id(), e))?;

        let msg = MsgAcknowledgement::new(
            packet,
            event.ack.clone().into(),
            proofs.clone(),
            self.dst_signer()?,
        );

        trace!(packet = %msg.packet, height = %proofs.height(), "built acknowledgment msg");

        Ok(Some(msg.to_any()))
    }

    fn build_timeout_packet(
        &self,
        packet: &Packet,
        height: Height,
    ) -> Result<Option<Any>, LinkError> {
        let dst_channel_id = self.dst_channel_id();

        trace!(%packet, %height, "build timeout for channel");

        let (packet_type, next_sequence_received) = if self.ordered_channel() {
            let (next_seq, _) = self
                .dst_chain()
                .query_next_sequence_receive(
                    QueryNextSequenceReceiveRequest {
                        port_id: self.dst_port_id().clone(),
                        channel_id: dst_channel_id.clone(),
                        height: QueryHeight::Specific(height),
                    },
                    IncludeProof::No,
                )
                .map_err(|e| LinkError::query(self.dst_chain().id(), e))?;

            (PacketMsgType::TimeoutOrdered, next_seq)
        } else {
            (PacketMsgType::TimeoutUnordered, packet.sequence)
        };

        let proofs = self
            .dst_chain()
            .build_packet_proofs(
                packet_type,
                &packet.destination_port,
                &packet.destination_channel,
                next_sequence_received,
                height,
            )
            .map_err(|e| LinkError::packet_proofs_constructor(self.dst_chain().id(), e))?;

        let msg = MsgTimeout::new(
            packet.clone(),
            next_sequence_received,
            proofs.clone(),
            self.src_signer()?,
        );

        trace!(packet = %msg.packet, height = %proofs.height(), "built timeout msg");

        Ok(Some(msg.to_any()))
    }

    fn build_timeout_on_close_packet(
        &self,
        packet: &Packet,
        height: Height,
    ) -> Result<Option<Any>, LinkError> {
        let dst_channel_id = self.dst_channel_id();

        trace!(%packet, %height, "build timeout on close for channel");
        let (packet_type, next_sequence_received) = if self.ordered_channel() {
            let (next_seq, _) = self
                .dst_chain()
                .query_next_sequence_receive(
                    QueryNextSequenceReceiveRequest {
                        port_id: self.dst_port_id().clone(),
                        channel_id: dst_channel_id.clone(),
                        height: QueryHeight::Specific(height),
                    },
                    IncludeProof::No,
                )
                .map_err(|e| LinkError::query(self.dst_chain().id(), e))?;

            (PacketMsgType::TimeoutOnCloseOrdered, next_seq)
        } else {
            (PacketMsgType::TimeoutOnCloseUnordered, packet.sequence)
        };

        let proofs = self
            .dst_chain()
            .build_packet_proofs(
                packet_type,
                &packet.destination_port,
                &packet.destination_channel,
                next_sequence_received,
                height,
            )
            .map_err(|e| LinkError::packet_proofs_constructor(self.dst_chain().id(), e))?;

        let counterparty_upgrade_sequence = self.src_channel(QueryHeight::Latest)?.upgrade_sequence;

        let msg = MsgTimeoutOnClose::new(
            packet.clone(),
            next_sequence_received,
            proofs.clone(),
            self.src_signer()?,
            counterparty_upgrade_sequence,
        );

        trace!(packet = %msg.packet, height = %proofs.height(), "built timeout on close msg");

        Ok(Some(msg.to_any()))
    }

    fn build_timeout_from_send_packet_event(
        &self,
        event: &SendPacket,
        dst_info: &ChainStatus,
    ) -> Result<Option<Any>, LinkError> {
        let packet = event.packet.clone();

        if self
            .dst_channel(QueryHeight::Specific(dst_info.height))?
            .state_matches(&ChannelState::Closed)
        {
            Ok(self.build_timeout_on_close_packet(&event.packet, dst_info.height)?)
        } else if packet.timed_out(&dst_info.timestamp, dst_info.height) {
            Ok(self.build_timeout_packet(&event.packet, dst_info.height)?)
        } else {
            Ok(None)
        }
    }

    fn build_recv_or_timeout_from_send_packet_event(
        &self,
        event: &SendPacket,
        dst_info: &ChainStatus,
        height: Height,
    ) -> Result<(Option<Any>, Option<Any>), LinkError> {
        crate::time!(
            "build_recv_or_timeout_from_send_packet_event",
            {
                "src_channel": event.packet.source_channel,
                "dst_channel": event.packet.destination_channel,
            }
        );

        let timeout = self.build_timeout_from_send_packet_event(event, dst_info)?;

        if timeout.is_some() {
            Ok((None, timeout))
        } else {
            Ok((self.build_recv_packet(&event.packet, height)?, None))
        }
    }

    /// Drives the relaying of elapsed operational data items meant for
    /// a specified target chain forward.
    ///
    /// Given an iterator of `OperationalData` elements, this function
    /// first determines whether the current piece of operational data
    /// has elapsed.
    ///
    /// A piece of operational data is considered 'elapsed' if it has been waiting
    /// for an amount of time that surpasses both of the following:
    /// 1. The time duration specified in the connection delay
    /// 2. The number of blocks specified in the connection delay
    ///
    /// If the current piece of operational data has elapsed, then relaying
    /// is performed using the asynchronous sender. Operational data is
    /// retained as pending and is associated with one or more transaction
    /// hash(es).
    ///
    /// Should an error occur when attempting to relay a piece of operational
    /// data, this function returns all subsequent unprocessed pieces of
    /// operational data back to the caller so that they can be re-queued
    /// for processing; the operational data that failed to send is dropped.
    ///
    /// Note that pieces of operational data that have not elapsed yet are
    /// also placed in the 'unprocessed' bucket.
    fn execute_schedule_for_target_chain<I: Iterator<Item = OperationalData>>(
        &mut self,
        mut operations: I,
        target_chain: OperationalDataTarget,
    ) -> Result<VecDeque<OperationalData>, (VecDeque<OperationalData>, LinkError)> {
        let mut unprocessed = VecDeque::new();

        while let Some(od) = operations.next() {
            let elapsed_result = match target_chain {
                OperationalDataTarget::Source => od.has_conn_delay_elapsed(
                    &|| self.src_time_latest(),
                    &|| self.src_max_block_time(),
                    &|| self.src_latest_height(),
                ),
                OperationalDataTarget::Destination => od.has_conn_delay_elapsed(
                    &|| self.dst_time_latest(),
                    &|| self.dst_max_block_time(),
                    &|| self.dst_latest_height(),
                ),
            };

            match elapsed_result {
                Ok(elapsed) => {
                    if elapsed {
                        // The current piece of operational data has elapsed; we can go ahead and
                        // attempt to relay it.
                        match self
                            .relay_from_operational_data::<relay_sender::AsyncSender>(od.clone())
                        {
                            // The operational data was successfully relayed; enqueue the associated tx.
                            Ok(reply) => self.enqueue_pending_tx(reply, od),
                            // The relaying process failed; return all of the subsequent pieces of operational
                            // data along with the underlying error that occurred.
                            Err(e) => {
                                unprocessed.extend(operations);

                                return Err((unprocessed, e));
                            }
                        }
                    } else {
                        // The current piece of operational data has not elapsed; add it to the bucket
                        // of unprocessed operational data and continue processing subsequent pieces
                        // of operational data.
                        unprocessed.push_back(od);
                    }
                }
                Err(e) => {
                    // An error occurred when attempting to determine whether the current piece of
                    // operational data has elapsed or not. Add the current piece of data, along with
                    // all of the subsequent pieces of data, to the unprocessed bucket and return it
                    // along with the error that resulted.
                    unprocessed.push_back(od);
                    unprocessed.extend(operations);

                    return Err((unprocessed, e));
                }
            }
        }

        Ok(unprocessed)
    }

    /// While there are pending operational data items, this function
    /// performs the relaying of packets corresponding to those
    /// operational data items to both the source and destination chains.
    ///
    /// Any operational data items that do not get successfully relayed are
    /// dropped. Subsequent pending operational data items that went unprocessed
    /// are queued up again for re-submission.
    pub fn execute_schedule(&mut self) -> Result<(), LinkError> {
        let src_od_iter = self.src_operational_data.take().into_iter();

        match self.execute_schedule_for_target_chain(src_od_iter, OperationalDataTarget::Source) {
            Ok(unprocessed_src_data) => self.src_operational_data = unprocessed_src_data.into(),
            Err((unprocessed_src_data, e)) => {
                self.src_operational_data = unprocessed_src_data.into();
                return Err(e);
            }
        }

        let dst_od_iter = self.dst_operational_data.take().into_iter();

        match self
            .execute_schedule_for_target_chain(dst_od_iter, OperationalDataTarget::Destination)
        {
            Ok(unprocessed_dst_data) => self.dst_operational_data = unprocessed_dst_data.into(),
            Err((unprocessed_dst_data, e)) => {
                self.dst_operational_data = unprocessed_dst_data.into();
                return Err(e);
            }
        }

        Ok(())
    }

    /// Kicks off the process of relaying pending txs to the source and destination chains.
    ///
    /// See [`Resubmit::from_clear_interval`] for more info about the `resubmit` parameter.
    pub fn process_pending_txs(&self, resubmit: Resubmit) -> RelaySummary {
        if !self.confirm_txes {
            return RelaySummary::empty();
        }

        let mut summary_src = self.process_pending_txs_src(resubmit).unwrap_or_else(|e| {
            error!("error processing pending events in source chain: {}", e);
            RelaySummary::empty()
        });

        let summary_dst = self.process_pending_txs_dst(resubmit).unwrap_or_else(|e| {
            error!(
                "error processing pending events in destination chain: {}",
                e
            );

            RelaySummary::empty()
        });

        summary_src.extend(summary_dst);
        summary_src
    }

    fn process_pending_txs_src(&self, resubmit: Resubmit) -> Result<RelaySummary, LinkError> {
        let do_resubmit = match resubmit {
            Resubmit::Yes => {
                Some(|odata| self.relay_from_operational_data::<relay_sender::AsyncSender>(odata))
            }
            Resubmit::No => None,
        };

        let res = self
            .pending_txs_src
            .process_pending(pending::TIMEOUT, self, do_resubmit)?
            .unwrap_or_else(RelaySummary::empty);

        Ok(res)
    }

    fn process_pending_txs_dst(&self, resubmit: Resubmit) -> Result<RelaySummary, LinkError> {
        let do_resubmit = match resubmit {
            Resubmit::Yes => {
                Some(|odata| self.relay_from_operational_data::<relay_sender::AsyncSender>(odata))
            }
            Resubmit::No => None,
        };

        let res = self
            .pending_txs_dst
            .process_pending(pending::TIMEOUT, self, do_resubmit)?
            .unwrap_or_else(RelaySummary::empty);

        Ok(res)
    }

    /// Refreshes the scheduled batches.
    /// Verifies if any sendPacket messages timed-out. If so, moves them from destination op. data
    /// to source operational data, and adjusts the events and messages accordingly.
    pub fn refresh_schedule(&self) -> Result<(), LinkError> {
        let _span = span!(Level::ERROR, "refresh_schedule").entered();

        // Bail fast if no op. data to refresh
        if self.dst_operational_data.is_empty() {
            return Ok(());
        }

        let dst_status = self
            .dst_chain()
            .query_application_status()
            .map_err(|e| LinkError::query(self.src_chain().id(), e))?;

        let dst_current_height = dst_status.height;

        // Intermediary data struct to help better manage the transfer from dst. operational data
        // to source operational data.
        let mut all_dst_odata = self.dst_operational_data.clone_vec();

        let mut timed_out: HashMap<usize, OperationalData> = HashMap::default();

        // For each operational data targeting the destination chain...
        for (odata_pos, odata) in all_dst_odata.iter_mut().enumerate() {
            // ... check each `SendPacket` event, whether it should generate a timeout message
            let mut retain_batch = vec![];

            for gm in odata.batch.iter() {
                let TransitMessage {
                    event_with_height, ..
                } = gm;

                match &event_with_height.event {
                    IbcEvent::SendPacket(event) => {
                        // Catch any SendPacket event that timed-out
                        if self.send_packet_event_handled(event)? {
                            debug!(?event, "SendPacket event has already been handled");
                        } else if let Some(new_msg) =
                            self.build_timeout_from_send_packet_event(event, &dst_status)?
                        {
                            debug!(
                                "found a timed-out message in the operational data: {}",
                                odata.info(),
                            );

                            timed_out
                                .entry(odata_pos)
                                .or_insert_with(|| {
                                    OperationalData::new(
                                        dst_current_height,
                                        OperationalDataTarget::Source,
                                        odata.tracking_id,
                                        self.channel.connection_delay,
                                    )
                                })
                                .push(TransitMessage {
                                    event_with_height: event_with_height.clone(),
                                    msg: new_msg,
                                });
                        } else {
                            // A SendPacket event, but did not time-out yet, retain
                            retain_batch.push(gm.clone());
                        }
                    }
                    IbcEvent::WriteAcknowledgement(event) => {
                        if self.write_ack_event_handled(event)? {
                            debug!(?event, "WriteAcknowledgement has already been handled");
                        } else {
                            retain_batch.push(gm.clone());
                        }
                    }
                    _ => retain_batch.push(gm.clone()),
                }
            }

            // Update the whole batch, keeping only the relevant ones
            odata.batch = retain_batch;
        }

        // Possibly some op. data became empty (if no events were kept).
        // Retain only the non-empty ones.
        all_dst_odata.retain(|o| !o.batch.is_empty());

        // Replace the original operational data with the updated one
        self.dst_operational_data.replace(all_dst_odata);

        // Handle timed-out events
        if timed_out.is_empty() {
            // Nothing timed out in the meantime
            return Ok(());
        }

        // Schedule new operational data targeting the source chain
        for (_, new_od) in timed_out.into_iter() {
            info!(
                "re-scheduling from new timed-out batch of size {}",
                new_od.batch.len()
            );

            self.schedule_operational_data(new_od)?;
        }

        Ok(())
    }

    /// Adds a new operational data item for this relaying path to process later.
    /// If the relaying path has non-zero packet delays, this method also updates the client on the
    /// target chain with the appropriate headers.
    fn schedule_operational_data(&self, mut od: OperationalData) -> Result<(), LinkError> {
        let _span = span!(Level::INFO, "schedule", odata = %od.info()).entered();

        if od.batch.is_empty() {
            info!(
                "ignoring operational data for {} because it has no messages",
                od.target
            );
            return Ok(());
        }

        // Update clients ahead of scheduling the operational data, if the delays are non-zero.
        // If the connection-delay must be taken into account, set the `scheduled_time` to an
        // instant in the past, i.e. when this client update was first processed (`processed_time`)
        let scheduled_time = if od.conn_delay_needed() {
            debug!("connection delay must be taken into account: updating client");
            let target_height = od.proofs_height.increment();
            match od.target {
                OperationalDataTarget::Source => {
                    let update_height = self.update_client_src(target_height, od.tracking_id)?;
                    od.set_update_height(update_height);
                    self.src_time_at_height(update_height)?
                }
                OperationalDataTarget::Destination => {
                    let update_height = self.update_client_dst(target_height, od.tracking_id)?;
                    od.set_update_height(update_height);
                    self.dst_time_at_height(update_height)?
                }
            }
        } else {
            debug!("connection delay need not be taken into account: client update message will be prepended later");
            Instant::now()
        };

        od.set_scheduled_time(scheduled_time);

        match od.target {
            OperationalDataTarget::Source => self.src_operational_data.push_back(od),
            OperationalDataTarget::Destination => self.dst_operational_data.push_back(od),
        };

        Ok(())
    }

    /// Pulls out the operational elements with elapsed delay period and that can
    /// now be processed.
    pub(crate) fn try_fetch_scheduled_operational_data(
        &self,
    ) -> Result<(VecDeque<OperationalData>, VecDeque<OperationalData>), LinkError> {
        // Extracts elements from a Vec when the predicate returns true.
        // The mutable vector is then updated to the remaining unextracted elements.
        fn partition<T>(
            queue: VecDeque<T>,
            pred: impl Fn(&T) -> Result<bool, LinkError>,
        ) -> Result<(VecDeque<T>, VecDeque<T>), LinkError> {
            let mut true_res = VecDeque::new();
            let mut false_res = VecDeque::new();

            for e in queue.into_iter() {
                if pred(&e)? {
                    true_res.push_back(e);
                } else {
                    false_res.push_back(e);
                }
            }

            Ok((true_res, false_res))
        }

        let (elapsed_src_ods, unelapsed_src_ods) =
            partition(self.src_operational_data.take(), |op| {
                op.has_conn_delay_elapsed(
                    &|| self.src_time_latest(),
                    &|| self.src_max_block_time(),
                    &|| self.src_latest_height(),
                )
            })?;

        let (elapsed_dst_ods, unelapsed_dst_ods) =
            partition(self.dst_operational_data.take(), |op| {
                op.has_conn_delay_elapsed(
                    &|| self.dst_time_latest(),
                    &|| self.dst_max_block_time(),
                    &|| self.dst_latest_height(),
                )
            })?;

        self.src_operational_data.replace(unelapsed_src_ods);
        self.dst_operational_data.replace(unelapsed_dst_ods);
        Ok((elapsed_src_ods, elapsed_dst_ods))
    }

    fn restore_src_client(&self) -> ForeignClient<ChainA, ChainB> {
        ForeignClient::restore(
            self.src_client_id().clone(),
            self.src_chain().clone(),
            self.dst_chain().clone(),
        )
    }

    fn restore_dst_client(&self) -> ForeignClient<ChainB, ChainA> {
        ForeignClient::restore(
            self.dst_client_id().clone(),
            self.dst_chain().clone(),
            self.src_chain().clone(),
        )
    }

    // we need fully qualified ChainId to avoid unneeded imports warnings
    #[cfg(feature = "telemetry")]
    fn target_info(
        &self,
        target: OperationalDataTarget,
    ) -> (
        ibc_relayer_types::core::ics24_host::identifier::ChainId, // source chain
        ibc_relayer_types::core::ics24_host::identifier::ChainId, // destination chain
        &ChannelId,
        &PortId,
    ) {
        match target {
            OperationalDataTarget::Source => (
                self.src_chain().id(),
                self.dst_chain().id(),
                self.src_channel_id(),
                self.src_port_id(),
            ),
            OperationalDataTarget::Destination => (
                self.dst_chain().id(),
                self.src_chain().id(),
                self.dst_channel_id(),
                self.dst_port_id(),
            ),
        }
    }

    #[cfg(feature = "telemetry")]
    fn backlog_update(&self, event: &IbcEvent) {
        match event {
            IbcEvent::SendPacket(send_packet_ev) => {
                ibc_telemetry::global().backlog_insert(
                    send_packet_ev.packet.sequence.into(),
                    &self.src_chain().id(),
                    self.src_channel_id(),
                    self.src_port_id(),
                    &self.dst_chain().id(),
                );
            }
            IbcEvent::WriteAcknowledgement(write_ack_ev) => {
                ibc_telemetry::global().backlog_remove(
                    write_ack_ev.packet.sequence.into(),
                    &self.dst_chain().id(),
                    self.dst_channel_id(),
                    self.dst_port_id(),
                    &self.src_chain().id(),
                );
            }
            IbcEvent::TimeoutPacket(timeout_packet) => {
                ibc_telemetry::global().backlog_remove(
                    timeout_packet.packet.sequence.into(),
                    &self.src_chain().id(),
                    self.src_channel_id(),
                    self.src_port_id(),
                    &self.dst_chain().id(),
                );
            }
            _ => {}
        }
    }

    #[cfg(feature = "telemetry")]
    fn record_cleared_send_packet(&self, event_with_height: &IbcEventWithHeight) {
        if let IbcEvent::SendPacket(send_packet_ev) = &event_with_height.event {
            ibc_telemetry::global().send_packet_events(
                send_packet_ev.packet.sequence.into(),
                event_with_height.height.revision_height(),
                &self.src_chain().id(),
                self.src_channel_id(),
                self.src_port_id(),
                &self.dst_chain().id(),
            );
            ibc_telemetry::global().cleared_send_packet_events(
                send_packet_ev.packet.sequence.into(),
                event_with_height.height.revision_height(),
                &self.src_chain().id(),
                self.src_channel_id(),
                self.src_port_id(),
                &self.dst_chain().id(),
            );
        }
    }

    #[cfg(feature = "telemetry")]
    fn record_cleared_acknowledgments<'a>(
        &self,
        events_with_heights: impl Iterator<Item = &'a IbcEventWithHeight>,
    ) {
        for event_with_height in events_with_heights {
            if let IbcEvent::WriteAcknowledgement(write_ack_ev) = &event_with_height.event {
                ibc_telemetry::global().cleared_acknowledgment_events(
                    write_ack_ev.packet.sequence.into(),
                    event_with_height.height.revision_height(),
                    &self.src_chain().id(),
                    self.src_channel_id(),
                    self.src_port_id(),
                    &self.dst_chain().id(),
                );
            }
        }
    }
}

#[tracing::instrument(skip(data))]
fn check_ics20_fields_size(
    data: &[u8],
    memo_limit: Ics20FieldSizeLimit,
    receiver_limit: Ics20FieldSizeLimit,
) -> bool {
    match serde_json::from_slice::<RawPacketData>(data) {
        Ok(packet_data) => {
            match (
                memo_limit.check_field_size(&packet_data.memo),
                receiver_limit.check_field_size(&packet_data.receiver),
            ) {
                (ValidationResult::Valid, ValidationResult::Valid) => true,

                (memo_validity, receiver_validity) => {
                    debug!("found invalid ICS-20 packet data, not relaying packet!");
                    debug!("    ICS-20 memo:     {memo_validity}");
                    debug!("    ICS-20 receiver: {receiver_validity}");

                    false
                }
            }
        }
        Err(e) => {
            trace!("failed to decode ICS20 packet data with error `{e}`");

            true
        }
    }
}<|MERGE_RESOLUTION|>--- conflicted
+++ resolved
@@ -371,11 +371,7 @@
             channel_id: self.dst_channel_id().clone(),
             proofs,
             signer: self.dst_signer()?,
-<<<<<<< HEAD
             counterparty_upgrade_sequence,
-=======
-            counterparty_upgrade_sequence: 0,
->>>>>>> 40d74f6c
         };
 
         Ok(Some(new_msg.to_any()))

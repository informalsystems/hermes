--- conflicted
+++ resolved
@@ -22,12 +22,8 @@
     Status as GrpcStatus,
 };
 
-<<<<<<< HEAD
-use ibc::{
+use ibc_relayer_types::{
     applications::ics29_fee::error::Error as FeeError,
-=======
-use ibc_relayer_types::{
->>>>>>> a26b08eb
     clients::ics07_tendermint::error as tendermint_error,
     core::{
         ics02_client::{client_type::ClientType, error as client_error},
@@ -529,7 +525,7 @@
 
         EmptyDenomTrace
             { hash: String }
-            | e | {
+            |e| {
                 format_args!(
                     "Query/DenomTrace RPC returned an empty denom trace for trace hash: {}", e.hash)
             },

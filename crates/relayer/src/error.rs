//! This module defines the various errors that be raised in the relayer.

use core::time::Duration;

use flex_error::{define_error, DisplayOnly, TraceError};
use http::uri::InvalidUri;
use humantime::format_duration;
use prost::{DecodeError, EncodeError};
use regex::Regex;
use tonic::{
    metadata::errors::InvalidMetadataValue, transport::Error as TransportError,
    Status as GrpcStatus,
};

use tendermint::abci;
use tendermint::Error as TendermintError;
use tendermint_light_client::builder::error::Error as LightClientBuilderError;
use tendermint_light_client::components::io::IoError as LightClientIoError;
use tendermint_light_client::errors::{
    Error as LightClientError, ErrorDetail as LightClientErrorDetail,
};
use tendermint_proto::Error as TendermintProtoError;
use tendermint_rpc::endpoint::abci_query::AbciQuery;
use tendermint_rpc::endpoint::broadcast::tx_sync::Response as TxSyncResponse;
use tendermint_rpc::Error as TendermintRpcError;

use ibc_relayer_types::applications::ics29_fee::error::Error as FeeError;
use ibc_relayer_types::applications::ics31_icq::error::Error as CrossChainQueryError;
use ibc_relayer_types::clients::ics07_tendermint::error as tendermint_error;
use ibc_relayer_types::core::ics02_client::{client_type::ClientType, error as client_error};
use ibc_relayer_types::core::ics03_connection::error as connection_error;
use ibc_relayer_types::core::ics23_commitment::error as commitment_error;
use ibc_relayer_types::core::ics24_host::identifier::{ChainId, ChannelId, ConnectionId};
use ibc_relayer_types::proofs::ProofError;

use crate::chain::cosmos::version;
use crate::chain::cosmos::BLOCK_MAX_BYTES_MAX_FRACTION;
use crate::config::Error as ConfigError;
use crate::event::source;
use crate::keyring::{errors::Error as KeyringError, KeyType};
use crate::sdk_error::SdkError;

define_error! {
    Error {
        Io
            [ TraceError<std::io::Error> ]
            |_| { "I/O error" },

        Rpc
            { url: tendermint_rpc::Url }
            [ TendermintRpcError ]
            |e| { format!("RPC error to endpoint {}", e.url) },

        AbciQuery
            { query: AbciQuery }
            |e| { format!("ABCI query returned an error: {:?}", e.query) },

        Config
            [ ConfigError ]
            |_| { "Configuration error" },

        CheckTx
            {
                response: TxSyncResponse,
            }
            | e | { format!("CheckTx returned an error: {:?}", e.response) },

        DeliverTx
            {
                detail: SdkError,
                tx: abci::response::DeliverTx,
            }
            |e| { format!("DeliverTx Commit returns error: {0}. RawResult: {1:?}", e.detail, e.tx) },

        SendTx
            {
                detail: String
            }
            |e| { format_args!("send_tx resulted in chain error event: {}", e.detail) },

        WebSocket
            { url: tendermint_rpc::Url }
            |e| { format!("Websocket error to endpoint {}", e.url) },

        EventSource
            [ source::Error ]
            |_| { "event source error" },

        Grpc
            |_| { "gRPC error" },

        GrpcStatus
            { status: GrpcStatus, query: String }
            |e| { format!("gRPC call `{}` failed with status: {1}", e.query, e.status) },

        GrpcTransport
            [ TraceError<TransportError> ]
            |_| { "error in underlying transport when making gRPC call" },

        GrpcResponseParam
            { param: String }
            |e| { format!("missing parameter in GRPC response: {}", e.param) },

        Decode
            [ TendermintProtoError ]
            |_| { "error decoding protobuf" },

        LightClientBuilder
            [ LightClientBuilderError ]
            |_| { "light client builder error" },

        LightClientVerification
            { chain_id: String }
            [ LightClientError ]
            |e| { format!("light client verification error for chain id {0}", e.chain_id) },

        LightClientState
            [ client_error::Error ]
            |_| { "light client encountered error due to client state".to_string() },

        LightClientIo
            { address: String }
            [ LightClientIoError ]
            |e| { format!("light client error for RPC address {0}", e.address) },

        ChainNotCaughtUp
            {
                address: String,
                chain_id: ChainId,
            }
            |e| { format!("node at {} running chain {} not caught up", e.address, e.chain_id) },

        PrivateStore
            |_| { "requested proof for a path in the private store" },

        Event
            |_| { "bad notification" },

        ConversionFromAny
            [ TendermintProtoError ]
            |_| { "conversion from a protobuf `Any` into a domain type failed" },

        EmptyUpgradedClientState
            |_| { "found no upgraded client state" },

        ConsensusStateTypeMismatch
            {
                expected: ClientType,
                got: ClientType,
            }
            |e| { format!("consensus state type mismatch; hint: expected client type '{0}', got '{1}'", e.expected, e.got) },

        EmptyResponseValue
            |_| { "empty response value" },

        EmptyResponseProof
            |_| { "empty response proof" },

        RpcResponse
            { detail: String }
            | e | { format!("RPC client returns error response: {}", e.detail) },

        MalformedProof
            [ ProofError ]
            |_| { "malformed proof" },

        InvalidHeight
            [ TendermintError ]
            |_| { "invalid height" },

        InvalidHeightNoSource
            |_| { "invalid height" },

        InvalidMetadata
            [ TraceError<InvalidMetadataValue> ]
            |_| { "invalid metadata" },

        BuildClientStateFailure
            |_| { "failed to create client state" },

        CreateClient
            { client_id: String }
            |e| { format!("failed to create client {0}", e.client_id) },

        ClientStateType
            { client_state_type: String }
            |e| { format!("unexpected client state type {0}", e.client_state_type) },

        ConnectionNotFound
            { connection_id: ConnectionId }
            |e| { format!("connection not found: {0}", e.connection_id) },

        BadConnectionState
            |_| { "bad connection state" },

        ConnOpen
            { connection_id: ConnectionId, reason: String }
            |e| {
                format!("failed to build conn open message {0}: {1}", e.connection_id, e.reason)
            },

        ConnOpenInit
            { reason: String }
            |e| { format!("failed to build conn open init: {0}", e.reason) },

        ConnOpenTry
            { reason: String }
            |e| { format!("failed to build conn open try: {0}", e.reason) },

        ChanOpenAck
            { channel_id: ChannelId, reason: String }
            |e| {
                format!("failed to build channel open ack {0}: {1}", e.channel_id, e.reason)
            },

        ChanOpenConfirm
            { channel_id: ChannelId, reason: String }
            |e| {
                format!("failed to build channel open confirm {0}: {1}", e.channel_id, e.reason)
            },

        ConsensusProof
            [ ProofError ]
            |_| { "failed to build consensus proof" },

        Packet
            { channel_id: ChannelId, reason: String }
            |e| {
                format!("failed to build packet {0}: {1}", e.channel_id, e.reason)
            },

        RecvPacket
            { channel_id: ChannelId, reason: String }
            |e| {
                format!("failed to build recv packet {0}: {1}", e.channel_id, e.reason)
            },

        AckPacket
            { channel_id: ChannelId, reason: String }
            |e| {
                format!("failed to build acknowledge packet {0}: {1}", e.channel_id, e.reason)
            },

        TimeoutPacket
            { channel_id: ChannelId, reason: String }
            |e| {
                format!("failed to build timeout packet {0}: {1}", e.channel_id, e.reason)
            },

        MessageTransaction
            { reason: String }
            |e| { format!("message transaction failure: {0}", e.reason) },

        Query
            { query: String }
            |e| { format!("query error occurred (failed to query for {0})", e.query) },

        KeyBase
            [ KeyringError ]
            |_| { "keyring error" },

        KeyNotFound
            { key_name: String }
            [ KeyringError ]
            |e| { format!("signature key not found: {}", e.key_name) },

        Ics02
            [ client_error::Error ]
            |e| { format!("ICS 02 error: {}", e.source) },

        Ics03
            [ connection_error::Error ]
            |_| { "ICS 03 error" },

        Ics07
            [ tendermint_error::Error ]
            |_| { "ICS 07 error" },

        Ics23
            [ commitment_error::Error ]
            |_| { "ICS 23 error" },

        Ics29
            [ FeeError ]
            | _ | { "ICS 29 error" },

        Ics31
            [ CrossChainQueryError ]
            | _ | {"ICS 31 error"},

        InvalidUri
            { uri: String }
            [ TraceError<InvalidUri> ]
            |e| { format!("error parsing URI {}", e.uri) },

        ChainIdentifier
            { chain_id: String }
            |e| { format!("invalid chain identifier format: {0}", e.chain_id) },

        NonProvableData
            |_| { "requested proof for data in the privateStore" },

        ChannelSend
            |_| { "internal message-passing failure while sending inter-thread request/response" },

        ChannelReceive
            [ TraceError<crossbeam_channel::RecvError> ]
            |_| { "internal message-passing failure while receiving inter-thread request/response" },

        ChannelReceiveTimeout
            [ TraceError<crossbeam_channel::RecvTimeoutError> ]
            |_| { "timeout when waiting for response over inter-thread channel" },

        InvalidInputHeader
            |_| { "the input header is not recognized as a header for this chain" },

        TxNoConfirmation
            |_| { "failed tx: no confirmation" },

        Misbehaviour
            { reason: String }
            |e| { format!("error raised while submitting the misbehaviour evidence: {0}", e.reason) },

        InvalidKeyAddress
            { address: String }
            [ TendermintError ]
            |e| { format!("invalid key address: {0}", e.address) },

        Bech32Encoding
            [ TraceError<bech32::Error> ]
            |_| { "bech32 encoding failed" },

        ClientTypeMismatch
            {
                expected: ClientType,
                got: ClientType,
            }
            |e| {
                format!("client type mismatch: expected '{}', got '{}'",
                e.expected, e.got)
            },

        ProtobufDecode
            { payload_type: String }
            [ TraceError<DecodeError> ]
            |e| { format!("error decoding protocol buffer for {}", e.payload_type) },

        ProtobufEncode
            { payload_type: String }
            [ TraceError<EncodeError> ]
            |e| { format!("error encoding protocol buffer for {}", e.payload_type) },

        TxSimulateGasEstimateExceeded
            {
                chain_id: ChainId,
                estimated_gas: u64,
                max_gas: u64,
            }
            |e| {
                format!("{} gas estimate {} from simulated Tx exceeds the maximum configured {}",
                    e.chain_id, e.estimated_gas, e.max_gas)
            },

        HealthCheckJsonRpc
            {
                chain_id: ChainId,
                address: String,
                endpoint: String,
            }
            [ DisplayOnly<tendermint_rpc::error::Error> ]
            |e| {
                format!("health check failed for endpoint {0} on the JSON-RPC interface of chain {1}:{2}",
                    e.endpoint, e.chain_id, e.address)
            },

        FetchVersionParsing
            {
                chain_id: ChainId,
                address: String,
            }
            [ version::Error ]
            |e| {
                format!("failed while parsing version info for chain {0}:{1}; caused by: {2}",
                    e.chain_id, e.address, e.source)
            },

        FetchVersionGrpcTransport
            {
                chain_id: ChainId,
                address: String,
                endpoint: String,
            }
            [ DisplayOnly<tonic::transport::Error> ]
            |e| {
                format!("failed while fetching version info from endpoint {0} on the gRPC interface of chain {1}:{2}",
                    e.endpoint, e.chain_id, e.address)
            },

        FetchVersionGrpcStatus
            {
                chain_id: ChainId,
                address: String,
                endpoint: String,
                status: tonic::Status
            }
            |e| {
                format!("failed while fetching version info from endpoint {0} on the gRPC interface of chain {1}:{2}; caused by: {3}",
                    e.endpoint, e.chain_id, e.address, e.status)
            },

        FetchVersionInvalidVersionResponse
            {
                chain_id: ChainId,
                address: String,
                endpoint: String,
            }
            |e| {
                format!("failed while fetching version info from endpoint {0} on the gRPC interface of chain {1}:{2}; the gRPC response contains no application version information",
                    e.endpoint, e.chain_id, e.address)
            },

        ConfigValidationJsonRpc
            {
                chain_id: ChainId,
                address: String,
                endpoint: String,
            }
            [ DisplayOnly<tendermint_rpc::error::Error> ]
            |e| {
                format!("semantic config validation: failed to reach endpoint {0} on the JSON-RPC interface of chain {1}:{2}",
                    e.endpoint, e.chain_id, e.address)
            },

        ConfigValidationTxSizeOutOfBounds
            {
                chain_id: ChainId,
                configured_bound: usize,
                genesis_bound: u64,
            }
            |e| {
                format!("semantic config validation failed for option `max_tx_size` for chain '{}', reason: `max_tx_size` = {} is greater than {}% of the consensus parameter `max_size` = {}",
                    e.chain_id, e.configured_bound, BLOCK_MAX_BYTES_MAX_FRACTION * 100.0, e.genesis_bound)
            },

        ConfigValidationMaxGasTooHigh
            {
                chain_id: ChainId,
                configured_max_gas: u64,
                consensus_max_gas: i64,
            }
            |e| {
                format!("semantic config validation failed for option `max_gas` for chain '{}', reason: `max_gas` = {} is greater than the consensus parameter `max_gas` = {}",
                    e.chain_id, e.configured_max_gas, e.consensus_max_gas)
            },

        ConfigValidationTrustingPeriodSmallerThanZero
            {
                chain_id: ChainId,
                trusting_period: Duration,
            }
            |e| {
                format!("semantic config validation failed for option `trusting_period` of chain '{}', reason: trusting period ({}) must be greater than zero",
                    e.chain_id, format_duration(e.trusting_period))
            },

        ConfigValidationTrustingPeriodGreaterThanUnbondingPeriod
            {
                chain_id: ChainId,
                trusting_period: Duration,
                unbonding_period: Duration,
            }
            |e| {
                format!("semantic config validation failed for option `trusting_period` of chain '{}', reason: trusting period ({}) must be smaller than the unbonding period ({})",
                    e.chain_id, format_duration(e.trusting_period), format_duration(e.unbonding_period))
            },

        ConfigValidationDefaultGasTooHigh
            {
                chain_id: ChainId,
                default_gas: u64,
                max_gas: u64,
            }
            |e| {
                format!("semantic config validation failed for option `default_gas` of chain '{}', reason: default gas ({}) must be smaller than the max gas ({})",
                    e.chain_id, e.default_gas, e.max_gas)
            },

        ConfigValidationGasMultiplierLow
            {
                chain_id: ChainId,
                gas_multiplier: f64,
            }
            |e| {
                format!("semantic config validation failed for option `gas_multiplier` of chain '{}', reason: gas multiplier ({}) is smaller than `1.1`, which could trigger gas fee errors in production", e.chain_id, e.gas_multiplier)
            },

        SdkModuleVersion
            {
                chain_id: ChainId,
                address: String,
                cause: String
            }
            |e| {
                format!("Hermes health check failed while verifying the application compatibility for chain {0}:{1}; caused by: {2}",
                    e.chain_id, e.address, e.cause)
            },

        UnknownAccountType
            {
                type_url: String
            }
            |e| {
                format!("failed to deserialize account of an unknown protobuf type: {0}", e.type_url)
            },

        EmptyBaseAccount
            |_| { "empty BaseAccount within EthAccount" },

        EmptyQueryAccount
            { address: String }
            |e| { format!("Query/Account RPC returned an empty account for address: {}", e.address) },

        NoHistoricalEntries
            { chain_id: ChainId }
            |e| {
                format_args!(
                    "chain '{}' does not maintain any historical entries \
                    (`historical_entries` params is set to 0)",
                    e.chain_id
                )
            },

        InvalidHistoricalEntries
            {
                chain_id: ChainId,
                entries: i64,
            }
            |e| {
                format_args!(
                    "chain '{}' reports invalid historical entries value \
                    (`historical_entries` params is set to '{}')",
                    e.chain_id,
                    e.entries,
                )
            },
        GasPriceTooLow
            { chain_id: ChainId }
            |e| { format!("Hermes gas price is lower than the minimum gas price set by node operator'{}'", e.chain_id) },

        TxIndexingDisabled
            { chain_id: ChainId }
            |e| {
                format_args!(
                    "transaction indexing for chain '{}' is disabled (`node_info.other.tx_index` is off)",
                    e.chain_id
                )
            },

        EmptyDenomTrace
            { hash: String }
            |e| {
                format_args!(
                    "Query/DenomTrace RPC returned an empty denom trace for trace hash: {}", e.hash)
            },

        MessageTooBigForTx
            { len: usize }
            |e| {
                format_args!("message with length {} is too large for a transaction", e.len)
            },

        InvalidKeyType
            { key_type: KeyType }
            |e| {
                format!("Invalid key type {} for the current chain", e.key_type)
            },

        QueriedProofNotFound
            |_| { "Requested proof with query but no proof was returned." },

        InvalidArchiveAddress
            { address: String }
            [ TendermintRpcError ]
            |e| { format!("invalid archive node address {}", e.address) },

        InvalidCompatMode
            [ TendermintRpcError ]
            |_| { "Invalid CompatMode queried from chain and no `compat_mode` configured in Hermes. This can be fixed by specifying a `compat_mode` in Hermes config.toml" },
<<<<<<< HEAD

        HttpRequest
            [ TraceError<reqwest::Error> ]
            |_| { "HTTP request error" },

        HttpResponse
            { status: reqwest::StatusCode }
            |e| { format!("HTTP response error with status code {}", e.status) },

        HttpResponseBody
            [ TraceError<reqwest::Error> ]
            |_| { "HTTP response body error" },

        JsonDeserialize
            [ TraceError<serde_json::Error> ]
            |_| { "JSON deserialization error" },

        JsonField
            { field: String }
            |e| { format!("Missing or invalid JSON field: {}", e.field) },

        ParseFloat
            [ TraceError<std::num::ParseFloatError> ]
            |_| { "Error parsing float" },
=======
>>>>>>> 1bf13191
    }
}

impl Error {
    pub fn send<T>(_: crossbeam_channel::SendError<T>) -> Error {
        Error::channel_send()
    }

    pub fn is_trusted_state_outside_trusting_period_error(&self) -> bool {
        match self.detail() {
            ErrorDetail::LightClientVerification(e) => matches!(
                e.source,
                LightClientErrorDetail::TrustedStateOutsideTrustingPeriod(_)
            ),
            _ => false,
        }
    }
}

impl GrpcStatusSubdetail {
    /// Check whether this gRPC error matches
    /// - message: verification failed: ... failed packet acknowledgement verification for client: client state height < proof height ...
    pub fn is_client_state_height_too_low(&self) -> bool {
        // Gaia v6.0.1 (SDK 0.44.5) returns code`InvalidArgument`, whereas gaia v6.0.4
        // (SDK 0.44.6, and potentially others) returns code `Unknown`.
        // Workaround by matching strictly on the status message.
        // if self.status.code() != tonic::Code::InvalidArgument
        //     return false;
        // }

        let msg = self.status.message();
        msg.contains("verification failed") && msg.contains("client state height < proof height")
    }

    /// Check whether this gRPC error message contains the string "account sequence mismatch".
    ///
    /// ## Note
    /// This predicate is tested and validated against errors
    /// that appear at the `estimate_gas` step. The error
    /// predicate to be used at the `broadcast_tx_sync` step
    /// is different & relies on parsing the Response error code.
    ///
    /// It is currently expected that, in the case of a match, the error message is of form:
    /// "account sequence mismatch, expected E, got G: incorrect account sequence",
    /// where E > G.
    /// The case where E < G is considered recoverable and should have been previously handled
    /// (see `is_account_sequence_mismatch_that_can_be_ignored` for which the error is ignored and
    /// simulation uses default gas).
    /// However, if in future cosmos-sdk releases the gRPC error message changes such that
    /// it still starts with "account sequence mismatch" but the rest doesn't match the remainder of
    /// the pattern (", expected E, got G: incorrect account sequence"), or
    /// there are hermes code changes such that the E < G case is not previously caught anymore,
    /// then this predicate will catch all "account sequence mismatch" errors
    pub fn is_account_sequence_mismatch_that_requires_refresh(&self) -> bool {
        self.status.message().contains("account sequence mismatch")
    }

    /// Check whether this gRPC error message contains the string "packet sequence out of order".
    ///
    /// ## Note
    /// This error may happen even when packets are submitted in order when the `simulate_tx`
    /// gRPC endpoint is allowed to be called after a block is created and before
    /// Tendermint/mempool finishes `recheck_tx`, similarly to the issue described in
    /// <https://github.com/informalsystems/hermes/issues/2249>.
    ///
    /// See <https://github.com/informalsystems/hermes/issues/2670> for more info.
    pub fn is_out_of_order_packet_sequence_error(&self) -> bool {
        self.status
            .message()
            .contains("packet sequence is out of order")
    }

    /// Check whether this gRPC error matches:
    /// "account sequence mismatch, expected E, got G",
    /// where E < G.
    /// It is currently expected that, in the case of a match, the error message is of form:
    /// "account sequence mismatch, expected E, got G: incorrect account sequence"
    ///
    /// # Note:
    /// This predicate is tested and validated against errors
    /// that appear during the `estimate_gas` step.
    /// If it evaluates to true then the error is ignored and the transaction that caused this
    /// simulation error is still sent to mempool with `broadcast_tx_sync` allowing for potential
    /// recovery after mempool's `recheckTxs` step.
    /// More details in <https://github.com/informalsystems/hermes/issues/2249>
    pub fn is_account_sequence_mismatch_that_can_be_ignored(&self) -> bool {
        match parse_sequences_in_mismatch_error_message(self.status.message()) {
            None => false,
            Some((expected, got)) => expected < got,
        }
    }
}

/// Assumes that the cosmos-sdk account sequence mismatch error message, that may be seen
/// during simulating or broadcasting a transaction, includes the following pattern:
/// "account sequence mismatch, expected E, got G".
/// If a match is found it extracts and returns (E, G).
fn parse_sequences_in_mismatch_error_message(message: &str) -> Option<(u64, u64)> {
    let re = Regex::new(r"account sequence mismatch, expected (?P<expected>\d+), got (?P<got>\d+)")
        .unwrap();

    match re.captures(message) {
        None => None,
        Some(captures) => match (captures["expected"].parse(), captures["got"].parse()) {
            (Ok(e), Ok(g)) => Some((e, g)),
            _ => None,
        },
    }
}

#[cfg(test)]
mod tests {
    use super::*;

    #[test]
    fn test_parse_sequences_in_mismatch_error_message() {
        struct Test<'a> {
            name: &'a str,
            message: &'a str,
            result: Option<(u64, u64)>,
        }
        let tests: Vec<Test<'_>> = vec![
            Test {
                name: "good mismatch error, expected < got",
                message:
                    "account sequence mismatch, expected 100, got 200: incorrect account sequence",
                result: Some((100, 200)),
            },
            Test {
                name: "good mismatch error, expected > got",
                message:
                    "account sequence mismatch, expected 200, got 100: incorrect account sequence",
                result: Some((200, 100)),
            },
            Test {
                name: "good changed mismatch error, expected < got",
                message: "account sequence mismatch, expected 100, got 200: this part has changed",
                result: Some((100, 200)),
            },
            Test {
                name: "good changed mismatch error, expected > got",
                message:
                    "account sequence mismatch, expected 200, got 100 --> this part has changed",
                result: Some((200, 100)),
            },
            Test {
                name: "good changed mismatch error, expected > got",
                message:
                    "codespace sdk code 32: incorrect account sequence: account sequence mismatch, expected 200, got 100",
                result: Some((200, 100)),
            },
            Test {
                name: "bad mismatch error, bad expected",
                message:
                    "account sequence mismatch, expected 2a5, got 100: incorrect account sequence",
                result: None,
            },
            Test {
                name: "bad mismatch error, bad got",
                message:
                    "account sequence mismatch, expected 25, got -29: incorrect account sequence",
                result: None,
            },
            Test {
                name: "not a mismatch error",
                message: "some other error message",
                result: None,
            },
        ];

        for test in tests {
            assert_eq!(
                test.result,
                parse_sequences_in_mismatch_error_message(test.message),
                "{}",
                test.name
            )
        }
    }
}<|MERGE_RESOLUTION|>--- conflicted
+++ resolved
@@ -586,7 +586,6 @@
         InvalidCompatMode
             [ TendermintRpcError ]
             |_| { "Invalid CompatMode queried from chain and no `compat_mode` configured in Hermes. This can be fixed by specifying a `compat_mode` in Hermes config.toml" },
-<<<<<<< HEAD
 
         HttpRequest
             [ TraceError<reqwest::Error> ]
@@ -611,8 +610,6 @@
         ParseFloat
             [ TraceError<std::num::ParseFloatError> ]
             |_| { "Error parsing float" },
-=======
->>>>>>> 1bf13191
     }
 }
 

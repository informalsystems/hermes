--- conflicted
+++ resolved
@@ -683,8 +683,6 @@
         }
     }
 
-<<<<<<< HEAD
-=======
     pub fn query_packets_chunk_size(&self) -> usize {
         match self {
             Self::CosmosSdk(config) => config.query_packets_chunk_size,
@@ -698,7 +696,6 @@
     }
 }
 
->>>>>>> 39bc4962
 /// Attempt to load and parse the TOML config file as a `Config`.
 pub fn load(path: impl AsRef<Path>) -> Result<Config, Error> {
     let config_toml = std::fs::read_to_string(&path).map_err(Error::io)?;

//! Relayer configuration

pub mod error;
pub mod filter;
pub mod gas_multiplier;
pub mod proof_specs;
pub mod types;

use alloc::collections::BTreeMap;
use core::{
    cmp::Ordering,
    fmt::{Display, Error as FmtError, Formatter},
    str::FromStr,
    time::Duration,
};
<<<<<<< HEAD
use std::{fs, fs::File, io::Write, path::Path};

use serde_derive::{Deserialize, Serialize};

=======
use std::{
    fs,
    fs::File,
    io::Write,
    path::{Path, PathBuf},
};
>>>>>>> c3a4fb36
use tendermint::block::Height as BlockHeight;
use tendermint_light_client::verifier::types::TrustThreshold;
use tendermint_rpc::{Url, WebSocketClientUrl};

use ibc_proto::google::protobuf::Any;
use ibc_relayer_types::core::ics23_commitment::specs::ProofSpecs;
use ibc_relayer_types::core::ics24_host::identifier::{ChainId, ChannelId, PortId};
use ibc_relayer_types::timestamp::ZERO_DURATION;

use crate::chain::ChainType;
use crate::config::gas_multiplier::GasMultiplier;
use crate::config::types::{MaxMsgNum, MaxTxSize, Memo};
use crate::error::Error as RelayerError;
use crate::extension_options::ExtensionOptionDynamicFeeTx;
use crate::keyring::Store;

pub use crate::config::Error as ConfigError;
pub use error::Error;

pub use filter::PacketFilter;

#[derive(Clone, Debug, PartialEq, Serialize, Deserialize)]
pub struct GasPrice {
    pub price: f64,
    pub denom: String,
}

impl GasPrice {
    pub const fn new(price: f64, denom: String) -> Self {
        Self { price, denom }
    }
}

impl Display for GasPrice {
    fn fmt(&self, f: &mut Formatter<'_>) -> Result<(), FmtError> {
        write!(f, "{}{}", self.price, self.denom)
    }
}

impl FromStr for GasPrice {
    type Err = ConfigError;

    fn from_str(price_in: &str) -> Result<Self, Self::Err> {
        // TODO: We split by `char::is_alphabetic` delimiter.
        //       More robust parsing methods might be needed.
        let spos = price_in.find(char::is_alphabetic);

        match spos {
            Some(position) => {
                let (price_str, denom) = price_in.split_at(position);

                let price = price_str
                    .parse::<f64>()
                    .map_err(|_| Error::invalid_gas_price(price_in.to_string()))?;

                Ok(GasPrice {
                    price,
                    denom: denom.to_owned(),
                })
            }

            None => Err(Error::invalid_gas_price(price_in.to_string())),
        }
    }
}

// Note: Only `PartialOrd` is implemented for `GasPrice` because gas
// prices must be of the same denomination in order to be compared.
impl PartialOrd for GasPrice {
    fn partial_cmp(&self, other: &Self) -> Option<Ordering> {
        if self.denom == other.denom {
            self.price.partial_cmp(&other.price)
        } else {
            None
        }
    }
}

/// Attempts to parse 0 or more `GasPrice`s from a String,
/// returning the successfully parsed prices in a Vec. Any
/// single price that fails to be parsed does not affect
/// the parsing of other prices.
pub fn parse_gas_prices(prices: String) -> Vec<GasPrice> {
    prices
        .split(';')
        .filter_map(|gp| GasPrice::from_str(gp).ok())
        .collect()
}

#[derive(Clone, Debug, PartialEq, Eq, Serialize, Deserialize)]
#[serde(
    rename_all = "snake_case",
    tag = "type",
    content = "value",
    deny_unknown_fields
)]
pub enum ExtensionOption {
    EthermintDynamicFee(String),
}

impl ExtensionOption {
    pub fn to_any(&self) -> Result<Any, RelayerError> {
        match self {
            Self::EthermintDynamicFee(max_priority_price) => ExtensionOptionDynamicFeeTx {
                max_priority_price: max_priority_price.into(),
            }
            .to_any(),
        }
    }
}

impl Display for ExtensionOption {
    fn fmt(&self, f: &mut Formatter<'_>) -> Result<(), FmtError> {
        match self {
            Self::EthermintDynamicFee(max_priority_price) => {
                write!(
                    f,
                    "EthermintDynamicFee(max_priority_price: {max_priority_price})"
                )
            }
        }
    }
}

/// Defaults for various fields
pub mod default {
    use super::*;

    pub fn chain_type() -> ChainType {
        ChainType::CosmosSdk
    }

    pub fn ccv_consumer_chain() -> bool {
        false
    }

    pub fn tx_confirmation() -> bool {
        false
    }

    pub fn clear_on_start() -> bool {
        true
    }

    pub fn clear_packets_interval() -> u64 {
        100
    }

    pub fn rpc_timeout() -> Duration {
        Duration::from_secs(10)
    }

    pub fn clock_drift() -> Duration {
        Duration::from_secs(5)
    }

    pub fn max_block_time() -> Duration {
        Duration::from_secs(30)
    }

    pub fn connection_delay() -> Duration {
        ZERO_DURATION
    }

    pub fn auto_register_counterparty_payee() -> bool {
        false
    }
}

#[derive(Clone, Debug, Default, Deserialize, Serialize)]
#[serde(deny_unknown_fields)]
pub struct Config {
    #[serde(default)]
    pub global: GlobalConfig,
    #[serde(default)]
    pub mode: ModeConfig,
    #[serde(default)]
    pub rest: RestConfig,
    #[serde(default)]
    pub telemetry: TelemetryConfig,
    #[serde(default = "Vec::new", skip_serializing_if = "Vec::is_empty")]
    pub chains: Vec<ChainConfig>,
}

impl Config {
    pub fn has_chain(&self, id: &ChainId) -> bool {
        self.chains.iter().any(|c| c.id == *id)
    }

    pub fn find_chain(&self, id: &ChainId) -> Option<&ChainConfig> {
        self.chains.iter().find(|c| c.id == *id)
    }

    pub fn find_chain_mut(&mut self, id: &ChainId) -> Option<&mut ChainConfig> {
        self.chains.iter_mut().find(|c| c.id == *id)
    }

    /// Returns true if filtering is disabled or if packets are allowed on
    /// the channel [`PortId`] [`ChannelId`] on [`ChainId`].
    /// Returns false otherwise.
    pub fn packets_on_channel_allowed(
        &self,
        chain_id: &ChainId,
        port_id: &PortId,
        channel_id: &ChannelId,
    ) -> bool {
        match self.find_chain(chain_id) {
            Some(chain_config) => chain_config
                .packet_filter
                .channel_policy
                .is_allowed(port_id, channel_id),
            None => false,
        }
    }

    pub fn chains_map(&self) -> BTreeMap<&ChainId, &ChainConfig> {
        self.chains.iter().map(|c| (&c.id, c)).collect()
    }
}

#[derive(Copy, Clone, Debug, Deserialize, Serialize)]
#[serde(deny_unknown_fields)]
pub struct ModeConfig {
    pub clients: Clients,
    pub connections: Connections,
    pub channels: Channels,
    pub packets: Packets,
}

impl ModeConfig {
    pub fn all_disabled(&self) -> bool {
        !self.clients.enabled
            && !self.connections.enabled
            && !self.channels.enabled
            && !self.packets.enabled
    }
}

/// # IMPORTANT: Keep the values here in sync with the values in the default config.toml.
impl Default for ModeConfig {
    fn default() -> Self {
        Self {
            clients: Clients {
                enabled: true,
                refresh: true,
                misbehaviour: true,
            },
            connections: Connections { enabled: false },
            channels: Channels { enabled: false },
            packets: Packets {
                enabled: true,
                ..Default::default()
            },
        }
    }
}

#[derive(Copy, Clone, Debug, Default, Deserialize, Serialize)]
#[serde(deny_unknown_fields)]
pub struct Clients {
    pub enabled: bool,
    #[serde(default)]
    pub refresh: bool,
    #[serde(default)]
    pub misbehaviour: bool,
}

#[derive(Copy, Clone, Debug, Default, Deserialize, Serialize)]
#[serde(deny_unknown_fields)]
pub struct Connections {
    pub enabled: bool,
}

#[derive(Copy, Clone, Debug, Default, Deserialize, Serialize)]
#[serde(deny_unknown_fields)]
pub struct Channels {
    pub enabled: bool,
}

#[derive(Copy, Clone, Debug, Deserialize, Serialize)]
#[serde(deny_unknown_fields)]
pub struct Packets {
    pub enabled: bool,
    #[serde(default = "default::clear_packets_interval")]
    pub clear_interval: u64,
    #[serde(default = "default::clear_on_start")]
    pub clear_on_start: bool,
    #[serde(default = "default::tx_confirmation")]
    pub tx_confirmation: bool,
    #[serde(default = "default::auto_register_counterparty_payee")]
    pub auto_register_counterparty_payee: bool,
}

impl Default for Packets {
    fn default() -> Self {
        Self {
            enabled: true,
            clear_interval: default::clear_packets_interval(),
            clear_on_start: default::clear_on_start(),
            tx_confirmation: default::tx_confirmation(),
            auto_register_counterparty_payee: default::auto_register_counterparty_payee(),
        }
    }
}

/// Log levels are wrappers over [`tracing_core::Level`].
///
/// [`tracing_core::Level`]: https://docs.rs/tracing-core/0.1.17/tracing_core/struct.Level.html
#[derive(Copy, Clone, Debug, PartialEq, Eq, Deserialize, Serialize)]
#[serde(rename_all = "lowercase")]
pub enum LogLevel {
    Trace,
    Debug,
    Info,
    Warn,
    Error,
}

impl Default for LogLevel {
    fn default() -> Self {
        Self::Info
    }
}

impl Display for LogLevel {
    fn fmt(&self, f: &mut Formatter<'_>) -> Result<(), FmtError> {
        match self {
            LogLevel::Trace => write!(f, "trace"),
            LogLevel::Debug => write!(f, "debug"),
            LogLevel::Info => write!(f, "info"),
            LogLevel::Warn => write!(f, "warn"),
            LogLevel::Error => write!(f, "error"),
        }
    }
}

#[derive(Clone, Debug, Default, Deserialize, Serialize)]
#[serde(default, deny_unknown_fields)]
pub struct GlobalConfig {
    pub log_level: LogLevel,
}

#[derive(Clone, Debug, Deserialize, Serialize)]
#[serde(deny_unknown_fields)]
pub struct TelemetryConfig {
    pub enabled: bool,
    pub host: String,
    pub port: u16,
}

/// Default values for the telemetry configuration.
///
/// # IMPORTANT: Remember to update the Hermes guide & the default config.toml whenever these values change.
impl Default for TelemetryConfig {
    fn default() -> Self {
        Self {
            enabled: false,
            host: "127.0.0.1".to_string(),
            port: 3001,
        }
    }
}

#[derive(Clone, Debug, Deserialize, Serialize)]
#[serde(deny_unknown_fields)]
pub struct RestConfig {
    pub enabled: bool,
    pub host: String,
    pub port: u16,
}

impl Default for RestConfig {
    fn default() -> Self {
        Self {
            enabled: false,
            host: "127.0.0.1".to_string(),
            port: 3000,
        }
    }
}

/// It defines the address generation method
/// TODO: Ethermint `pk_type` to be restricted
/// after the Cosmos SDK release with ethsecp256k1
/// <https://github.com/cosmos/cosmos-sdk/pull/9981>
#[derive(Clone, Debug, PartialEq, Eq, Deserialize, Serialize)]
#[serde(
    rename_all = "lowercase",
    tag = "derivation",
    content = "proto_type",
    deny_unknown_fields
)]
#[derive(Default)]
pub enum AddressType {
    #[default]
    Cosmos,
    Ethermint {
        pk_type: String,
    },
}

impl Display for AddressType {
    fn fmt(&self, f: &mut Formatter<'_>) -> Result<(), FmtError> {
        match self {
            AddressType::Cosmos => write!(f, "cosmos"),
            AddressType::Ethermint { .. } => write!(f, "ethermint"),
        }
    }
}

#[derive(Clone, Debug, PartialEq, Deserialize, Serialize)]
#[serde(deny_unknown_fields)]
pub struct GenesisRestart {
    pub restart_height: BlockHeight,
    pub archive_addr: Url,
}

#[derive(Clone, Debug, PartialEq, Deserialize, Serialize)]
#[serde(deny_unknown_fields)]
pub struct ChainConfig {
    pub id: ChainId,
    #[serde(default = "default::chain_type")]
    pub r#type: ChainType,
    pub rpc_addr: Url,
    pub websocket_addr: WebSocketClientUrl,
    pub grpc_addr: Url,
    #[serde(default = "default::rpc_timeout", with = "humantime_serde")]
    pub rpc_timeout: Duration,
    pub account_prefix: String,
    pub key_name: String,
    #[serde(default)]
    pub key_store_type: Store,
    pub key_store_folder: Option<PathBuf>,
    pub store_prefix: String,
    pub default_gas: Option<u64>,
    pub max_gas: Option<u64>,

    // This field is only meant to be set via the `update client` command,
    // for when we need to ugprade a client across a genesis restart and
    // therefore need and archive node to fetch blocks from.
    pub genesis_restart: Option<GenesisRestart>,

    // This field is deprecated, use `gas_multiplier` instead
    pub gas_adjustment: Option<f64>,
    pub gas_multiplier: Option<GasMultiplier>,

    pub fee_granter: Option<String>,
    #[serde(default)]
    pub max_msg_num: MaxMsgNum,
    #[serde(default)]
    pub max_tx_size: MaxTxSize,

    /// A correction parameter that helps deal with clocks that are only approximately synchronized
    /// between the source and destination chains for a client.
    /// This parameter is used when deciding to accept or reject a new header
    /// (originating from the source chain) for any client with the destination chain
    /// that uses this configuration, unless it is overridden by the client-specific
    /// clock drift option.
    #[serde(default = "default::clock_drift", with = "humantime_serde")]
    pub clock_drift: Duration,

    #[serde(default = "default::max_block_time", with = "humantime_serde")]
    pub max_block_time: Duration,

    /// The trusting period specifies how long a validator set is trusted for
    /// (must be shorter than the chain's unbonding period).
    #[serde(default, with = "humantime_serde")]
    pub trusting_period: Option<Duration>,

    /// CCV consumer chain
    #[serde(default = "default::ccv_consumer_chain")]
    pub ccv_consumer_chain: bool,

    #[serde(default)]
    pub memo_prefix: Memo,

    // This is an undocumented and hidden config to make the relayer wait for
    // DeliverTX before sending the next transaction when sending messages in
    // multiple batches. We will instruct relayer operators to turn this on
    // in case relaying failed in a chain with priority mempool enabled.
    // Warning: turning this on may cause degradation in performance.
    #[serde(default)]
    pub sequential_batch_tx: bool,

    // Note: These last few need to be last otherwise we run into `ValueAfterTable` error when serializing to TOML.
    //       That's because these are all tables and have to come last when serializing.
    #[serde(
        default,
        skip_serializing_if = "Option::is_none",
        with = "self::proof_specs"
    )]
    pub proof_specs: Option<ProofSpecs>,

    // These last few need to be last otherwise we run into `ValueAfterTable` error when serializing to TOML
    /// The trust threshold defines what fraction of the total voting power of a known
    /// and trusted validator set is sufficient for a commit to be accepted going forward.
    #[serde(default)]
    pub trust_threshold: TrustThreshold,

    pub gas_price: GasPrice,

    #[serde(default)]
    pub packet_filter: PacketFilter,

    #[serde(default)]
    pub address_type: AddressType,
    #[serde(default = "Vec::new", skip_serializing_if = "Vec::is_empty")]
    pub extension_options: Vec<ExtensionOption>,
}

/// Attempt to load and parse the TOML config file as a `Config`.
pub fn load(path: impl AsRef<Path>) -> Result<Config, Error> {
    let config_toml = std::fs::read_to_string(&path).map_err(Error::io)?;

    let config = toml::from_str::<Config>(&config_toml[..]).map_err(Error::decode)?;

    Ok(config)
}

/// Serialize the given `Config` as TOML to the given config file.
pub fn store(config: &Config, path: impl AsRef<Path>) -> Result<(), Error> {
    let mut file = if path.as_ref().exists() {
        fs::OpenOptions::new().write(true).truncate(true).open(path)
    } else {
        File::create(path)
    }
    .map_err(Error::io)?;

    store_writer(config, &mut file)
}

/// Serialize the given `Config` as TOML to the given writer.
pub(crate) fn store_writer(config: &Config, mut writer: impl Write) -> Result<(), Error> {
    let toml_config = toml::to_string_pretty(&config).map_err(Error::encode)?;

    writeln!(writer, "{toml_config}").map_err(Error::io)?;

    Ok(())
}

#[cfg(test)]
mod tests {
    use core::str::FromStr;

    use super::{load, parse_gas_prices, store_writer};
    use crate::config::GasPrice;
    use test_log::test;

    #[test]
    fn parse_valid_config() {
        let path = concat!(
            env!("CARGO_MANIFEST_DIR"),
            "/tests/config/fixtures/relayer_conf_example.toml"
        );

        let config = load(path).expect("could not parse config");

        dbg!(config);
    }

    #[test]
    fn parse_valid_fee_filter_config() {
        let path = concat!(
            env!("CARGO_MANIFEST_DIR"),
            "/tests/config/fixtures/relayer_conf_example_fee_filter.toml"
        );

        let config = load(path).expect("could not parse config");

        dbg!(config);
    }

    #[test]
    fn serialize_valid_config() {
        let path = concat!(
            env!("CARGO_MANIFEST_DIR"),
            "/tests/config/fixtures/relayer_conf_example.toml"
        );

        let config = load(path).expect("could not parse config");

        let mut buffer = Vec::new();
        store_writer(&config, &mut buffer).unwrap();
    }

    #[test]
    fn gas_price_from_str() {
        let gp_original = GasPrice::new(10.0, "atom".to_owned());

        let gp_raw = gp_original.to_string();
        let gp = GasPrice::from_str(&gp_raw).expect("could not parse String into GasPrice");

        assert_eq!(gp, gp_original);
    }

    #[test]
    fn parse_multiple_gas_prices() {
        let gas_prices = "0.25token1;0.0001token2";
        let parsed = parse_gas_prices(gas_prices.to_string());

        let expected = vec![
            GasPrice {
                price: 0.25,
                denom: "token1".to_owned(),
            },
            GasPrice {
                price: 0.0001,
                denom: "token2".to_owned(),
            },
        ];

        assert_eq!(expected, parsed);
    }

    #[test]
    fn parse_empty_gas_price() {
        let empty_price = "";
        let parsed = parse_gas_prices(empty_price.to_string());

        assert_eq!(parsed, vec![]);
    }

    #[test]
    fn malformed_gas_prices_do_not_get_parsed() {
        let malformed_prices = "token1;.token2;0.25token3";
        let parsed = parse_gas_prices(malformed_prices.to_string());

        let expected = vec![GasPrice {
            price: 0.25,
            denom: "token3".to_owned(),
        }];

        assert_eq!(expected, parsed);
    }
}<|MERGE_RESOLUTION|>--- conflicted
+++ resolved
@@ -13,19 +13,12 @@
     str::FromStr,
     time::Duration,
 };
-<<<<<<< HEAD
-use std::{fs, fs::File, io::Write, path::Path};
-
-use serde_derive::{Deserialize, Serialize};
-
-=======
 use std::{
     fs,
     fs::File,
     io::Write,
     path::{Path, PathBuf},
 };
->>>>>>> c3a4fb36
 use tendermint::block::Height as BlockHeight;
 use tendermint_light_client::verifier::types::TrustThreshold;
 use tendermint_rpc::{Url, WebSocketClientUrl};

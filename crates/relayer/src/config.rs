//! Relayer configuration

pub mod error;
pub mod filter;
pub mod gas_multiplier;
pub mod proof_specs;
pub mod types;

use alloc::collections::BTreeMap;
use byte_unit::Byte;
use core::{
    cmp::Ordering,
    fmt::{Display, Error as FmtError, Formatter},
    str::FromStr,
    time::Duration,
};
use serde_derive::{Deserialize, Serialize};
use std::{
    fs,
    fs::File,
    io::Write,
    path::{Path, PathBuf},
};
use tendermint::block::Height as BlockHeight;
use tendermint_light_client::verifier::types::TrustThreshold;
use tendermint_rpc::{Url, WebSocketClientUrl};

use ibc_proto::google::protobuf::Any;
use ibc_relayer_types::core::ics23_commitment::specs::ProofSpecs;
use ibc_relayer_types::core::ics24_host::identifier::{ChainId, ChannelId, PortId};
use ibc_relayer_types::timestamp::ZERO_DURATION;

use crate::chain::ChainType;
use crate::config::gas_multiplier::GasMultiplier;
use crate::config::types::{MaxMsgNum, MaxTxSize, Memo};
use crate::error::Error as RelayerError;
use crate::extension_options::ExtensionOptionDynamicFeeTx;
use crate::keyring::Store;

pub use crate::config::Error as ConfigError;
pub use error::Error;

pub use filter::PacketFilter;

#[derive(Clone, Debug, PartialEq, Serialize, Deserialize)]
pub struct GasPrice {
    pub price: f64,
    pub denom: String,
}

impl GasPrice {
    pub const fn new(price: f64, denom: String) -> Self {
        Self { price, denom }
    }
}

impl Display for GasPrice {
    fn fmt(&self, f: &mut Formatter<'_>) -> Result<(), FmtError> {
        write!(f, "{}{}", self.price, self.denom)
    }
}

impl FromStr for GasPrice {
    type Err = ConfigError;

    fn from_str(price_in: &str) -> Result<Self, Self::Err> {
        // TODO: We split by `char::is_alphabetic` delimiter.
        //       More robust parsing methods might be needed.
        let spos = price_in.find(char::is_alphabetic);

        match spos {
            Some(position) => {
                let (price_str, denom) = price_in.split_at(position);

                let price = price_str
                    .parse::<f64>()
                    .map_err(|_| Error::invalid_gas_price(price_in.to_string()))?;

                Ok(GasPrice {
                    price,
                    denom: denom.to_owned(),
                })
            }

            None => Err(Error::invalid_gas_price(price_in.to_string())),
        }
    }
}

// Note: Only `PartialOrd` is implemented for `GasPrice` because gas
// prices must be of the same denomination in order to be compared.
impl PartialOrd for GasPrice {
    fn partial_cmp(&self, other: &Self) -> Option<Ordering> {
        if self.denom == other.denom {
            self.price.partial_cmp(&other.price)
        } else {
            None
        }
    }
}

/// Attempts to parse 0 or more `GasPrice`s from a String,
/// returning the successfully parsed prices in a Vec. Any
/// single price that fails to be parsed does not affect
/// the parsing of other prices.
pub fn parse_gas_prices(prices: String) -> Vec<GasPrice> {
    prices
        .split(';')
        .filter_map(|gp| GasPrice::from_str(gp).ok())
        .collect()
}

#[derive(Clone, Debug, PartialEq, Eq, Serialize, Deserialize)]
#[serde(
    rename_all = "snake_case",
    tag = "type",
    content = "value",
    deny_unknown_fields
)]
pub enum ExtensionOption {
    EthermintDynamicFee(String),
}

impl ExtensionOption {
    pub fn to_any(&self) -> Result<Any, RelayerError> {
        match self {
            Self::EthermintDynamicFee(max_priority_price) => ExtensionOptionDynamicFeeTx {
                max_priority_price: max_priority_price.into(),
            }
            .to_any(),
        }
    }
}

impl Display for ExtensionOption {
    fn fmt(&self, f: &mut Formatter<'_>) -> Result<(), FmtError> {
        match self {
            Self::EthermintDynamicFee(max_priority_price) => {
                write!(
                    f,
                    "EthermintDynamicFee(max_priority_price: {max_priority_price})"
                )
            }
        }
    }
}

/// Defaults for various fields
pub mod default {
    use super::*;

    pub fn chain_type() -> ChainType {
        ChainType::CosmosSdk
    }

    pub fn ccv_consumer_chain() -> bool {
        false
    }

    pub fn tx_confirmation() -> bool {
        false
    }

    pub fn clear_on_start() -> bool {
        true
    }

    pub fn clear_packets_interval() -> u64 {
        100
    }

    pub fn rpc_timeout() -> Duration {
        Duration::from_secs(10)
    }

    pub fn batch_delay() -> Duration {
        Duration::from_millis(500)
    }

    pub fn clock_drift() -> Duration {
        Duration::from_secs(5)
    }

    pub fn max_block_time() -> Duration {
        Duration::from_secs(30)
    }

    pub fn connection_delay() -> Duration {
        ZERO_DURATION
    }

    pub fn max_concurrency() -> u16 {
        50
    }

    pub fn auto_register_counterparty_payee() -> bool {
        false
    }

    pub fn max_grpc_decoding_size() -> Byte {
        Byte::from_bytes(33554432)
    }
}

#[derive(Clone, Debug, Default, Deserialize, Serialize)]
#[serde(deny_unknown_fields)]
pub struct Config {
    #[serde(default)]
    pub global: GlobalConfig,
    #[serde(default)]
    pub mode: ModeConfig,
    #[serde(default)]
    pub rest: RestConfig,
    #[serde(default)]
    pub telemetry: TelemetryConfig,
    #[serde(default = "Vec::new", skip_serializing_if = "Vec::is_empty")]
    pub chains: Vec<ChainConfig>,
}

impl Config {
    pub fn has_chain(&self, id: &ChainId) -> bool {
        self.chains.iter().any(|c| c.id == *id)
    }

    pub fn find_chain(&self, id: &ChainId) -> Option<&ChainConfig> {
        self.chains.iter().find(|c| c.id == *id)
    }

    pub fn find_chain_mut(&mut self, id: &ChainId) -> Option<&mut ChainConfig> {
        self.chains.iter_mut().find(|c| c.id == *id)
    }

    /// Returns true if filtering is disabled or if packets are allowed on
    /// the channel [`PortId`] [`ChannelId`] on [`ChainId`].
    /// Returns false otherwise.
    pub fn packets_on_channel_allowed(
        &self,
        chain_id: &ChainId,
        port_id: &PortId,
        channel_id: &ChannelId,
    ) -> bool {
        match self.find_chain(chain_id) {
            Some(chain_config) => chain_config
                .packet_filter
                .channel_policy
                .is_allowed(port_id, channel_id),
            None => false,
        }
    }

    pub fn chains_map(&self) -> BTreeMap<&ChainId, &ChainConfig> {
        self.chains.iter().map(|c| (&c.id, c)).collect()
    }
}

#[derive(Copy, Clone, Debug, Deserialize, Serialize)]
#[serde(deny_unknown_fields)]
pub struct ModeConfig {
    pub clients: Clients,
    pub connections: Connections,
    pub channels: Channels,
    pub packets: Packets,
}

impl ModeConfig {
    pub fn all_disabled(&self) -> bool {
        !self.clients.enabled
            && !self.connections.enabled
            && !self.channels.enabled
            && !self.packets.enabled
    }
}

/// # IMPORTANT: Keep the values here in sync with the values in the default config.toml.
impl Default for ModeConfig {
    fn default() -> Self {
        Self {
            clients: Clients {
                enabled: true,
                refresh: true,
                misbehaviour: true,
            },
            connections: Connections { enabled: false },
            channels: Channels { enabled: false },
            packets: Packets {
                enabled: true,
                ..Default::default()
            },
        }
    }
}

#[derive(Copy, Clone, Debug, Default, Deserialize, Serialize)]
#[serde(deny_unknown_fields)]
pub struct Clients {
    pub enabled: bool,
    #[serde(default)]
    pub refresh: bool,
    #[serde(default)]
    pub misbehaviour: bool,
}

#[derive(Copy, Clone, Debug, Default, Deserialize, Serialize)]
#[serde(deny_unknown_fields)]
pub struct Connections {
    pub enabled: bool,
}

#[derive(Copy, Clone, Debug, Default, Deserialize, Serialize)]
#[serde(deny_unknown_fields)]
pub struct Channels {
    pub enabled: bool,
}

#[derive(Copy, Clone, Debug, Deserialize, Serialize)]
#[serde(deny_unknown_fields)]
pub struct Packets {
    pub enabled: bool,
    #[serde(default = "default::clear_packets_interval")]
    pub clear_interval: u64,
    #[serde(default = "default::clear_on_start")]
    pub clear_on_start: bool,
    #[serde(default = "default::tx_confirmation")]
    pub tx_confirmation: bool,
    #[serde(default = "default::auto_register_counterparty_payee")]
    pub auto_register_counterparty_payee: bool,
}

impl Default for Packets {
    fn default() -> Self {
        Self {
            enabled: true,
            clear_interval: default::clear_packets_interval(),
            clear_on_start: default::clear_on_start(),
            tx_confirmation: default::tx_confirmation(),
            auto_register_counterparty_payee: default::auto_register_counterparty_payee(),
        }
    }
}

/// Log levels are wrappers over [`tracing_core::Level`].
///
/// [`tracing_core::Level`]: https://docs.rs/tracing-core/0.1.17/tracing_core/struct.Level.html
#[derive(Copy, Clone, Debug, PartialEq, Eq, Deserialize, Serialize)]
#[serde(rename_all = "lowercase")]
pub enum LogLevel {
    Trace,
    Debug,
    Info,
    Warn,
    Error,
}

impl Default for LogLevel {
    fn default() -> Self {
        Self::Info
    }
}

impl Display for LogLevel {
    fn fmt(&self, f: &mut Formatter<'_>) -> Result<(), FmtError> {
        match self {
            LogLevel::Trace => write!(f, "trace"),
            LogLevel::Debug => write!(f, "debug"),
            LogLevel::Info => write!(f, "info"),
            LogLevel::Warn => write!(f, "warn"),
            LogLevel::Error => write!(f, "error"),
        }
    }
}

#[derive(Clone, Debug, Default, Deserialize, Serialize)]
#[serde(default, deny_unknown_fields)]
pub struct GlobalConfig {
    pub log_level: LogLevel,
}

#[derive(Clone, Debug, Deserialize, Serialize)]
#[serde(deny_unknown_fields)]
pub struct TelemetryConfig {
    pub enabled: bool,
    pub host: String,
    pub port: u16,
}

/// Default values for the telemetry configuration.
///
/// # IMPORTANT: Remember to update the Hermes guide & the default config.toml whenever these values change.
impl Default for TelemetryConfig {
    fn default() -> Self {
        Self {
            enabled: false,
            host: "127.0.0.1".to_string(),
            port: 3001,
        }
    }
}

#[derive(Clone, Debug, Deserialize, Serialize)]
#[serde(deny_unknown_fields)]
pub struct RestConfig {
    pub enabled: bool,
    pub host: String,
    pub port: u16,
}

impl Default for RestConfig {
    fn default() -> Self {
        Self {
            enabled: false,
            host: "127.0.0.1".to_string(),
            port: 3000,
        }
    }
}

/// It defines the address generation method
/// TODO: Ethermint `pk_type` to be restricted
/// after the Cosmos SDK release with ethsecp256k1
/// <https://github.com/cosmos/cosmos-sdk/pull/9981>
#[derive(Clone, Debug, PartialEq, Eq, Deserialize, Serialize)]
#[serde(
    rename_all = "lowercase",
    tag = "derivation",
    content = "proto_type",
    deny_unknown_fields
)]
#[derive(Default)]
pub enum AddressType {
    #[default]
    Cosmos,
    Ethermint {
        pk_type: String,
    },
}

impl Display for AddressType {
    fn fmt(&self, f: &mut Formatter<'_>) -> Result<(), FmtError> {
        match self {
            AddressType::Cosmos => write!(f, "cosmos"),
            AddressType::Ethermint { .. } => write!(f, "ethermint"),
        }
    }
}

#[derive(Clone, Debug, PartialEq, Deserialize, Serialize)]
#[serde(deny_unknown_fields)]
pub struct GenesisRestart {
    pub restart_height: BlockHeight,
    pub archive_addr: Url,
}

#[derive(Clone, Debug, PartialEq, Deserialize, Serialize)]
#[serde(deny_unknown_fields)]
pub struct ChainConfig {
    pub id: ChainId,

    #[serde(default = "default::chain_type")]
    pub r#type: ChainType,

    pub rpc_addr: Url,
    pub websocket_addr: WebSocketClientUrl,
    pub grpc_addr: Url,

    #[serde(default = "default::rpc_timeout", with = "humantime_serde")]
    pub rpc_timeout: Duration,
<<<<<<< HEAD

    /// The maximum number of requests which can be issued to the chain concurrently.
    #[serde(default = "default::max_concurrency")]
    pub max_concurrency: u16,

=======
    #[serde(default = "default::batch_delay", with = "humantime_serde")]
    pub batch_delay: Duration,
>>>>>>> 3aad0e8c
    pub account_prefix: String,
    pub key_name: String,
    #[serde(default)]
    pub key_store_type: Store,
    pub key_store_folder: Option<PathBuf>,
    pub store_prefix: String,
    pub default_gas: Option<u64>,
    pub max_gas: Option<u64>,

    // This field is only meant to be set via the `update client` command,
    // for when we need to ugprade a client across a genesis restart and
    // therefore need and archive node to fetch blocks from.
    pub genesis_restart: Option<GenesisRestart>,

    // This field is deprecated, use `gas_multiplier` instead
    pub gas_adjustment: Option<f64>,
    pub gas_multiplier: Option<GasMultiplier>,

    pub fee_granter: Option<String>,
    #[serde(default)]
    pub max_msg_num: MaxMsgNum,
    #[serde(default)]
    pub max_tx_size: MaxTxSize,
    #[serde(default = "default::max_grpc_decoding_size")]
    pub max_grpc_decoding_size: Byte,

    /// A correction parameter that helps deal with clocks that are only approximately synchronized
    /// between the source and destination chains for a client.
    /// This parameter is used when deciding to accept or reject a new header
    /// (originating from the source chain) for any client with the destination chain
    /// that uses this configuration, unless it is overridden by the client-specific
    /// clock drift option.
    #[serde(default = "default::clock_drift", with = "humantime_serde")]
    pub clock_drift: Duration,

    #[serde(default = "default::max_block_time", with = "humantime_serde")]
    pub max_block_time: Duration,

    /// The trusting period specifies how long a validator set is trusted for
    /// (must be shorter than the chain's unbonding period).
    #[serde(default, with = "humantime_serde")]
    pub trusting_period: Option<Duration>,

    /// CCV consumer chain
    #[serde(default = "default::ccv_consumer_chain")]
    pub ccv_consumer_chain: bool,

    #[serde(default)]
    pub memo_prefix: Memo,

    // This is an undocumented and hidden config to make the relayer wait for
    // DeliverTX before sending the next transaction when sending messages in
    // multiple batches. We will instruct relayer operators to turn this on
    // in case relaying failed in a chain with priority mempool enabled.
    // Warning: turning this on may cause degradation in performance.
    #[serde(default)]
    pub sequential_batch_tx: bool,

    // Note: These last few need to be last otherwise we run into `ValueAfterTable` error when serializing to TOML.
    //       That's because these are all tables and have to come last when serializing.
    #[serde(
        default,
        skip_serializing_if = "Option::is_none",
        with = "self::proof_specs"
    )]
    pub proof_specs: Option<ProofSpecs>,

    // These last few need to be last otherwise we run into `ValueAfterTable` error when serializing to TOML
    /// The trust threshold defines what fraction of the total voting power of a known
    /// and trusted validator set is sufficient for a commit to be accepted going forward.
    #[serde(default)]
    pub trust_threshold: TrustThreshold,

    pub gas_price: GasPrice,

    #[serde(default)]
    pub packet_filter: PacketFilter,

    #[serde(default)]
    pub address_type: AddressType,
    #[serde(default = "Vec::new", skip_serializing_if = "Vec::is_empty")]
    pub extension_options: Vec<ExtensionOption>,
}

/// Attempt to load and parse the TOML config file as a `Config`.
pub fn load(path: impl AsRef<Path>) -> Result<Config, Error> {
    let config_toml = std::fs::read_to_string(&path).map_err(Error::io)?;

    let config = toml::from_str::<Config>(&config_toml[..]).map_err(Error::decode)?;

    Ok(config)
}

/// Serialize the given `Config` as TOML to the given config file.
pub fn store(config: &Config, path: impl AsRef<Path>) -> Result<(), Error> {
    let mut file = if path.as_ref().exists() {
        fs::OpenOptions::new().write(true).truncate(true).open(path)
    } else {
        File::create(path)
    }
    .map_err(Error::io)?;

    store_writer(config, &mut file)
}

/// Serialize the given `Config` as TOML to the given writer.
pub(crate) fn store_writer(config: &Config, mut writer: impl Write) -> Result<(), Error> {
    let toml_config = toml::to_string_pretty(&config).map_err(Error::encode)?;

    writeln!(writer, "{toml_config}").map_err(Error::io)?;

    Ok(())
}

#[cfg(test)]
mod tests {
    use core::str::FromStr;

    use super::{load, parse_gas_prices, store_writer};
    use crate::config::GasPrice;
    use test_log::test;

    #[test]
    fn parse_valid_config() {
        let path = concat!(
            env!("CARGO_MANIFEST_DIR"),
            "/tests/config/fixtures/relayer_conf_example.toml"
        );

        let config = load(path).expect("could not parse config");

        dbg!(config);
    }

    #[test]
    fn parse_valid_fee_filter_config() {
        let path = concat!(
            env!("CARGO_MANIFEST_DIR"),
            "/tests/config/fixtures/relayer_conf_example_fee_filter.toml"
        );

        let config = load(path).expect("could not parse config");

        dbg!(config);
    }

    #[test]
    fn parse_valid_decoding_size_config() {
        let path = concat!(
            env!("CARGO_MANIFEST_DIR"),
            "/tests/config/fixtures/relayer_conf_example_decoding_size.toml"
        );

        let config = load(path).expect("could not parse config");

        dbg!(config);
    }

    #[test]
    fn serialize_valid_config() {
        let path = concat!(
            env!("CARGO_MANIFEST_DIR"),
            "/tests/config/fixtures/relayer_conf_example.toml"
        );

        let config = load(path).expect("could not parse config");

        let mut buffer = Vec::new();
        store_writer(&config, &mut buffer).unwrap();
    }

    #[test]
    fn gas_price_from_str() {
        let gp_original = GasPrice::new(10.0, "atom".to_owned());

        let gp_raw = gp_original.to_string();
        let gp = GasPrice::from_str(&gp_raw).expect("could not parse String into GasPrice");

        assert_eq!(gp, gp_original);
    }

    #[test]
    fn parse_multiple_gas_prices() {
        let gas_prices = "0.25token1;0.0001token2";
        let parsed = parse_gas_prices(gas_prices.to_string());

        let expected = vec![
            GasPrice {
                price: 0.25,
                denom: "token1".to_owned(),
            },
            GasPrice {
                price: 0.0001,
                denom: "token2".to_owned(),
            },
        ];

        assert_eq!(expected, parsed);
    }

    #[test]
    fn parse_empty_gas_price() {
        let empty_price = "";
        let parsed = parse_gas_prices(empty_price.to_string());

        assert_eq!(parsed, vec![]);
    }

    #[test]
    fn malformed_gas_prices_do_not_get_parsed() {
        let malformed_prices = "token1;.token2;0.25token3";
        let parsed = parse_gas_prices(malformed_prices.to_string());

        let expected = vec![GasPrice {
            price: 0.25,
            denom: "token3".to_owned(),
        }];

        assert_eq!(expected, parsed);
    }
}<|MERGE_RESOLUTION|>--- conflicted
+++ resolved
@@ -464,16 +464,14 @@
 
     #[serde(default = "default::rpc_timeout", with = "humantime_serde")]
     pub rpc_timeout: Duration,
-<<<<<<< HEAD
+
+    #[serde(default = "default::batch_delay", with = "humantime_serde")]
+    pub batch_delay: Duration,
 
     /// The maximum number of requests which can be issued to the chain concurrently.
     #[serde(default = "default::max_concurrency")]
     pub max_concurrency: u16,
 
-=======
-    #[serde(default = "default::batch_delay", with = "humantime_serde")]
-    pub batch_delay: Duration,
->>>>>>> 3aad0e8c
     pub account_prefix: String,
     pub key_name: String,
     #[serde(default)]

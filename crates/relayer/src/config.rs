//! Relayer configuration

pub mod error;
pub mod filter;
pub mod gas_multiplier;
pub mod proof_specs;
pub mod types;

use alloc::collections::BTreeMap;
use byte_unit::Byte;
use core::{
    cmp::Ordering,
    fmt::{Display, Error as FmtError, Formatter},
    str::FromStr,
    time::Duration,
};
use serde_derive::{Deserialize, Serialize};
use std::{
    fs,
    fs::File,
    io::Write,
    path::{Path, PathBuf},
};
use tendermint::block::Height as BlockHeight;
use tendermint_light_client::verifier::types::TrustThreshold;
use tendermint_rpc::{Url, WebSocketClientUrl};

use ibc_proto::google::protobuf::Any;
use ibc_relayer_types::core::ics23_commitment::specs::ProofSpecs;
use ibc_relayer_types::core::ics24_host::identifier::{ChainId, ChannelId, PortId};
use ibc_relayer_types::timestamp::ZERO_DURATION;

use crate::chain::ChainType;
use crate::config::gas_multiplier::GasMultiplier;
use crate::config::types::{MaxMsgNum, MaxTxSize, Memo};
use crate::error::Error as RelayerError;
use crate::extension_options::ExtensionOptionDynamicFeeTx;
use crate::keyring::Store;

pub use crate::config::Error as ConfigError;
pub use error::Error;

pub use filter::PacketFilter;

#[derive(Clone, Debug, PartialEq, Serialize, Deserialize)]
pub struct GasPrice {
    pub price: f64,
    pub denom: String,
}

impl GasPrice {
    pub const fn new(price: f64, denom: String) -> Self {
        Self { price, denom }
    }
}

impl Display for GasPrice {
    fn fmt(&self, f: &mut Formatter<'_>) -> Result<(), FmtError> {
        write!(f, "{}{}", self.price, self.denom)
    }
}

impl FromStr for GasPrice {
    type Err = ConfigError;

    fn from_str(price_in: &str) -> Result<Self, Self::Err> {
        // TODO: We split by `char::is_alphabetic` delimiter.
        //       More robust parsing methods might be needed.
        let spos = price_in.find(char::is_alphabetic);

        match spos {
            Some(position) => {
                let (price_str, denom) = price_in.split_at(position);

                let price = price_str
                    .parse::<f64>()
                    .map_err(|_| Error::invalid_gas_price(price_in.to_string()))?;

                Ok(GasPrice {
                    price,
                    denom: denom.to_owned(),
                })
            }

            None => Err(Error::invalid_gas_price(price_in.to_string())),
        }
    }
}

// Note: Only `PartialOrd` is implemented for `GasPrice` because gas
// prices must be of the same denomination in order to be compared.
impl PartialOrd for GasPrice {
    fn partial_cmp(&self, other: &Self) -> Option<Ordering> {
        if self.denom == other.denom {
            self.price.partial_cmp(&other.price)
        } else {
            None
        }
    }
}

/// Attempts to parse 0 or more `GasPrice`s from a String,
/// returning the successfully parsed prices in a Vec. Any
/// single price that fails to be parsed does not affect
/// the parsing of other prices.
pub fn parse_gas_prices(prices: String) -> Vec<GasPrice> {
    prices
        .split(';')
        .filter_map(|gp| GasPrice::from_str(gp).ok())
        .collect()
}

#[derive(Clone, Debug, PartialEq, Eq, Serialize, Deserialize)]
#[serde(
    rename_all = "snake_case",
    tag = "type",
    content = "value",
    deny_unknown_fields
)]
pub enum ExtensionOption {
    EthermintDynamicFee(String),
}

impl ExtensionOption {
    pub fn to_any(&self) -> Result<Any, RelayerError> {
        match self {
            Self::EthermintDynamicFee(max_priority_price) => ExtensionOptionDynamicFeeTx {
                max_priority_price: max_priority_price.into(),
            }
            .to_any(),
        }
    }
}

impl Display for ExtensionOption {
    fn fmt(&self, f: &mut Formatter<'_>) -> Result<(), FmtError> {
        match self {
            Self::EthermintDynamicFee(max_priority_price) => {
                write!(
                    f,
                    "EthermintDynamicFee(max_priority_price: {max_priority_price})"
                )
            }
        }
    }
}

/// Defaults for various fields
pub mod default {
    use super::*;

    pub fn chain_type() -> ChainType {
        ChainType::CosmosSdk
    }

    pub fn ccv_consumer_chain() -> bool {
        false
    }

    pub fn tx_confirmation() -> bool {
        false
    }

    pub fn clear_on_start() -> bool {
        true
    }

    pub fn clear_packets_interval() -> u64 {
        100
    }

    pub fn rpc_timeout() -> Duration {
        Duration::from_secs(10)
    }

    pub fn poll_interval() -> Duration {
        Duration::from_secs(1)
    }

    pub fn batch_delay() -> Duration {
        Duration::from_millis(500)
    }

    pub fn clock_drift() -> Duration {
        Duration::from_secs(5)
    }

    pub fn max_block_time() -> Duration {
        Duration::from_secs(30)
    }

    pub fn trusted_node() -> bool {
        false
    }

    pub fn connection_delay() -> Duration {
        ZERO_DURATION
    }

    pub fn auto_register_counterparty_payee() -> bool {
        false
    }

    pub fn max_grpc_decoding_size() -> Byte {
        Byte::from_bytes(33554432)
    }
}

#[derive(Clone, Debug, Default, Deserialize, Serialize)]
#[serde(deny_unknown_fields)]
pub struct Config {
    #[serde(default)]
    pub global: GlobalConfig,
    #[serde(default)]
    pub mode: ModeConfig,
    #[serde(default)]
    pub rest: RestConfig,
    #[serde(default)]
    pub telemetry: TelemetryConfig,
    #[serde(default = "Vec::new", skip_serializing_if = "Vec::is_empty")]
    pub chains: Vec<ChainConfig>,
}

impl Config {
    pub fn has_chain(&self, id: &ChainId) -> bool {
        self.chains.iter().any(|c| c.id == *id)
    }

    pub fn find_chain(&self, id: &ChainId) -> Option<&ChainConfig> {
        self.chains.iter().find(|c| c.id == *id)
    }

    pub fn find_chain_mut(&mut self, id: &ChainId) -> Option<&mut ChainConfig> {
        self.chains.iter_mut().find(|c| c.id == *id)
    }

    /// Returns true if filtering is disabled or if packets are allowed on
    /// the channel [`PortId`] [`ChannelId`] on [`ChainId`].
    /// Returns false otherwise.
    pub fn packets_on_channel_allowed(
        &self,
        chain_id: &ChainId,
        port_id: &PortId,
        channel_id: &ChannelId,
    ) -> bool {
        match self.find_chain(chain_id) {
            Some(chain_config) => chain_config
                .packet_filter
                .channel_policy
                .is_allowed(port_id, channel_id),
            None => false,
        }
    }

    pub fn chains_map(&self) -> BTreeMap<&ChainId, &ChainConfig> {
        self.chains.iter().map(|c| (&c.id, c)).collect()
    }
}

#[derive(Copy, Clone, Debug, Deserialize, Serialize)]
#[serde(deny_unknown_fields)]
pub struct ModeConfig {
    pub clients: Clients,
    pub connections: Connections,
    pub channels: Channels,
    pub packets: Packets,
}

impl ModeConfig {
    pub fn all_disabled(&self) -> bool {
        !self.clients.enabled
            && !self.connections.enabled
            && !self.channels.enabled
            && !self.packets.enabled
    }
}

/// # IMPORTANT: Keep the values here in sync with the values in the default config.toml.
impl Default for ModeConfig {
    fn default() -> Self {
        Self {
            clients: Clients {
                enabled: true,
                refresh: true,
                misbehaviour: true,
            },
            connections: Connections { enabled: false },
            channels: Channels { enabled: false },
            packets: Packets {
                enabled: true,
                ..Default::default()
            },
        }
    }
}

#[derive(Copy, Clone, Debug, Default, Deserialize, Serialize)]
#[serde(deny_unknown_fields)]
pub struct Clients {
    pub enabled: bool,
    #[serde(default)]
    pub refresh: bool,
    #[serde(default)]
    pub misbehaviour: bool,
}

#[derive(Copy, Clone, Debug, Default, Deserialize, Serialize)]
#[serde(deny_unknown_fields)]
pub struct Connections {
    pub enabled: bool,
}

#[derive(Copy, Clone, Debug, Default, Deserialize, Serialize)]
#[serde(deny_unknown_fields)]
pub struct Channels {
    pub enabled: bool,
}

#[derive(Copy, Clone, Debug, Deserialize, Serialize)]
#[serde(deny_unknown_fields)]
pub struct Packets {
    pub enabled: bool,
    #[serde(default = "default::clear_packets_interval")]
    pub clear_interval: u64,
    #[serde(default = "default::clear_on_start")]
    pub clear_on_start: bool,
    #[serde(default = "default::tx_confirmation")]
    pub tx_confirmation: bool,
    #[serde(default = "default::auto_register_counterparty_payee")]
    pub auto_register_counterparty_payee: bool,
}

impl Default for Packets {
    fn default() -> Self {
        Self {
            enabled: true,
            clear_interval: default::clear_packets_interval(),
            clear_on_start: default::clear_on_start(),
            tx_confirmation: default::tx_confirmation(),
            auto_register_counterparty_payee: default::auto_register_counterparty_payee(),
        }
    }
}

/// Log levels are wrappers over [`tracing_core::Level`].
///
/// [`tracing_core::Level`]: https://docs.rs/tracing-core/0.1.17/tracing_core/struct.Level.html
#[derive(Copy, Clone, Debug, PartialEq, Eq, Deserialize, Serialize)]
#[serde(rename_all = "lowercase")]
pub enum LogLevel {
    Trace,
    Debug,
    Info,
    Warn,
    Error,
}

impl Default for LogLevel {
    fn default() -> Self {
        Self::Info
    }
}

impl Display for LogLevel {
    fn fmt(&self, f: &mut Formatter<'_>) -> Result<(), FmtError> {
        match self {
            LogLevel::Trace => write!(f, "trace"),
            LogLevel::Debug => write!(f, "debug"),
            LogLevel::Info => write!(f, "info"),
            LogLevel::Warn => write!(f, "warn"),
            LogLevel::Error => write!(f, "error"),
        }
    }
}

#[derive(Clone, Debug, Default, Deserialize, Serialize)]
#[serde(default, deny_unknown_fields)]
pub struct GlobalConfig {
    pub log_level: LogLevel,
}

#[derive(Clone, Debug, Deserialize, Serialize)]
#[serde(deny_unknown_fields)]
pub struct TelemetryConfig {
    pub enabled: bool,
    pub host: String,
    pub port: u16,
}

/// Default values for the telemetry configuration.
///
/// # IMPORTANT: Remember to update the Hermes guide & the default config.toml whenever these values change.
impl Default for TelemetryConfig {
    fn default() -> Self {
        Self {
            enabled: false,
            host: "127.0.0.1".to_string(),
            port: 3001,
        }
    }
}

#[derive(Clone, Debug, Deserialize, Serialize)]
#[serde(deny_unknown_fields)]
pub struct RestConfig {
    pub enabled: bool,
    pub host: String,
    pub port: u16,
}

impl Default for RestConfig {
    fn default() -> Self {
        Self {
            enabled: false,
            host: "127.0.0.1".to_string(),
            port: 3000,
        }
    }
}

/// It defines the address generation method
/// TODO: Ethermint `pk_type` to be restricted
/// after the Cosmos SDK release with ethsecp256k1
/// <https://github.com/cosmos/cosmos-sdk/pull/9981>
#[derive(Clone, Debug, PartialEq, Eq, Deserialize, Serialize)]
#[serde(
    rename_all = "lowercase",
    tag = "derivation",
    content = "proto_type",
    deny_unknown_fields
)]
#[derive(Default)]
pub enum AddressType {
    #[default]
    Cosmos,
    Ethermint {
        pk_type: String,
    },
}

impl Display for AddressType {
    fn fmt(&self, f: &mut Formatter<'_>) -> Result<(), FmtError> {
        match self {
            AddressType::Cosmos => write!(f, "cosmos"),
            AddressType::Ethermint { .. } => write!(f, "ethermint"),
        }
    }
}

#[derive(Clone, Debug, PartialEq, Deserialize, Serialize)]
#[serde(deny_unknown_fields)]
pub struct GenesisRestart {
    pub restart_height: BlockHeight,
    pub archive_addr: Url,
}

#[derive(Clone, Debug, PartialEq, Deserialize, Serialize)]
#[serde(tag = "mode", rename_all = "lowercase")]
pub enum EventSourceMode {
    /// Push-based event source, via WebSocket
    Push {
        /// The WebSocket URL to connect to
        url: WebSocketClientUrl,

        /// Maximum amount of time to wait for a NewBlock event before emitting the event batch
        #[serde(default = "default::batch_delay", with = "humantime_serde")]
        batch_delay: Duration,
    },

    /// Pull-based event source, via RPC /block_results
    Pull {
        /// The polling interval
        #[serde(default = "default::poll_interval", with = "humantime_serde")]
        poll_interval: Duration,
    },
}

#[derive(Clone, Debug, PartialEq, Deserialize, Serialize)]
#[serde(deny_unknown_fields)]
pub struct ChainConfig {
    /// The chain's network identifier
    pub id: ChainId,

    /// The chain type
    #[serde(default = "default::chain_type")]
    pub r#type: ChainType,

    /// The RPC URL to connect to
    pub rpc_addr: Url,

    /// The gRPC URL to connect to
    pub grpc_addr: Url,

    /// The type of event source and associated settings
    pub event_source: EventSourceMode,

    #[serde(default = "default::rpc_timeout", with = "humantime_serde")]
    pub rpc_timeout: Duration,
<<<<<<< HEAD
=======
    #[serde(default = "default::batch_delay", with = "humantime_serde")]
    pub batch_delay: Duration,
    #[serde(default = "default::trusted_node")]
    pub trusted_node: bool,
>>>>>>> 7d74815c
    pub account_prefix: String,
    pub key_name: String,
    #[serde(default)]
    pub key_store_type: Store,
    pub key_store_folder: Option<PathBuf>,
    pub store_prefix: String,
    pub default_gas: Option<u64>,
    pub max_gas: Option<u64>,

    // This field is only meant to be set via the `update client` command,
    // for when we need to ugprade a client across a genesis restart and
    // therefore need and archive node to fetch blocks from.
    pub genesis_restart: Option<GenesisRestart>,

    // This field is deprecated, use `gas_multiplier` instead
    pub gas_adjustment: Option<f64>,
    pub gas_multiplier: Option<GasMultiplier>,

    pub fee_granter: Option<String>,
    #[serde(default)]
    pub max_msg_num: MaxMsgNum,
    #[serde(default)]
    pub max_tx_size: MaxTxSize,
    #[serde(default = "default::max_grpc_decoding_size")]
    pub max_grpc_decoding_size: Byte,

    /// A correction parameter that helps deal with clocks that are only approximately synchronized
    /// between the source and destination chains for a client.
    /// This parameter is used when deciding to accept or reject a new header
    /// (originating from the source chain) for any client with the destination chain
    /// that uses this configuration, unless it is overridden by the client-specific
    /// clock drift option.
    #[serde(default = "default::clock_drift", with = "humantime_serde")]
    pub clock_drift: Duration,

    #[serde(default = "default::max_block_time", with = "humantime_serde")]
    pub max_block_time: Duration,

    /// The trusting period specifies how long a validator set is trusted for
    /// (must be shorter than the chain's unbonding period).
    #[serde(default, with = "humantime_serde")]
    pub trusting_period: Option<Duration>,

    /// CCV consumer chain
    #[serde(default = "default::ccv_consumer_chain")]
    pub ccv_consumer_chain: bool,

    #[serde(default)]
    pub memo_prefix: Memo,

    // This is an undocumented and hidden config to make the relayer wait for
    // DeliverTX before sending the next transaction when sending messages in
    // multiple batches. We will instruct relayer operators to turn this on
    // in case relaying failed in a chain with priority mempool enabled.
    // Warning: turning this on may cause degradation in performance.
    #[serde(default)]
    pub sequential_batch_tx: bool,

    // Note: These last few need to be last otherwise we run into `ValueAfterTable` error when serializing to TOML.
    //       That's because these are all tables and have to come last when serializing.
    #[serde(
        default,
        skip_serializing_if = "Option::is_none",
        with = "self::proof_specs"
    )]
    pub proof_specs: Option<ProofSpecs>,

    // These last few need to be last otherwise we run into `ValueAfterTable` error when serializing to TOML
    /// The trust threshold defines what fraction of the total voting power of a known
    /// and trusted validator set is sufficient for a commit to be accepted going forward.
    #[serde(default)]
    pub trust_threshold: TrustThreshold,

    pub gas_price: GasPrice,

    #[serde(default)]
    pub packet_filter: PacketFilter,

    #[serde(default)]
    pub address_type: AddressType,
    #[serde(default = "Vec::new", skip_serializing_if = "Vec::is_empty")]
    pub extension_options: Vec<ExtensionOption>,
}

/// Attempt to load and parse the TOML config file as a `Config`.
pub fn load(path: impl AsRef<Path>) -> Result<Config, Error> {
    let config_toml = std::fs::read_to_string(&path).map_err(Error::io)?;

    let config = toml::from_str::<Config>(&config_toml[..]).map_err(Error::decode)?;

    Ok(config)
}

/// Serialize the given `Config` as TOML to the given config file.
pub fn store(config: &Config, path: impl AsRef<Path>) -> Result<(), Error> {
    let mut file = if path.as_ref().exists() {
        fs::OpenOptions::new().write(true).truncate(true).open(path)
    } else {
        File::create(path)
    }
    .map_err(Error::io)?;

    store_writer(config, &mut file)
}

/// Serialize the given `Config` as TOML to the given writer.
pub(crate) fn store_writer(config: &Config, mut writer: impl Write) -> Result<(), Error> {
    let toml_config = toml::to_string_pretty(&config).map_err(Error::encode)?;

    writeln!(writer, "{toml_config}").map_err(Error::io)?;

    Ok(())
}

#[cfg(test)]
mod tests {
    use core::str::FromStr;

    use super::{load, parse_gas_prices, store_writer};
    use crate::config::GasPrice;
    use test_log::test;

    #[test]
    fn parse_valid_config() {
        let path = concat!(
            env!("CARGO_MANIFEST_DIR"),
            "/tests/config/fixtures/relayer_conf_example.toml"
        );

        let config = load(path).expect("could not parse config");

        dbg!(config);
    }

    #[test]
    fn parse_valid_fee_filter_config() {
        let path = concat!(
            env!("CARGO_MANIFEST_DIR"),
            "/tests/config/fixtures/relayer_conf_example_fee_filter.toml"
        );

        let config = load(path).expect("could not parse config");

        dbg!(config);
    }

    #[test]
    fn parse_valid_decoding_size_config() {
        let path = concat!(
            env!("CARGO_MANIFEST_DIR"),
            "/tests/config/fixtures/relayer_conf_example_decoding_size.toml"
        );

        let config = load(path).expect("could not parse config");

        dbg!(config);
    }

    #[test]
    fn serialize_valid_config() {
        let path = concat!(
            env!("CARGO_MANIFEST_DIR"),
            "/tests/config/fixtures/relayer_conf_example.toml"
        );

        let config = load(path).expect("could not parse config");

        let mut buffer = Vec::new();
        store_writer(&config, &mut buffer).unwrap();
    }

    #[test]
    fn gas_price_from_str() {
        let gp_original = GasPrice::new(10.0, "atom".to_owned());

        let gp_raw = gp_original.to_string();
        let gp = GasPrice::from_str(&gp_raw).expect("could not parse String into GasPrice");

        assert_eq!(gp, gp_original);
    }

    #[test]
    fn parse_multiple_gas_prices() {
        let gas_prices = "0.25token1;0.0001token2";
        let parsed = parse_gas_prices(gas_prices.to_string());

        let expected = vec![
            GasPrice {
                price: 0.25,
                denom: "token1".to_owned(),
            },
            GasPrice {
                price: 0.0001,
                denom: "token2".to_owned(),
            },
        ];

        assert_eq!(expected, parsed);
    }

    #[test]
    fn parse_empty_gas_price() {
        let empty_price = "";
        let parsed = parse_gas_prices(empty_price.to_string());

        assert_eq!(parsed, vec![]);
    }

    #[test]
    fn malformed_gas_prices_do_not_get_parsed() {
        let malformed_prices = "token1;.token2;0.25token3";
        let parsed = parse_gas_prices(malformed_prices.to_string());

        let expected = vec![GasPrice {
            price: 0.25,
            denom: "token3".to_owned(),
        }];

        assert_eq!(expected, parsed);
    }
}<|MERGE_RESOLUTION|>--- conflicted
+++ resolved
@@ -494,15 +494,14 @@
     /// The type of event source and associated settings
     pub event_source: EventSourceMode,
 
+    /// Timeout used when issuing RPC queries
     #[serde(default = "default::rpc_timeout", with = "humantime_serde")]
     pub rpc_timeout: Duration,
-<<<<<<< HEAD
-=======
-    #[serde(default = "default::batch_delay", with = "humantime_serde")]
-    pub batch_delay: Duration,
+
+    /// Whether or not the full node Hermes connects to is trusted
     #[serde(default = "default::trusted_node")]
     pub trusted_node: bool,
->>>>>>> 7d74815c
+
     pub account_prefix: String,
     pub key_name: String,
     #[serde(default)]
@@ -723,4 +722,4 @@
 
         assert_eq!(expected, parsed);
     }
-}+}

//! Relayer configuration

pub mod compat_mode;
pub mod error;
pub mod filter;
pub mod gas_multiplier;
pub mod proof_specs;
pub mod refresh_rate;
pub mod trust_threshold;
pub mod types;

use alloc::collections::BTreeMap;
use byte_unit::Byte;
use core::{
    cmp::Ordering,
    fmt::{Display, Error as FmtError, Formatter},
    str::FromStr,
    time::Duration,
};
use serde_derive::{Deserialize, Serialize};
use std::{fs, fs::File, io::Write, ops::Range, path::Path};
use tendermint::block::Height as BlockHeight;
use tendermint_rpc::Url;
use tendermint_rpc::WebSocketClientUrl;

use ibc_proto::google::protobuf::Any;
use ibc_relayer_types::core::ics24_host::identifier::{ChainId, ChannelId, PortId};
use ibc_relayer_types::timestamp::ZERO_DURATION;

use crate::extension_options::ExtensionOptionDynamicFeeTx;
use crate::keyring::Store;
use crate::keyring::{AnySigningKeyPair, KeyRing};
use crate::{chain::cosmos::config::CosmosSdkConfig, error::Error as RelayerError};

use crate::keyring;

pub use crate::config::Error as ConfigError;
pub use error::Error;

pub use filter::PacketFilter;
pub use refresh_rate::RefreshRate;

#[derive(Clone, Debug, PartialEq, Serialize, Deserialize)]
pub struct GasPrice {
    pub price: f64,
    pub denom: String,
}

impl GasPrice {
    pub const fn new(price: f64, denom: String) -> Self {
        Self { price, denom }
    }
}

impl Display for GasPrice {
    fn fmt(&self, f: &mut Formatter<'_>) -> Result<(), FmtError> {
        write!(f, "{}{}", self.price, self.denom)
    }
}

impl FromStr for GasPrice {
    type Err = ConfigError;

    fn from_str(price_in: &str) -> Result<Self, Self::Err> {
        // TODO: We split by `char::is_alphabetic` delimiter.
        //       More robust parsing methods might be needed.
        let spos = price_in.find(char::is_alphabetic);

        match spos {
            Some(position) => {
                let (price_str, denom) = price_in.split_at(position);

                let price = price_str
                    .parse::<f64>()
                    .map_err(|_| Error::invalid_gas_price(price_in.to_string()))?;

                Ok(GasPrice {
                    price,
                    denom: denom.to_owned(),
                })
            }

            None => Err(Error::invalid_gas_price(price_in.to_string())),
        }
    }
}

// Note: Only `PartialOrd` is implemented for `GasPrice` because gas
// prices must be of the same denomination in order to be compared.
impl PartialOrd for GasPrice {
    fn partial_cmp(&self, other: &Self) -> Option<Ordering> {
        if self.denom == other.denom {
            self.price.partial_cmp(&other.price)
        } else {
            None
        }
    }
}

/// Attempts to parse 0 or more `GasPrice`s from a String,
/// returning the successfully parsed prices in a Vec. Any
/// single price that fails to be parsed does not affect
/// the parsing of other prices.
pub fn parse_gas_prices(prices: String) -> Vec<GasPrice> {
    prices
        .split(|c| c == ',' || c == ';')
        .filter_map(|gp| GasPrice::from_str(gp).ok())
        .collect()
}

#[derive(Clone, Debug, PartialEq, Eq, Serialize, Deserialize)]
#[serde(
    rename_all = "snake_case",
    tag = "type",
    content = "value",
    deny_unknown_fields
)]
pub enum ExtensionOption {
    EthermintDynamicFee(String),
}

impl ExtensionOption {
    pub fn to_any(&self) -> Result<Any, RelayerError> {
        match self {
            Self::EthermintDynamicFee(max_priority_price) => ExtensionOptionDynamicFeeTx {
                max_priority_price: max_priority_price.into(),
            }
            .to_any(),
        }
    }
}

impl Display for ExtensionOption {
    fn fmt(&self, f: &mut Formatter<'_>) -> Result<(), FmtError> {
        match self {
            Self::EthermintDynamicFee(max_priority_price) => {
                write!(
                    f,
                    "EthermintDynamicFee(max_priority_price: {max_priority_price})"
                )
            }
        }
    }
}

/// Defaults for various fields
pub mod default {
    use super::*;

    pub fn ccv_consumer_chain() -> bool {
        false
    }

    pub fn tx_confirmation() -> bool {
        false
    }

    pub fn clear_on_start() -> bool {
        true
    }

    pub fn clear_packets_interval() -> u64 {
        100
    }

    pub fn rpc_timeout() -> Duration {
        Duration::from_secs(10)
    }

    pub fn poll_interval() -> Duration {
        Duration::from_secs(1)
    }

    pub fn batch_delay() -> Duration {
        Duration::from_millis(500)
    }

    pub fn clock_drift() -> Duration {
        Duration::from_secs(5)
    }

    pub fn max_block_time() -> Duration {
        Duration::from_secs(30)
    }

    pub fn trusted_node() -> bool {
        false
    }

    pub fn connection_delay() -> Duration {
        ZERO_DURATION
    }

    pub fn auto_register_counterparty_payee() -> bool {
        false
    }

    pub fn max_grpc_decoding_size() -> Byte {
        Byte::from_bytes(33554432)
    }

    pub fn trust_threshold() -> TrustThreshold {
        TrustThreshold::ONE_THIRD
    }

    pub fn client_refresh_rate() -> RefreshRate {
        // Refresh the client three times per trusting period
        RefreshRate::new(1, 3)
    }

    pub fn latency_submitted() -> HistogramConfig {
        HistogramConfig {
            range: Range {
                start: 500,
                end: 20000,
            },
            buckets: 10,
        }
    }

    pub fn latency_confirmed() -> HistogramConfig {
        HistogramConfig {
            range: Range {
                start: 1000,
                end: 30000,
            },
            buckets: 10,
        }
    }
}

#[derive(Clone, Debug, Default, Deserialize, Serialize)]
#[serde(deny_unknown_fields)]
pub struct Config {
    #[serde(default)]
    pub global: GlobalConfig,
    #[serde(default)]
    pub mode: ModeConfig,
    #[serde(default)]
    pub rest: RestConfig,
    #[serde(default)]
    pub telemetry: TelemetryConfig,
    #[serde(default = "Vec::new", skip_serializing_if = "Vec::is_empty")]
    pub chains: Vec<ChainConfig>,
    #[serde(default)]
    pub tracing_server: TracingServerConfig,
}

impl Config {
    pub fn has_chain(&self, id: &ChainId) -> bool {
        self.chains.iter().any(|c| c.id() == id)
    }

    pub fn find_chain(&self, id: &ChainId) -> Option<&ChainConfig> {
        self.chains.iter().find(|c| c.id() == id)
    }

    pub fn find_chain_mut(&mut self, id: &ChainId) -> Option<&mut ChainConfig> {
        self.chains.iter_mut().find(|c| c.id() == id)
    }

    /// Returns true if filtering is disabled or if packets are allowed on
    /// the channel [`PortId`] [`ChannelId`] on [`ChainId`].
    /// Returns false otherwise.
    pub fn packets_on_channel_allowed(
        &self,
        chain_id: &ChainId,
        port_id: &PortId,
        channel_id: &ChannelId,
    ) -> bool {
        match self.find_chain(chain_id) {
            Some(chain_config) => chain_config
                .packet_filter()
                .channel_policy
                .is_allowed(port_id, channel_id),
            None => false,
        }
    }

    pub fn chains_map(&self) -> BTreeMap<&ChainId, &ChainConfig> {
        self.chains.iter().map(|c| (c.id(), c)).collect()
    }

    /// Method for syntactic validation of the input configuration file.
    pub fn validate_config(&self) -> Result<(), Diagnostic<Error>> {
        use alloc::collections::BTreeSet;
        // Check for duplicate chain configuration and invalid trust thresholds
        let mut unique_chain_ids = BTreeSet::new();
        for chain_config in self.chains.iter() {
            let already_present = !unique_chain_ids.insert(chain_config.id().clone());
            if already_present {
                return Err(Diagnostic::Error(Error::duplicate_chains(
                    chain_config.id().clone(),
                )));
            }

            match chain_config {
                ChainConfig::CosmosSdk(cosmos_config) => {
                    cosmos_config
                        .validate()
                        .map_err(Into::<Diagnostic<Error>>::into)?;
                }
            }
        }

        // Check for invalid mode config
        self.mode.validate()?;

        Ok(())
    }
}

#[derive(Copy, Clone, Debug, Deserialize, Serialize)]
#[serde(deny_unknown_fields)]
pub struct ModeConfig {
    pub clients: Clients,
    pub connections: Connections,
    pub channels: Channels,
    pub packets: Packets,
}

impl ModeConfig {
    pub fn all_disabled(&self) -> bool {
        !self.clients.enabled
            && !self.connections.enabled
            && !self.channels.enabled
            && !self.packets.enabled
    }

    fn validate(&self) -> Result<(), Diagnostic<Error>> {
        if self.all_disabled() {
            return Err(Diagnostic::Warning(Error::invalid_mode(
                "all operation modes of Hermes are disabled, relayer won't perform any action aside from subscribing to events".to_string(),
            )));
        }

        if self.clients.enabled && !self.clients.refresh && !self.clients.misbehaviour {
            return Err(Diagnostic::Error(Error::invalid_mode(
                "either `refresh` or `misbehaviour` must be set to true if `clients.enabled` is set to true".to_string(),
            )));
        }

        Ok(())
    }
}

/// # IMPORTANT: Keep the values here in sync with the values in the default config.toml.
impl Default for ModeConfig {
    fn default() -> Self {
        Self {
            clients: Clients {
                enabled: true,
                refresh: true,
                misbehaviour: true,
            },
            connections: Connections { enabled: false },
            channels: Channels { enabled: false },
            packets: Packets {
                enabled: true,
                ..Default::default()
            },
        }
    }
}

#[derive(Copy, Clone, Debug, Default, Deserialize, Serialize)]
#[serde(deny_unknown_fields)]
pub struct Clients {
    pub enabled: bool,
    #[serde(default)]
    pub refresh: bool,
    #[serde(default)]
    pub misbehaviour: bool,
}

#[derive(Copy, Clone, Debug, Default, Deserialize, Serialize)]
#[serde(deny_unknown_fields)]
pub struct Connections {
    pub enabled: bool,
}

#[derive(Copy, Clone, Debug, Default, Deserialize, Serialize)]
#[serde(deny_unknown_fields)]
pub struct Channels {
    pub enabled: bool,
}

#[derive(Copy, Clone, Debug, Deserialize, Serialize)]
#[serde(deny_unknown_fields)]
pub struct Packets {
    pub enabled: bool,
    #[serde(default = "default::clear_packets_interval")]
    pub clear_interval: u64,
    #[serde(default = "default::clear_on_start")]
    pub clear_on_start: bool,
    #[serde(default = "default::tx_confirmation")]
    pub tx_confirmation: bool,
    #[serde(default = "default::auto_register_counterparty_payee")]
    pub auto_register_counterparty_payee: bool,
}

impl Default for Packets {
    fn default() -> Self {
        Self {
            enabled: true,
            clear_interval: default::clear_packets_interval(),
            clear_on_start: default::clear_on_start(),
            tx_confirmation: default::tx_confirmation(),
            auto_register_counterparty_payee: default::auto_register_counterparty_payee(),
        }
    }
}

/// Log levels are wrappers over [`tracing_core::Level`].
///
/// [`tracing_core::Level`]: https://docs.rs/tracing-core/0.1.17/tracing_core/struct.Level.html
#[derive(Copy, Clone, Debug, PartialEq, Eq, Deserialize, Serialize)]
#[serde(rename_all = "lowercase")]
pub enum LogLevel {
    Trace,
    Debug,
    Info,
    Warn,
    Error,
}

impl Default for LogLevel {
    fn default() -> Self {
        Self::Info
    }
}

impl Display for LogLevel {
    fn fmt(&self, f: &mut Formatter<'_>) -> Result<(), FmtError> {
        match self {
            LogLevel::Trace => write!(f, "trace"),
            LogLevel::Debug => write!(f, "debug"),
            LogLevel::Info => write!(f, "info"),
            LogLevel::Warn => write!(f, "warn"),
            LogLevel::Error => write!(f, "error"),
        }
    }
}

#[derive(Clone, Debug, Default, Deserialize, Serialize)]
#[serde(default, deny_unknown_fields)]
pub struct GlobalConfig {
    pub log_level: LogLevel,
}

#[derive(Clone, Debug, Deserialize, Serialize)]
#[serde(deny_unknown_fields)]
pub struct TelemetryConfig {
    pub enabled: bool,
    pub host: String,
    pub port: u16,
    #[serde(default = "HistogramBuckets::default")]
    pub buckets: HistogramBuckets,
}

#[derive(Clone, Debug, Deserialize, Serialize)]
pub struct HistogramBuckets {
    #[serde(default = "default::latency_submitted")]
    pub latency_submitted: HistogramConfig,
    #[serde(default = "default::latency_confirmed")]
    pub latency_confirmed: HistogramConfig,
}

impl Default for HistogramBuckets {
    fn default() -> Self {
        Self {
            latency_submitted: default::latency_submitted(),
            latency_confirmed: default::latency_confirmed(),
        }
    }
}

#[derive(Clone, Debug, Deserialize, Serialize)]
#[serde(try_from = "HistogramRangeUnchecked")]
pub struct HistogramConfig {
    #[serde(flatten)]
    pub range: Range<u64>,
    pub buckets: u64,
}

impl TryFrom<HistogramRangeUnchecked> for HistogramConfig {
    type Error = String;

    fn try_from(value: HistogramRangeUnchecked) -> Result<Self, Self::Error> {
        if value.start > value.end {
            return Err(format!(
                "histogram range min `{}` must be smaller or equal than max `{}`",
                value.start, value.end
            ));
        }
        Ok(Self {
            range: Range {
                start: value.start,
                end: value.end,
            },
            buckets: value.buckets,
        })
    }
}

#[derive(Clone, Debug, Deserialize, Serialize)]
pub struct HistogramRangeUnchecked {
    start: u64,
    end: u64,
    buckets: u64,
}

/// Default values for the telemetry configuration.
///
/// # IMPORTANT: Remember to update the Hermes guide & the default config.toml whenever these values change.
impl Default for TelemetryConfig {
    fn default() -> Self {
        Self {
            enabled: false,
            host: "127.0.0.1".to_string(),
            port: 3001,
            buckets: HistogramBuckets::default(),
        }
    }
}

#[derive(Clone, Debug, Deserialize, Serialize)]
#[serde(deny_unknown_fields)]
pub struct RestConfig {
    pub enabled: bool,
    pub host: String,
    pub port: u16,
}

impl Default for RestConfig {
    fn default() -> Self {
        Self {
            enabled: false,
            host: "127.0.0.1".to_string(),
            port: 3000,
        }
    }
}

/// It defines the address generation method
/// TODO: Ethermint `pk_type` to be restricted
/// after the Cosmos SDK release with ethsecp256k1
/// <https://github.com/cosmos/cosmos-sdk/pull/9981>
#[derive(Clone, Debug, PartialEq, Eq, Deserialize, Serialize)]
#[serde(
    rename_all = "lowercase",
    tag = "derivation",
    content = "proto_type",
    deny_unknown_fields
)]
#[derive(Default)]
pub enum AddressType {
    #[default]
    Cosmos,
    Ethermint {
        pk_type: String,
    },
}

impl Display for AddressType {
    fn fmt(&self, f: &mut Formatter<'_>) -> Result<(), FmtError> {
        match self {
            AddressType::Cosmos => write!(f, "cosmos"),
            AddressType::Ethermint { .. } => write!(f, "ethermint"),
        }
    }
}

#[derive(Clone, Debug, PartialEq, Deserialize, Serialize)]
#[serde(deny_unknown_fields)]
pub struct GenesisRestart {
    pub restart_height: BlockHeight,
    pub archive_addr: Url,
}

#[derive(Clone, Debug, PartialEq, Deserialize, Serialize)]
#[serde(tag = "mode", rename_all = "lowercase")]
pub enum EventSourceMode {
    /// Push-based event source, via WebSocket
    Push {
        /// The WebSocket URL to connect to
        url: WebSocketClientUrl,

        /// Maximum amount of time to wait for a NewBlock event before emitting the event batch
        #[serde(default = "default::batch_delay", with = "humantime_serde")]
        batch_delay: Duration,
    },

    /// Pull-based event source, via RPC /block_results
    #[serde(alias = "poll")]
    Pull {
        /// The polling interval
        #[serde(default = "default::poll_interval", with = "humantime_serde")]
        interval: Duration,
    },
}

#[derive(Clone, Debug, PartialEq, Deserialize, Serialize)]
#[serde(deny_unknown_fields)]
#[serde(tag = "type")]
pub enum ChainConfig {
    CosmosSdk(CosmosSdkConfig),
}

impl ChainConfig {
    pub fn id(&self) -> &ChainId {
        match self {
            Self::CosmosSdk(config) => &config.id,
        }
    }

<<<<<<< HEAD
    pub account_prefix: String,
    pub key_name: String,
    #[serde(default)]
    pub key_store_type: Store,
    pub key_store_folder: Option<PathBuf>,
    pub store_prefix: String,
    pub default_gas: Option<u64>,
    pub max_gas: Option<u64>,

    // This field is only meant to be set via the `update client` command,
    // for when we need to ugprade a client across a genesis restart and
    // therefore need and archive node to fetch blocks from.
    pub genesis_restart: Option<GenesisRestart>,

    // This field is deprecated, use `gas_multiplier` instead
    pub gas_adjustment: Option<f64>,
    pub gas_multiplier: Option<GasMultiplier>,

    pub fee_granter: Option<String>,
    #[serde(default)]
    pub max_msg_num: MaxMsgNum,
    #[serde(default)]
    pub max_tx_size: MaxTxSize,
    #[serde(default = "default::max_grpc_decoding_size")]
    pub max_grpc_decoding_size: Byte,

    /// A correction parameter that helps deal with clocks that are only approximately synchronized
    /// between the source and destination chains for a client.
    /// This parameter is used when deciding to accept or reject a new header
    /// (originating from the source chain) for any client with the destination chain
    /// that uses this configuration, unless it is overridden by the client-specific
    /// clock drift option.
    #[serde(default = "default::clock_drift", with = "humantime_serde")]
    pub clock_drift: Duration,

    #[serde(default = "default::max_block_time", with = "humantime_serde")]
    pub max_block_time: Duration,

    /// The trusting period specifies how long a validator set is trusted for
    /// (must be shorter than the chain's unbonding period).
    #[serde(default, with = "humantime_serde")]
    pub trusting_period: Option<Duration>,

    /// The rate at which to refresh the client referencing this chain,
    /// expressed as a fraction of the trusting period.
    #[serde(default = "default::client_refresh_rate")]
    pub client_refresh_rate: RefreshRate,

    /// CCV consumer chain
    #[serde(default = "default::ccv_consumer_chain")]
    pub ccv_consumer_chain: bool,
=======
    pub fn packet_filter(&self) -> &PacketFilter {
        match self {
            Self::CosmosSdk(config) => &config.packet_filter,
        }
    }
>>>>>>> c979f928

    pub fn max_block_time(&self) -> Duration {
        match self {
            Self::CosmosSdk(config) => config.max_block_time,
        }
    }

<<<<<<< HEAD
    // This is an undocumented and hidden config to make the relayer wait for
    // DeliverTX before sending the next transaction when sending messages in
    // multiple batches. We will instruct relayer operators to turn this on
    // in case relaying failed in a chain with priority mempool enabled.
    // Warning: turning this on may cause degradation in performance.
    #[serde(default)]
    pub sequential_batch_tx: bool,

    // Note: These last few need to be last otherwise we run into `ValueAfterTable` error when serializing to TOML.
    //       That's because these are all tables and have to come last when serializing.
    #[serde(
        default,
        skip_serializing_if = "Option::is_none",
        with = "self::proof_specs"
    )]
    pub proof_specs: Option<ProofSpecs>,

    // These last few need to be last otherwise we run into `ValueAfterTable` error when serializing to TOML
    /// The trust threshold defines what fraction of the total voting power of a known
    /// and trusted validator set is sufficient for a commit to be accepted going forward.
    #[serde(default = "default::trust_threshold", with = "self::trust_threshold")]
    pub trust_threshold: TrustThreshold,
=======
    pub fn key_name(&self) -> &String {
        match self {
            Self::CosmosSdk(config) => &config.key_name,
        }
    }
>>>>>>> c979f928

    pub fn set_key_name(&mut self, key_name: String) {
        match self {
            Self::CosmosSdk(config) => config.key_name = key_name,
        }
    }

    pub fn list_keys(&self) -> Result<Vec<(String, AnySigningKeyPair)>, keyring::errors::Error> {
        let keys = match self {
            ChainConfig::CosmosSdk(config) => {
                let keyring = KeyRing::new_secp256k1(
                    Store::Test,
                    &config.account_prefix,
                    &config.id,
                    &config.key_store_folder,
                )?;
                keyring
                    .keys()?
                    .into_iter()
                    .map(|(key_name, keys)| (key_name, keys.into()))
                    .collect()
            }
        };
        Ok(keys)
    }

    pub fn clear_interval(&self) -> Option<u64> {
        match self {
            Self::CosmosSdk(config) => config.clear_interval,
        }
    }
}

/// Attempt to load and parse the TOML config file as a `Config`.
pub fn load(path: impl AsRef<Path>) -> Result<Config, Error> {
    let config_toml = std::fs::read_to_string(&path).map_err(Error::io)?;

    let config = toml::from_str::<Config>(&config_toml[..]).map_err(Error::decode)?;

    Ok(config)
}

/// Serialize the given `Config` as TOML to the given config file.
pub fn store(config: &Config, path: impl AsRef<Path>) -> Result<(), Error> {
    let mut file = if path.as_ref().exists() {
        fs::OpenOptions::new().write(true).truncate(true).open(path)
    } else {
        File::create(path)
    }
    .map_err(Error::io)?;

    store_writer(config, &mut file)
}

/// Serialize the given `Config` as TOML to the given writer.
pub(crate) fn store_writer(config: &Config, mut writer: impl Write) -> Result<(), Error> {
    let toml_config = toml::to_string_pretty(&config).map_err(Error::encode)?;

    writeln!(writer, "{toml_config}").map_err(Error::io)?;

    Ok(())
}

#[derive(Clone, Debug, PartialEq, Deserialize, Serialize)]
pub struct TracingServerConfig {
    pub enabled: bool,
    pub port: u16,
}

impl Default for TracingServerConfig {
    fn default() -> Self {
        Self {
            enabled: false,
            port: 5555,
        }
    }
}

#[derive(Clone, Debug)]
pub enum Diagnostic<E> {
    Warning(E),
    Error(E),
}

use crate::chain::cosmos::config::Diagnostic as CosmosConfigDiagnostic;
impl<E: Into<Error>> From<CosmosConfigDiagnostic<E>> for Diagnostic<Error> {
    fn from(value: CosmosConfigDiagnostic<E>) -> Self {
        match value {
            CosmosConfigDiagnostic::Warning(e) => Diagnostic::Warning(e.into()),
            CosmosConfigDiagnostic::Error(e) => Diagnostic::Error(e.into()),
        }
    }
}

use crate::chain::cosmos::config::error::Error as CosmosConfigError;
impl From<CosmosConfigError> for Error {
    fn from(error: CosmosConfigError) -> Error {
        Error::cosmos_config_error(error.to_string())
    }
}

#[cfg(test)]
mod tests {
    use core::str::FromStr;

    use super::{load, parse_gas_prices, store_writer};
    use crate::config::GasPrice;
    use test_log::test;

    #[test]
    fn parse_valid_config() {
        let path = concat!(
            env!("CARGO_MANIFEST_DIR"),
            "/tests/config/fixtures/relayer_conf_example.toml"
        );

        let config = load(path).expect("could not parse config");

        dbg!(config);
    }

    #[test]
    fn parse_valid_fee_filter_config() {
        let path = concat!(
            env!("CARGO_MANIFEST_DIR"),
            "/tests/config/fixtures/relayer_conf_example_fee_filter.toml"
        );

        let config = load(path).expect("could not parse config");

        dbg!(config);
    }

    #[test]
    fn parse_valid_decoding_size_config() {
        let path = concat!(
            env!("CARGO_MANIFEST_DIR"),
            "/tests/config/fixtures/relayer_conf_example_decoding_size.toml"
        );

        let config = load(path).expect("could not parse config");

        dbg!(config);
    }

    #[test]
    fn parse_valid_telemetry() {
        let path = concat!(
            env!("CARGO_MANIFEST_DIR"),
            "/tests/config/fixtures/relayer_conf_example_valid_telemetry.toml"
        );

        let config = load(path).expect("could not parse config");

        dbg!(config);
    }

    #[test]
    fn parse_invalid_telemetry() {
        let path = concat!(
            env!("CARGO_MANIFEST_DIR"),
            "/tests/config/fixtures/relayer_conf_example_invalid_telemetry.toml"
        );

        assert!(load(path).is_err());
    }

    #[test]
    fn serialize_valid_config() {
        let path = concat!(
            env!("CARGO_MANIFEST_DIR"),
            "/tests/config/fixtures/relayer_conf_example.toml"
        );

        let config = load(path).expect("could not parse config");

        let mut buffer = Vec::new();
        store_writer(&config, &mut buffer).unwrap();
    }

    #[test]
    fn gas_price_from_str() {
        let gp_original = GasPrice::new(10.0, "atom".to_owned());

        let gp_raw = gp_original.to_string();
        let gp = GasPrice::from_str(&gp_raw).expect("could not parse String into GasPrice");

        assert_eq!(gp, gp_original);
    }

    #[test]
    fn parse_multiple_gas_prices() {
        let expected = vec![
            GasPrice {
                price: 0.25,
                denom: "token1".to_owned(),
            },
            GasPrice {
                price: 0.0001,
                denom: "token2".to_owned(),
            },
        ];

        let test_cases = vec![
            ("0.25token1;0.0001token2", expected.clone()),
            ("0.25token1,0.0001token2", expected.clone()),
        ];

        for (input, expected) in test_cases {
            let parsed = parse_gas_prices(input.to_string());
            assert_eq!(expected, parsed);
        }
    }

    #[test]
    fn parse_empty_gas_price() {
        let empty_price = "";
        let parsed = parse_gas_prices(empty_price.to_string());

        assert_eq!(parsed, vec![]);
    }

    #[test]
    fn malformed_gas_prices_do_not_get_parsed() {
        let expected = vec![GasPrice {
            price: 0.25,
            denom: "token3".to_owned(),
        }];
        let test_cases = vec![
            ("token1;.token2;0.25token3", expected.clone()),
            ("token1,.token2,0.25token3", expected.clone()),
        ];

        for (input, expected) in test_cases {
            let parsed = parse_gas_prices(input.to_string());
            assert_eq!(expected, parsed);
        }
    }
}<|MERGE_RESOLUTION|>--- conflicted
+++ resolved
@@ -145,6 +145,8 @@
 
 /// Defaults for various fields
 pub mod default {
+    use ibc_relayer_types::core::ics02_client::trust_threshold::TrustThreshold;
+
     use super::*;
 
     pub fn ccv_consumer_chain() -> bool {
@@ -614,65 +616,11 @@
         }
     }
 
-<<<<<<< HEAD
-    pub account_prefix: String,
-    pub key_name: String,
-    #[serde(default)]
-    pub key_store_type: Store,
-    pub key_store_folder: Option<PathBuf>,
-    pub store_prefix: String,
-    pub default_gas: Option<u64>,
-    pub max_gas: Option<u64>,
-
-    // This field is only meant to be set via the `update client` command,
-    // for when we need to ugprade a client across a genesis restart and
-    // therefore need and archive node to fetch blocks from.
-    pub genesis_restart: Option<GenesisRestart>,
-
-    // This field is deprecated, use `gas_multiplier` instead
-    pub gas_adjustment: Option<f64>,
-    pub gas_multiplier: Option<GasMultiplier>,
-
-    pub fee_granter: Option<String>,
-    #[serde(default)]
-    pub max_msg_num: MaxMsgNum,
-    #[serde(default)]
-    pub max_tx_size: MaxTxSize,
-    #[serde(default = "default::max_grpc_decoding_size")]
-    pub max_grpc_decoding_size: Byte,
-
-    /// A correction parameter that helps deal with clocks that are only approximately synchronized
-    /// between the source and destination chains for a client.
-    /// This parameter is used when deciding to accept or reject a new header
-    /// (originating from the source chain) for any client with the destination chain
-    /// that uses this configuration, unless it is overridden by the client-specific
-    /// clock drift option.
-    #[serde(default = "default::clock_drift", with = "humantime_serde")]
-    pub clock_drift: Duration,
-
-    #[serde(default = "default::max_block_time", with = "humantime_serde")]
-    pub max_block_time: Duration,
-
-    /// The trusting period specifies how long a validator set is trusted for
-    /// (must be shorter than the chain's unbonding period).
-    #[serde(default, with = "humantime_serde")]
-    pub trusting_period: Option<Duration>,
-
-    /// The rate at which to refresh the client referencing this chain,
-    /// expressed as a fraction of the trusting period.
-    #[serde(default = "default::client_refresh_rate")]
-    pub client_refresh_rate: RefreshRate,
-
-    /// CCV consumer chain
-    #[serde(default = "default::ccv_consumer_chain")]
-    pub ccv_consumer_chain: bool,
-=======
     pub fn packet_filter(&self) -> &PacketFilter {
         match self {
             Self::CosmosSdk(config) => &config.packet_filter,
         }
     }
->>>>>>> c979f928
 
     pub fn max_block_time(&self) -> Duration {
         match self {
@@ -680,36 +628,11 @@
         }
     }
 
-<<<<<<< HEAD
-    // This is an undocumented and hidden config to make the relayer wait for
-    // DeliverTX before sending the next transaction when sending messages in
-    // multiple batches. We will instruct relayer operators to turn this on
-    // in case relaying failed in a chain with priority mempool enabled.
-    // Warning: turning this on may cause degradation in performance.
-    #[serde(default)]
-    pub sequential_batch_tx: bool,
-
-    // Note: These last few need to be last otherwise we run into `ValueAfterTable` error when serializing to TOML.
-    //       That's because these are all tables and have to come last when serializing.
-    #[serde(
-        default,
-        skip_serializing_if = "Option::is_none",
-        with = "self::proof_specs"
-    )]
-    pub proof_specs: Option<ProofSpecs>,
-
-    // These last few need to be last otherwise we run into `ValueAfterTable` error when serializing to TOML
-    /// The trust threshold defines what fraction of the total voting power of a known
-    /// and trusted validator set is sufficient for a commit to be accepted going forward.
-    #[serde(default = "default::trust_threshold", with = "self::trust_threshold")]
-    pub trust_threshold: TrustThreshold,
-=======
     pub fn key_name(&self) -> &String {
         match self {
             Self::CosmosSdk(config) => &config.key_name,
         }
     }
->>>>>>> c979f928
 
     pub fn set_key_name(&mut self, key_name: String) {
         match self {
@@ -733,6 +656,7 @@
                     .collect()
             }
         };
+
         Ok(keys)
     }
 

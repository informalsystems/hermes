--- conflicted
+++ resolved
@@ -157,11 +157,7 @@
     src_chain: &SrcChain, // the chain whose account is debited
     dst_chain: &DstChain, // the chain whose account eventually gets credited
     opts: &TransferOptions,
-<<<<<<< HEAD
-) -> Result<Vec<IbcEventWithHeight>, TransferError> {
-=======
 ) -> Result<Vec<Any>, TransferError> {
->>>>>>> 2122813a
     let receiver = match &opts.receiver {
         Some(receiver) => Signer::from_str(receiver).map_err(TransferError::receiver_address)?,
         None => dst_chain.get_signer().map_err(TransferError::key)?,
@@ -196,11 +192,9 @@
 }
 
 pub fn send_messages<Chain: ChainHandle>(
-    // the chain to send the messages to
     chain: &Chain,
-    // messages to send the chain
     msgs: Vec<Any>,
-) -> Result<Vec<IbcEvent>, TransferError> {
+) -> Result<Vec<IbcEventWithHeight>, TransferError> {
     let events_with_heights = chain
         .send_messages_and_wait_commit(TrackedMsgs::new_static(msgs, "ft-transfer"))
         .map_err(|e| TransferError::submit(chain.id(), e))?;
@@ -232,7 +226,7 @@
     dst_chain: &DstChain,
     // options describing the transfer
     opts: &TransferOptions,
-) -> Result<Vec<IbcEvent>, TransferError> {
+) -> Result<Vec<IbcEventWithHeight>, TransferError> {
     let msgs = build_transfer_messages(src_chain, dst_chain, opts)?;
     send_messages(src_chain, msgs)
 }
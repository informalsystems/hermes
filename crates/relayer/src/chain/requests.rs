--- conflicted
+++ resolved
@@ -22,19 +22,14 @@
     QueryConnectionsRequest as RawQueryConnectionsRequest,
 };
 use ibc_relayer_types::core::ics04_channel::packet::Sequence;
-use ibc_relayer_types::core::ics24_host::identifier::{ChainId, ChannelId, ClientId, ConnectionId, PortId};
+use ibc_relayer_types::core::ics24_host::identifier::{ChannelId, ClientId, ConnectionId, PortId};
 use ibc_relayer_types::events::WithBlockDataType;
 use ibc_relayer_types::Height;
 
 use serde::{Deserialize, Serialize};
 use tendermint::block::Height as TMBlockHeight;
-<<<<<<< HEAD
-use tendermint_rpc::abci::{transaction::Hash as TxHash, Path as TendermintABCIPath};
-=======
 use tendermint::Hash as TxHash;
->>>>>>> c8309a9e
 use tonic::metadata::AsciiMetadataValue;
-use crate::event::IbcEventWithHeight;
 
 /// Type to specify a height in a query. Specifically, this caters to the use
 /// case where the user wants to query at whatever the latest height is, as
@@ -469,34 +464,4 @@
     pub event_id: WithBlockDataType,
     pub client_id: ClientId,
     pub consensus_height: Height,
-}
-
-#[derive(Clone, Debug, Serialize, Deserialize, Eq, PartialEq)]
-pub struct CrossChainQueryRequest {
-    pub chain_id: ChainId,
-    pub query_id: String,
-    pub query_type: TendermintABCIPath,
-    /// hex encoded query request
-    pub request: String,
-    pub height: TMBlockHeight,
-}
-
-/// Convert CrossChainQueryPacket into CrossChainQueryRequest
-impl TryFrom<&IbcEventWithHeight> for CrossChainQueryRequest {
-    type Error = Error;
-
-    fn try_from(ibc_event_with_height: &IbcEventWithHeight) -> Result<Self, Self::Error> {
-        match ibc_event_with_height.event.cross_chain_query_packet() {
-            Some(packet) => Ok(CrossChainQueryRequest {
-                chain_id: packet.chain_id.clone(),
-                query_id: packet.query_id.to_string(),
-                query_type: packet.query_type.clone(),
-                request: packet.request.clone(),
-                height: packet.height,
-            }),
-            None => Err(
-                Error::ics31(ibc_relayer_types::applications::ics31_icq::error::Error::parse())
-            ),
-        }
-    }
 }
--- conflicted
+++ resolved
@@ -10,11 +10,7 @@
 /// # Note: Should be consistent with [features] guide page.
 ///
 /// [features]: https://hermes.informal.systems/advanced/features.html
-<<<<<<< HEAD
-const SDK_MODULE_VERSION_REQ: &str = ">=0.44, <0.47";
-=======
-const SDK_MODULE_VERSION_REQ: &str = ">=0.41, <0.48";
->>>>>>> a92c3451
+const SDK_MODULE_VERSION_REQ: &str = ">=0.44, <0.48";
 
 /// Specifies the IBC-go module version requirement.
 /// At the moment, we support both chains with and without

--- conflicted
+++ resolved
@@ -148,14 +148,10 @@
     pub compat_mode: Option<CompatMode>,
     pub clear_interval: Option<u64>,
     #[serde(default)]
-<<<<<<< HEAD
-    pub excluded_sequences: BTreeMap<ChannelId, Vec<Sequence>>,
+    pub excluded_sequences: ExcludedSequences,
 
     #[serde(default = "default::allow_ccq")]
     pub allow_ccq: bool,
-=======
-    pub excluded_sequences: ExcludedSequences,
->>>>>>> b9b66636
 }
 
 impl CosmosSdkConfig {

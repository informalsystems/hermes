--- conflicted
+++ resolved
@@ -1,16 +1,12 @@
 use bech32::{ToBase32, Variant};
 use bitcoin::hashes::hex::ToHex;
 use core::str::FromStr;
-<<<<<<< HEAD
-use ibc::core::ics02_client::error::Error as ClientError;
-use ibc::core::ics24_host::identifier::ChainId;
-use ibc::signer::Signer;
-=======
->>>>>>> a26b08eb
 use ibc_proto::cosmos::tx::v1beta1::mode_info::{Single, Sum};
 use ibc_proto::cosmos::tx::v1beta1::{AuthInfo, Fee, ModeInfo, SignDoc, SignerInfo, TxBody, TxRaw};
 use ibc_proto::google::protobuf::Any;
+use ibc_relayer_types::core::ics02_client::error::Error as ClientError;
 use ibc_relayer_types::core::ics24_host::identifier::ChainId;
+use ibc_relayer_types::signer::Signer;
 use prost::Message;
 use tendermint::account::Id as AccountId;
 
@@ -195,11 +191,8 @@
     let auth_info = AuthInfo {
         signer_infos: vec![signer_info],
         fee: Some(fee),
-<<<<<<< HEAD
-=======
 
         // Since Cosmos SDK v0.46.0
->>>>>>> a26b08eb
         tip: None,
     };
 

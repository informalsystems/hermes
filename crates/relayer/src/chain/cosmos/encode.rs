use bech32::{ToBase32, Variant};
use core::str::FromStr;
use ibc_proto::cosmos::tx::v1beta1::mode_info::{Single, Sum};
use ibc_proto::cosmos::tx::v1beta1::{AuthInfo, Fee, ModeInfo, SignDoc, SignerInfo, TxBody, TxRaw};
use ibc_proto::google::protobuf::Any;
use ibc_relayer_types::core::ics02_client::error::Error as ClientError;
use ibc_relayer_types::core::ics24_host::identifier::ChainId;
use ibc_relayer_types::signer::Signer;
use prost::Message;
use tendermint::account::Id as AccountId;

use crate::chain::cosmos::types::account::{Account, AccountNumber, AccountSequence};
use crate::chain::cosmos::types::config::TxConfig;
use crate::chain::cosmos::types::tx::SignedTx;
use crate::config::types::Memo;
use crate::config::AddressType;
use crate::error::Error;
use crate::keyring::{Secp256k1KeyPair, SigningKeyPair};

pub fn sign_and_encode_tx(
    config: &TxConfig,
    key_pair: &Secp256k1KeyPair,
    account: &Account,
    tx_memo: &Memo,
    messages: &[Any],
    fee: &Fee,
) -> Result<Vec<u8>, Error> {
<<<<<<< HEAD
    let signed_tx = sign_tx(config, key_entry, account, tx_memo, messages, fee)?;
    encode_tx_raw(signed_tx)
=======
    let signed_tx = sign_tx(config, key_pair, account, tx_memo, messages, fee)?;

    let tx_raw = TxRaw {
        body_bytes: signed_tx.body_bytes,
        auth_info_bytes: signed_tx.auth_info_bytes,
        signatures: signed_tx.signatures,
    };

    encode_tx_raw(tx_raw)
>>>>>>> 2ee85187
}

/// Length information for an encoded transaction.
pub struct EncodedTxMetrics {
    /// Length of the encoded message, excluding the `body_bytes` field.
    pub envelope_len: usize,
    /// Length of the byte array in the `body_bytes` field of the `TxRaw` message.
    pub body_bytes_len: usize,
}

pub fn encoded_tx_metrics(
    config: &TxConfig,
    key_pair: &Secp256k1KeyPair,
    account: &Account,
    tx_memo: &Memo,
    messages: &[Any],
    fee: &Fee,
) -> Result<EncodedTxMetrics, Error> {
    let signed_tx = sign_tx(config, key_pair, account, tx_memo, messages, fee)?;

    let tx_raw = TxRaw {
        body_bytes: signed_tx.body_bytes,
        auth_info_bytes: signed_tx.auth_info_bytes,
        signatures: signed_tx.signatures,
    };

    let total_len = tx_raw.encoded_len();
    let body_bytes_len = tx_raw.body_bytes.len();
    let envelope_len = if body_bytes_len == 0 {
        total_len
    } else {
        total_len - 1 - prost::length_delimiter_len(body_bytes_len) - body_bytes_len
    };

    Ok(EncodedTxMetrics {
        envelope_len,
        body_bytes_len,
    })
}

pub fn sign_tx(
    config: &TxConfig,
    key_pair: &Secp256k1KeyPair,
    account: &Account,
    tx_memo: &Memo,
    messages: &[Any],
    fee: &Fee,
) -> Result<SignedTx, Error> {
    let key_bytes = encode_key_bytes(key_pair)?;

    let signer = encode_signer_info(&config.address_type, account.sequence, key_bytes)?;

    let (body, body_bytes) =
        tx_body_and_bytes(messages, tx_memo, config.extension_options.clone())?;

    let (auth_info, auth_info_bytes) = auth_info_and_bytes(signer, fee.clone())?;

    let signed_doc = encode_sign_doc(
        &config.chain_id,
        key_pair,
        account.number,
        auth_info_bytes.clone(),
        body_bytes.clone(),
    )?;

    Ok(SignedTx {
        body,
        body_bytes,
        auth_info,
        auth_info_bytes,
        signatures: vec![signed_doc],
    })
}

fn encode_key_bytes(key_pair: &Secp256k1KeyPair) -> Result<Vec<u8>, Error> {
    let mut pk_buf = Vec::new();

    prost::Message::encode(&key_pair.public_key.serialize().to_vec(), &mut pk_buf)
        .map_err(|e| Error::protobuf_encode("PublicKey".into(), e))?;

    Ok(pk_buf)
}

fn encode_sign_doc(
    chain_id: &ChainId,
    key_pair: &Secp256k1KeyPair,
    account_number: AccountNumber,
    auth_info_bytes: Vec<u8>,
    body_bytes: Vec<u8>,
) -> Result<Vec<u8>, Error> {
    let sign_doc = SignDoc {
        body_bytes,
        auth_info_bytes,
        chain_id: chain_id.to_string(),
        account_number: account_number.to_u64(),
    };

    // A protobuf serialization of a SignDoc
    let mut signdoc_buf = Vec::new();
    prost::Message::encode(&sign_doc, &mut signdoc_buf).unwrap();

    let signed = key_pair.sign(&signdoc_buf).map_err(Error::key_base)?;

    Ok(signed)
}

fn encode_signer_info(
    address_type: &AddressType,
    sequence: AccountSequence,
    key_bytes: Vec<u8>,
) -> Result<SignerInfo, Error> {
    let pk_type = match address_type {
        AddressType::Cosmos => "/cosmos.crypto.secp256k1.PubKey".to_string(),
        AddressType::Ethermint { pk_type } => pk_type.clone(),
    };
    // Create a MsgSend proto Any message
    let pk_any = Any {
        type_url: pk_type,
        value: key_bytes,
    };

    let single = Single { mode: 1 };
    let sum_single = Some(Sum::Single(single));
    let mode = Some(ModeInfo { sum: sum_single });
    let signer_info = SignerInfo {
        public_key: Some(pk_any),
        mode_info: mode,
        sequence: sequence.to_u64(),
    };
    Ok(signer_info)
}

pub fn encode_tx_raw(signed_tx: SignedTx) -> Result<Vec<u8>, Error> {
    let tx_raw = TxRaw {
        body_bytes: signed_tx.body_bytes,
        auth_info_bytes: signed_tx.auth_info_bytes,
        signatures: signed_tx.signatures,
    };

    let mut tx_bytes = Vec::new();
    prost::Message::encode(&tx_raw, &mut tx_bytes)
        .map_err(|e| Error::protobuf_encode("Transaction".to_string(), e))?;

    Ok(tx_bytes)
}

pub fn encode_to_bech32(address: &str, account_prefix: &str) -> Result<String, Error> {
    let account = AccountId::from_str(address)
        .map_err(|e| Error::invalid_key_address(address.to_string(), e))?;

    let encoded = bech32::encode(account_prefix, account.to_base32(), Variant::Bech32)
        .map_err(Error::bech32_encoding)?;

    Ok(encoded)
}

fn auth_info_and_bytes(signer_info: SignerInfo, fee: Fee) -> Result<(AuthInfo, Vec<u8>), Error> {
    let auth_info = AuthInfo {
        signer_infos: vec![signer_info],
        fee: Some(fee),

        // Since Cosmos SDK v0.46.0
        tip: None,
    };

    // A protobuf serialization of a AuthInfo
    let mut auth_buf = Vec::new();

    prost::Message::encode(&auth_info, &mut auth_buf)
        .map_err(|e| Error::protobuf_encode(String::from("AuthInfo"), e))?;

    Ok((auth_info, auth_buf))
}

fn tx_body_and_bytes(
    proto_msgs: &[Any],
    memo: &Memo,
    extension_options: Vec<Any>,
) -> Result<(TxBody, Vec<u8>), Error> {
    // Create TxBody
    let body = TxBody {
        messages: proto_msgs.to_vec(),
        memo: memo.to_string(),
        timeout_height: 0_u64,
        extension_options,
        non_critical_extension_options: Vec::<Any>::new(),
    };

    // A protobuf serialization of a TxBody
    let mut body_buf = Vec::new();

    prost::Message::encode(&body, &mut body_buf)
        .map_err(|e| Error::protobuf_encode(String::from("TxBody"), e))?;

    Ok((body, body_buf))
}

pub fn key_pair_to_signer(key_pair: &Secp256k1KeyPair) -> Result<Signer, Error> {
    let signer = key_pair
        .account()
        .parse()
        .map_err(|e| Error::ics02(ClientError::signer(e)))?;

    Ok(signer)
}<|MERGE_RESOLUTION|>--- conflicted
+++ resolved
@@ -25,20 +25,8 @@
     messages: &[Any],
     fee: &Fee,
 ) -> Result<Vec<u8>, Error> {
-<<<<<<< HEAD
-    let signed_tx = sign_tx(config, key_entry, account, tx_memo, messages, fee)?;
+    let signed_tx = sign_tx(config, key_pair, account, tx_memo, messages, fee)?;
     encode_tx_raw(signed_tx)
-=======
-    let signed_tx = sign_tx(config, key_pair, account, tx_memo, messages, fee)?;
-
-    let tx_raw = TxRaw {
-        body_bytes: signed_tx.body_bytes,
-        auth_info_bytes: signed_tx.auth_info_bytes,
-        signatures: signed_tx.signatures,
-    };
-
-    encode_tx_raw(tx_raw)
->>>>>>> 2ee85187
 }
 
 /// Length information for an encoded transaction.

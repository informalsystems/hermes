--- conflicted
+++ resolved
@@ -4,11 +4,6 @@
 use crossbeam_channel as channel;
 use tracing::Span;
 
-<<<<<<< HEAD
-use ibc_relayer_types::core::ics02_client::events::UpdateClient;
-use ibc_relayer_types::core::ics03_connection::connection::{
-    ConnectionEnd, IdentifiedConnectionEnd,
-=======
 use ibc_relayer_types::{
     core::{
         ics02_client::events::UpdateClient,
@@ -26,38 +21,31 @@
     proofs::Proofs,
     signer::Signer,
     Height,
->>>>>>> 7f4a4209
 };
-use ibc_relayer_types::core::ics03_connection::version::Version;
-use ibc_relayer_types::core::ics04_channel::channel::{ChannelEnd, IdentifiedChannelEnd};
-use ibc_relayer_types::core::ics04_channel::packet::{PacketMsgType, Sequence};
-use ibc_relayer_types::core::ics23_commitment::commitment::CommitmentPrefix;
-use ibc_relayer_types::core::ics23_commitment::merkle::MerkleProof;
-use ibc_relayer_types::core::ics24_host::identifier::{
-    ChainId, ChannelId, ClientId, ConnectionId, PortId,
+
+use crate::{
+    account::Balance,
+    client_state::{AnyClientState, IdentifiedAnyClientState},
+    config::ChainConfig,
+    connection::ConnectionMsgType,
+    consensus_state::{AnyConsensusState, AnyConsensusStateWithHeight},
+    denom::DenomTrace,
+    error::Error,
+    event::{
+        monitor::{EventBatch, Result as MonitorResult},
+        IbcEventWithHeight,
+    },
+    keyring::KeyEntry,
+    light_client::AnyHeader,
+    misbehaviour::MisbehaviourEvidence,
 };
-use ibc_relayer_types::events::IbcEvent;
-use ibc_relayer_types::proofs::Proofs;
-use ibc_relayer_types::signer::Signer;
-use ibc_relayer_types::Height;
-
-use crate::account::Balance;
-use crate::client_state::{AnyClientState, IdentifiedAnyClientState};
-use crate::config::ChainConfig;
-use crate::connection::ConnectionMsgType;
-use crate::consensus_state::{AnyConsensusState, AnyConsensusStateWithHeight};
-use crate::denom::DenomTrace;
-use crate::error::Error;
-use crate::event::monitor::{EventBatch, Result as MonitorResult};
-use crate::event::IbcEventWithHeight;
-use crate::keyring::KeyEntry;
-use crate::light_client::AnyHeader;
-use crate::misbehaviour::MisbehaviourEvidence;
-
-use super::client::ClientSettings;
-use super::endpoint::{ChainStatus, HealthCheck};
-use super::requests::*;
-use super::tracking::TrackedMsgs;
+
+use super::{
+    client::ClientSettings,
+    endpoint::{ChainStatus, HealthCheck},
+    requests::*,
+    tracking::TrackedMsgs,
+};
 
 mod base;
 mod cache;

use alloc::sync::Arc;
use bytes::{Buf, Bytes};
use core::{
    convert::{TryFrom, TryInto},
    future::Future,
    str::FromStr,
    time::Duration,
};
use futures::future::join_all;
use num_bigint::BigInt;
use std::{cmp::Ordering, thread};

use tokio::runtime::Runtime as TokioRuntime;
use tonic::{codegen::http::Uri, metadata::AsciiMetadataValue};
use tracing::{error, instrument, trace, warn};

use ibc_proto::cosmos::{
    base::node::v1beta1::ConfigResponse, staking::v1beta1::Params as StakingParams,
};

use ibc_proto::interchain_security::ccv::consumer::v1::Params as CcvConsumerParams;

use ibc_proto::ibc::apps::fee::v1::{
    QueryIncentivizedPacketRequest, QueryIncentivizedPacketResponse,
};
use ibc_proto::protobuf::Protobuf;
use ibc_relayer_types::applications::ics31_icq::response::CrossChainQueryResponse;
use ibc_relayer_types::clients::ics07_tendermint::client_state::{
    AllowUpdate, ClientState as TmClientState,
};
use ibc_relayer_types::clients::ics07_tendermint::consensus_state::ConsensusState as TMConsensusState;
use ibc_relayer_types::clients::ics07_tendermint::header::Header as TmHeader;
use ibc_relayer_types::core::ics02_client::client_type::ClientType;
use ibc_relayer_types::core::ics02_client::error::Error as ClientError;
use ibc_relayer_types::core::ics02_client::events::UpdateClient;
use ibc_relayer_types::core::ics03_connection::connection::{
    ConnectionEnd, IdentifiedConnectionEnd,
};
use ibc_relayer_types::core::ics04_channel::channel::{ChannelEnd, IdentifiedChannelEnd};
use ibc_relayer_types::core::ics04_channel::packet::Sequence;
use ibc_relayer_types::core::ics23_commitment::commitment::CommitmentPrefix;
use ibc_relayer_types::core::ics23_commitment::merkle::MerkleProof;
use ibc_relayer_types::core::ics24_host::identifier::{
    ChainId, ChannelId, ClientId, ConnectionId, PortId,
};
use ibc_relayer_types::core::ics24_host::path::{
    AcksPath, ChannelEndsPath, ClientConsensusStatePath, ClientStatePath, CommitmentsPath,
    ConnectionsPath, ReceiptsPath, SeqRecvsPath,
};
use ibc_relayer_types::core::ics24_host::{
    ClientUpgradePath, Path, IBC_QUERY_PATH, SDK_UPGRADE_QUERY_PATH,
};
use ibc_relayer_types::signer::Signer;
use ibc_relayer_types::Height as ICSHeight;

use tendermint::block::Height as TmHeight;
use tendermint::node::{self, info::TxIndexStatus};
use tendermint_light_client_verifier::types::LightBlock as TmLightBlock;
use tendermint_rpc::client::CompatMode;
use tendermint_rpc::endpoint::broadcast::tx_sync::Response;
use tendermint_rpc::endpoint::status;
use tendermint_rpc::{Client, HttpClient, Order};

use crate::account::Balance;
use crate::chain::client::ClientSettings;
use crate::chain::cosmos::batch::{
    send_batched_messages_and_wait_check_tx, send_batched_messages_and_wait_commit,
    sequential_send_batched_messages_and_wait_commit,
};
use crate::chain::cosmos::encode::key_pair_to_signer;
use crate::chain::cosmos::fee::maybe_register_counterparty_payee;
use crate::chain::cosmos::gas::{calculate_fee, mul_ceil};
use crate::chain::cosmos::query::account::get_or_fetch_account;
use crate::chain::cosmos::query::balance::{query_all_balances, query_balance};
use crate::chain::cosmos::query::consensus_state::query_consensus_state_heights;
use crate::chain::cosmos::query::custom::cross_chain_query_via_rpc;
use crate::chain::cosmos::query::denom_trace::query_denom_trace;
use crate::chain::cosmos::query::fee::query_incentivized_packet;
use crate::chain::cosmos::query::status::query_status;
use crate::chain::cosmos::query::tx::{
    filter_matching_event, query_packets_from_block, query_packets_from_txs, query_txs,
};
use crate::chain::cosmos::query::{abci_query, fetch_version_specs, packet_query, QueryResponse};
use crate::chain::cosmos::types::account::Account;
use crate::chain::cosmos::types::config::TxConfig;
use crate::chain::cosmos::types::gas::{
    default_gas_from_config, gas_multiplier_from_config, max_gas_from_config,
};
use crate::chain::endpoint::{ChainEndpoint, ChainStatus, HealthCheck};
use crate::chain::handle::Subscription;
use crate::chain::requests::*;
use crate::chain::tracking::TrackedMsgs;
use crate::client_state::{AnyClientState, IdentifiedAnyClientState};
use crate::config::{parse_gas_prices, ChainConfig, GasPrice};
use crate::consensus_state::AnyConsensusState;
use crate::denom::DenomTrace;
use crate::error::Error;
use crate::event::monitor::{EventMonitor, TxMonitorCmd};
use crate::event::IbcEventWithHeight;
use crate::keyring::{KeyRing, Secp256k1KeyPair, SigningKeyPair};
use crate::light_client::tendermint::LightClient as TmLightClient;
use crate::light_client::{LightClient, Verified};
use crate::misbehaviour::MisbehaviourEvidence;
use crate::util::pretty::{
    PrettyIdentifiedChannel, PrettyIdentifiedClientState, PrettyIdentifiedConnection,
};

pub mod batch;
pub mod client;
pub mod compatibility;
pub mod encode;
pub mod estimate;
pub mod fee;
pub mod gas;
pub mod query;
pub mod retry;
pub mod simulate;
pub mod tx;
pub mod types;
pub mod version;
pub mod wait;

/// Defines an upper limit on how large any transaction can be.
/// This upper limit is defined as a fraction relative to the block's
/// maximum bytes. For example, if the fraction is `0.9`, then
/// `max_tx_size` will not be allowed to exceed 0.9 of the
/// maximum block size of any Cosmos SDK network.
///
/// The default fraction we use is `0.9`; anything larger than that
/// would be risky, as transactions might be rejected; a smaller value
/// might be un-necessarily restrictive on the relayer side.
/// The [default max. block size in Tendermint 0.37 is 21MB](tm-37-max).
/// With a fraction of `0.9`, then Hermes will never permit the configuration
/// of `max_tx_size` to exceed ~18.9MB.
///
/// [tm-37-max]: https://github.com/tendermint/tendermint/blob/v0.37.0-rc1/types/params.go#L79
pub const BLOCK_MAX_BYTES_MAX_FRACTION: f64 = 0.9;
pub struct CosmosSdkChain {
    config: ChainConfig,
    tx_config: TxConfig,
    rpc_client: HttpClient,
    compat_mode: CompatMode,
    grpc_addr: Uri,
    light_client: TmLightClient,
    rt: Arc<TokioRuntime>,
    keybase: KeyRing<Secp256k1KeyPair>,

    /// A cached copy of the account information
    account: Option<Account>,

    tx_monitor_cmd: Option<TxMonitorCmd>,
}

impl CosmosSdkChain {
    /// Get a reference to the configuration for this chain.
    pub fn config(&self) -> &ChainConfig {
        &self.config
    }

    /// The maximum size of any transaction sent by the relayer to this chain
    fn max_tx_size(&self) -> usize {
        self.config.max_tx_size.into()
    }

    fn key(&self) -> Result<Secp256k1KeyPair, Error> {
        self.keybase()
            .get_key(&self.config.key_name)
            .map_err(Error::key_base)
    }

    /// Fetches the trusting period as a `Duration` from the chain config.
    /// If no trusting period exists in the config, the trusting period is calculated
    /// as two-thirds of the `unbonding_period`.
    fn trusting_period(&self, unbonding_period: Duration) -> Duration {
        self.config
            .trusting_period
            .unwrap_or(2 * unbonding_period / 3)
    }

    /// Performs validation of the relayer's configuration
    /// for a specific chain against the parameters of that chain.
    ///
    /// Currently, validates the following:
    ///     - the configured `max_tx_size` is appropriate
    ///     - the trusting period is greater than zero
    ///     - the trusting period is smaller than the unbonding period
    ///     - the default gas is smaller than the max gas
    ///
    /// Emits a log warning in case any error is encountered and
    /// exits early without doing subsequent validations.
    pub fn validate_params(&self) -> Result<(), Error> {
        let unbonding_period = self.unbonding_period()?;
        let trusting_period = self.trusting_period(unbonding_period);

        // Check that the trusting period is greater than zero
        if trusting_period <= Duration::ZERO {
            return Err(Error::config_validation_trusting_period_smaller_than_zero(
                self.id().clone(),
                trusting_period,
            ));
        }

        // Check that the trusting period is smaller than the unbounding period
        if trusting_period >= unbonding_period {
            return Err(
                Error::config_validation_trusting_period_greater_than_unbonding_period(
                    self.id().clone(),
                    trusting_period,
                    unbonding_period,
                ),
            );
        }

        let max_gas = max_gas_from_config(&self.config);
        let default_gas = default_gas_from_config(&self.config);

        // If the default gas is strictly greater than the max gas and the tx simulation fails,
        // Hermes won't be able to ever submit that tx because the gas amount wanted will be
        // greater than the max gas.
        if default_gas > max_gas {
            return Err(Error::config_validation_default_gas_too_high(
                self.id().clone(),
                default_gas,
                max_gas,
            ));
        }

        // Get the latest height and convert to tendermint Height
        let latest_height = TmHeight::try_from(self.query_chain_latest_height()?.revision_height())
            .map_err(Error::invalid_height)?;

        // Check on the configured max_tx_size against the consensus parameters at latest height
        let result = self
            .block_on(self.rpc_client.consensus_params(latest_height))
            .map_err(|e| {
                Error::config_validation_json_rpc(
                    self.id().clone(),
                    self.config.rpc_addr.to_string(),
                    "/consensus_params".to_string(),
                    e,
                )
            })?;

        let max_bound = result.consensus_params.block.max_bytes;
        let max_allowed = mul_ceil(max_bound, BLOCK_MAX_BYTES_MAX_FRACTION);
        let max_tx_size = BigInt::from(self.max_tx_size());

        if max_tx_size > max_allowed {
            return Err(Error::config_validation_tx_size_out_of_bounds(
                self.id().clone(),
                self.max_tx_size(),
                max_bound,
            ));
        }

        // Check that the configured max gas is lower or equal to the consensus params max gas.
        let consensus_max_gas = result.consensus_params.block.max_gas;

        // If the consensus max gas is < 0, we don't need to perform the check.
        if consensus_max_gas >= 0 {
            let consensus_max_gas: u64 = consensus_max_gas
                .try_into()
                .expect("cannot over or underflow because it is positive");

            let max_gas = max_gas_from_config(&self.config);

            if max_gas > consensus_max_gas {
                return Err(Error::config_validation_max_gas_too_high(
                    self.id().clone(),
                    max_gas,
                    result.consensus_params.block.max_gas,
                ));
            }
        }

        let gas_multiplier = gas_multiplier_from_config(&self.config);

        if gas_multiplier < 1.1 {
            return Err(Error::config_validation_gas_multiplier_low(
                self.id().clone(),
                gas_multiplier,
            ));
        }

        Ok(())
    }

    fn init_event_monitor(&mut self) -> Result<TxMonitorCmd, Error> {
        crate::time!(
            "init_event_monitor",
            {
                "src_chain": self.config().id.to_string(),
            }
        );

        let (mut event_monitor, monitor_tx) = EventMonitor::new(
            self.config.id.clone(),
            self.config.websocket_addr.clone(),
            self.compat_mode,
            self.rt.clone(),
        )
        .map_err(Error::event_monitor)?;

        event_monitor
            .init_subscriptions()
            .map_err(Error::event_monitor)?;

        thread::spawn(move || event_monitor.run());

        Ok(monitor_tx)
    }

    /// Query the chain staking parameters
    pub fn query_ccv_consumer_chain_params(&self) -> Result<CcvConsumerParams, Error> {
        crate::time!(
            "query_ccv_consumer_chain_params",
            {
                "src_chain": self.config().id.to_string(),
            }
        );
        crate::telemetry!(query, self.id(), "query_ccv_consumer_chain_params");

        let mut client = self
            .block_on(
                ibc_proto::interchain_security::ccv::consumer::v1::query_client::QueryClient::connect(
                    self.grpc_addr.clone()
                ),
            )
            .map_err(Error::grpc_transport)?;

        let request = tonic::Request::new(
            ibc_proto::interchain_security::ccv::consumer::v1::QueryParamsRequest {},
        );

        let response = self
            .block_on(client.query_params(request))
            .map_err(Error::grpc_status)?;

        let params = response
            .into_inner()
            .params
            .ok_or_else(|| Error::grpc_response_param("no staking params".to_string()))?;

        Ok(params)
    }

    /// Query the chain staking parameters
    pub fn query_staking_params(&self) -> Result<StakingParams, Error> {
        crate::time!(
            "query_staking_params",
            {
                "src_chain": self.config().id.to_string(),
            }
        );
        crate::telemetry!(query, self.id(), "query_staking_params");

        let mut client = self
            .block_on(
                ibc_proto::cosmos::staking::v1beta1::query_client::QueryClient::connect(
                    self.grpc_addr.clone(),
                ),
            )
            .map_err(Error::grpc_transport)?;

        let request =
            tonic::Request::new(ibc_proto::cosmos::staking::v1beta1::QueryParamsRequest {});

        let response = self
            .block_on(client.params(request))
            .map_err(Error::grpc_status)?;

        let params = response
            .into_inner()
            .params
            .ok_or_else(|| Error::grpc_response_param("no staking params".to_string()))?;

        Ok(params)
    }

    /// Query the node for its configuration parameters.
    ///
    /// ### Note: This query endpoint was introduced in SDK v0.46.3/v0.45.10. Not available before that.
    ///
    /// Returns:
    ///     - `Ok(Some(..))` if the query was successful.
    ///     - `Ok(None) in case the query endpoint is not available.
    ///     - `Err` for any other error.
    pub fn query_config_params(&self) -> Result<Option<ConfigResponse>, Error> {
        crate::time!(
            "query_config_params",
            {
                "src_chain": self.config().id.to_string(),
            }
        );
        crate::telemetry!(query, self.id(), "query_config_params");

        // Helper function to diagnose if the node config query is unimplemented
        // by matching on the error details.
        fn is_unimplemented_node_query(err_status: &tonic::Status) -> bool {
            if err_status.code() != tonic::Code::Unimplemented {
                return false;
            }

            err_status
                .message()
                .contains("unknown service cosmos.base.node.v1beta1.Service")
        }

        let mut client = self
            .block_on(
                ibc_proto::cosmos::base::node::v1beta1::service_client::ServiceClient::connect(
                    self.grpc_addr.clone(),
                ),
            )
            .map_err(Error::grpc_transport)?;

        let request = tonic::Request::new(ibc_proto::cosmos::base::node::v1beta1::ConfigRequest {});

        match self.block_on(client.config(request)) {
            Ok(response) => {
                let params = response.into_inner();

                Ok(Some(params))
            }
            Err(e) => {
                if is_unimplemented_node_query(&e) {
                    Ok(None)
                } else {
                    Err(Error::grpc_status(e))
                }
            }
        }
    }

    /// The minimum gas price that this node accepts
    pub fn min_gas_price(&self) -> Result<Vec<GasPrice>, Error> {
        crate::time!(
            "min_gas_price",
            {
                "src_chain": self.config().id.to_string(),
            }
        );

        let min_gas_price: Vec<GasPrice> =
            self.query_config_params()?.map_or(vec![], |cfg_response| {
                parse_gas_prices(cfg_response.minimum_gas_price)
            });

        Ok(min_gas_price)
    }

    /// The unbonding period of this chain
    pub fn unbonding_period(&self) -> Result<Duration, Error> {
        crate::time!(
            "unbonding_period",
            {
                "src_chain": self.config().id.to_string(),
            }
        );

        let unbonding_time = if self.config.ccv_consumer_chain {
            self.query_ccv_consumer_chain_params()?
                .unbonding_period
                .ok_or_else(|| {
                    Error::grpc_response_param("no unbonding time in staking params".to_string())
                })?
        } else {
            self.query_staking_params()?.unbonding_time.ok_or_else(|| {
                Error::grpc_response_param("no unbonding time in staking params".to_string())
            })?
        };

        Ok(Duration::new(
            unbonding_time.seconds as u64,
            unbonding_time.nanos as u32,
        ))
    }

    /// The number of historical entries kept by this chain
    pub fn historical_entries(&self) -> Result<u32, Error> {
        crate::time!(
            "historical_entries",
            {
                "src_chain": self.config().id.to_string(),
            }
        );
        if self.config.ccv_consumer_chain {
            let ccv_parameters = self.query_ccv_consumer_chain_params()?;
            ccv_parameters.historical_entries.try_into().map_err(|_| {
                Error::invalid_historical_entries(
                    self.id().clone(),
                    ccv_parameters.historical_entries,
                )
            })
        } else {
            self.query_staking_params().map(|p| p.historical_entries)
        }
    }

    /// Run a future to completion on the Tokio runtime.
    fn block_on<F: Future>(&self, f: F) -> F::Output {
        self.rt.block_on(f)
    }

    fn query(
        &self,
        data: impl Into<Path>,
        height_query: QueryHeight,
        prove: bool,
    ) -> Result<QueryResponse, Error> {
        crate::time!("query",
        {
            "src_chain": self.config().id.to_string(),
        });

        let path = IBC_QUERY_PATH.into();

        let height = TmHeight::try_from(height_query)?;

        let data = data.into();
        if !data.is_provable() & prove {
            return Err(Error::private_store());
        }

        let response = self.block_on(abci_query(
            &self.rpc_client,
            &self.config.rpc_addr,
            path,
            data.to_string(),
            height,
            prove,
        ))?;

        // TODO - Verify response proof, if requested.
        if prove {}

        Ok(response)
    }

    /// Perform an ABCI query against the client upgrade sub-store.
    ///
    /// The data is returned in its raw format `Vec<u8>`, and is either the
    /// client state (if the target path is [`UpgradedClientState`]), or the
    /// client consensus state ([`UpgradedClientConsensusState`]).
    ///
    /// Note: This is a special query in that it will only succeed if the chain
    /// is halted after reaching the height proposed in a successful governance
    /// proposal to upgrade the chain. In this scenario, let P be the height at
    /// which the chain is planned to upgrade. We assume that the chain is
    /// halted at height P. Tendermint will be at height P (as reported by the
    /// /status RPC query), but the application will be at height P-1 (as
    /// reported by the /abci_info RPC query).
    ///
    /// Therefore, `query_height` needs to be P-1. However, the path specified
    /// in `query_data` needs to be constructed with height `P`, as this is how
    /// the chain will have stored it in its upgrade sub-store.
    fn query_client_upgrade_state(
        &self,
        query_data: ClientUpgradePath,
        query_height: ICSHeight,
    ) -> Result<(Vec<u8>, MerkleProof), Error> {
        let path = SDK_UPGRADE_QUERY_PATH.into();

        let response: QueryResponse = self.block_on(abci_query(
            &self.rpc_client,
            &self.config.rpc_addr,
            path,
            Path::Upgrade(query_data).to_string(),
            TmHeight::try_from(query_height.revision_height()).map_err(Error::invalid_height)?,
            true,
        ))?;

        let proof = response.proof.ok_or_else(Error::empty_response_proof)?;

        Ok((response.value, proof))
    }

    /// Query the chain status via an RPC query.
    ///
    /// Returns an error if the node is still syncing and has not caught up,
    /// ie. if `sync_info.catching_up` is `true`.
    fn chain_status(&self) -> Result<status::Response, Error> {
        crate::time!(
            "chain_status",
            {
                "src_chain": self.config().id.to_string(),
            }
        );
        crate::telemetry!(query, self.id(), "status");

        let status = self
            .block_on(self.rpc_client.status())
            .map_err(|e| Error::rpc(self.config.rpc_addr.clone(), e))?;

        if status.sync_info.catching_up {
            return Err(Error::chain_not_caught_up(
                self.config.rpc_addr.to_string(),
                self.config().id.clone(),
            ));
        }

        Ok(status)
    }

    /// Query the chain's latest height
    pub fn query_chain_latest_height(&self) -> Result<ICSHeight, Error> {
        crate::time!(
            "query_latest_height",
            {
                "src_chain": self.config().id.to_string(),
            }
        );
        crate::telemetry!(query, self.id(), "query_latest_height");

        let status = self.rt.block_on(query_status(
            self.id(),
            &self.rpc_client,
            &self.config.rpc_addr,
        ))?;

        Ok(status.height)
    }

    #[instrument(
        name = "send_messages_and_wait_commit",
        level = "error",
        skip_all,
        fields(
            chain = %self.id(),
            tracking_id = %tracked_msgs.tracking_id()
        ),
    )]
    async fn do_send_messages_and_wait_commit(
        &mut self,
        tracked_msgs: TrackedMsgs,
    ) -> Result<Vec<IbcEventWithHeight>, Error> {
        crate::time!(
            "send_messages_and_wait_commit",
            {
                "src_chain": self.config().id.to_string(),
            }
        );

        let proto_msgs = tracked_msgs.msgs;

        let key_pair = self.key()?;
        let key_account = key_pair.account();

        let account =
            get_or_fetch_account(&self.grpc_addr, &key_account, &mut self.account).await?;

        if self.config.sequential_batch_tx {
            sequential_send_batched_messages_and_wait_commit(
                &self.rpc_client,
                &self.tx_config,
                &key_pair,
                account,
                &self.config.memo_prefix,
                proto_msgs,
            )
            .await
        } else {
            send_batched_messages_and_wait_commit(
                &self.rpc_client,
                &self.tx_config,
                &key_pair,
                account,
                &self.config.memo_prefix,
                proto_msgs,
            )
            .await
        }
    }

    #[instrument(
        name = "send_messages_and_wait_check_tx",
        level = "error",
        skip_all,
        fields(
            chain = %self.id(),
            tracking_id = %tracked_msgs.tracking_id()
        ),
    )]
    async fn do_send_messages_and_wait_check_tx(
        &mut self,
        tracked_msgs: TrackedMsgs,
    ) -> Result<Vec<Response>, Error> {
        crate::time!(
            "send_messages_and_wait_check_tx",
            {
                "src_chain": self.config().id.to_string(),
            }
        );

        let proto_msgs = tracked_msgs.msgs;

        let key_pair = self.key()?;
        let key_account = key_pair.account();

        let account =
            get_or_fetch_account(&self.grpc_addr, &key_account, &mut self.account).await?;

        send_batched_messages_and_wait_check_tx(
            &self.rpc_client,
            &self.tx_config,
            &key_pair,
            account,
            &self.config.memo_prefix,
            proto_msgs,
        )
        .await
    }

    fn query_packet_from_block(
        &self,
        request: &QueryPacketEventDataRequest,
        seqs: &[Sequence],
        block_height: &ICSHeight,
    ) -> Result<(Vec<IbcEventWithHeight>, Vec<IbcEventWithHeight>), Error> {
        crate::time!(
            "query_block: query block packet events",
            {
                "src_chain": self.config().id.to_string(),
            }
        );
        crate::telemetry!(query, self.id(), "query_block");

        let mut begin_block_events = vec![];
        let mut end_block_events = vec![];

        let tm_height =
            tendermint::block::Height::try_from(block_height.revision_height()).unwrap();

        let response = self
            .block_on(self.rpc_client.block_results(tm_height))
            .map_err(|e| Error::rpc(self.config.rpc_addr.clone(), e))?;

        let response_height = ICSHeight::new(self.id().version(), u64::from(response.height))
            .map_err(|_| Error::invalid_height_no_source())?;

        begin_block_events.append(
            &mut response
                .begin_block_events
                .unwrap_or_default()
                .into_iter()
                .filter_map(|ev| filter_matching_event(ev, request, seqs))
                .map(|ev| IbcEventWithHeight::new(ev, response_height))
                .collect(),
        );

        end_block_events.append(
            &mut response
                .end_block_events
                .unwrap_or_default()
                .into_iter()
                .filter_map(|ev| filter_matching_event(ev, request, seqs))
                .map(|ev| IbcEventWithHeight::new(ev, response_height))
                .collect(),
        );

        Ok((begin_block_events, end_block_events))
    }

    fn query_packets_from_blocks(
        &self,
        request: &QueryPacketEventDataRequest,
    ) -> Result<(Vec<IbcEventWithHeight>, Vec<IbcEventWithHeight>), Error> {
        crate::time!(
            "query_blocks: query block packet events",
            {
                "src_chain": self.config().id.to_string(),
            }
        );
        crate::telemetry!(query, self.id(), "query_blocks");

        let mut begin_block_events = vec![];
        let mut end_block_events = vec![];

        for seq in request.sequences.iter().copied() {
            let response = self
                .block_on(self.rpc_client.block_search(
                    packet_query(request, seq),
                    // We only need the first page
                    1,
                    // There should only be a single match for this query, but due to
                    // the fact that the indexer treat the query as a disjunction over
                    // all events in a block rather than a conjunction over a single event,
                    // we may end up with partial matches and therefore have to account for
                    // that by fetching multiple results and filter it down after the fact.
                    // In the worst case we get N blocks where N is the number of channels,
                    // but 10 seems to work well enough in practice while keeping the response
                    // size, and therefore pressure on the node, fairly low.
                    10,
                    // We could pick either ordering here, since matching blocks may be at pretty
                    // much any height relative to the target blocks, so we went with most recent
                    // blocks first.
                    Order::Descending,
                ))
                .map_err(|e| Error::rpc(self.config.rpc_addr.clone(), e))?;

            for block in response.blocks.into_iter().map(|response| response.block) {
                let response_height =
                    ICSHeight::new(self.id().version(), u64::from(block.header.height))
                        .map_err(|_| Error::invalid_height_no_source())?;

                if let QueryHeight::Specific(query_height) = request.height.get() {
                    if response_height > query_height {
                        continue;
                    }
                }

                // `query_packet_from_block` retrieves the begin and end block events
                // and filter them to retain only those matching the query
                let (new_begin_block_events, new_end_block_events) =
                    self.query_packet_from_block(request, &[seq], &response_height)?;

                begin_block_events.extend(new_begin_block_events);
                end_block_events.extend(new_end_block_events);
            }
        }

        Ok((begin_block_events, end_block_events))
    }
}

impl ChainEndpoint for CosmosSdkChain {
    type LightBlock = TmLightBlock;
    type Header = TmHeader;
    type ConsensusState = TMConsensusState;
    type ClientState = TmClientState;
    type SigningKeyPair = Secp256k1KeyPair;

    fn bootstrap(config: ChainConfig, rt: Arc<TokioRuntime>) -> Result<Self, Error> {
        let mut rpc_client = HttpClient::new(config.rpc_addr.clone())
            .map_err(|e| Error::rpc(config.rpc_addr.clone(), e))?;

        let node_info = rt.block_on(fetch_node_info(&rpc_client, &config))?;

        let compat_mode = CompatMode::from_version(node_info.version)
            .map_err(|e| Error::rpc(config.rpc_addr.clone(), e))?;
        rpc_client.set_compat_mode(compat_mode);

        let light_client = TmLightClient::from_config(&config, node_info.id)?;

        // Initialize key store and load key
        let keybase = KeyRing::new_secp256k1(
            config.key_store_type,
            &config.account_prefix,
            &config.id,
            &config.key_store_folder,
        )
        .map_err(Error::key_base)?;

        let grpc_addr = Uri::from_str(&config.grpc_addr.to_string())
            .map_err(|e| Error::invalid_uri(config.grpc_addr.to_string(), e))?;

        let tx_config = TxConfig::try_from(&config)?;

        // Retrieve the version specification of this chain

        let chain = Self {
            config,
            rpc_client,
            compat_mode,
            grpc_addr,
            light_client,
            rt,
            keybase,
            tx_config,
            account: None,
            tx_monitor_cmd: None,
        };

        Ok(chain)
    }

    fn shutdown(self) -> Result<(), Error> {
        if let Some(monitor_tx) = self.tx_monitor_cmd {
            monitor_tx.shutdown().map_err(Error::event_monitor)?;
        }

        Ok(())
    }

    fn keybase(&self) -> &KeyRing<Self::SigningKeyPair> {
        &self.keybase
    }

    fn keybase_mut(&mut self) -> &mut KeyRing<Self::SigningKeyPair> {
        &mut self.keybase
    }

    fn subscribe(&mut self) -> Result<Subscription, Error> {
        let tx_monitor_cmd = match &self.tx_monitor_cmd {
            Some(tx_monitor_cmd) => tx_monitor_cmd,
            None => {
                let tx_monitor_cmd = self.init_event_monitor()?;
                self.tx_monitor_cmd = Some(tx_monitor_cmd);
                self.tx_monitor_cmd.as_ref().unwrap()
            }
        };

        let subscription = tx_monitor_cmd.subscribe().map_err(Error::event_monitor)?;
        Ok(subscription)
    }

    /// Does multiple RPC calls to the full node, to check for
    /// reachability and some basic APIs are available.
    ///
    /// Currently this checks that:
    ///     - the node responds OK to `/health` RPC call;
    ///     - the node has transaction indexing enabled;
    ///     - the SDK & IBC versions are supported;
    ///
    /// Emits a log warning in case anything is amiss.
    /// Exits early if any health check fails, without doing any
    /// further checks.
    fn health_check(&self) -> Result<HealthCheck, Error> {
        if let Err(e) = do_health_check(self) {
            warn!("Health checkup for chain '{}' failed", self.id());
            warn!("    Reason: {}", e.detail());
            warn!("    Some Hermes features may not work in this mode!");

            return Ok(HealthCheck::Unhealthy(Box::new(e)));
        }

        if let Err(e) = self.validate_params() {
            warn!("Hermes might be misconfigured for chain '{}'", self.id());
            warn!("    Reason: {}", e.detail());
            warn!("    Some Hermes features may not work in this mode!");

            return Ok(HealthCheck::Unhealthy(Box::new(e)));
        }

        Ok(HealthCheck::Healthy)
    }

    /// Fetch a header from the chain at the given height and verify it.
    fn verify_header(
        &mut self,
        trusted: ICSHeight,
        target: ICSHeight,
        client_state: &AnyClientState,
    ) -> Result<Self::LightBlock, Error> {
<<<<<<< HEAD
        crate::time!("verify_header");
=======
        crate::time!(
            "verify_header",
            {
                "src_chain": self.config().id.to_string(),
            }
        );
>>>>>>> e50a1091

        self.light_client
            .verify(trusted, target, client_state)
            .map(|v| v.target)
    }

    /// Given a client update event that includes the header used in a client update,
    /// look for misbehaviour by fetching a header at same or latest height.
    fn check_misbehaviour(
        &mut self,
        update: &UpdateClient,
        client_state: &AnyClientState,
    ) -> Result<Option<MisbehaviourEvidence>, Error> {
<<<<<<< HEAD
        crate::time!("check_misbehaviour");
=======
        crate::time!(
            "check_misbehaviour",
            {
                "src_chain": self.config().id.to_string(),
            }
        );
>>>>>>> e50a1091

        self.light_client.check_misbehaviour(update, client_state)
    }

    // Queries

    /// Send one or more transactions that include all the specified messages.
    /// The `proto_msgs` are split in transactions such they don't exceed the configured maximum
    /// number of messages per transaction and the maximum transaction size.
    /// Then `send_tx()` is called with each Tx. `send_tx()` determines the fee based on the
    /// on-chain simulation and if this exceeds the maximum gas specified in the configuration file
    /// then it returns error.
    /// TODO - more work is required here for a smarter split maybe iteratively accumulating/ evaluating
    /// msgs in a Tx until any of the max size, max num msgs, max fee are exceeded.
    fn send_messages_and_wait_commit(
        &mut self,
        tracked_msgs: TrackedMsgs,
    ) -> Result<Vec<IbcEventWithHeight>, Error> {
        let runtime = self.rt.clone();

        runtime.block_on(self.do_send_messages_and_wait_commit(tracked_msgs))
    }

    fn send_messages_and_wait_check_tx(
        &mut self,
        tracked_msgs: TrackedMsgs,
    ) -> Result<Vec<Response>, Error> {
        let runtime = self.rt.clone();

        runtime.block_on(self.do_send_messages_and_wait_check_tx(tracked_msgs))
    }

    /// Get the account for the signer
    fn get_signer(&self) -> Result<Signer, Error> {
        // Get the key from key seed file
        let key_pair = self.key()?;

        let signer = key_pair_to_signer(&key_pair)?;

        Ok(signer)
    }

    /// Get the chain configuration
    fn config(&self) -> &ChainConfig {
        &self.config
    }

    fn ibc_version(&self) -> Result<Option<semver::Version>, Error> {
        let version_specs = self.block_on(fetch_version_specs(self.id(), &self.grpc_addr))?;
        Ok(version_specs.ibc_go)
    }

    fn query_balance(&self, key_name: Option<&str>, denom: Option<&str>) -> Result<Balance, Error> {
        // If a key_name is given, extract the account hash.
        // Else retrieve the account from the configuration file.
        let key = match key_name {
            Some(key_name) => self.keybase().get_key(key_name).map_err(Error::key_base)?,
            None => self.key()?,
        };
        let account = key.account();

        let denom = denom.unwrap_or(&self.config.gas_price.denom);
        let balance = self.block_on(query_balance(&self.grpc_addr, &account, denom))?;

        Ok(balance)
    }

    fn query_all_balances(&self, key_name: Option<&str>) -> Result<Vec<Balance>, Error> {
        // If a key_name is given, extract the account hash.
        // Else retrieve the account from the configuration file.
        let key = match key_name {
            Some(key_name) => self.keybase().get_key(key_name).map_err(Error::key_base)?,
            None => self.key()?,
        };
        let account = key.account();

        let balance = self.block_on(query_all_balances(&self.grpc_addr, &account))?;

        Ok(balance)
    }

    fn query_denom_trace(&self, hash: String) -> Result<DenomTrace, Error> {
        let denom_trace = self.block_on(query_denom_trace(&self.grpc_addr, &hash))?;

        Ok(denom_trace)
    }

    fn query_commitment_prefix(&self) -> Result<CommitmentPrefix, Error> {
        crate::time!(
            "query_commitment_prefix",
            {
                "src_chain": self.config().id.to_string(),
            }
        );
        crate::telemetry!(query, self.id(), "query_commitment_prefix");

        // TODO - do a real chain query
        CommitmentPrefix::try_from(self.config.store_prefix.as_bytes().to_vec())
            .map_err(|_| Error::ics02(ClientError::empty_prefix()))
    }

    /// Query the application status
    fn query_application_status(&self) -> Result<ChainStatus, Error> {
        crate::time!(
            "query_application_status",
            {
                "src_chain": self.config().id.to_string(),
            }
        );
        crate::telemetry!(query, self.id(), "query_application_status");

        // We cannot rely on `/status` endpoint to provide details about the latest block.
        // Instead, we need to pull block height via `/abci_info` and then fetch block
        // metadata at the given height via `/blockchain` endpoint.
        let abci_info = self
            .block_on(self.rpc_client.abci_info())
            .map_err(|e| Error::rpc(self.config.rpc_addr.clone(), e))?;

        // Query `/header` endpoint to pull the latest block that the application committed.
        let response = self
            .block_on(self.rpc_client.header(abci_info.last_block_height))
            .map_err(|e| Error::rpc(self.config.rpc_addr.clone(), e))?;

        let height = ICSHeight::new(
            ChainId::chain_version(response.header.chain_id.as_str()),
            u64::from(abci_info.last_block_height),
        )
        .map_err(|_| Error::invalid_height_no_source())?;

        let timestamp = response.header.time.into();
        Ok(ChainStatus { height, timestamp })
    }

    fn query_clients(
        &self,
        request: QueryClientStatesRequest,
    ) -> Result<Vec<IdentifiedAnyClientState>, Error> {
        crate::time!(
            "query_clients",
            {
                "src_chain": self.config().id.to_string(),
            }
        );
        crate::telemetry!(query, self.id(), "query_clients");

        let mut client = self
            .block_on(
                ibc_proto::ibc::core::client::v1::query_client::QueryClient::connect(
                    self.grpc_addr.clone(),
                ),
            )
            .map_err(Error::grpc_transport)?;

        let request = tonic::Request::new(request.into());
        let response = self
            .block_on(client.client_states(request))
            .map_err(Error::grpc_status)?
            .into_inner();

        // Deserialize into domain type
        let mut clients: Vec<IdentifiedAnyClientState> = response
            .client_states
            .into_iter()
            .filter_map(|cs| {
                IdentifiedAnyClientState::try_from(cs.clone())
                    .map_err(|e| {
                        warn!(
                            "failed to parse client state {}. Error: {}",
                            PrettyIdentifiedClientState(&cs),
                            e
                        )
                    })
                    .ok()
            })
            .collect();

        // Sort by client identifier counter
        clients.sort_by_cached_key(|c| client_id_suffix(&c.client_id).unwrap_or(0));

        Ok(clients)
    }

    fn query_client_state(
        &self,
        request: QueryClientStateRequest,
        include_proof: IncludeProof,
    ) -> Result<(AnyClientState, Option<MerkleProof>), Error> {
        crate::time!(
            "query_client_state",
            {
                "src_chain": self.config().id.to_string(),
            }
        );
        crate::telemetry!(query, self.id(), "query_client_state");

        let res = self.query(
            ClientStatePath(request.client_id.clone()),
            request.height,
            matches!(include_proof, IncludeProof::Yes),
        )?;
        let client_state = AnyClientState::decode_vec(&res.value).map_err(Error::decode)?;

        match include_proof {
            IncludeProof::Yes => {
                let proof = res.proof.ok_or_else(Error::empty_response_proof)?;
                Ok((client_state, Some(proof)))
            }
            IncludeProof::No => Ok((client_state, None)),
        }
    }

    fn query_upgraded_client_state(
        &self,
        request: QueryUpgradedClientStateRequest,
    ) -> Result<(AnyClientState, MerkleProof), Error> {
        crate::time!(
            "query_upgraded_client_state",
            {
                "src_chain": self.config().id.to_string(),
            }
        );
        crate::telemetry!(query, self.id(), "query_upgraded_client_state");

        // Query for the value and the proof.
        let upgrade_height = request.upgrade_height;
        let query_height = upgrade_height
            .decrement()
            .map_err(|_| Error::invalid_height_no_source())?;

        let (upgraded_client_state_raw, proof) = self.query_client_upgrade_state(
            ClientUpgradePath::UpgradedClientState(upgrade_height.revision_height()),
            query_height,
        )?;

        let client_state = AnyClientState::decode_vec(&upgraded_client_state_raw)
            .map_err(Error::conversion_from_any)?;

        Ok((client_state, proof))
    }

    fn query_upgraded_consensus_state(
        &self,
        request: QueryUpgradedConsensusStateRequest,
    ) -> Result<(AnyConsensusState, MerkleProof), Error> {
        crate::time!(
            "query_upgraded_consensus_state",
            {
                "src_chain": self.config().id.to_string(),
            }
        );
        crate::telemetry!(query, self.id(), "query_upgraded_consensus_state");

        let upgrade_height = request.upgrade_height;
        let query_height = upgrade_height
            .decrement()
            .map_err(|_| Error::invalid_height_no_source())?;

        // Fetch the consensus state and its proof.
        let (upgraded_consensus_state_raw, proof) = self.query_client_upgrade_state(
            ClientUpgradePath::UpgradedClientConsensusState(upgrade_height.revision_height()),
            query_height,
        )?;

        let consensus_state = AnyConsensusState::decode_vec(&upgraded_consensus_state_raw)
            .map_err(Error::conversion_from_any)?;

        Ok((consensus_state, proof))
    }

    fn query_consensus_state_heights(
        &self,
        request: QueryConsensusStateHeightsRequest,
    ) -> Result<Vec<ICSHeight>, Error> {
        self.block_on(query_consensus_state_heights(
            self.id(),
            &self.grpc_addr,
            request,
        ))
    }

    fn query_consensus_state(
        &self,
        request: QueryConsensusStateRequest,
        include_proof: IncludeProof,
    ) -> Result<(AnyConsensusState, Option<MerkleProof>), Error> {
        crate::time!(
            "query_consensus_state",
            {
                "src_chain": self.config().id.to_string(),
            }
        );
        crate::telemetry!(query, self.id(), "query_consensus_state");

        let res = self.query(
            ClientConsensusStatePath {
                client_id: request.client_id.clone(),
                epoch: request.consensus_height.revision_number(),
                height: request.consensus_height.revision_height(),
            },
            request.query_height,
            matches!(include_proof, IncludeProof::Yes),
        )?;

        let consensus_state = AnyConsensusState::decode_vec(&res.value).map_err(Error::decode)?;

        if !matches!(consensus_state, AnyConsensusState::Tendermint(_)) {
            return Err(Error::consensus_state_type_mismatch(
                ClientType::Tendermint,
                consensus_state.client_type(),
            ));
        }

        match include_proof {
            IncludeProof::Yes => {
                let proof = res.proof.ok_or_else(Error::empty_response_proof)?;
                Ok((consensus_state, Some(proof)))
            }
            IncludeProof::No => Ok((consensus_state, None)),
        }
    }

    fn query_client_connections(
        &self,
        request: QueryClientConnectionsRequest,
    ) -> Result<Vec<ConnectionId>, Error> {
        crate::time!(
            "query_client_connections",
            {
                "src_chain": self.config().id.to_string(),
            }
        );
        crate::telemetry!(query, self.id(), "query_client_connections");

        let mut client = self
            .block_on(
                ibc_proto::ibc::core::connection::v1::query_client::QueryClient::connect(
                    self.grpc_addr.clone(),
                ),
            )
            .map_err(Error::grpc_transport)?;

        let request = tonic::Request::new(request.into());

        let response = match self.block_on(client.client_connections(request)) {
            Ok(res) => res.into_inner(),
            Err(e) if e.code() == tonic::Code::NotFound => return Ok(vec![]),
            Err(e) => return Err(Error::grpc_status(e)),
        };

        let ids = response
            .connection_paths
            .iter()
            .filter_map(|id| {
                ConnectionId::from_str(id)
                    .map_err(|e| warn!("connection with ID {} failed parsing. Error: {}", id, e))
                    .ok()
            })
            .collect();

        Ok(ids)
    }

    fn query_connections(
        &self,
        request: QueryConnectionsRequest,
    ) -> Result<Vec<IdentifiedConnectionEnd>, Error> {
        crate::time!(
            "query_connections",
            {
                "src_chain": self.config().id.to_string(),
            }
        );
        crate::telemetry!(query, self.id(), "query_connections");

        let mut client = self
            .block_on(
                ibc_proto::ibc::core::connection::v1::query_client::QueryClient::connect(
                    self.grpc_addr.clone(),
                ),
            )
            .map_err(Error::grpc_transport)?;

        let request = tonic::Request::new(request.into());

        let response = self
            .block_on(client.connections(request))
            .map_err(Error::grpc_status)?
            .into_inner();

        let connections = response
            .connections
            .into_iter()
            .filter_map(|co| {
                IdentifiedConnectionEnd::try_from(co.clone())
                    .map_err(|e| {
                        warn!(
                            "connection with ID {} failed parsing. Error: {}",
                            PrettyIdentifiedConnection(&co),
                            e
                        )
                    })
                    .ok()
            })
            .collect();

        Ok(connections)
    }

    fn query_connection(
        &self,
        request: QueryConnectionRequest,
        include_proof: IncludeProof,
    ) -> Result<(ConnectionEnd, Option<MerkleProof>), Error> {
        crate::time!(
            "query_connection",
            {
                "src_chain": self.config().id.to_string(),
            }
        );
        crate::telemetry!(query, self.id(), "query_connection");

        async fn do_query_connection(
            chain: &CosmosSdkChain,
            connection_id: &ConnectionId,
            height_query: QueryHeight,
        ) -> Result<ConnectionEnd, Error> {
            use ibc_proto::ibc::core::connection::v1 as connection;
            use tonic::IntoRequest;

            let mut client =
                connection::query_client::QueryClient::connect(chain.grpc_addr.clone())
                    .await
                    .map_err(Error::grpc_transport)?;

            let mut request = connection::QueryConnectionRequest {
                connection_id: connection_id.to_string(),
            }
            .into_request();

            let height_param = AsciiMetadataValue::try_from(height_query)?;

            request
                .metadata_mut()
                .insert("x-cosmos-block-height", height_param);

            let response = client.connection(request).await.map_err(|e| {
                if e.code() == tonic::Code::NotFound {
                    Error::connection_not_found(connection_id.clone())
                } else {
                    Error::grpc_status(e)
                }
            })?;

            match response.into_inner().connection {
                Some(raw_connection) => {
                    let connection_end = raw_connection.try_into().map_err(Error::ics03)?;

                    Ok(connection_end)
                }
                None => {
                    // When no connection is found, the GRPC call itself should return
                    // the NotFound error code. Nevertheless even if the call is successful,
                    // the connection field may not be present, because in protobuf3
                    // everything is optional.
                    Err(Error::connection_not_found(connection_id.clone()))
                }
            }
        }

        match include_proof {
            IncludeProof::Yes => {
                let res = self.query(
                    ConnectionsPath(request.connection_id.clone()),
                    request.height,
                    true,
                )?;
                let connection_end =
                    ConnectionEnd::decode_vec(&res.value).map_err(Error::decode)?;

                Ok((
                    connection_end,
                    Some(res.proof.ok_or_else(Error::empty_response_proof)?),
                ))
            }
            IncludeProof::No => self
                .block_on(async {
                    do_query_connection(self, &request.connection_id, request.height).await
                })
                .map(|conn_end| (conn_end, None)),
        }
    }

    fn query_connection_channels(
        &self,
        request: QueryConnectionChannelsRequest,
    ) -> Result<Vec<IdentifiedChannelEnd>, Error> {
        crate::time!(
            "query_connection_channels",
            {
                "src_chain": self.config().id.to_string(),
            }
        );
        crate::telemetry!(query, self.id(), "query_connection_channels");

        let mut client = self
            .block_on(
                ibc_proto::ibc::core::channel::v1::query_client::QueryClient::connect(
                    self.grpc_addr.clone(),
                ),
            )
            .map_err(Error::grpc_transport)?;

        let request = tonic::Request::new(request.into());

        let response = self
            .block_on(client.connection_channels(request))
            .map_err(Error::grpc_status)?
            .into_inner();

        let channels = response
            .channels
            .into_iter()
            .filter_map(|ch| {
                IdentifiedChannelEnd::try_from(ch.clone())
                    .map_err(|e| {
                        warn!(
                            "channel with ID {} failed parsing. Error: {}",
                            PrettyIdentifiedChannel(&ch),
                            e
                        )
                    })
                    .ok()
            })
            .collect();
        Ok(channels)
    }

    fn query_channels(
        &self,
        request: QueryChannelsRequest,
    ) -> Result<Vec<IdentifiedChannelEnd>, Error> {
        crate::time!(
            "query_channels",
            {
                "src_chain": self.config().id.to_string(),
            }
        );
        crate::telemetry!(query, self.id(), "query_channels");

        let mut client = self
            .block_on(
                ibc_proto::ibc::core::channel::v1::query_client::QueryClient::connect(
                    self.grpc_addr.clone(),
                ),
            )
            .map_err(Error::grpc_transport)?;

        let request = tonic::Request::new(request.into());

        let response = self
            .block_on(client.channels(request))
            .map_err(Error::grpc_status)?
            .into_inner();

        let channels = response
            .channels
            .into_iter()
            .filter_map(|ch| {
                IdentifiedChannelEnd::try_from(ch.clone())
                    .map_err(|e| {
                        warn!(
                            "channel with ID {} failed parsing. Error: {}",
                            PrettyIdentifiedChannel(&ch),
                            e
                        )
                    })
                    .ok()
            })
            .collect();
        Ok(channels)
    }

    fn query_channel(
        &self,
        request: QueryChannelRequest,
        include_proof: IncludeProof,
    ) -> Result<(ChannelEnd, Option<MerkleProof>), Error> {
        crate::time!(
            "query_channel",
            {
                "src_chain": self.config().id.to_string(),
            }
        );
        crate::telemetry!(query, self.id(), "query_channel");

        let res = self.query(
            ChannelEndsPath(request.port_id, request.channel_id),
            request.height,
            matches!(include_proof, IncludeProof::Yes),
        )?;

        let channel_end = ChannelEnd::decode_vec(&res.value).map_err(Error::decode)?;

        match include_proof {
            IncludeProof::Yes => {
                let proof = res.proof.ok_or_else(Error::empty_response_proof)?;
                Ok((channel_end, Some(proof)))
            }
            IncludeProof::No => Ok((channel_end, None)),
        }
    }

    fn query_channel_client_state(
        &self,
        request: QueryChannelClientStateRequest,
    ) -> Result<Option<IdentifiedAnyClientState>, Error> {
        crate::time!(
            "query_channel_client_state",
            {
                "src_chain": self.config().id.to_string(),
            }
        );
        crate::telemetry!(query, self.id(), "query_channel_client_state");

        let mut client = self
            .block_on(
                ibc_proto::ibc::core::channel::v1::query_client::QueryClient::connect(
                    self.grpc_addr.clone(),
                ),
            )
            .map_err(Error::grpc_transport)?;

        let request = tonic::Request::new(request.into());

        let response = self
            .block_on(client.channel_client_state(request))
            .map_err(Error::grpc_status)?
            .into_inner();

        let client_state: Option<IdentifiedAnyClientState> = response
            .identified_client_state
            .map_or_else(|| None, |proto_cs| proto_cs.try_into().ok());

        Ok(client_state)
    }

    fn query_packet_commitment(
        &self,
        request: QueryPacketCommitmentRequest,
        include_proof: IncludeProof,
    ) -> Result<(Vec<u8>, Option<MerkleProof>), Error> {
        let res = self.query(
            CommitmentsPath {
                port_id: request.port_id,
                channel_id: request.channel_id,
                sequence: request.sequence,
            },
            request.height,
            matches!(include_proof, IncludeProof::Yes),
        )?;

        match include_proof {
            IncludeProof::Yes => {
                let proof = res.proof.ok_or_else(Error::empty_response_proof)?;

                Ok((res.value, Some(proof)))
            }
            IncludeProof::No => Ok((res.value, None)),
        }
    }

    /// Queries the packet commitment hashes associated with a channel.
    fn query_packet_commitments(
        &self,
        request: QueryPacketCommitmentsRequest,
    ) -> Result<(Vec<Sequence>, ICSHeight), Error> {
        crate::time!(
            "query_packet_commitments",
            {
                "src_chain": self.config().id.to_string(),
            }
        );
        crate::telemetry!(query, self.id(), "query_packet_commitments");

        let mut client = self
            .block_on(
                ibc_proto::ibc::core::channel::v1::query_client::QueryClient::connect(
                    self.grpc_addr.clone(),
                ),
            )
            .map_err(Error::grpc_transport)?;

        let request = tonic::Request::new(request.into());

        let response = self
            .block_on(client.packet_commitments(request))
            .map_err(Error::grpc_status)?
            .into_inner();

        let mut commitment_sequences: Vec<Sequence> = response
            .commitments
            .into_iter()
            .map(|v| v.sequence.into())
            .collect();
        commitment_sequences.sort_unstable();

        let height = response
            .height
            .and_then(|raw_height| raw_height.try_into().ok())
            .ok_or_else(|| Error::grpc_response_param("height".to_string()))?;

        Ok((commitment_sequences, height))
    }

    fn query_packet_receipt(
        &self,
        request: QueryPacketReceiptRequest,
        include_proof: IncludeProof,
    ) -> Result<(Vec<u8>, Option<MerkleProof>), Error> {
        let res = self.query(
            ReceiptsPath {
                port_id: request.port_id,
                channel_id: request.channel_id,
                sequence: request.sequence,
            },
            request.height,
            matches!(include_proof, IncludeProof::Yes),
        )?;

        match include_proof {
            IncludeProof::Yes => {
                let proof = res.proof.ok_or_else(Error::empty_response_proof)?;

                Ok((res.value, Some(proof)))
            }
            IncludeProof::No => Ok((res.value, None)),
        }
    }

    /// Queries the unreceived packet sequences associated with a channel.
    fn query_unreceived_packets(
        &self,
        request: QueryUnreceivedPacketsRequest,
    ) -> Result<Vec<Sequence>, Error> {
        crate::time!(
            "query_unreceived_packets",
            {
                "src_chain": self.config().id.to_string(),
            }
        );
        crate::telemetry!(query, self.id(), "query_unreceived_packets");

        let mut client = self
            .block_on(
                ibc_proto::ibc::core::channel::v1::query_client::QueryClient::connect(
                    self.grpc_addr.clone(),
                ),
            )
            .map_err(Error::grpc_transport)?;

        let request = tonic::Request::new(request.into());

        let mut response = self
            .block_on(client.unreceived_packets(request))
            .map_err(Error::grpc_status)?
            .into_inner();

        response.sequences.sort_unstable();
        Ok(response
            .sequences
            .into_iter()
            .map(|seq| seq.into())
            .collect())
    }

    fn query_packet_acknowledgement(
        &self,
        request: QueryPacketAcknowledgementRequest,
        include_proof: IncludeProof,
    ) -> Result<(Vec<u8>, Option<MerkleProof>), Error> {
        let res = self.query(
            AcksPath {
                port_id: request.port_id,
                channel_id: request.channel_id,
                sequence: request.sequence,
            },
            request.height,
            matches!(include_proof, IncludeProof::Yes),
        )?;

        match include_proof {
            IncludeProof::Yes => {
                let proof = res.proof.ok_or_else(Error::empty_response_proof)?;

                Ok((res.value, Some(proof)))
            }
            IncludeProof::No => Ok((res.value, None)),
        }
    }

    /// Queries the packet acknowledgment hashes associated with a channel.
    fn query_packet_acknowledgements(
        &self,
        request: QueryPacketAcknowledgementsRequest,
    ) -> Result<(Vec<Sequence>, ICSHeight), Error> {
        crate::time!(
            "query_packet_acknowledgements",
            {
                "src_chain": self.config().id.to_string(),
            }
        );
        crate::telemetry!(query, self.id(), "query_packet_acknowledgements");

        let mut client = self
            .block_on(
                ibc_proto::ibc::core::channel::v1::query_client::QueryClient::connect(
                    self.grpc_addr.clone(),
                ),
            )
            .map_err(Error::grpc_transport)?;

        let request = tonic::Request::new(request.into());

        let response = self
            .block_on(client.packet_acknowledgements(request))
            .map_err(Error::grpc_status)?
            .into_inner();

        let acks_sequences = response
            .acknowledgements
            .into_iter()
            .map(|v| v.sequence.into())
            .collect();

        let height = response
            .height
            .and_then(|raw_height| raw_height.try_into().ok())
            .ok_or_else(|| Error::grpc_response_param("height".to_string()))?;

        Ok((acks_sequences, height))
    }

    /// Queries the unreceived acknowledgements sequences associated with a channel.
    fn query_unreceived_acknowledgements(
        &self,
        request: QueryUnreceivedAcksRequest,
    ) -> Result<Vec<Sequence>, Error> {
        crate::time!(
            "query_unreceived_acknowledgements",
            {
                "src_chain": self.config().id.to_string(),
            }
        );
        crate::telemetry!(query, self.id(), "query_unreceived_acknowledgements");

        let mut client = self
            .block_on(
                ibc_proto::ibc::core::channel::v1::query_client::QueryClient::connect(
                    self.grpc_addr.clone(),
                ),
            )
            .map_err(Error::grpc_transport)?;

        let request = tonic::Request::new(request.into());

        let mut response = self
            .block_on(client.unreceived_acks(request))
            .map_err(Error::grpc_status)?
            .into_inner();

        response.sequences.sort_unstable();
        Ok(response
            .sequences
            .into_iter()
            .map(|seq| seq.into())
            .collect())
    }

    fn query_next_sequence_receive(
        &self,
        request: QueryNextSequenceReceiveRequest,
        include_proof: IncludeProof,
    ) -> Result<(Sequence, Option<MerkleProof>), Error> {
        crate::time!(
            "query_next_sequence_receive",
            {
                "src_chain": self.config().id.to_string(),
            }
        );
        crate::telemetry!(query, self.id(), "query_next_sequence_receive");

        match include_proof {
            IncludeProof::Yes => {
                let res = self.query(
                    SeqRecvsPath(request.port_id, request.channel_id),
                    request.height,
                    true,
                )?;

                // Note: We expect the return to be a u64 encoded in big-endian. Refer to ibc-go:
                // https://github.com/cosmos/ibc-go/blob/25767f6bdb5bab2c2a116b41d92d753c93e18121/modules/core/04-channel/client/utils/utils.go#L191
                if res.value.len() != 8 {
                    return Err(Error::query("next_sequence_receive".into()));
                }
                let seq: Sequence = Bytes::from(res.value).get_u64().into();

                let proof = res.proof.ok_or_else(Error::empty_response_proof)?;

                Ok((seq, Some(proof)))
            }
            IncludeProof::No => {
                let mut client = self
                    .block_on(
                        ibc_proto::ibc::core::channel::v1::query_client::QueryClient::connect(
                            self.grpc_addr.clone(),
                        ),
                    )
                    .map_err(Error::grpc_transport)?;

                let request = tonic::Request::new(request.into());

                let response = self
                    .block_on(client.next_sequence_receive(request))
                    .map_err(Error::grpc_status)?
                    .into_inner();

                Ok((Sequence::from(response.next_sequence_receive), None))
            }
        }
    }

    /// This function queries transactions for events matching certain criteria.
    /// 1. Client Update request - returns a vector with at most one update client event
    /// 2. Transaction event request - returns all IBC events resulted from a Tx execution
    fn query_txs(&self, request: QueryTxRequest) -> Result<Vec<IbcEventWithHeight>, Error> {
        crate::time!("query_txs",
        {
            "src_chain": self.config().id.to_string(),
        });
        crate::telemetry!(query, self.id(), "query_txs");

        self.block_on(query_txs(
            self.id(),
            &self.rpc_client,
            &self.config.rpc_addr,
            request,
        ))
    }

    /// This function queries transactions for packet events matching certain criteria.
    /// It returns at most one packet event for each sequence specified in the request.
    ///    Note - there is no way to format the packet query such that it asks for Tx-es with either
    ///    sequence (the query conditions can only be AND-ed).
    ///    There is a possibility to include "<=" and ">=" conditions but it doesn't work with
    ///    string attributes (sequence is emmitted as a string).
    ///    Therefore, for packets we perform one tx_search for each sequence.
    ///    Alternatively, a single query for all packets could be performed but it would return all
    ///    packets ever sent.
    fn query_packet_events(
        &self,
        mut request: QueryPacketEventDataRequest,
    ) -> Result<Vec<IbcEventWithHeight>, Error> {
        crate::time!(
            "query_packet_events",
            {
                "src_chain": self.config().id.to_string(),
            }
        );
        crate::telemetry!(query, self.id(), "query_packet_events");

        match request.height {
            // Usage note: `Qualified::Equal` is currently only used in the call hierarchy involving
            // the CLI methods, namely the CLI for `tx packet-recv` and `tx packet-ack` when the
            // user passes the flag `packet-data-query-height`.
            Qualified::Equal(_) => self.block_on(query_packets_from_block(
                self.id(),
                &self.rpc_client,
                &self.config.rpc_addr,
                &request,
            )),
            Qualified::SmallerEqual(_) => {
                let tx_events = self.block_on(query_packets_from_txs(
                    self.id(),
                    &self.rpc_client,
                    &self.config.rpc_addr,
                    &request,
                ))?;

                let recvd_sequences: Vec<_> = tx_events
                    .iter()
                    .filter_map(|eh| eh.event.packet().map(|p| p.sequence))
                    .collect();

                request
                    .sequences
                    .retain(|seq| !recvd_sequences.contains(seq));

                let (start_block_events, end_block_events) = if !request.sequences.is_empty() {
                    self.query_packets_from_blocks(&request)?
                } else {
                    Default::default()
                };

                trace!("start_block_events {:?}", start_block_events);
                trace!("tx_events {:?}", tx_events);
                trace!("end_block_events {:?}", end_block_events);

                // Events should be ordered in the following fashion,
                // for any two blocks b1, b2 at height h1, h2 with h1 < h2:
                // b1.start_block_events
                // b1.tx_events
                // b1.end_block_events
                // b2.start_block_events
                // b2.tx_events
                // b2.end_block_events
                //
                // As of now, we just sort them by sequence number which should
                // yield a similar result and will revisit this approach in the future.
                let mut events = vec![];
                events.extend(start_block_events);
                events.extend(tx_events);
                events.extend(end_block_events);

                sort_events_by_sequence(&mut events);

                Ok(events)
            }
        }
    }

    fn query_host_consensus_state(
        &self,
        request: QueryHostConsensusStateRequest,
    ) -> Result<Self::ConsensusState, Error> {
        let height = match request.height {
            QueryHeight::Latest => TmHeight::from(0u32),
            QueryHeight::Specific(ibc_height) => {
                TmHeight::try_from(ibc_height.revision_height()).map_err(Error::invalid_height)?
            }
        };

        let header = if height.value() == 0 {
            self.block_on(async {
                self.rpc_client
                    .latest_block()
                    .await
                    .map(|response| response.block.header)
            })
        } else {
            self.block_on(async {
                self.rpc_client
                    .header(height)
                    .await
                    .map(|response| response.header)
            })
        };

        let header = header.map_err(|e| Error::rpc(self.config.rpc_addr.clone(), e))?;
        Ok(header.into())
    }

    fn build_client_state(
        &self,
        height: ICSHeight,
        settings: ClientSettings,
    ) -> Result<Self::ClientState, Error> {
        let ClientSettings::Tendermint(settings) = settings;
        let unbonding_period = self.unbonding_period()?;
        let trusting_period = settings
            .trusting_period
            .unwrap_or_else(|| self.trusting_period(unbonding_period));

        let proof_specs = self.config.proof_specs.clone().unwrap_or_default();

        // Build the client state.
        TmClientState::new(
            self.id().clone(),
            settings.trust_threshold,
            trusting_period,
            unbonding_period,
            settings.max_clock_drift,
            height,
            proof_specs,
            vec!["upgrade".to_string(), "upgradedIBCState".to_string()],
            AllowUpdate {
                after_expiry: true,
                after_misbehaviour: true,
            },
        )
        .map_err(Error::ics07)
    }

    fn build_consensus_state(
        &self,
        light_block: Self::LightBlock,
    ) -> Result<Self::ConsensusState, Error> {
        crate::time!(
            "build_consensus_state",
            {
                "src_chain": self.config().id.to_string(),
            }
        );

        Ok(TMConsensusState::from(light_block.signed_header.header))
    }

    fn build_header(
        &mut self,
        trusted_height: ICSHeight,
        target_height: ICSHeight,
        client_state: &AnyClientState,
    ) -> Result<(Self::Header, Vec<Self::Header>), Error> {
        crate::time!(
            "build_header",
            {
                "src_chain": self.config().id.to_string(),
            }
        );

        // Get the light block at target_height from chain.
        let Verified { target, supporting } = self.light_client.header_and_minimal_set(
            trusted_height,
            target_height,
            client_state,
        )?;

        Ok((target, supporting))
    }

    fn maybe_register_counterparty_payee(
        &mut self,
        channel_id: &ChannelId,
        port_id: &PortId,
        counterparty_payee: &Signer,
    ) -> Result<(), Error> {
        let address = self.get_signer()?;
        let key_pair = self.key()?;

        self.rt.block_on(maybe_register_counterparty_payee(
            &self.rpc_client,
            &self.tx_config,
            &key_pair,
            &mut self.account,
            &self.config.memo_prefix,
            channel_id,
            port_id,
            &address,
            counterparty_payee,
        ))
    }

    fn cross_chain_query(
        &self,
        requests: Vec<CrossChainQueryRequest>,
    ) -> Result<Vec<CrossChainQueryResponse>, Error> {
        let tasks = requests
            .into_iter()
            .map(|req| cross_chain_query_via_rpc(&self.rpc_client, req))
            .collect::<Vec<_>>();

        let joined_tasks = join_all(tasks);
        let results: Vec<Result<CrossChainQueryResponse, _>> = self.rt.block_on(joined_tasks);
        let responses = results
            .into_iter()
            .filter_map(|req| req.ok())
            .collect::<Vec<CrossChainQueryResponse>>();

        Ok(responses)
    }

    fn query_incentivized_packet(
        &self,
        request: QueryIncentivizedPacketRequest,
    ) -> Result<QueryIncentivizedPacketResponse, Error> {
        let incentivized_response =
            self.block_on(query_incentivized_packet(&self.grpc_addr, request))?;
        Ok(incentivized_response)
    }
}

fn sort_events_by_sequence(events: &mut [IbcEventWithHeight]) {
    events.sort_by(|a, b| {
        a.event
            .packet()
            .zip(b.event.packet())
            .map(|(pa, pb)| pa.sequence.cmp(&pb.sequence))
            .unwrap_or(Ordering::Equal)
    });
}

async fn fetch_node_info(
    rpc_client: &HttpClient,
    config: &ChainConfig,
) -> Result<node::Info, Error> {
<<<<<<< HEAD
    crate::time!("fetch_node_info");
=======
    crate::time!("fetch_node_info",
    {
        "src_chain": config.id.to_string(),
    });
>>>>>>> e50a1091

    rpc_client
        .status()
        .await
        .map(|s| s.node_info)
        .map_err(|e| Error::rpc(config.rpc_addr.clone(), e))
}

/// Returns the suffix counter for a CosmosSDK client id.
/// Returns `None` if the client identifier is malformed
/// and the suffix could not be parsed.
fn client_id_suffix(client_id: &ClientId) -> Option<u64> {
    client_id
        .as_str()
        .split('-')
        .last()
        .and_then(|e| e.parse::<u64>().ok())
}

/// Performs a health check on a Cosmos chain.
///
/// This health check checks on the following in this order:
/// 1. Checks on the self-reported health endpoint.
/// 2. Checks that the staking module maintains some historical entries such
///    that local header information is stored in the IBC state and thus
///    client proofs that are part of the connection handshake can be verified.
/// 3. Checks that transaction indexing is enabled.
/// 4. Checks that the chain identifier matches the network name.
/// 5. Checks that the underlying SDK and ibc-go versions are compatible.
/// 6. Checks that the `gas_price` parameter in Hermes is >= the `min_gas_price`
///    advertised by the node Hermes is connected to.
fn do_health_check(chain: &CosmosSdkChain) -> Result<(), Error> {
    let chain_id = chain.id();
    let grpc_address = chain.grpc_addr.to_string();
    let rpc_address = chain.config.rpc_addr.to_string();

    chain.block_on(chain.rpc_client.health()).map_err(|e| {
        Error::health_check_json_rpc(
            chain_id.clone(),
            rpc_address.clone(),
            "/health".to_string(),
            e,
        )
    })?;

    let status = chain.chain_status()?;

    if status.node_info.other.tx_index != TxIndexStatus::On {
        return Err(Error::tx_indexing_disabled(chain_id.clone()));
    }

    if status.node_info.network.as_str() != chain_id.as_str() {
        // Log the error, continue optimistically
        error!(
            "/status endpoint from chain '{}' reports network identifier to be '{}'. \
            This is usually a sign of misconfiguration, please check your config.toml",
            chain_id, status.node_info.network
        );
    }

    let relayer_gas_price = &chain.config.gas_price;
    let node_min_gas_prices = chain.min_gas_price()?;

    if !node_min_gas_prices.is_empty() {
        let mut found_matching_denom = false;

        for price in node_min_gas_prices {
            match relayer_gas_price.partial_cmp(&price) {
                Some(Ordering::Less) => return Err(Error::gas_price_too_low(chain_id.clone())),
                Some(_) => {
                    found_matching_denom = true;
                    break;
                }
                None => continue,
            }
        }

        if !found_matching_denom {
            warn!(
                "Chain '{}' has no minimum gas price of denomination '{}' \
                that is strictly less than the `gas_price` specified for \
                that chain in the Hermes configuration. \
                This is usually a sign of misconfiguration, please check your chain and Hermes configurations",
                chain_id, relayer_gas_price.denom
            );
        }
    } else {
        warn!(
            "Chain '{}' has no minimum gas price value configured for denomination '{}'. \
            This is usually a sign of misconfiguration, please check your chain and \
            relayer configurations",
            chain_id, relayer_gas_price.denom
        );
    }

    let version_specs = chain.block_on(fetch_version_specs(&chain.config.id, &chain.grpc_addr))?;

    if let Err(diagnostic) = compatibility::run_diagnostic(&version_specs) {
        return Err(Error::sdk_module_version(
            chain_id.clone(),
            grpc_address,
            diagnostic.to_string(),
        ));
    }

    if chain.historical_entries()? == 0 {
        return Err(Error::no_historical_entries(chain_id.clone()));
    }

    Ok(())
}

#[cfg(test)]
mod tests {
    use ibc_relayer_types::{
        core::{ics02_client::client_type::ClientType, ics24_host::identifier::ClientId},
        mock::client_state::MockClientState,
        mock::header::MockHeader,
        Height,
    };

    use crate::client_state::{AnyClientState, IdentifiedAnyClientState};
    use crate::{chain::cosmos::client_id_suffix, config::GasPrice};

    use super::calculate_fee;

    #[test]
    fn mul_ceil() {
        // Because 0.001 cannot be expressed precisely
        // as a 64-bit floating point number (it is
        // stored as 0.001000000047497451305389404296875),
        // `num_rational::BigRational` will represent it as
        // 1152921504606847/1152921504606846976 instead
        // which will sometimes round up to the next
        // integer in the computations below.
        // This is not a problem for the way we compute the fee
        // and gas adjustment as those are already based on simulated
        // gas which is not 100% precise.
        assert_eq!(super::mul_ceil(300_000, 0.001), 301.into());
        assert_eq!(super::mul_ceil(300_004, 0.001), 301.into());
        assert_eq!(super::mul_ceil(300_040, 0.001), 301.into());
        assert_eq!(super::mul_ceil(300_400, 0.001), 301.into());
        assert_eq!(super::mul_ceil(304_000, 0.001), 305.into());
        assert_eq!(super::mul_ceil(340_000, 0.001), 341.into());
        assert_eq!(super::mul_ceil(340_001, 0.001), 341.into());
    }

    /// Before https://github.com/informalsystems/hermes/pull/1568,
    /// this test would have panic'ed with:
    ///
    /// thread 'chain::cosmos::tests::fee_overflow' panicked at 'attempt to multiply with overflow'
    #[test]
    fn fee_overflow() {
        let gas_amount = 90000000000000_u64;
        let gas_price = GasPrice {
            price: 1000000000000.0,
            denom: "uatom".to_string(),
        };

        let fee = calculate_fee(gas_amount, &gas_price);
        assert_eq!(&fee.amount, "90000000000000000000000000");
    }

    #[test]
    fn sort_clients_id_suffix() {
        let mut clients: Vec<IdentifiedAnyClientState> = vec![
            IdentifiedAnyClientState::new(
                ClientId::new(ClientType::Tendermint, 4).unwrap(),
                AnyClientState::Mock(MockClientState::new(MockHeader::new(
                    Height::new(0, 1).unwrap(),
                ))),
            ),
            IdentifiedAnyClientState::new(
                ClientId::new(ClientType::Tendermint, 1).unwrap(),
                AnyClientState::Mock(MockClientState::new(MockHeader::new(
                    Height::new(0, 1).unwrap(),
                ))),
            ),
            IdentifiedAnyClientState::new(
                ClientId::new(ClientType::Tendermint, 7).unwrap(),
                AnyClientState::Mock(MockClientState::new(MockHeader::new(
                    Height::new(0, 1).unwrap(),
                ))),
            ),
        ];
        clients.sort_by_cached_key(|c| client_id_suffix(&c.client_id).unwrap_or(0));
        assert_eq!(
            client_id_suffix(&clients.first().unwrap().client_id).unwrap(),
            1
        );
        assert_eq!(client_id_suffix(&clients[1].client_id).unwrap(), 4);
        assert_eq!(
            client_id_suffix(&clients.last().unwrap().client_id).unwrap(),
            7
        );
    }
}<|MERGE_RESOLUTION|>--- conflicted
+++ resolved
@@ -942,16 +942,12 @@
         target: ICSHeight,
         client_state: &AnyClientState,
     ) -> Result<Self::LightBlock, Error> {
-<<<<<<< HEAD
-        crate::time!("verify_header");
-=======
         crate::time!(
             "verify_header",
             {
                 "src_chain": self.config().id.to_string(),
             }
         );
->>>>>>> e50a1091
 
         self.light_client
             .verify(trusted, target, client_state)
@@ -965,16 +961,12 @@
         update: &UpdateClient,
         client_state: &AnyClientState,
     ) -> Result<Option<MisbehaviourEvidence>, Error> {
-<<<<<<< HEAD
-        crate::time!("check_misbehaviour");
-=======
         crate::time!(
             "check_misbehaviour",
             {
                 "src_chain": self.config().id.to_string(),
             }
         );
->>>>>>> e50a1091
 
         self.light_client.check_misbehaviour(update, client_state)
     }
@@ -2169,14 +2161,10 @@
     rpc_client: &HttpClient,
     config: &ChainConfig,
 ) -> Result<node::Info, Error> {
-<<<<<<< HEAD
-    crate::time!("fetch_node_info");
-=======
     crate::time!("fetch_node_info",
     {
         "src_chain": config.id.to_string(),
     });
->>>>>>> e50a1091
 
     rpc_client
         .status()

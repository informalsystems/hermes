--- conflicted
+++ resolved
@@ -286,19 +286,15 @@
         Ok(())
     }
 
-<<<<<<< HEAD
     fn init_event_source(&mut self) -> Result<TxEventSourceCmd, Error> {
-        crate::time!("init_event_source");
+        crate::time!(
+            "init_event_monitor",
+            {
+                "src_chain": self.config().id.to_string(),
+            }
+        );
+
         use crate::config::EventSource as Mode;
-=======
-    fn init_event_monitor(&mut self) -> Result<TxMonitorCmd, Error> {
-        crate::time!(
-            "init_event_monitor",
-            {
-                "src_chain": self.config().id.to_string(),
-            }
-        );
->>>>>>> 33f115c1
 
         let (event_source, monitor_tx) = match self.config.event_source {
             Mode::WebSocket => EventSource::websocket(

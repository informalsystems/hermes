--- conflicted
+++ resolved
@@ -8,18 +8,13 @@
 };
 use num_bigint::BigInt;
 use std::{cmp::Ordering, thread};
-use futures::future::join_all;
 
 use tokio::runtime::Runtime as TokioRuntime;
 use tonic::{codegen::http::Uri, metadata::AsciiMetadataValue};
 use tracing::{error, instrument, trace, warn};
 
 use ibc_proto::cosmos::staking::v1beta1::Params as StakingParams;
-<<<<<<< HEAD
-use ibc_relayer_types::applications::ics31_icq::response::CrossChainQueryResponse;
-=======
 use ibc_proto::protobuf::Protobuf;
->>>>>>> c8309a9e
 use ibc_relayer_types::clients::ics07_tendermint::client_state::{
     AllowUpdate, ClientState as TmClientState,
 };
@@ -71,17 +66,14 @@
 use crate::chain::cosmos::query::tx::{
     filter_matching_event, query_packets_from_block, query_packets_from_txs, query_txs,
 };
-use crate::chain::cosmos::query::{abci_query, fetch_version_specs, packet_query, QueryResponse, custom::cross_chain_query_via_rpc};
+use crate::chain::cosmos::query::{abci_query, fetch_version_specs, packet_query, QueryResponse};
 use crate::chain::cosmos::types::account::Account;
 use crate::chain::cosmos::types::config::TxConfig;
 use crate::chain::cosmos::types::gas::{
     default_gas_from_config, gas_multiplier_from_config, max_gas_from_config,
 };
 use crate::chain::endpoint::{ChainEndpoint, ChainStatus, HealthCheck};
-<<<<<<< HEAD
-=======
 use crate::chain::handle::Subscription;
->>>>>>> c8309a9e
 use crate::chain::requests::*;
 use crate::chain::tracking::TrackedMsgs;
 use crate::client_state::{AnyClientState, IdentifiedAnyClientState};
@@ -1836,28 +1828,6 @@
             &address,
             counterparty_payee,
         ))
-    }
-
-    fn cross_chain_query(
-        &self,
-        requests: Vec<CrossChainQueryRequest>
-    ) -> Result<Vec<CrossChainQueryResponse>, Error> {
-        let tasks = requests
-            .into_iter()
-            .map(|req| cross_chain_query_via_rpc(
-                &self.rpc_client,
-                req,
-            ))
-            .collect::<Vec<_>>();
-
-        let joined_tasks = join_all(tasks);
-        let results: Vec<Result<CrossChainQueryResponse, _>> = self.rt.block_on(joined_tasks);
-        let responses = results
-            .into_iter()
-            .filter_map(|req| req.ok())
-            .collect::<Vec<CrossChainQueryResponse>>();
-
-        Ok(responses)
     }
 }
 

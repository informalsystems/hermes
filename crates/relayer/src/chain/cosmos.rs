use alloc::sync::Arc;
use bytes::{Buf, Bytes};
use core::{
    convert::{TryFrom, TryInto},
    future::Future,
    str::FromStr,
    time::Duration,
};
use num_bigint::BigInt;
use std::{cmp::Ordering, thread};

use ibc_proto::protobuf::Protobuf;
use tendermint::block::Height as TmHeight;
use tendermint::node::info::TxIndexStatus;
use tendermint_light_client_verifier::types::LightBlock as TmLightBlock;
use tendermint_rpc::{
    abci::Path as TendermintABCIPath, endpoint::broadcast::tx_sync::Response, endpoint::status,
    Client, HttpClient, Order,
};
use tokio::runtime::Runtime as TokioRuntime;
use tonic::{codegen::http::Uri, metadata::AsciiMetadataValue};
use tracing::{error, instrument, trace, warn};

use ibc_proto::cosmos::staking::v1beta1::Params as StakingParams;
use ibc_relayer_types::clients::ics07_tendermint::client_state::{
    AllowUpdate, ClientState as TmClientState,
};
use ibc_relayer_types::clients::ics07_tendermint::consensus_state::ConsensusState as TMConsensusState;
use ibc_relayer_types::clients::ics07_tendermint::header::Header as TmHeader;
use ibc_relayer_types::core::ics02_client::client_type::ClientType;
use ibc_relayer_types::core::ics02_client::error::Error as ClientError;
use ibc_relayer_types::core::ics02_client::events::UpdateClient;
use ibc_relayer_types::core::ics03_connection::connection::{
    ConnectionEnd, IdentifiedConnectionEnd,
};
use ibc_relayer_types::core::ics04_channel::channel::{ChannelEnd, IdentifiedChannelEnd};
use ibc_relayer_types::core::ics04_channel::packet::Sequence;
use ibc_relayer_types::core::ics23_commitment::commitment::CommitmentPrefix;
use ibc_relayer_types::core::ics23_commitment::merkle::MerkleProof;
use ibc_relayer_types::core::ics24_host::identifier::{
    ChainId, ChannelId, ClientId, ConnectionId, PortId,
};
use ibc_relayer_types::core::ics24_host::path::{
    AcksPath, ChannelEndsPath, ClientConsensusStatePath, ClientStatePath, CommitmentsPath,
    ConnectionsPath, ReceiptsPath, SeqRecvsPath,
};
use ibc_relayer_types::core::ics24_host::{
    ClientUpgradePath, Path, IBC_QUERY_PATH, SDK_UPGRADE_QUERY_PATH,
};
use ibc_relayer_types::signer::Signer;
use ibc_relayer_types::Height as ICSHeight;

use crate::chain::client::ClientSettings;
use crate::chain::cosmos::batch::sequential_send_batched_messages_and_wait_commit;
use crate::chain::cosmos::batch::{
    send_batched_messages_and_wait_check_tx, send_batched_messages_and_wait_commit,
};
use crate::chain::cosmos::encode::key_entry_to_signer;
use crate::chain::cosmos::fee::maybe_register_counterparty_payee;
use crate::chain::cosmos::gas::{calculate_fee, mul_ceil};
use crate::chain::cosmos::query::account::get_or_fetch_account;
use crate::chain::cosmos::query::balance::{query_all_balances, query_balance};
use crate::chain::cosmos::query::denom_trace::query_denom_trace;
use crate::chain::cosmos::query::status::query_status;
use crate::chain::cosmos::query::tx::{
    filter_matching_event, query_packets_from_block, query_packets_from_txs, query_txs,
};
use crate::chain::cosmos::query::{abci_query, fetch_version_specs, packet_query, QueryResponse};
use crate::chain::cosmos::types::account::Account;
use crate::chain::cosmos::types::config::TxConfig;
use crate::chain::cosmos::types::gas::{
    default_gas_from_config, gas_multiplier_from_config, max_gas_from_config,
};
use crate::chain::endpoint::{ChainEndpoint, ChainStatus, HealthCheck};
use crate::chain::requests::{Qualified, QueryPacketEventDataRequest};
use crate::chain::tracking::TrackedMsgs;
use crate::client_state::{AnyClientState, IdentifiedAnyClientState};
use crate::config::ChainConfig;
use crate::consensus_state::{AnyConsensusState, AnyConsensusStateWithHeight};
use crate::denom::DenomTrace;
use crate::error::Error;
use crate::event::monitor::{EventReceiver, TxMonitorCmd};
use crate::event::IbcEventWithHeight;
use crate::keyring::{KeyEntry, KeyRing};
use crate::light_client::tendermint::LightClient as TmLightClient;
use crate::light_client::{LightClient, Verified};
use crate::misbehaviour::MisbehaviourEvidence;
use crate::util::pretty::{PrettyConsensusStateWithHeight, PrettyIdentifiedChannel};
use crate::util::pretty::{PrettyIdentifiedClientState, PrettyIdentifiedConnection};
use crate::{account::Balance, event::monitor::EventMonitor};

use super::requests::{
    IncludeProof, QueryChannelClientStateRequest, QueryChannelRequest, QueryChannelsRequest,
    QueryClientConnectionsRequest, QueryClientStateRequest, QueryClientStatesRequest,
    QueryConnectionChannelsRequest, QueryConnectionRequest, QueryConnectionsRequest,
    QueryConsensusStateRequest, QueryConsensusStatesRequest, QueryHeight,
    QueryHostConsensusStateRequest, QueryNextSequenceReceiveRequest,
    QueryPacketAcknowledgementRequest, QueryPacketAcknowledgementsRequest,
    QueryPacketCommitmentRequest, QueryPacketCommitmentsRequest, QueryPacketReceiptRequest,
    QueryTxRequest, QueryUnreceivedAcksRequest, QueryUnreceivedPacketsRequest,
    QueryUpgradedClientStateRequest, QueryUpgradedConsensusStateRequest,
};

pub mod batch;
pub mod client;
pub mod compatibility;
pub mod encode;
pub mod estimate;
pub mod fee;
pub mod gas;
pub mod query;
pub mod retry;
pub mod simulate;
pub mod tx;
pub mod types;
pub mod version;
pub mod wait;

/// Defines an upper limit on how large any transaction can be.
/// This upper limit is defined as a fraction relative to the block's
/// maximum bytes. For example, if the fraction is `0.9`, then
/// `max_tx_size` will not be allowed to exceed 0.9 of the
/// maximum block size of any Cosmos SDK network.
///
/// The default fraction we use is `0.9`; anything larger than that
/// would be risky, as transactions might be rejected; a smaller value
/// might be un-necessarily restrictive on the relayer side.
/// The [default max. block size in Tendermint 0.37 is 21MB](tm-37-max).
/// With a fraction of `0.9`, then Hermes will never permit the configuration
/// of `max_tx_size` to exceed ~18.9MB.
///
/// [tm-37-max]: https://github.com/tendermint/tendermint/blob/v0.37.0-rc1/types/params.go#L79
pub const BLOCK_MAX_BYTES_MAX_FRACTION: f64 = 0.9;
pub struct CosmosSdkChain {
    config: ChainConfig,
    tx_config: TxConfig,
    rpc_client: HttpClient,
    grpc_addr: Uri,
    light_client: TmLightClient,
    rt: Arc<TokioRuntime>,
    keybase: KeyRing,
    /// A cached copy of the account information
    account: Option<Account>,
}

impl CosmosSdkChain {
    /// Get a reference to the configuration for this chain.
    pub fn config(&self) -> &ChainConfig {
        &self.config
    }

    /// The maximum size of any transaction sent by the relayer to this chain
    fn max_tx_size(&self) -> usize {
        self.config.max_tx_size.into()
    }

    fn key(&self) -> Result<KeyEntry, Error> {
        self.keybase()
            .get_key(&self.config.key_name)
            .map_err(Error::key_base)
    }

    /// Fetches the trusting period as a `Duration` from the chain config.
    /// If no trusting period exists in the config, the trusting period is calculated
    /// as two-thirds of the `unbonding_period`.
    fn trusting_period(&self, unbonding_period: Duration) -> Duration {
        self.config
            .trusting_period
            .unwrap_or(2 * unbonding_period / 3)
    }

    /// Performs validation of the relayer's configuration
    /// for a specific chain against the parameters of that chain.
    ///
    /// Currently, validates the following:
    ///     - the configured `max_tx_size` is appropriate
    ///     - the trusting period is greater than zero
    ///     - the trusting period is smaller than the unbonding period
    ///     - the default gas is smaller than the max gas
    ///
    /// Emits a log warning in case any error is encountered and
    /// exits early without doing subsequent validations.
    pub fn validate_params(&self) -> Result<(), Error> {
        let unbonding_period = self.unbonding_period()?;
        let trusting_period = self.trusting_period(unbonding_period);

        // Check that the trusting period is greater than zero
        if trusting_period <= Duration::ZERO {
            return Err(Error::config_validation_trusting_period_smaller_than_zero(
                self.id().clone(),
                trusting_period,
            ));
        }

        // Check that the trusting period is smaller than the unbounding period
        if trusting_period >= unbonding_period {
            return Err(
                Error::config_validation_trusting_period_greater_than_unbonding_period(
                    self.id().clone(),
                    trusting_period,
                    unbonding_period,
                ),
            );
        }

        let max_gas = max_gas_from_config(&self.config);
        let default_gas = default_gas_from_config(&self.config);

        // If the default gas is strictly greater than the max gas and the tx simulation fails,
        // Hermes won't be able to ever submit that tx because the gas amount wanted will be
        // greater than the max gas.
        if default_gas > max_gas {
            return Err(Error::config_validation_default_gas_too_high(
                self.id().clone(),
                default_gas,
                max_gas,
            ));
        }

        // Get the latest height and convert to tendermint Height
        let latest_height = TmHeight::try_from(self.query_chain_latest_height()?.revision_height())
            .map_err(Error::invalid_height)?;

        // Check on the configured max_tx_size against the consensus parameters at latest height
        let result = self
            .block_on(self.rpc_client.consensus_params(latest_height))
            .map_err(|e| {
                Error::config_validation_json_rpc(
                    self.id().clone(),
                    self.config.rpc_addr.to_string(),
                    "/consensus_params".to_string(),
                    e,
                )
            })?;

        let max_bound = result.consensus_params.block.max_bytes;
        let max_allowed = mul_ceil(max_bound, BLOCK_MAX_BYTES_MAX_FRACTION);
        let max_tx_size = BigInt::from(self.max_tx_size());

        if max_tx_size > max_allowed {
            return Err(Error::config_validation_tx_size_out_of_bounds(
                self.id().clone(),
                self.max_tx_size(),
                max_bound,
            ));
        }

        // Check that the configured max gas is lower or equal to the consensus params max gas.
        let consensus_max_gas = result.consensus_params.block.max_gas;

        // If the consensus max gas is < 0, we don't need to perform the check.
        if consensus_max_gas >= 0 {
            let consensus_max_gas: u64 = consensus_max_gas
                .try_into()
                .expect("cannot over or underflow because it is positive");

            let max_gas = max_gas_from_config(&self.config);

            if max_gas > consensus_max_gas {
                return Err(Error::config_validation_max_gas_too_high(
                    self.id().clone(),
                    max_gas,
                    result.consensus_params.block.max_gas,
                ));
            }
        }

        let gas_multiplier = gas_multiplier_from_config(&self.config);

        if gas_multiplier < 1.1 {
            return Err(Error::config_validation_gas_multiplier_low(
                self.id().clone(),
                gas_multiplier,
            ));
        }

        Ok(())
    }

    /// Query the chain staking parameters
    pub fn query_staking_params(&self) -> Result<StakingParams, Error> {
        crate::time!("query_staking_params");
        crate::telemetry!(query, self.id(), "query_staking_params");

        let mut client = self
            .block_on(
                ibc_proto::cosmos::staking::v1beta1::query_client::QueryClient::connect(
                    self.grpc_addr.clone(),
                ),
            )
            .map_err(Error::grpc_transport)?;

        let request =
            tonic::Request::new(ibc_proto::cosmos::staking::v1beta1::QueryParamsRequest {});

        let response = self
            .block_on(client.params(request))
            .map_err(Error::grpc_status)?;

        let params = response
            .into_inner()
            .params
            .ok_or_else(|| Error::grpc_response_param("no staking params".to_string()))?;

        Ok(params)
    }

    /// The unbonding period of this chain
    pub fn unbonding_period(&self) -> Result<Duration, Error> {
        crate::time!("unbonding_period");

        let unbonding_time = self.query_staking_params()?.unbonding_time.ok_or_else(|| {
            Error::grpc_response_param("no unbonding time in staking params".to_string())
        })?;

        Ok(Duration::new(
            unbonding_time.seconds as u64,
            unbonding_time.nanos as u32,
        ))
    }

    /// The number of historical entries kept by this chain
    pub fn historical_entries(&self) -> Result<u32, Error> {
        crate::time!("historical_entries");

        self.query_staking_params().map(|p| p.historical_entries)
    }

    /// Run a future to completion on the Tokio runtime.
    fn block_on<F: Future>(&self, f: F) -> F::Output {
        crate::time!("block_on");
        self.rt.block_on(f)
    }

    fn query(
        &self,
        data: impl Into<Path>,
        height_query: QueryHeight,
        prove: bool,
    ) -> Result<QueryResponse, Error> {
        crate::time!("query");

        // SAFETY: Creating a Path from a constant; this should never fail
        let path = TendermintABCIPath::from_str(IBC_QUERY_PATH)
            .expect("Turning IBC query path constant into a Tendermint ABCI path");

        let height = TmHeight::try_from(height_query)?;

        let data = data.into();
        if !data.is_provable() & prove {
            return Err(Error::private_store());
        }

        let response = self.block_on(abci_query(
            &self.rpc_client,
            &self.config.rpc_addr,
            path,
            data.to_string(),
            height,
            prove,
        ))?;

        // TODO - Verify response proof, if requested.
        if prove {}

        Ok(response)
    }

    /// Perform an ABCI query against the client upgrade sub-store.
    ///
    /// The data is returned in its raw format `Vec<u8>`, and is either the
    /// client state (if the target path is [`UpgradedClientState`]), or the
    /// client consensus state ([`UpgradedClientConsensusState`]).
    ///
    /// Note: This is a special query in that it will only succeed if the chain
    /// is halted after reaching the height proposed in a successful governance
    /// proposal to upgrade the chain. In this scenario, let P be the height at
    /// which the chain is planned to upgrade. We assume that the chain is
    /// halted at height P. Tendermint will be at height P (as reported by the
    /// /status RPC query), but the application will be at height P-1 (as
    /// reported by the /abci_info RPC query).
    ///
    /// Therefore, `query_height` needs to be P-1. However, the path specified
    /// in `query_data` needs to be constructed with height `P`, as this is how
    /// the chain will have stored it in its upgrade sub-store.
    fn query_client_upgrade_state(
        &self,
        query_data: ClientUpgradePath,
        query_height: ICSHeight,
    ) -> Result<(Vec<u8>, MerkleProof), Error> {
        // SAFETY: Creating a Path from a constant; this should never fail
        let path = TendermintABCIPath::from_str(SDK_UPGRADE_QUERY_PATH)
            .expect("Turning SDK upgrade query path constant into a Tendermint ABCI path");

        let response: QueryResponse = self.block_on(abci_query(
            &self.rpc_client,
            &self.config.rpc_addr,
            path,
            Path::Upgrade(query_data).to_string(),
            TmHeight::try_from(query_height.revision_height()).map_err(Error::invalid_height)?,
            true,
        ))?;

        let proof = response.proof.ok_or_else(Error::empty_response_proof)?;

        Ok((response.value, proof))
    }

    /// Query the chain status via an RPC query.
    ///
    /// Returns an error if the node is still syncing and has not caught up,
    /// ie. if `sync_info.catching_up` is `true`.
    fn chain_status(&self) -> Result<status::Response, Error> {
        crate::time!("chain_status");
        crate::telemetry!(query, self.id(), "status");

        let status = self
            .block_on(self.rpc_client.status())
            .map_err(|e| Error::rpc(self.config.rpc_addr.clone(), e))?;

        if status.sync_info.catching_up {
            return Err(Error::chain_not_caught_up(
                self.config.rpc_addr.to_string(),
                self.config().id.clone(),
            ));
        }

        Ok(status)
    }

    /// Query the chain's latest height
    pub fn query_chain_latest_height(&self) -> Result<ICSHeight, Error> {
        crate::time!("query_latest_height");
        crate::telemetry!(query, self.id(), "query_latest_height");

        let status = self.rt.block_on(query_status(
            self.id(),
            &self.rpc_client,
            &self.config.rpc_addr,
        ))?;

        Ok(status.height)
    }

    #[instrument(
        name = "send_messages_and_wait_commit",
        level = "error",
        skip_all,
        fields(
            chain = %self.id(),
            tracking_id = %tracked_msgs.tracking_id()
        ),
    )]
    async fn do_send_messages_and_wait_commit(
        &mut self,
        tracked_msgs: TrackedMsgs,
    ) -> Result<Vec<IbcEventWithHeight>, Error> {
        crate::time!("send_messages_and_wait_commit");

        let proto_msgs = tracked_msgs.msgs;

        let key_entry = self.key()?;

        let account =
            get_or_fetch_account(&self.grpc_addr, &key_entry.account, &mut self.account).await?;

        if self.config.sequential_batch_tx {
            sequential_send_batched_messages_and_wait_commit(
                &self.tx_config,
                self.config.max_msg_num,
                self.config.max_tx_size,
                &key_entry,
                account,
                &self.config.memo_prefix,
                proto_msgs,
            )
            .await
        } else {
            send_batched_messages_and_wait_commit(
                &self.tx_config,
                self.config.max_msg_num,
                self.config.max_tx_size,
                &key_entry,
                account,
                &self.config.memo_prefix,
                proto_msgs,
            )
            .await
        }
    }

    #[instrument(
        name = "send_messages_and_wait_check_tx",
        level = "error",
        skip_all,
        fields(
            chain = %self.id(),
            tracking_id = %tracked_msgs.tracking_id()
        ),
    )]
    async fn do_send_messages_and_wait_check_tx(
        &mut self,
        tracked_msgs: TrackedMsgs,
    ) -> Result<Vec<Response>, Error> {
        crate::time!("send_messages_and_wait_check_tx");

        let proto_msgs = tracked_msgs.msgs;

        let key_entry = self.key()?;

        let account =
            get_or_fetch_account(&self.grpc_addr, &key_entry.account, &mut self.account).await?;

        send_batched_messages_and_wait_check_tx(
            &self.tx_config,
            self.config.max_msg_num,
            self.config.max_tx_size,
            &key_entry,
            account,
            &self.config.memo_prefix,
            proto_msgs,
        )
        .await
    }

    fn query_packet_from_block(
        &self,
        request: &QueryPacketEventDataRequest,
        seqs: &[Sequence],
        block_height: &ICSHeight,
    ) -> Result<(Vec<IbcEventWithHeight>, Vec<IbcEventWithHeight>), Error> {
        crate::time!("query_block: query block packet events");
        crate::telemetry!(query, self.id(), "query_block");

        let mut begin_block_events = vec![];
        let mut end_block_events = vec![];

        let tm_height =
            tendermint::block::Height::try_from(block_height.revision_height()).unwrap();

        let response = self
            .block_on(self.rpc_client.block_results(tm_height))
            .map_err(|e| Error::rpc(self.config.rpc_addr.clone(), e))?;

        let response_height = ICSHeight::new(self.id().version(), u64::from(response.height))
            .map_err(|_| Error::invalid_height_no_source())?;

        begin_block_events.append(
            &mut response
                .begin_block_events
                .unwrap_or_default()
                .into_iter()
                .filter_map(|ev| filter_matching_event(ev, request, seqs))
                .map(|ev| IbcEventWithHeight::new(ev, response_height))
                .collect(),
        );

        end_block_events.append(
            &mut response
                .end_block_events
                .unwrap_or_default()
                .into_iter()
                .filter_map(|ev| filter_matching_event(ev, request, seqs))
                .map(|ev| IbcEventWithHeight::new(ev, response_height))
                .collect(),
        );

        Ok((begin_block_events, end_block_events))
    }

    fn query_packets_from_blocks(
        &self,
        request: &QueryPacketEventDataRequest,
    ) -> Result<(Vec<IbcEventWithHeight>, Vec<IbcEventWithHeight>), Error> {
        crate::time!("query_blocks: query block packet events");
        crate::telemetry!(query, self.id(), "query_blocks");

        let mut begin_block_events = vec![];
        let mut end_block_events = vec![];

        for seq in request.sequences.iter().copied() {
            let response = self
                .block_on(self.rpc_client.block_search(
                    packet_query(request, seq),
                    // We only need the first page
                    1,
                    // There should only be a single match for this query, but due to
                    // the fact that the indexer treat the query as a disjunction over
                    // all events in a block rather than a conjunction over a single event,
                    // we may end up with partial matches and therefore have to account for
                    // that by fetching multiple results and filter it down after the fact.
                    10,
                    // Order them in descending order so we get the most recent blocks,
                    // which are likely to be the most relevant.
                    Order::Descending,
                ))
                .map_err(|e| Error::rpc(self.config.rpc_addr.clone(), e))?;

<<<<<<< HEAD
            for block in response.blocks.into_iter().map(|response| response.block) {
=======
            assert!(
                response.blocks.len() <= 1,
                "block_search: unexpected number of blocks"
            );

            if let Some(block) = response.blocks.first().map(|first| &first.block) {
>>>>>>> 027578f0
                let response_height =
                    ICSHeight::new(self.id().version(), u64::from(block.header.height))
                        .map_err(|_| Error::invalid_height_no_source())?;

                if let QueryHeight::Specific(query_height) = request.height.get() {
                    if response_height > query_height {
                        continue;
                    }
                }

                let (new_begin_block_events, new_end_block_events) =
                    self.query_packet_from_block(request, &[seq], &response_height)?;

                begin_block_events.extend(new_begin_block_events);
                end_block_events.extend(new_end_block_events);
            }
        }

        Ok((begin_block_events, end_block_events))
    }
}

impl ChainEndpoint for CosmosSdkChain {
    type LightBlock = TmLightBlock;
    type Header = TmHeader;
    type ConsensusState = TMConsensusState;
    type ClientState = TmClientState;

    fn bootstrap(config: ChainConfig, rt: Arc<TokioRuntime>) -> Result<Self, Error> {
        let rpc_client = HttpClient::new(config.rpc_addr.clone())
            .map_err(|e| Error::rpc(config.rpc_addr.clone(), e))?;

        let light_client = rt.block_on(init_light_client(&rpc_client, &config))?;

        // Initialize key store and load key
        let keybase = KeyRing::new(config.key_store_type, &config.account_prefix, &config.id)
            .map_err(Error::key_base)?;

        let grpc_addr = Uri::from_str(&config.grpc_addr.to_string())
            .map_err(|e| Error::invalid_uri(config.grpc_addr.to_string(), e))?;

        let tx_config = TxConfig::try_from(&config)?;

        // Retrieve the version specification of this chain

        let chain = Self {
            config,
            rpc_client,
            grpc_addr,
            light_client,
            rt,
            keybase,
            account: None,
            tx_config,
        };

        Ok(chain)
    }

    fn init_event_monitor(
        &self,
        rt: Arc<TokioRuntime>,
    ) -> Result<(EventReceiver, TxMonitorCmd), Error> {
        crate::time!("init_event_monitor");

        let (mut event_monitor, event_receiver, monitor_tx) = EventMonitor::new(
            self.config.id.clone(),
            self.config.websocket_addr.clone(),
            rt,
        )
        .map_err(Error::event_monitor)?;

        event_monitor.subscribe().map_err(Error::event_monitor)?;

        thread::spawn(move || event_monitor.run());

        Ok((event_receiver, monitor_tx))
    }

    fn shutdown(self) -> Result<(), Error> {
        Ok(())
    }

    fn keybase(&self) -> &KeyRing {
        &self.keybase
    }

    fn keybase_mut(&mut self) -> &mut KeyRing {
        &mut self.keybase
    }

    /// Does multiple RPC calls to the full node, to check for
    /// reachability and some basic APIs are available.
    ///
    /// Currently this checks that:
    ///     - the node responds OK to `/health` RPC call;
    ///     - the node has transaction indexing enabled;
    ///     - the SDK & IBC versions are supported;
    ///
    /// Emits a log warning in case anything is amiss.
    /// Exits early if any health check fails, without doing any
    /// further checks.
    fn health_check(&self) -> Result<HealthCheck, Error> {
        if let Err(e) = do_health_check(self) {
            warn!("Health checkup for chain '{}' failed", self.id());
            warn!("    Reason: {}", e.detail());
            warn!("    Some Hermes features may not work in this mode!");

            return Ok(HealthCheck::Unhealthy(Box::new(e)));
        }

        if let Err(e) = self.validate_params() {
            warn!("Hermes might be misconfigured for chain '{}'", self.id());
            warn!("    Reason: {}", e.detail());
            warn!("    Some Hermes features may not work in this mode!");

            return Ok(HealthCheck::Unhealthy(Box::new(e)));
        }

        Ok(HealthCheck::Healthy)
    }

    /// Fetch a header from the chain at the given height and verify it.
    fn verify_header(
        &mut self,
        trusted: ICSHeight,
        target: ICSHeight,
        client_state: &AnyClientState,
    ) -> Result<Self::LightBlock, Error> {
        self.light_client
            .verify(trusted, target, client_state)
            .map(|v| v.target)
    }

    /// Given a client update event that includes the header used in a client update,
    /// look for misbehaviour by fetching a header at same or latest height.
    fn check_misbehaviour(
        &mut self,
        update: &UpdateClient,
        client_state: &AnyClientState,
    ) -> Result<Option<MisbehaviourEvidence>, Error> {
        self.light_client.check_misbehaviour(update, client_state)
    }

    // Queries

    /// Send one or more transactions that include all the specified messages.
    /// The `proto_msgs` are split in transactions such they don't exceed the configured maximum
    /// number of messages per transaction and the maximum transaction size.
    /// Then `send_tx()` is called with each Tx. `send_tx()` determines the fee based on the
    /// on-chain simulation and if this exceeds the maximum gas specified in the configuration file
    /// then it returns error.
    /// TODO - more work is required here for a smarter split maybe iteratively accumulating/ evaluating
    /// msgs in a Tx until any of the max size, max num msgs, max fee are exceeded.
    fn send_messages_and_wait_commit(
        &mut self,
        tracked_msgs: TrackedMsgs,
    ) -> Result<Vec<IbcEventWithHeight>, Error> {
        let runtime = self.rt.clone();

        runtime.block_on(self.do_send_messages_and_wait_commit(tracked_msgs))
    }

    fn send_messages_and_wait_check_tx(
        &mut self,
        tracked_msgs: TrackedMsgs,
    ) -> Result<Vec<Response>, Error> {
        let runtime = self.rt.clone();

        runtime.block_on(self.do_send_messages_and_wait_check_tx(tracked_msgs))
    }

    /// Get the account for the signer
    fn get_signer(&self) -> Result<Signer, Error> {
        crate::time!("get_signer");

        // Get the key from key seed file
        let key_entry = self.key()?;

        let signer = key_entry_to_signer(&key_entry, &self.config.account_prefix)?;

        Ok(signer)
    }

    /// Get the chain configuration
    fn config(&self) -> &ChainConfig {
        &self.config
    }

    fn ibc_version(&self) -> Result<Option<semver::Version>, Error> {
        let version_specs = self.block_on(fetch_version_specs(self.id(), &self.grpc_addr))?;
        Ok(version_specs.ibc_go)
    }

    fn query_balance(&self, key_name: Option<&str>, denom: Option<&str>) -> Result<Balance, Error> {
        // If a key_name is given, extract the account hash.
        // Else retrieve the account from the configuration file.
        let account = match key_name {
            Some(key_name) => {
                let key = self.keybase().get_key(key_name).map_err(Error::key_base)?;
                key.account
            }
            _ => self.key()?.account,
        };

        let denom = denom.unwrap_or(&self.config.gas_price.denom);
        let balance = self.block_on(query_balance(&self.grpc_addr, &account, denom))?;

        Ok(balance)
    }

    fn query_all_balances(&self, key_name: Option<&str>) -> Result<Vec<Balance>, Error> {
        // If a key_name is given, extract the account hash.
        // Else retrieve the account from the configuration file.
        let account = match key_name {
            Some(key_name) => {
                let key = self.keybase().get_key(key_name).map_err(Error::key_base)?;
                key.account
            }
            _ => self.key()?.account,
        };

        let balance = self.block_on(query_all_balances(&self.grpc_addr, &account))?;

        Ok(balance)
    }

    fn query_denom_trace(&self, hash: String) -> Result<DenomTrace, Error> {
        let denom_trace = self.block_on(query_denom_trace(&self.grpc_addr, &hash))?;

        Ok(denom_trace)
    }

    fn query_commitment_prefix(&self) -> Result<CommitmentPrefix, Error> {
        crate::time!("query_commitment_prefix");
        crate::telemetry!(query, self.id(), "query_commitment_prefix");

        // TODO - do a real chain query
        CommitmentPrefix::try_from(self.config.store_prefix.as_bytes().to_vec())
            .map_err(|_| Error::ics02(ClientError::empty_prefix()))
    }

    /// Query the application status
    fn query_application_status(&self) -> Result<ChainStatus, Error> {
        crate::time!("query_application_status");
        crate::telemetry!(query, self.id(), "query_application_status");

        // We cannot rely on `/status` endpoint to provide details about the latest block.
        // Instead, we need to pull block height via `/abci_info` and then fetch block
        // metadata at the given height via `/blockchain` endpoint.
        let abci_info = self
            .block_on(self.rpc_client.abci_info())
            .map_err(|e| Error::rpc(self.config.rpc_addr.clone(), e))?;

        // Query `/blockchain` endpoint to pull the block metadata corresponding to
        // the latest block that the application committed.
        // TODO: Replace this query with `/header`, once it's available.
        //  https://github.com/informalsystems/tendermint-rs/pull/1101
        let blocks = self
            .block_on(
                self.rpc_client
                    .blockchain(abci_info.last_block_height, abci_info.last_block_height),
            )
            .map_err(|e| Error::rpc(self.config.rpc_addr.clone(), e))?
            .block_metas;

        return if let Some(latest_app_block) = blocks.first() {
            let height = ICSHeight::new(
                ChainId::chain_version(latest_app_block.header.chain_id.as_str()),
                u64::from(abci_info.last_block_height),
            )
            .map_err(|_| Error::invalid_height_no_source())?;
            let timestamp = latest_app_block.header.time.into();

            Ok(ChainStatus { height, timestamp })
        } else {
            // The `/blockchain` query failed to return the header we wanted
            Err(Error::query(
                "/blockchain endpoint for latest app. block".to_owned(),
            ))
        };
    }

    fn query_clients(
        &self,
        request: QueryClientStatesRequest,
    ) -> Result<Vec<IdentifiedAnyClientState>, Error> {
        crate::time!("query_clients");
        crate::telemetry!(query, self.id(), "query_clients");

        let mut client = self
            .block_on(
                ibc_proto::ibc::core::client::v1::query_client::QueryClient::connect(
                    self.grpc_addr.clone(),
                ),
            )
            .map_err(Error::grpc_transport)?;

        let request = tonic::Request::new(request.into());
        let response = self
            .block_on(client.client_states(request))
            .map_err(Error::grpc_status)?
            .into_inner();

        // Deserialize into domain type
        let mut clients: Vec<IdentifiedAnyClientState> = response
            .client_states
            .into_iter()
            .filter_map(|cs| {
                IdentifiedAnyClientState::try_from(cs.clone())
                    .map_err(|e| {
                        warn!(
                            "failed to parse client state {}. Error: {}",
                            PrettyIdentifiedClientState(&cs),
                            e
                        )
                    })
                    .ok()
            })
            .collect();

        // Sort by client identifier counter
        clients.sort_by_cached_key(|c| client_id_suffix(&c.client_id).unwrap_or(0));

        Ok(clients)
    }

    fn query_client_state(
        &self,
        request: QueryClientStateRequest,
        include_proof: IncludeProof,
    ) -> Result<(AnyClientState, Option<MerkleProof>), Error> {
        crate::time!("query_client_state");
        crate::telemetry!(query, self.id(), "query_client_state");

        let res = self.query(
            ClientStatePath(request.client_id.clone()),
            request.height,
            matches!(include_proof, IncludeProof::Yes),
        )?;
        let client_state = AnyClientState::decode_vec(&res.value).map_err(Error::decode)?;

        match include_proof {
            IncludeProof::Yes => {
                let proof = res.proof.ok_or_else(Error::empty_response_proof)?;
                Ok((client_state, Some(proof)))
            }
            IncludeProof::No => Ok((client_state, None)),
        }
    }

    fn query_upgraded_client_state(
        &self,
        request: QueryUpgradedClientStateRequest,
    ) -> Result<(AnyClientState, MerkleProof), Error> {
        crate::time!("query_upgraded_client_state");
        crate::telemetry!(query, self.id(), "query_upgraded_client_state");

        // Query for the value and the proof.
        let upgrade_height = request.upgrade_height;
        let query_height = upgrade_height
            .decrement()
            .map_err(|_| Error::invalid_height_no_source())?;

        let (upgraded_client_state_raw, proof) = self.query_client_upgrade_state(
            ClientUpgradePath::UpgradedClientState(upgrade_height.revision_height()),
            query_height,
        )?;

        let client_state = AnyClientState::decode_vec(&upgraded_client_state_raw)
            .map_err(Error::conversion_from_any)?;

        Ok((client_state, proof))
    }

    fn query_upgraded_consensus_state(
        &self,
        request: QueryUpgradedConsensusStateRequest,
    ) -> Result<(AnyConsensusState, MerkleProof), Error> {
        crate::time!("query_upgraded_consensus_state");
        crate::telemetry!(query, self.id(), "query_upgraded_consensus_state");

        let upgrade_height = request.upgrade_height;
        let query_height = upgrade_height
            .decrement()
            .map_err(|_| Error::invalid_height_no_source())?;

        // Fetch the consensus state and its proof.
        let (upgraded_consensus_state_raw, proof) = self.query_client_upgrade_state(
            ClientUpgradePath::UpgradedClientConsensusState(upgrade_height.revision_height()),
            query_height,
        )?;

        let consensus_state = AnyConsensusState::decode_vec(&upgraded_consensus_state_raw)
            .map_err(Error::conversion_from_any)?;

        Ok((consensus_state, proof))
    }

    /// Performs a query to retrieve the identifiers of all connections.
    fn query_consensus_states(
        &self,
        request: QueryConsensusStatesRequest,
    ) -> Result<Vec<AnyConsensusStateWithHeight>, Error> {
        crate::time!("query_consensus_states");
        crate::telemetry!(query, self.id(), "query_consensus_states");

        let mut client = self
            .block_on(
                ibc_proto::ibc::core::client::v1::query_client::QueryClient::connect(
                    self.grpc_addr.clone(),
                ),
            )
            .map_err(Error::grpc_transport)?;

        let request = tonic::Request::new(request.into());
        let response = self
            .block_on(client.consensus_states(request))
            .map_err(Error::grpc_status)?
            .into_inner();

        let mut consensus_states: Vec<AnyConsensusStateWithHeight> = response
            .consensus_states
            .into_iter()
            .filter_map(|cs| {
                TryFrom::try_from(cs.clone())
                    .map_err(|e| {
                        warn!(
                            "failed to parse consensus state {}. Error: {}",
                            PrettyConsensusStateWithHeight(&cs),
                            e
                        )
                    })
                    .ok()
            })
            .collect();
        consensus_states.sort_by(|a, b| a.height.cmp(&b.height));
        consensus_states.reverse();
        Ok(consensus_states)
    }

    fn query_consensus_state(
        &self,
        request: QueryConsensusStateRequest,
        include_proof: IncludeProof,
    ) -> Result<(AnyConsensusState, Option<MerkleProof>), Error> {
        crate::time!("query_consensus_state");
        crate::telemetry!(query, self.id(), "query_consensus_state");

        let res = self.query(
            ClientConsensusStatePath {
                client_id: request.client_id.clone(),
                epoch: request.consensus_height.revision_number(),
                height: request.consensus_height.revision_height(),
            },
            request.query_height,
            matches!(include_proof, IncludeProof::Yes),
        )?;

        let consensus_state = AnyConsensusState::decode_vec(&res.value).map_err(Error::decode)?;

        if !matches!(consensus_state, AnyConsensusState::Tendermint(_)) {
            return Err(Error::consensus_state_type_mismatch(
                ClientType::Tendermint,
                consensus_state.client_type(),
            ));
        }

        match include_proof {
            IncludeProof::Yes => {
                let proof = res.proof.ok_or_else(Error::empty_response_proof)?;
                Ok((consensus_state, Some(proof)))
            }
            IncludeProof::No => Ok((consensus_state, None)),
        }
    }

    fn query_client_connections(
        &self,
        request: QueryClientConnectionsRequest,
    ) -> Result<Vec<ConnectionId>, Error> {
        crate::time!("query_client_connections");
        crate::telemetry!(query, self.id(), "query_client_connections");

        let mut client = self
            .block_on(
                ibc_proto::ibc::core::connection::v1::query_client::QueryClient::connect(
                    self.grpc_addr.clone(),
                ),
            )
            .map_err(Error::grpc_transport)?;

        let request = tonic::Request::new(request.into());

        let response = match self.block_on(client.client_connections(request)) {
            Ok(res) => res.into_inner(),
            Err(e) if e.code() == tonic::Code::NotFound => return Ok(vec![]),
            Err(e) => return Err(Error::grpc_status(e)),
        };

        let ids = response
            .connection_paths
            .iter()
            .filter_map(|id| {
                ConnectionId::from_str(id)
                    .map_err(|e| warn!("connection with ID {} failed parsing. Error: {}", id, e))
                    .ok()
            })
            .collect();

        Ok(ids)
    }

    fn query_connections(
        &self,
        request: QueryConnectionsRequest,
    ) -> Result<Vec<IdentifiedConnectionEnd>, Error> {
        crate::time!("query_connections");
        crate::telemetry!(query, self.id(), "query_connections");

        let mut client = self
            .block_on(
                ibc_proto::ibc::core::connection::v1::query_client::QueryClient::connect(
                    self.grpc_addr.clone(),
                ),
            )
            .map_err(Error::grpc_transport)?;

        let request = tonic::Request::new(request.into());

        let response = self
            .block_on(client.connections(request))
            .map_err(Error::grpc_status)?
            .into_inner();

        let connections = response
            .connections
            .into_iter()
            .filter_map(|co| {
                IdentifiedConnectionEnd::try_from(co.clone())
                    .map_err(|e| {
                        warn!(
                            "connection with ID {} failed parsing. Error: {}",
                            PrettyIdentifiedConnection(&co),
                            e
                        )
                    })
                    .ok()
            })
            .collect();

        Ok(connections)
    }

    fn query_connection(
        &self,
        request: QueryConnectionRequest,
        include_proof: IncludeProof,
    ) -> Result<(ConnectionEnd, Option<MerkleProof>), Error> {
        crate::time!("query_connection");
        crate::telemetry!(query, self.id(), "query_connection");

        async fn do_query_connection(
            chain: &CosmosSdkChain,
            connection_id: &ConnectionId,
            height_query: QueryHeight,
        ) -> Result<ConnectionEnd, Error> {
            use ibc_proto::ibc::core::connection::v1 as connection;
            use tonic::IntoRequest;

            let mut client =
                connection::query_client::QueryClient::connect(chain.grpc_addr.clone())
                    .await
                    .map_err(Error::grpc_transport)?;

            let mut request = connection::QueryConnectionRequest {
                connection_id: connection_id.to_string(),
            }
            .into_request();

            let height_param = AsciiMetadataValue::try_from(height_query)?;

            request
                .metadata_mut()
                .insert("x-cosmos-block-height", height_param);

            let response = client.connection(request).await.map_err(|e| {
                if e.code() == tonic::Code::NotFound {
                    Error::connection_not_found(connection_id.clone())
                } else {
                    Error::grpc_status(e)
                }
            })?;

            match response.into_inner().connection {
                Some(raw_connection) => {
                    let connection_end = raw_connection.try_into().map_err(Error::ics03)?;

                    Ok(connection_end)
                }
                None => {
                    // When no connection is found, the GRPC call itself should return
                    // the NotFound error code. Nevertheless even if the call is successful,
                    // the connection field may not be present, because in protobuf3
                    // everything is optional.
                    Err(Error::connection_not_found(connection_id.clone()))
                }
            }
        }

        match include_proof {
            IncludeProof::Yes => {
                let res = self.query(
                    ConnectionsPath(request.connection_id.clone()),
                    request.height,
                    true,
                )?;
                let connection_end =
                    ConnectionEnd::decode_vec(&res.value).map_err(Error::decode)?;

                Ok((
                    connection_end,
                    Some(res.proof.ok_or_else(Error::empty_response_proof)?),
                ))
            }
            IncludeProof::No => self
                .block_on(async {
                    do_query_connection(self, &request.connection_id, request.height).await
                })
                .map(|conn_end| (conn_end, None)),
        }
    }

    fn query_connection_channels(
        &self,
        request: QueryConnectionChannelsRequest,
    ) -> Result<Vec<IdentifiedChannelEnd>, Error> {
        crate::time!("query_connection_channels");
        crate::telemetry!(query, self.id(), "query_connection_channels");

        let mut client = self
            .block_on(
                ibc_proto::ibc::core::channel::v1::query_client::QueryClient::connect(
                    self.grpc_addr.clone(),
                ),
            )
            .map_err(Error::grpc_transport)?;

        let request = tonic::Request::new(request.into());

        let response = self
            .block_on(client.connection_channels(request))
            .map_err(Error::grpc_status)?
            .into_inner();

        let channels = response
            .channels
            .into_iter()
            .filter_map(|ch| {
                IdentifiedChannelEnd::try_from(ch.clone())
                    .map_err(|e| {
                        warn!(
                            "channel with ID {} failed parsing. Error: {}",
                            PrettyIdentifiedChannel(&ch),
                            e
                        )
                    })
                    .ok()
            })
            .collect();
        Ok(channels)
    }

    fn query_channels(
        &self,
        request: QueryChannelsRequest,
    ) -> Result<Vec<IdentifiedChannelEnd>, Error> {
        crate::time!("query_channels");
        crate::telemetry!(query, self.id(), "query_channels");

        let mut client = self
            .block_on(
                ibc_proto::ibc::core::channel::v1::query_client::QueryClient::connect(
                    self.grpc_addr.clone(),
                ),
            )
            .map_err(Error::grpc_transport)?;

        let request = tonic::Request::new(request.into());

        let response = self
            .block_on(client.channels(request))
            .map_err(Error::grpc_status)?
            .into_inner();

        let channels = response
            .channels
            .into_iter()
            .filter_map(|ch| {
                IdentifiedChannelEnd::try_from(ch.clone())
                    .map_err(|e| {
                        warn!(
                            "channel with ID {} failed parsing. Error: {}",
                            PrettyIdentifiedChannel(&ch),
                            e
                        )
                    })
                    .ok()
            })
            .collect();
        Ok(channels)
    }

    fn query_channel(
        &self,
        request: QueryChannelRequest,
        include_proof: IncludeProof,
    ) -> Result<(ChannelEnd, Option<MerkleProof>), Error> {
        crate::time!("query_channel");
        crate::telemetry!(query, self.id(), "query_channel");

        let res = self.query(
            ChannelEndsPath(request.port_id, request.channel_id),
            request.height,
            matches!(include_proof, IncludeProof::Yes),
        )?;

        let channel_end = ChannelEnd::decode_vec(&res.value).map_err(Error::decode)?;

        match include_proof {
            IncludeProof::Yes => {
                let proof = res.proof.ok_or_else(Error::empty_response_proof)?;
                Ok((channel_end, Some(proof)))
            }
            IncludeProof::No => Ok((channel_end, None)),
        }
    }

    fn query_channel_client_state(
        &self,
        request: QueryChannelClientStateRequest,
    ) -> Result<Option<IdentifiedAnyClientState>, Error> {
        crate::time!("query_channel_client_state");
        crate::telemetry!(query, self.id(), "query_channel_client_state");

        let mut client = self
            .block_on(
                ibc_proto::ibc::core::channel::v1::query_client::QueryClient::connect(
                    self.grpc_addr.clone(),
                ),
            )
            .map_err(Error::grpc_transport)?;

        let request = tonic::Request::new(request.into());

        let response = self
            .block_on(client.channel_client_state(request))
            .map_err(Error::grpc_status)?
            .into_inner();

        let client_state: Option<IdentifiedAnyClientState> = response
            .identified_client_state
            .map_or_else(|| None, |proto_cs| proto_cs.try_into().ok());

        Ok(client_state)
    }

    fn query_packet_commitment(
        &self,
        request: QueryPacketCommitmentRequest,
        include_proof: IncludeProof,
    ) -> Result<(Vec<u8>, Option<MerkleProof>), Error> {
        let res = self.query(
            CommitmentsPath {
                port_id: request.port_id,
                channel_id: request.channel_id,
                sequence: request.sequence,
            },
            request.height,
            matches!(include_proof, IncludeProof::Yes),
        )?;

        match include_proof {
            IncludeProof::Yes => {
                let proof = res.proof.ok_or_else(Error::empty_response_proof)?;

                Ok((res.value, Some(proof)))
            }
            IncludeProof::No => Ok((res.value, None)),
        }
    }

    /// Queries the packet commitment hashes associated with a channel.
    fn query_packet_commitments(
        &self,
        request: QueryPacketCommitmentsRequest,
    ) -> Result<(Vec<Sequence>, ICSHeight), Error> {
        crate::time!("query_packet_commitments");
        crate::telemetry!(query, self.id(), "query_packet_commitments");

        let mut client = self
            .block_on(
                ibc_proto::ibc::core::channel::v1::query_client::QueryClient::connect(
                    self.grpc_addr.clone(),
                ),
            )
            .map_err(Error::grpc_transport)?;

        let request = tonic::Request::new(request.into());

        let response = self
            .block_on(client.packet_commitments(request))
            .map_err(Error::grpc_status)?
            .into_inner();

        let mut commitment_sequences: Vec<Sequence> = response
            .commitments
            .into_iter()
            .map(|v| v.sequence.into())
            .collect();
        commitment_sequences.sort_unstable();

        let height = response
            .height
            .and_then(|raw_height| raw_height.try_into().ok())
            .ok_or_else(|| Error::grpc_response_param("height".to_string()))?;

        Ok((commitment_sequences, height))
    }

    fn query_packet_receipt(
        &self,
        request: QueryPacketReceiptRequest,
        include_proof: IncludeProof,
    ) -> Result<(Vec<u8>, Option<MerkleProof>), Error> {
        let res = self.query(
            ReceiptsPath {
                port_id: request.port_id,
                channel_id: request.channel_id,
                sequence: request.sequence,
            },
            request.height,
            matches!(include_proof, IncludeProof::Yes),
        )?;

        match include_proof {
            IncludeProof::Yes => {
                let proof = res.proof.ok_or_else(Error::empty_response_proof)?;

                Ok((res.value, Some(proof)))
            }
            IncludeProof::No => Ok((res.value, None)),
        }
    }

    /// Queries the unreceived packet sequences associated with a channel.
    fn query_unreceived_packets(
        &self,
        request: QueryUnreceivedPacketsRequest,
    ) -> Result<Vec<Sequence>, Error> {
        crate::time!("query_unreceived_packets");
        crate::telemetry!(query, self.id(), "query_unreceived_packets");

        let mut client = self
            .block_on(
                ibc_proto::ibc::core::channel::v1::query_client::QueryClient::connect(
                    self.grpc_addr.clone(),
                ),
            )
            .map_err(Error::grpc_transport)?;

        let request = tonic::Request::new(request.into());

        let mut response = self
            .block_on(client.unreceived_packets(request))
            .map_err(Error::grpc_status)?
            .into_inner();

        response.sequences.sort_unstable();
        Ok(response
            .sequences
            .into_iter()
            .map(|seq| seq.into())
            .collect())
    }

    fn query_packet_acknowledgement(
        &self,
        request: QueryPacketAcknowledgementRequest,
        include_proof: IncludeProof,
    ) -> Result<(Vec<u8>, Option<MerkleProof>), Error> {
        let res = self.query(
            AcksPath {
                port_id: request.port_id,
                channel_id: request.channel_id,
                sequence: request.sequence,
            },
            request.height,
            matches!(include_proof, IncludeProof::Yes),
        )?;

        match include_proof {
            IncludeProof::Yes => {
                let proof = res.proof.ok_or_else(Error::empty_response_proof)?;

                Ok((res.value, Some(proof)))
            }
            IncludeProof::No => Ok((res.value, None)),
        }
    }

    /// Queries the packet acknowledgment hashes associated with a channel.
    fn query_packet_acknowledgements(
        &self,
        request: QueryPacketAcknowledgementsRequest,
    ) -> Result<(Vec<Sequence>, ICSHeight), Error> {
        crate::time!("query_packet_acknowledgements");
        crate::telemetry!(query, self.id(), "query_packet_acknowledgements");

        let mut client = self
            .block_on(
                ibc_proto::ibc::core::channel::v1::query_client::QueryClient::connect(
                    self.grpc_addr.clone(),
                ),
            )
            .map_err(Error::grpc_transport)?;

        let request = tonic::Request::new(request.into());

        let response = self
            .block_on(client.packet_acknowledgements(request))
            .map_err(Error::grpc_status)?
            .into_inner();

        let acks_sequences = response
            .acknowledgements
            .into_iter()
            .map(|v| v.sequence.into())
            .collect();

        let height = response
            .height
            .and_then(|raw_height| raw_height.try_into().ok())
            .ok_or_else(|| Error::grpc_response_param("height".to_string()))?;

        Ok((acks_sequences, height))
    }

    /// Queries the unreceived acknowledgements sequences associated with a channel.
    fn query_unreceived_acknowledgements(
        &self,
        request: QueryUnreceivedAcksRequest,
    ) -> Result<Vec<Sequence>, Error> {
        crate::time!("query_unreceived_acknowledgements");
        crate::telemetry!(query, self.id(), "query_unreceived_acknowledgements");

        let mut client = self
            .block_on(
                ibc_proto::ibc::core::channel::v1::query_client::QueryClient::connect(
                    self.grpc_addr.clone(),
                ),
            )
            .map_err(Error::grpc_transport)?;

        let request = tonic::Request::new(request.into());

        let mut response = self
            .block_on(client.unreceived_acks(request))
            .map_err(Error::grpc_status)?
            .into_inner();

        response.sequences.sort_unstable();
        Ok(response
            .sequences
            .into_iter()
            .map(|seq| seq.into())
            .collect())
    }

    fn query_next_sequence_receive(
        &self,
        request: QueryNextSequenceReceiveRequest,
        include_proof: IncludeProof,
    ) -> Result<(Sequence, Option<MerkleProof>), Error> {
        crate::time!("query_next_sequence_receive");
        crate::telemetry!(query, self.id(), "query_next_sequence_receive");

        match include_proof {
            IncludeProof::Yes => {
                let res = self.query(
                    SeqRecvsPath(request.port_id, request.channel_id),
                    request.height,
                    true,
                )?;

                // Note: We expect the return to be a u64 encoded in big-endian. Refer to ibc-go:
                // https://github.com/cosmos/ibc-go/blob/25767f6bdb5bab2c2a116b41d92d753c93e18121/modules/core/04-channel/client/utils/utils.go#L191
                if res.value.len() != 8 {
                    return Err(Error::query("next_sequence_receive".into()));
                }
                let seq: Sequence = Bytes::from(res.value).get_u64().into();

                let proof = res.proof.ok_or_else(Error::empty_response_proof)?;

                Ok((seq, Some(proof)))
            }
            IncludeProof::No => {
                let mut client = self
                    .block_on(
                        ibc_proto::ibc::core::channel::v1::query_client::QueryClient::connect(
                            self.grpc_addr.clone(),
                        ),
                    )
                    .map_err(Error::grpc_transport)?;

                let request = tonic::Request::new(request.into());

                let response = self
                    .block_on(client.next_sequence_receive(request))
                    .map_err(Error::grpc_status)?
                    .into_inner();

                Ok((Sequence::from(response.next_sequence_receive), None))
            }
        }
    }

    /// This function queries transactions for events matching certain criteria.
    /// 1. Client Update request - returns a vector with at most one update client event
    /// 2. Transaction event request - returns all IBC events resulted from a Tx execution
    fn query_txs(&self, request: QueryTxRequest) -> Result<Vec<IbcEventWithHeight>, Error> {
        crate::time!("query_txs");
        crate::telemetry!(query, self.id(), "query_txs");

        self.block_on(query_txs(
            self.id(),
            &self.rpc_client,
            &self.config.rpc_addr,
            request,
        ))
    }

    /// This function queries transactions for packet events matching certain criteria.
    /// It returns at most one packet event for each sequence specified in the request.
    ///    Note - there is no way to format the packet query such that it asks for Tx-es with either
    ///    sequence (the query conditions can only be AND-ed).
    ///    There is a possibility to include "<=" and ">=" conditions but it doesn't work with
    ///    string attributes (sequence is emmitted as a string).
    ///    Therefore, for packets we perform one tx_search for each sequence.
    ///    Alternatively, a single query for all packets could be performed but it would return all
    ///    packets ever sent.
    fn query_packet_events(
        &self,
        mut request: QueryPacketEventDataRequest,
    ) -> Result<Vec<IbcEventWithHeight>, Error> {
        crate::time!("query_packet_events");
        crate::telemetry!(query, self.id(), "query_packet_events");

        match request.height {
            // Usage note: `Qualified::Equal` is currently only used in the call hierarchy involving
            // the CLI methods, namely the CLI for `tx packet-recv` and `tx packet-ack` when the
            // user passes the flag `packet-data-query-height`.
            Qualified::Equal(_) => self.block_on(query_packets_from_block(
                self.id(),
                &self.rpc_client,
                &self.config.rpc_addr,
                &request,
            )),
            Qualified::SmallerEqual(_) => {
                let tx_events = self.block_on(query_packets_from_txs(
                    self.id(),
                    &self.rpc_client,
                    &self.config.rpc_addr,
                    &request,
                ))?;

                let recvd_sequences: Vec<_> = tx_events
                    .iter()
                    .filter_map(|eh| eh.event.packet().map(|p| p.sequence))
                    .collect();

                request
                    .sequences
                    .retain(|seq| !recvd_sequences.contains(seq));

                let (start_block_events, end_block_events) = if !request.sequences.is_empty() {
                    self.query_packets_from_blocks(&request)?
                } else {
                    Default::default()
                };

                trace!("start_block_events {:?}", start_block_events);
                trace!("tx_events {:?}", tx_events);
                trace!("end_block_events {:?}", end_block_events);

                // Events should be ordered in the following fashion,
                // for any two blocks b1, b2 at height h1, h2 with h1 < h2:
                // b1.start_block_events
                // b1.tx_events
                // b1.end_block_events
                // b2.start_block_events
                // b2.tx_events
                // b2.end_block_events
                //
                // As of now, we just sort them by sequence number which should
                // yield a similar result and will revisit this approach in the future.
                let mut events = vec![];
                events.extend(start_block_events);
                events.extend(tx_events);
                events.extend(end_block_events);

                sort_events_by_sequence(&mut events);

                Ok(events)
            }
        }
    }

    fn query_host_consensus_state(
        &self,
        request: QueryHostConsensusStateRequest,
    ) -> Result<Self::ConsensusState, Error> {
        let height = match request.height {
            QueryHeight::Latest => TmHeight::from(0u32),
            QueryHeight::Specific(ibc_height) => {
                TmHeight::try_from(ibc_height.revision_height()).map_err(Error::invalid_height)?
            }
        };

        // TODO(hu55a1n1): use the `/header` RPC endpoint instead when we move to tendermint v0.35.x
        let rpc_call = match height.value() {
            0 => self.rpc_client.latest_block(),
            _ => self.rpc_client.block(height),
        };
        let response = self
            .block_on(rpc_call)
            .map_err(|e| Error::rpc(self.config.rpc_addr.clone(), e))?;
        Ok(response.block.header.into())
    }

    fn build_client_state(
        &self,
        height: ICSHeight,
        settings: ClientSettings,
    ) -> Result<Self::ClientState, Error> {
        let ClientSettings::Tendermint(settings) = settings;
        let unbonding_period = self.unbonding_period()?;
        let trusting_period = settings
            .trusting_period
            .unwrap_or_else(|| self.trusting_period(unbonding_period));

        let proof_specs = self.config.proof_specs.clone().unwrap_or_default();

        // Build the client state.
        TmClientState::new(
            self.id().clone(),
            settings.trust_threshold,
            trusting_period,
            unbonding_period,
            settings.max_clock_drift,
            height,
            proof_specs,
            vec!["upgrade".to_string(), "upgradedIBCState".to_string()],
            AllowUpdate {
                after_expiry: true,
                after_misbehaviour: true,
            },
        )
        .map_err(Error::ics07)
    }

    fn build_consensus_state(
        &self,
        light_block: Self::LightBlock,
    ) -> Result<Self::ConsensusState, Error> {
        crate::time!("build_consensus_state");

        Ok(TMConsensusState::from(light_block.signed_header.header))
    }

    fn build_header(
        &mut self,
        trusted_height: ICSHeight,
        target_height: ICSHeight,
        client_state: &AnyClientState,
    ) -> Result<(Self::Header, Vec<Self::Header>), Error> {
        crate::time!("build_header");

        // Get the light block at target_height from chain.
        let Verified { target, supporting } = self.light_client.header_and_minimal_set(
            trusted_height,
            target_height,
            client_state,
        )?;

        Ok((target, supporting))
    }

    fn maybe_register_counterparty_payee(
        &mut self,
        channel_id: &ChannelId,
        port_id: &PortId,
        counterparty_payee: &Signer,
    ) -> Result<(), Error> {
        let address = self.get_signer()?;
        let key_entry = self.key()?;

        self.rt.block_on(maybe_register_counterparty_payee(
            &self.tx_config,
            &key_entry,
            &mut self.account,
            &self.config.memo_prefix,
            channel_id,
            port_id,
            &address,
            counterparty_payee,
        ))
    }
}

fn sort_events_by_sequence(events: &mut [IbcEventWithHeight]) {
    events.sort_by(|a, b| {
        a.event
            .packet()
            .zip(b.event.packet())
            .map(|(pa, pb)| pa.sequence.cmp(&pb.sequence))
            .unwrap_or(Ordering::Equal)
    });
}

/// Initialize the light client for the given chain using the given HTTP client
/// to fetch the node identifier to be used as peer id in the light client.
async fn init_light_client(
    rpc_client: &HttpClient,
    config: &ChainConfig,
) -> Result<TmLightClient, Error> {
    use tendermint_light_client_verifier::types::PeerId;

    crate::time!("init_light_client");

    let peer_id: PeerId = rpc_client
        .status()
        .await
        .map(|s| s.node_info.id)
        .map_err(|e| Error::rpc(config.rpc_addr.clone(), e))?;

    let light_client = TmLightClient::from_config(config, peer_id)?;

    Ok(light_client)
}

/// Returns the suffix counter for a CosmosSDK client id.
/// Returns `None` if the client identifier is malformed
/// and the suffix could not be parsed.
fn client_id_suffix(client_id: &ClientId) -> Option<u64> {
    client_id
        .as_str()
        .split('-')
        .last()
        .and_then(|e| e.parse::<u64>().ok())
}

fn do_health_check(chain: &CosmosSdkChain) -> Result<(), Error> {
    let chain_id = chain.id();
    let grpc_address = chain.grpc_addr.to_string();
    let rpc_address = chain.config.rpc_addr.to_string();

    // Checkup on the self-reported health endpoint
    chain.block_on(chain.rpc_client.health()).map_err(|e| {
        Error::health_check_json_rpc(
            chain_id.clone(),
            rpc_address.clone(),
            "/health".to_string(),
            e,
        )
    })?;

    // Check that the staking module maintains some historical entries, meaning that
    // local header information is stored in the IBC state and therefore client
    // proofs that are part of the connection handshake messages can be verified.
    if chain.historical_entries()? == 0 {
        return Err(Error::no_historical_entries(chain_id.clone()));
    }

    let status = chain.chain_status()?;

    // Check that transaction indexing is enabled
    if status.node_info.other.tx_index != TxIndexStatus::On {
        return Err(Error::tx_indexing_disabled(chain_id.clone()));
    }

    // Check that the chain identifier matches the network name
    if status.node_info.network.as_str() != chain_id.as_str() {
        // Log the error, continue optimistically
        error!(
            "/status endpoint from chain '{}' reports network identifier to be '{}'. \
            This is usually a sign of misconfiguration, please check your config.toml",
            chain_id, status.node_info.network
        );
    }

    let version_specs = chain.block_on(fetch_version_specs(&chain.config.id, &chain.grpc_addr))?;

    // Checkup on the underlying SDK & IBC-go versions
    if let Err(diagnostic) = compatibility::run_diagnostic(&version_specs) {
        return Err(Error::sdk_module_version(
            chain_id.clone(),
            grpc_address,
            diagnostic.to_string(),
        ));
    }

    Ok(())
}

#[cfg(test)]
mod tests {
    use ibc_relayer_types::{
        core::{ics02_client::client_type::ClientType, ics24_host::identifier::ClientId},
        mock::client_state::MockClientState,
        mock::header::MockHeader,
        Height,
    };

    use crate::client_state::{AnyClientState, IdentifiedAnyClientState};
    use crate::{chain::cosmos::client_id_suffix, config::GasPrice};

    use super::calculate_fee;

    #[test]
    fn mul_ceil() {
        // Because 0.001 cannot be expressed precisely
        // as a 64-bit floating point number (it is
        // stored as 0.001000000047497451305389404296875),
        // `num_rational::BigRational` will represent it as
        // 1152921504606847/1152921504606846976 instead
        // which will sometimes round up to the next
        // integer in the computations below.
        // This is not a problem for the way we compute the fee
        // and gas adjustment as those are already based on simulated
        // gas which is not 100% precise.
        assert_eq!(super::mul_ceil(300_000, 0.001), 301.into());
        assert_eq!(super::mul_ceil(300_004, 0.001), 301.into());
        assert_eq!(super::mul_ceil(300_040, 0.001), 301.into());
        assert_eq!(super::mul_ceil(300_400, 0.001), 301.into());
        assert_eq!(super::mul_ceil(304_000, 0.001), 305.into());
        assert_eq!(super::mul_ceil(340_000, 0.001), 341.into());
        assert_eq!(super::mul_ceil(340_001, 0.001), 341.into());
    }

    /// Before https://github.com/informalsystems/hermes/pull/1568,
    /// this test would have panic'ed with:
    ///
    /// thread 'chain::cosmos::tests::fee_overflow' panicked at 'attempt to multiply with overflow'
    #[test]
    fn fee_overflow() {
        let gas_amount = 90000000000000_u64;
        let gas_price = GasPrice {
            price: 1000000000000.0,
            denom: "uatom".to_string(),
        };

        let fee = calculate_fee(gas_amount, &gas_price);
        assert_eq!(&fee.amount, "90000000000000000000000000");
    }

    #[test]
    fn sort_clients_id_suffix() {
        let mut clients: Vec<IdentifiedAnyClientState> = vec![
            IdentifiedAnyClientState::new(
                ClientId::new(ClientType::Tendermint, 4).unwrap(),
                AnyClientState::Mock(MockClientState::new(MockHeader::new(
                    Height::new(0, 1).unwrap(),
                ))),
            ),
            IdentifiedAnyClientState::new(
                ClientId::new(ClientType::Tendermint, 1).unwrap(),
                AnyClientState::Mock(MockClientState::new(MockHeader::new(
                    Height::new(0, 1).unwrap(),
                ))),
            ),
            IdentifiedAnyClientState::new(
                ClientId::new(ClientType::Tendermint, 7).unwrap(),
                AnyClientState::Mock(MockClientState::new(MockHeader::new(
                    Height::new(0, 1).unwrap(),
                ))),
            ),
        ];
        clients.sort_by_cached_key(|c| client_id_suffix(&c.client_id).unwrap_or(0));
        assert_eq!(
            client_id_suffix(&clients.first().unwrap().client_id).unwrap(),
            1
        );
        assert_eq!(client_id_suffix(&clients[1].client_id).unwrap(), 4);
        assert_eq!(
            client_id_suffix(&clients.last().unwrap().client_id).unwrap(),
            7
        );
    }
}<|MERGE_RESOLUTION|>--- conflicted
+++ resolved
@@ -596,16 +596,7 @@
                 ))
                 .map_err(|e| Error::rpc(self.config.rpc_addr.clone(), e))?;
 
-<<<<<<< HEAD
             for block in response.blocks.into_iter().map(|response| response.block) {
-=======
-            assert!(
-                response.blocks.len() <= 1,
-                "block_search: unexpected number of blocks"
-            );
-
-            if let Some(block) = response.blocks.first().map(|first| &first.block) {
->>>>>>> 027578f0
                 let response_height =
                     ICSHeight::new(self.id().version(), u64::from(block.header.height))
                         .map_err(|_| Error::invalid_height_no_source())?;

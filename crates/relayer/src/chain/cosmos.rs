--- conflicted
+++ resolved
@@ -1111,17 +1111,12 @@
     }
 
     fn version_specs(&self) -> Result<Specs, Error> {
-<<<<<<< HEAD
-        let version_specs = self.block_on(fetch_version_specs(self.id(), &self.grpc_addr))?;
-        Ok(Specs::Cosmos(version_specs))
-=======
         let version_specs = self.block_on(fetch_version_specs(
             self.id(),
             &self.rpc_client,
             &self.config.rpc_addr,
         ))?;
-        Ok(version_specs)
->>>>>>> e26d356a
+        Ok(Specs::Cosmos(version_specs))
     }
 
     fn query_balance(&self, key_name: Option<&str>, denom: Option<&str>) -> Result<Balance, Error> {

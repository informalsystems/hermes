--- conflicted
+++ resolved
@@ -81,38 +81,16 @@
 use crate::consensus_state::{AnyConsensusState, AnyConsensusStateWithHeight};
 use crate::denom::DenomTrace;
 use crate::error::Error;
-<<<<<<< HEAD
-use crate::event::monitor::{EventBatch, EventMonitor, EventReceiver, TxMonitorCmd};
-=======
-use crate::event::monitor::{EventMonitor, TxMonitorCmd};
->>>>>>> c8309a9e
+use crate::event::monitor::{EventBatch, EventMonitor, TxMonitorCmd};
 use crate::event::IbcEventWithHeight;
 use crate::keyring::{KeyEntry, KeyRing};
 use crate::light_client::tendermint::LightClient as TmLightClient;
 use crate::light_client::{LightClient, Verified};
 use crate::misbehaviour::MisbehaviourEvidence;
-<<<<<<< HEAD
 use crate::snapshot::IbcSnapshot;
-
-use crate::util::pretty::{PrettyConsensusStateWithHeight, PrettyIdentifiedChannel};
-use crate::util::pretty::{PrettyIdentifiedClientState, PrettyIdentifiedConnection};
-use crate::account::Balance;
-
-use super::requests::{
-    IncludeProof, QueryChannelClientStateRequest, QueryChannelRequest, QueryChannelsRequest,
-    QueryClientConnectionsRequest, QueryClientStateRequest, QueryClientStatesRequest,
-    QueryConnectionChannelsRequest, QueryConnectionRequest, QueryConnectionsRequest,
-    QueryConsensusStateRequest, QueryConsensusStatesRequest, QueryHeight,
-    QueryHostConsensusStateRequest, QueryNextSequenceReceiveRequest,
-    QueryPacketAcknowledgementRequest, QueryPacketAcknowledgementsRequest,
-    QueryPacketCommitmentRequest, QueryPacketCommitmentsRequest, QueryPacketReceiptRequest,
-    QueryTxRequest, QueryUnreceivedAcksRequest, QueryUnreceivedPacketsRequest,
-    QueryUpgradedClientStateRequest, QueryUpgradedConsensusStateRequest,
-=======
 use crate::util::pretty::{
     PrettyConsensusStateWithHeight, PrettyIdentifiedChannel, PrettyIdentifiedClientState,
     PrettyIdentifiedConnection,
->>>>>>> c8309a9e
 };
 
 pub mod batch;
@@ -146,7 +124,6 @@
 /// [tm-37-max]: https://github.com/tendermint/tendermint/blob/v0.37.0-rc1/types/params.go#L79
 pub const BLOCK_MAX_BYTES_MAX_FRACTION: f64 = 0.9;
 pub struct CosmosSdkChain {
-<<<<<<< HEAD
     pub config: ChainConfig,
     pub tx_config: TxConfig,
     pub rpc_client: HttpClient,
@@ -157,20 +134,8 @@
 
     /// A cached copy of the account information
     pub account: Option<Account>,
-=======
-    config: ChainConfig,
-    tx_config: TxConfig,
-    rpc_client: HttpClient,
-    grpc_addr: Uri,
-    light_client: TmLightClient,
-    rt: Arc<TokioRuntime>,
-    keybase: KeyRing,
-
-    /// A cached copy of the account information
-    account: Option<Account>,
-
-    tx_monitor_cmd: Option<TxMonitorCmd>,
->>>>>>> c8309a9e
+
+    pub tx_monitor_cmd: Option<TxMonitorCmd>,
 }
 
 impl CosmosSdkChain {

use alloc::sync::Arc;
use bytes::{Buf, Bytes};
use core::{
    convert::{TryFrom, TryInto},
    future::Future,
    str::FromStr,
    time::Duration,
};
use futures::future::join_all;
use num_bigint::BigInt;
use std::{cmp::Ordering, thread};

use parking_lot::{Mutex, RwLock};
use tokio::runtime::Runtime as TokioRuntime;
<<<<<<< HEAD
use tokio::sync::RwLock as AsyncRwLock;
use tonic::{codegen::http::Uri, metadata::AsciiMetadataValue};
use tracing::{error, instrument, trace, warn};
=======
use tonic::codegen::http::Uri;
use tonic::metadata::AsciiMetadataValue;
use tracing::{error, info, instrument, trace, warn};
>>>>>>> 96467625

use ibc_proto::cosmos::{
    base::node::v1beta1::ConfigResponse, staking::v1beta1::Params as StakingParams,
};

use ibc_proto::interchain_security::ccv::consumer::v1::Params as CcvConsumerParams;

use ibc_proto::ibc::apps::fee::v1::{
    QueryIncentivizedPacketRequest, QueryIncentivizedPacketResponse,
};
use ibc_proto::protobuf::Protobuf;
use ibc_relayer_types::applications::ics31_icq::response::CrossChainQueryResponse;
use ibc_relayer_types::clients::ics07_tendermint::client_state::{
    AllowUpdate, ClientState as TmClientState,
};
use ibc_relayer_types::clients::ics07_tendermint::consensus_state::ConsensusState as TmConsensusState;
use ibc_relayer_types::clients::ics07_tendermint::header::Header as TmHeader;
use ibc_relayer_types::core::ics02_client::client_type::ClientType;
use ibc_relayer_types::core::ics02_client::error::Error as ClientError;
use ibc_relayer_types::core::ics02_client::events::UpdateClient;
use ibc_relayer_types::core::ics03_connection::connection::{
    ConnectionEnd, IdentifiedConnectionEnd,
};
use ibc_relayer_types::core::ics04_channel::channel::{ChannelEnd, IdentifiedChannelEnd};
use ibc_relayer_types::core::ics04_channel::packet::Sequence;
use ibc_relayer_types::core::ics23_commitment::commitment::CommitmentPrefix;
use ibc_relayer_types::core::ics23_commitment::merkle::MerkleProof;
use ibc_relayer_types::core::ics24_host::identifier::{
    ChainId, ChannelId, ClientId, ConnectionId, PortId,
};
use ibc_relayer_types::core::ics24_host::path::{
    AcksPath, ChannelEndsPath, ClientConsensusStatePath, ClientStatePath, CommitmentsPath,
    ConnectionsPath, ReceiptsPath, SeqRecvsPath,
};
use ibc_relayer_types::core::ics24_host::{
    ClientUpgradePath, Path, IBC_QUERY_PATH, SDK_UPGRADE_QUERY_PATH,
};
use ibc_relayer_types::signer::Signer;
use ibc_relayer_types::Height as ICSHeight;

use tendermint::block::Height as TmHeight;
use tendermint::node::{self, info::TxIndexStatus};
use tendermint::time::Time as TmTime;
use tendermint_light_client::verifier::types::LightBlock as TmLightBlock;
use tendermint_rpc::client::CompatMode;
use tendermint_rpc::endpoint::broadcast::tx_sync::Response;
use tendermint_rpc::endpoint::status;
use tendermint_rpc::{Client, HttpClient, Order};

use crate::account::Balance;
use crate::chain::client::ClientSettings;
use crate::chain::cosmos::batch::{
    send_batched_messages_and_wait_check_tx, send_batched_messages_and_wait_commit,
    sequential_send_batched_messages_and_wait_commit,
};
use crate::chain::cosmos::encode::key_pair_to_signer;
use crate::chain::cosmos::fee::maybe_register_counterparty_payee;
use crate::chain::cosmos::gas::{calculate_fee, mul_ceil};
use crate::chain::cosmos::query::account::get_or_fetch_account;
use crate::chain::cosmos::query::balance::{query_all_balances, query_balance};
use crate::chain::cosmos::query::consensus_state::query_consensus_state_heights;
use crate::chain::cosmos::query::custom::cross_chain_query_via_rpc;
use crate::chain::cosmos::query::denom_trace::query_denom_trace;
use crate::chain::cosmos::query::fee::query_incentivized_packet;
use crate::chain::cosmos::query::status::query_status;
use crate::chain::cosmos::query::tx::{
    filter_matching_event, query_packets_from_block, query_packets_from_txs, query_txs,
};
use crate::chain::cosmos::query::{abci_query, fetch_version_specs, packet_query, QueryResponse};
use crate::chain::cosmos::types::account::Account;
use crate::chain::cosmos::types::config::TxConfig;
use crate::chain::cosmos::types::gas::{
    default_gas_from_config, gas_multiplier_from_config, max_gas_from_config,
};
use crate::chain::endpoint::{ChainEndpoint, ChainStatus, HealthCheck};
use crate::chain::handle::Subscription;
use crate::chain::requests::*;
use crate::chain::tracking::TrackedMsgs;
use crate::client_state::{AnyClientState, IdentifiedAnyClientState};
use crate::config::{parse_gas_prices, ChainConfig, GasPrice};
use crate::consensus_state::AnyConsensusState;
use crate::denom::DenomTrace;
use crate::error::Error;
use crate::event::source::{EventSource, TxEventSourceCmd};
use crate::event::IbcEventWithHeight;
use crate::keyring::{KeyRing, Secp256k1KeyPair, SigningKeyPair};
use crate::light_client::tendermint::LightClient as TmLightClient;
use crate::light_client::{LightClient, Verified};
use crate::misbehaviour::MisbehaviourEvidence;
use crate::util::pretty::{
    PrettyIdentifiedChannel, PrettyIdentifiedClientState, PrettyIdentifiedConnection,
};

use self::types::app_state::GenesisAppState;

pub mod batch;
pub mod client;
pub mod compatibility;
pub mod encode;
pub mod estimate;
pub mod fee;
pub mod gas;
pub mod query;
pub mod retry;
pub mod simulate;
pub mod tx;
pub mod types;
pub mod version;
pub mod wait;

/// Defines an upper limit on how large any transaction can be.
/// This upper limit is defined as a fraction relative to the block's
/// maximum bytes. For example, if the fraction is `0.9`, then
/// `max_tx_size` will not be allowed to exceed 0.9 of the
/// maximum block size of any Cosmos SDK network.
///
/// The default fraction we use is `0.9`; anything larger than that
/// would be risky, as transactions might be rejected; a smaller value
/// might be un-necessarily restrictive on the relayer side.
/// The [default max. block size in Tendermint 0.37 is 21MB](tm-37-max).
/// With a fraction of `0.9`, then Hermes will never permit the configuration
/// of `max_tx_size` to exceed ~18.9MB.
///
/// [tm-37-max]: https://github.com/tendermint/tendermint/blob/v0.37.0-rc1/types/params.go#L79
pub const BLOCK_MAX_BYTES_MAX_FRACTION: f64 = 0.9;
pub struct CosmosSdkChain {
    config: ChainConfig,
    tx_config: TxConfig,
    rpc_client: HttpClient,
    compat_mode: CompatMode,
    grpc_addr: Uri,
    light_client: TmLightClient,
    rt: Arc<TokioRuntime>,
    keybase: RwLock<KeyRing<Secp256k1KeyPair>>,

    /// A cached copy of the account information
    account: AsyncRwLock<Option<Account>>,

    tx_monitor_cmd: Mutex<Option<TxEventSourceCmd>>,
}

impl CosmosSdkChain {
    /// Get a reference to the configuration for this chain.
    pub fn config(&self) -> &ChainConfig {
        &self.config
    }

    /// The maximum size of any transaction sent by the relayer to this chain
    fn max_tx_size(&self) -> usize {
        self.config.max_tx_size.into()
    }

    fn key(&self) -> Result<Secp256k1KeyPair, Error> {
        self.keybase
            .read()
            .get_key(&self.config.key_name)
            .map_err(Error::key_base)
    }

    /// Fetches the trusting period as a `Duration` from the chain config.
    /// If no trusting period exists in the config, the trusting period is calculated
    /// as two-thirds of the `unbonding_period`.
    fn trusting_period(&self, unbonding_period: Duration) -> Duration {
        self.config
            .trusting_period
            .unwrap_or(2 * unbonding_period / 3)
    }

    /// Performs validation of the relayer's configuration
    /// for a specific chain against the parameters of that chain.
    ///
    /// Currently, validates the following:
    ///     - the configured `max_tx_size` is appropriate
    ///     - the trusting period is greater than zero
    ///     - the trusting period is smaller than the unbonding period
    ///     - the default gas is smaller than the max gas
    ///
    /// Emits a log warning in case any error is encountered and
    /// exits early without doing subsequent validations.
    pub fn validate_params(&mut self) -> Result<(), Error> {
        let unbonding_period = self.unbonding_period()?;
        let trusting_period = self.trusting_period(unbonding_period);

        // Check that the trusting period is greater than zero
        if trusting_period <= Duration::ZERO {
            return Err(Error::config_validation_trusting_period_smaller_than_zero(
                self.id().clone(),
                trusting_period,
            ));
        }

        // Check that the trusting period is smaller than the unbounding period
        if trusting_period >= unbonding_period {
            return Err(
                Error::config_validation_trusting_period_greater_than_unbonding_period(
                    self.id().clone(),
                    trusting_period,
                    unbonding_period,
                ),
            );
        }

        let max_gas = max_gas_from_config(&self.config);
        let default_gas = default_gas_from_config(&self.config);

        // If the default gas is strictly greater than the max gas and the tx simulation fails,
        // Hermes won't be able to ever submit that tx because the gas amount wanted will be
        // greater than the max gas.
        if default_gas > max_gas {
            return Err(Error::config_validation_default_gas_too_high(
                self.id().clone(),
                default_gas,
                max_gas,
            ));
        }

        // Get the latest height
        let latest_height = self.query_chain_latest_height()?;

        // Check on the configured max_tx_size against the consensus parameters at latest height
        let result = self
            .block_on(self.rpc_client.consensus_params(latest_height))
            .map_err(|e| {
                Error::config_validation_json_rpc(
                    self.id().clone(),
                    self.config.rpc_addr.to_string(),
                    "/consensus_params".to_string(),
                    e,
                )
            })?;

        let max_bound = result.consensus_params.block.max_bytes;
        let max_allowed = mul_ceil(max_bound, BLOCK_MAX_BYTES_MAX_FRACTION);
        let max_tx_size = BigInt::from(self.max_tx_size());

        if max_tx_size > max_allowed {
            return Err(Error::config_validation_tx_size_out_of_bounds(
                self.id().clone(),
                self.max_tx_size(),
                max_bound,
            ));
        }

        // Check that the configured max gas is lower or equal to the consensus params max gas.
        let consensus_max_gas = result.consensus_params.block.max_gas;

        // If the consensus max gas is < 0, we don't need to perform the check.
        if consensus_max_gas >= 0 {
            let consensus_max_gas: u64 = consensus_max_gas
                .try_into()
                .expect("cannot over or underflow because it is positive");

            let max_gas = max_gas_from_config(&self.config);

            if max_gas > consensus_max_gas {
                return Err(Error::config_validation_max_gas_too_high(
                    self.id().clone(),
                    max_gas,
                    result.consensus_params.block.max_gas,
                ));
            }
        }

        let gas_multiplier = gas_multiplier_from_config(&self.config);

        if gas_multiplier < 1.1 {
            return Err(Error::config_validation_gas_multiplier_low(
                self.id().clone(),
                gas_multiplier,
            ));
        }

        // Query /genesis RPC endpoint to retrieve the `max_expected_time_per_block` value
        // to use as `max_block_time`.
        // If it is not found, keep the configured `max_block_time`.
        match self.block_on(self.rpc_client.genesis::<GenesisAppState>()) {
            Ok(genesis_reponse) => {
                let old_max_block_time = self.config.max_block_time;
                self.config.max_block_time =
                    Duration::from_nanos(genesis_reponse.app_state.max_expected_time_per_block());
                info!(
                    "Updated `max_block_time` using /genesis endpoint. Old value: `{}s`, new value: `{}s`",
                    old_max_block_time.as_secs(),
                    self.config.max_block_time.as_secs()
                );
            }
            Err(e) => {
                warn!(
                    "Will use fallback value for max_block_time: `{}s`. Error: {e}",
                    self.config.max_block_time.as_secs()
                );
            }
        }

        Ok(())
    }

    fn init_event_source(&self) -> Result<TxEventSourceCmd, Error> {
        crate::time!(
            "init_event_source",
            {
                "src_chain": self.config().id.to_string(),
            }
        );

        use crate::config::EventSourceMode as Mode;

        let (event_source, monitor_tx) = match &self.config.event_source {
            Mode::Push { url, batch_delay } => EventSource::websocket(
                self.config.id.clone(),
                url.clone(),
                self.compat_mode,
                *batch_delay,
                self.rt.clone(),
            ),
            Mode::Pull { interval } => EventSource::rpc(
                self.config.id.clone(),
                self.rpc_client.clone(),
                *interval,
                self.rt.clone(),
            ),
        }
        .map_err(Error::event_source)?;

        thread::spawn(move || event_source.run());

        Ok(monitor_tx)
    }

    /// Query the chain staking parameters
    pub fn query_ccv_consumer_chain_params(&self) -> Result<CcvConsumerParams, Error> {
        crate::time!(
            "query_ccv_consumer_chain_params",
            {
                "src_chain": self.config().id.to_string(),
            }
        );
        crate::telemetry!(query, self.id(), "query_ccv_consumer_chain_params");

        let mut client = self
            .block_on(
                ibc_proto::interchain_security::ccv::consumer::v1::query_client::QueryClient::connect(
                    self.grpc_addr.clone()
                ),
            )
            .map_err(Error::grpc_transport)?;

        client = client
            .max_decoding_message_size(self.config().max_grpc_decoding_size.get_bytes() as usize);

        let request = tonic::Request::new(
            ibc_proto::interchain_security::ccv::consumer::v1::QueryParamsRequest {},
        );

        let response = self
            .block_on(client.query_params(request))
            .map_err(|e| Error::grpc_status(e, "query_ccv_consumer_chain_params".to_owned()))?;

        let params = response
            .into_inner()
            .params
            .ok_or_else(|| Error::grpc_response_param("no staking params".to_string()))?;

        Ok(params)
    }

    /// Query the chain staking parameters
    pub fn query_staking_params(&self) -> Result<StakingParams, Error> {
        crate::time!(
            "query_staking_params",
            {
                "src_chain": self.config().id.to_string(),
            }
        );
        crate::telemetry!(query, self.id(), "query_staking_params");

        let mut client = self
            .block_on(
                ibc_proto::cosmos::staking::v1beta1::query_client::QueryClient::connect(
                    self.grpc_addr.clone(),
                ),
            )
            .map_err(Error::grpc_transport)?;

        client = client
            .max_decoding_message_size(self.config().max_grpc_decoding_size.get_bytes() as usize);

        let request =
            tonic::Request::new(ibc_proto::cosmos::staking::v1beta1::QueryParamsRequest {});

        let response = self
            .block_on(client.params(request))
            .map_err(|e| Error::grpc_status(e, "query_staking_params".to_owned()))?;

        let params = response
            .into_inner()
            .params
            .ok_or_else(|| Error::grpc_response_param("no staking params".to_string()))?;

        Ok(params)
    }

    /// Query the node for its configuration parameters.
    ///
    /// ### Note: This query endpoint was introduced in SDK v0.46.3/v0.45.10. Not available before that.
    ///
    /// Returns:
    ///     - `Ok(Some(..))` if the query was successful.
    ///     - `Ok(None) in case the query endpoint is not available.
    ///     - `Err` for any other error.
    pub fn query_config_params(&self) -> Result<Option<ConfigResponse>, Error> {
        crate::time!(
            "query_config_params",
            {
                "src_chain": self.config().id.to_string(),
            }
        );
        crate::telemetry!(query, self.id(), "query_config_params");

        // Helper function to diagnose if the node config query is unimplemented
        // by matching on the error details.
        fn is_unimplemented_node_query(err_status: &tonic::Status) -> bool {
            if err_status.code() != tonic::Code::Unimplemented {
                return false;
            }

            err_status
                .message()
                .contains("unknown service cosmos.base.node.v1beta1.Service")
        }

        let mut client = self
            .block_on(
                ibc_proto::cosmos::base::node::v1beta1::service_client::ServiceClient::connect(
                    self.grpc_addr.clone(),
                ),
            )
            .map_err(Error::grpc_transport)?;

        client = client
            .max_decoding_message_size(self.config().max_grpc_decoding_size.get_bytes() as usize);

        let request = tonic::Request::new(ibc_proto::cosmos::base::node::v1beta1::ConfigRequest {});

        match self.block_on(client.config(request)) {
            Ok(response) => {
                let params = response.into_inner();

                Ok(Some(params))
            }
            Err(e) => {
                if is_unimplemented_node_query(&e) {
                    Ok(None)
                } else {
                    Err(Error::grpc_status(e, "query_config_params".to_owned()))
                }
            }
        }
    }

    /// The minimum gas price that this node accepts
    pub fn min_gas_price(&self) -> Result<Vec<GasPrice>, Error> {
        crate::time!(
            "min_gas_price",
            {
                "src_chain": self.config().id.to_string(),
            }
        );

        let min_gas_price: Vec<GasPrice> =
            self.query_config_params()?.map_or(vec![], |cfg_response| {
                parse_gas_prices(cfg_response.minimum_gas_price)
            });

        Ok(min_gas_price)
    }

    /// The unbonding period of this chain
    pub fn unbonding_period(&self) -> Result<Duration, Error> {
        crate::time!(
            "unbonding_period",
            {
                "src_chain": self.config().id.to_string(),
            }
        );

        let unbonding_time = if self.config.ccv_consumer_chain {
            self.query_ccv_consumer_chain_params()?
                .unbonding_period
                .ok_or_else(|| {
                    Error::grpc_response_param("no unbonding time in staking params".to_string())
                })?
        } else {
            self.query_staking_params()?.unbonding_time.ok_or_else(|| {
                Error::grpc_response_param("no unbonding time in staking params".to_string())
            })?
        };

        Ok(Duration::new(
            unbonding_time.seconds as u64,
            unbonding_time.nanos as u32,
        ))
    }

    /// The number of historical entries kept by this chain
    pub fn historical_entries(&self) -> Result<u32, Error> {
        crate::time!(
            "historical_entries",
            {
                "src_chain": self.config().id.to_string(),
            }
        );
        if self.config.ccv_consumer_chain {
            let ccv_parameters = self.query_ccv_consumer_chain_params()?;
            ccv_parameters.historical_entries.try_into().map_err(|_| {
                Error::invalid_historical_entries(
                    self.id().clone(),
                    ccv_parameters.historical_entries,
                )
            })
        } else {
            self.query_staking_params().map(|p| p.historical_entries)
        }
    }

    /// Run a future to completion on the Tokio runtime.
    fn block_on<F: Future>(&self, f: F) -> F::Output {
        self.rt.block_on(f)
    }

    fn query(
        &self,
        data: impl Into<Path>,
        height_query: QueryHeight,
        prove: bool,
    ) -> Result<QueryResponse, Error> {
        crate::time!("query",
        {
            "src_chain": self.config().id.to_string(),
        });

        let data = data.into();
        if !data.is_provable() & prove {
            return Err(Error::private_store());
        }

        let response = self.block_on(abci_query(
            &self.rpc_client,
            &self.config.rpc_addr,
            IBC_QUERY_PATH.to_string(),
            data.to_string(),
            height_query.into(),
            prove,
        ))?;

        // TODO - Verify response proof, if requested.
        if prove {}

        Ok(response)
    }

    /// Perform an ABCI query against the client upgrade sub-store.
    ///
    /// The data is returned in its raw format `Vec<u8>`, and is either the
    /// client state (if the target path is [`UpgradedClientState`]), or the
    /// client consensus state ([`UpgradedClientConsensusState`]).
    ///
    /// Note: This is a special query in that it will only succeed if the chain
    /// is halted after reaching the height proposed in a successful governance
    /// proposal to upgrade the chain. In this scenario, let P be the height at
    /// which the chain is planned to upgrade. We assume that the chain is
    /// halted at height P. Tendermint will be at height P (as reported by the
    /// /status RPC query), but the application will be at height P-1 (as
    /// reported by the /abci_info RPC query).
    ///
    /// Therefore, `query_height` needs to be P-1. However, the path specified
    /// in `query_data` needs to be constructed with height `P`, as this is how
    /// the chain will have stored it in its upgrade sub-store.
    fn query_client_upgrade_state(
        &self,
        query_data: ClientUpgradePath,
        query_height: ICSHeight,
    ) -> Result<(Vec<u8>, MerkleProof), Error> {
        let path = SDK_UPGRADE_QUERY_PATH.into();

        let response: QueryResponse = self.block_on(abci_query(
            &self.rpc_client,
            &self.config.rpc_addr,
            path,
            Path::Upgrade(query_data).to_string(),
            query_height.into(),
            true,
        ))?;

        let proof = response.proof.ok_or_else(Error::empty_response_proof)?;

        Ok((response.value, proof))
    }

    /// Query the chain status via an RPC query.
    ///
    /// Returns an error if the node is still syncing and has not caught up,
    /// ie. if `sync_info.catching_up` is `true`.
    fn chain_status(&self) -> Result<status::Response, Error> {
        crate::time!(
            "chain_status",
            {
                "src_chain": self.config().id.to_string(),
            }
        );
        crate::telemetry!(query, self.id(), "status");

        let status = self
            .block_on(self.rpc_client.status())
            .map_err(|e| Error::rpc(self.config.rpc_addr.clone(), e))?;

        if status.sync_info.catching_up {
            return Err(Error::chain_not_caught_up(
                self.config.rpc_addr.to_string(),
                self.config().id.clone(),
            ));
        }

        Ok(status)
    }

    /// Query the chain's latest height
    pub fn query_chain_latest_height(&self) -> Result<ICSHeight, Error> {
        crate::time!(
            "query_latest_height",
            {
                "src_chain": self.config().id.to_string(),
            }
        );
        crate::telemetry!(query, self.id(), "query_latest_height");

        let status = self.rt.block_on(query_status(
            self.id(),
            &self.rpc_client,
            &self.config.rpc_addr,
        ))?;

        Ok(status.height)
    }

    #[instrument(
        name = "send_messages_and_wait_commit",
        level = "error",
        skip_all,
        fields(
            chain = %self.id(),
            tracking_id = %tracked_msgs.tracking_id()
        ),
    )]
    async fn do_send_messages_and_wait_commit(
        &self,
        tracked_msgs: TrackedMsgs,
    ) -> Result<Vec<IbcEventWithHeight>, Error> {
        crate::time!(
            "send_messages_and_wait_commit",
            {
                "src_chain": self.config().id.to_string(),
            }
        );

        let proto_msgs = tracked_msgs.msgs;

        let key_pair = self.key()?;
        let key_account = key_pair.account();

        // Take a write lock on the current account,
        // excluding anybody from sending txs until we are done.
        let mut opt_account = self.account.write().await;
        let account = get_or_fetch_account(&self.grpc_addr, &key_account, &mut opt_account).await?;

        if self.config.sequential_batch_tx {
            sequential_send_batched_messages_and_wait_commit(
                &self.rpc_client,
                &self.tx_config,
                &key_pair,
                account,
                &self.config.memo_prefix,
                proto_msgs,
            )
            .await
        } else {
            send_batched_messages_and_wait_commit(
                &self.rpc_client,
                &self.tx_config,
                &key_pair,
                account,
                &self.config.memo_prefix,
                proto_msgs,
            )
            .await
        }
    }

    #[instrument(
        name = "send_messages_and_wait_check_tx",
        level = "error",
        skip_all,
        fields(
            chain = %self.id(),
            tracking_id = %tracked_msgs.tracking_id()
        ),
    )]
    async fn do_send_messages_and_wait_check_tx(
        &self,
        tracked_msgs: TrackedMsgs,
    ) -> Result<Vec<Response>, Error> {
        crate::time!(
            "send_messages_and_wait_check_tx",
            {
                "src_chain": self.config().id.to_string(),
            }
        );

        let proto_msgs = tracked_msgs.msgs;

        let key_pair = self.key()?;
        let key_account = key_pair.account();

        // Take a write lock on the current account,
        // excluding anybody from sending txs until we are done.
        let mut opt_account = self.account.write().await;
        let account = get_or_fetch_account(&self.grpc_addr, &key_account, &mut opt_account).await?;

        send_batched_messages_and_wait_check_tx(
            &self.rpc_client,
            &self.tx_config,
            &key_pair,
            account,
            &self.config.memo_prefix,
            proto_msgs,
        )
        .await
    }

    async fn do_maybe_register_counterparty_payee(
        &self,
        channel_id: &ChannelId,
        port_id: &PortId,
        counterparty_payee: &Signer,
    ) -> Result<(), Error> {
        let address = self.get_signer()?;
        let key_pair = self.key()?;

        // Take a write lock on the current account,
        // excluding anybody from sending txs until we are done.
        let mut opt_account = self.account.write().await;

        maybe_register_counterparty_payee(
            &self.rpc_client,
            &self.tx_config,
            &key_pair,
            &mut opt_account,
            &self.config.memo_prefix,
            channel_id,
            port_id,
            &address,
            counterparty_payee,
        )
        .await
    }

    fn query_packet_from_block(
        &self,
        request: &QueryPacketEventDataRequest,
        seqs: &[Sequence],
        block_height: &ICSHeight,
    ) -> Result<(Vec<IbcEventWithHeight>, Vec<IbcEventWithHeight>), Error> {
        crate::time!(
            "query_block: query block packet events",
            {
                "src_chain": self.config().id.to_string(),
            }
        );
        crate::telemetry!(query, self.id(), "query_block");

        let tm_height =
            tendermint::block::Height::try_from(block_height.revision_height()).unwrap();

        let response = self
            .block_on(self.rpc_client.block_results(tm_height))
            .map_err(|e| Error::rpc(self.config.rpc_addr.clone(), e))?;

        let response_height = ICSHeight::new(self.id().version(), u64::from(response.height))
            .map_err(|_| Error::invalid_height_no_source())?;

        let begin_block_events = response
            .begin_block_events
            .unwrap_or_default()
            .iter()
            .filter_map(|ev| filter_matching_event(ev, request, seqs))
            .map(|ev| IbcEventWithHeight::new(ev, response_height))
            .collect();

        let mut end_block_events: Vec<_> = response
            .end_block_events
            .unwrap_or_default()
            .iter()
            .filter_map(|ev| filter_matching_event(ev, request, seqs))
            .map(|ev| IbcEventWithHeight::new(ev, response_height))
            .collect();

        // Since CometBFT 0.38, block events are returned in the
        // finalize_block_events field and the other *_block_events fields
        // are no longer present. We put these in place of the end_block_events
        // in older protocol.
        end_block_events.extend(
            response
                .finalize_block_events
                .iter()
                .filter_map(|ev| filter_matching_event(ev, request, seqs))
                .map(|ev| IbcEventWithHeight::new(ev, response_height)),
        );

        Ok((begin_block_events, end_block_events))
    }

    fn query_packets_from_blocks(
        &self,
        request: &QueryPacketEventDataRequest,
    ) -> Result<(Vec<IbcEventWithHeight>, Vec<IbcEventWithHeight>), Error> {
        crate::time!(
            "query_blocks: query block packet events",
            {
                "src_chain": self.config().id.to_string(),
            }
        );
        crate::telemetry!(query, self.id(), "query_blocks");

        let mut begin_block_events = vec![];
        let mut end_block_events = vec![];

        for seq in request.sequences.iter().copied() {
            let response = self
                .block_on(self.rpc_client.block_search(
                    packet_query(request, seq),
                    // We only need the first page
                    1,
                    // There should only be a single match for this query, but due to
                    // the fact that the indexer treat the query as a disjunction over
                    // all events in a block rather than a conjunction over a single event,
                    // we may end up with partial matches and therefore have to account for
                    // that by fetching multiple results and filter it down after the fact.
                    // In the worst case we get N blocks where N is the number of channels,
                    // but 10 seems to work well enough in practice while keeping the response
                    // size, and therefore pressure on the node, fairly low.
                    10,
                    // We could pick either ordering here, since matching blocks may be at pretty
                    // much any height relative to the target blocks, so we went with most recent
                    // blocks first.
                    Order::Descending,
                ))
                .map_err(|e| Error::rpc(self.config.rpc_addr.clone(), e))?;

            for block in response.blocks.into_iter().map(|response| response.block) {
                let response_height =
                    ICSHeight::new(self.id().version(), u64::from(block.header.height))
                        .map_err(|_| Error::invalid_height_no_source())?;

                if let QueryHeight::Specific(query_height) = request.height.get() {
                    if response_height > query_height {
                        continue;
                    }
                }

                // `query_packet_from_block` retrieves the begin and end block events
                // and filter them to retain only those matching the query
                let (new_begin_block_events, new_end_block_events) =
                    self.query_packet_from_block(request, &[seq], &response_height)?;

                begin_block_events.extend(new_begin_block_events);
                end_block_events.extend(new_end_block_events);
            }
        }

        Ok((begin_block_events, end_block_events))
    }
}

impl ChainEndpoint for CosmosSdkChain {
    type LightBlock = TmLightBlock;
    type Header = TmHeader;
    type ConsensusState = TmConsensusState;
    type ClientState = TmClientState;
    type Time = TmTime;
    type SigningKeyPair = Secp256k1KeyPair;

    fn bootstrap(config: ChainConfig, rt: Arc<TokioRuntime>) -> Result<Self, Error> {
        let mut rpc_client = HttpClient::new(config.rpc_addr.clone())
            .map_err(|e| Error::rpc(config.rpc_addr.clone(), e))?;

        let node_info = rt.block_on(fetch_node_info(&rpc_client, &config))?;

        let compat_mode = CompatMode::from_version(node_info.version).unwrap_or_else(|e| {
            warn!("Unsupported tendermint version, will use v0.37 compatibility mode but relaying might not work as desired: {e}");
            CompatMode::V0_37
        });
        rpc_client.set_compat_mode(compat_mode);

        let light_client = TmLightClient::from_config(&config, node_info.id)?;

        // Initialize key store and load key
        let keybase = KeyRing::new_secp256k1(
            config.key_store_type,
            &config.account_prefix,
            &config.id,
            &config.key_store_folder,
        )
        .map_err(Error::key_base)?;

        let grpc_addr = Uri::from_str(&config.grpc_addr.to_string())
            .map_err(|e| Error::invalid_uri(config.grpc_addr.to_string(), e))?;

        let tx_config = TxConfig::try_from(&config)?;

        // Retrieve the version specification of this chain

        let chain = Self {
            config,
            rpc_client,
            compat_mode,
            grpc_addr,
            light_client,
            rt,
            tx_config,
            keybase: RwLock::new(keybase),
            account: AsyncRwLock::new(None),
            tx_monitor_cmd: Mutex::new(None),
        };

        Ok(chain)
    }

    fn shutdown(&self) -> Result<(), Error> {
        let cmd = self.tx_monitor_cmd.lock();

        if let Some(monitor_tx) = cmd.as_ref() {
            monitor_tx.shutdown().map_err(Error::event_source)?;
        }

        Ok(())
    }

    fn get_key(&self) -> Result<Self::SigningKeyPair, Error> {
        // Get the key from key seed file
        let key_pair = self
            .keybase
            .read()
            .get_key(&self.config().key_name)
            .map_err(|e| Error::key_not_found(self.config().key_name.clone(), e))?;

        Ok(key_pair)
    }

    fn add_key(&self, key_name: &str, key_pair: Self::SigningKeyPair) -> Result<(), Error> {
        self.keybase
            .write()
            .add_key(key_name, key_pair)
            .map_err(Error::key_base)?;

        Ok(())
    }

    fn subscribe(&self) -> Result<Subscription, Error> {
        let mut cmd = self.tx_monitor_cmd.lock();

        let tx_monitor_cmd = match cmd.as_ref() {
            Some(tx_monitor_cmd) => tx_monitor_cmd,
            None => {
                let tx_monitor_cmd = self.init_event_source()?;
                *cmd = Some(tx_monitor_cmd);
                cmd.as_ref().unwrap()
            }
        };

        let subscription = tx_monitor_cmd.subscribe().map_err(Error::event_source)?;
        Ok(subscription)
    }

    /// Does multiple RPC calls to the full node, to check for
    /// reachability and some basic APIs are available.
    ///
    /// Currently this checks that:
    ///     - the node responds OK to `/health` RPC call;
    ///     - the node has transaction indexing enabled;
    ///     - the SDK & IBC versions are supported;
    ///
    /// Emits a log warning in case anything is amiss.
    /// Exits early if any health check fails, without doing any
    /// further checks.
    fn health_check(&mut self) -> Result<HealthCheck, Error> {
        if let Err(e) = do_health_check(self) {
            warn!("Health checkup for chain '{}' failed", self.id());
            warn!("    Reason: {}", e.detail());
            warn!("    Some Hermes features may not work in this mode!");

            return Ok(HealthCheck::Unhealthy(Box::new(e)));
        }

        if let Err(e) = self.validate_params() {
            warn!("Hermes might be misconfigured for chain '{}'", self.id());
            warn!("    Reason: {}", e.detail());
            warn!("    Some Hermes features may not work in this mode!");

            return Ok(HealthCheck::Unhealthy(Box::new(e)));
        }

        Ok(HealthCheck::Healthy)
    }

    /// Fetch a header from the chain at the given height and verify it.
    fn verify_header(
        &self,
        trusted: ICSHeight,
        target: ICSHeight,
        client_state: &AnyClientState,
    ) -> Result<Self::LightBlock, Error> {
        crate::time!(
            "verify_header",
            {
                "src_chain": self.config().id.to_string(),
            }
        );

        let now = self.chain_status()?.sync_info.latest_block_time;

        self.light_client
            .verify(trusted, target, client_state, now)
            .map(|v| v.target)
    }

    /// Perform misbehavior detection for the given client state and update event.
    fn check_misbehaviour(
        &self,
        update: &UpdateClient,
        client_state: &AnyClientState,
    ) -> Result<Option<MisbehaviourEvidence>, Error> {
        crate::time!(
            "check_misbehaviour",
            {
                "src_chain": self.config().id.to_string(),
            }
        );

        let now = self.chain_status()?.sync_info.latest_block_time;

        self.light_client
            .detect_misbehaviour(update, client_state, now)
    }

    // Queries

    /// Send one or more transactions that include all the specified messages.
    /// The `proto_msgs` are split in transactions such they don't exceed the configured maximum
    /// number of messages per transaction and the maximum transaction size.
    /// Then `send_tx()` is called with each Tx. `send_tx()` determines the fee based on the
    /// on-chain simulation and if this exceeds the maximum gas specified in the configuration file
    /// then it returns error.
    /// TODO - more work is required here for a smarter split maybe iteratively accumulating/ evaluating
    /// msgs in a Tx until any of the max size, max num msgs, max fee are exceeded.
    fn send_messages_and_wait_commit(
        &self,
        tracked_msgs: TrackedMsgs,
    ) -> Result<Vec<IbcEventWithHeight>, Error> {
        let runtime = self.rt.clone();

        runtime.block_on(self.do_send_messages_and_wait_commit(tracked_msgs))
    }

    fn send_messages_and_wait_check_tx(
        &self,
        tracked_msgs: TrackedMsgs,
    ) -> Result<Vec<Response>, Error> {
        let runtime = self.rt.clone();

        runtime.block_on(self.do_send_messages_and_wait_check_tx(tracked_msgs))
    }

    /// Get the account for the signer
    fn get_signer(&self) -> Result<Signer, Error> {
        // Get the key from key seed file
        let key_pair = self.key()?;

        let signer = key_pair_to_signer(&key_pair)?;

        Ok(signer)
    }

    /// Get the chain configuration
    fn config(&self) -> &ChainConfig {
        &self.config
    }

    fn ibc_version(&self) -> Result<Option<semver::Version>, Error> {
        let version_specs = self.block_on(fetch_version_specs(self.id(), &self.grpc_addr))?;
        Ok(version_specs.ibc_go)
    }

    fn query_balance(&self, key_name: Option<&str>, denom: Option<&str>) -> Result<Balance, Error> {
        // If a key_name is given, extract the account hash.
        // Else retrieve the account from the configuration file.
        let key = match key_name {
            None => self.key()?,
            Some(key_name) => self
                .keybase
                .read()
                .get_key(key_name)
                .map_err(Error::key_base)?,
        };

        let account = key.account();

        let denom = denom.unwrap_or(&self.config.gas_price.denom);
        let balance = self.block_on(query_balance(&self.grpc_addr, &account, denom))?;

        Ok(balance)
    }

    fn query_all_balances(&self, key_name: Option<&str>) -> Result<Vec<Balance>, Error> {
        // If a key_name is given, extract the account hash.
        // Else retrieve the account from the configuration file.
        let key = match key_name {
            None => self.key()?,
            Some(key_name) => self
                .keybase
                .read()
                .get_key(key_name)
                .map_err(Error::key_base)?,
        };

        let account = key.account();

        let balance = self.block_on(query_all_balances(&self.grpc_addr, &account))?;

        Ok(balance)
    }

    fn query_denom_trace(&self, hash: String) -> Result<DenomTrace, Error> {
        let denom_trace = self.block_on(query_denom_trace(&self.grpc_addr, &hash))?;

        Ok(denom_trace)
    }

    fn query_commitment_prefix(&self) -> Result<CommitmentPrefix, Error> {
        crate::time!(
            "query_commitment_prefix",
            {
                "src_chain": self.config().id.to_string(),
            }
        );
        crate::telemetry!(query, self.id(), "query_commitment_prefix");

        // TODO - do a real chain query
        CommitmentPrefix::try_from(self.config.store_prefix.as_bytes().to_vec())
            .map_err(|_| Error::ics02(ClientError::empty_prefix()))
    }

    /// Query the application status
    fn query_application_status(&self) -> Result<ChainStatus, Error> {
        crate::time!(
            "query_application_status",
            {
                "src_chain": self.config().id.to_string(),
            }
        );
        crate::telemetry!(query, self.id(), "query_application_status");

        // We cannot rely on `/status` endpoint to provide details about the latest block.
        // Instead, we need to pull block height via `/abci_info` and then fetch block
        // metadata at the given height via `/blockchain` endpoint.
        let abci_info = self
            .block_on(self.rpc_client.abci_info())
            .map_err(|e| Error::rpc(self.config.rpc_addr.clone(), e))?;

        // Query `/header` endpoint to pull the latest block that the application committed.
        let response = self
            .block_on(self.rpc_client.header(abci_info.last_block_height))
            .map_err(|e| Error::rpc(self.config.rpc_addr.clone(), e))?;

        let height = ICSHeight::new(
            ChainId::chain_version(response.header.chain_id.as_str()),
            u64::from(abci_info.last_block_height),
        )
        .map_err(|_| Error::invalid_height_no_source())?;

        let timestamp = response.header.time.into();
        Ok(ChainStatus { height, timestamp })
    }

    fn query_clients(
        &self,
        request: QueryClientStatesRequest,
    ) -> Result<Vec<IdentifiedAnyClientState>, Error> {
        crate::time!(
            "query_clients",
            {
                "src_chain": self.config().id.to_string(),
            }
        );
        crate::telemetry!(query, self.id(), "query_clients");

        let mut client = self
            .block_on(
                ibc_proto::ibc::core::client::v1::query_client::QueryClient::connect(
                    self.grpc_addr.clone(),
                ),
            )
            .map_err(Error::grpc_transport)?;

        client = client
            .max_decoding_message_size(self.config().max_grpc_decoding_size.get_bytes() as usize);

        let request = tonic::Request::new(request.into());
        let response = self
            .block_on(client.client_states(request))
            .map_err(|e| Error::grpc_status(e, "query_clients".to_owned()))?
            .into_inner();

        // Deserialize into domain type
        let mut clients: Vec<IdentifiedAnyClientState> = response
            .client_states
            .into_iter()
            .filter_map(|cs| {
                IdentifiedAnyClientState::try_from(cs.clone())
                    .map_err(|e| {
                        warn!(
                            "failed to parse client state {}. Error: {}",
                            PrettyIdentifiedClientState(&cs),
                            e
                        )
                    })
                    .ok()
            })
            .collect();

        // Sort by client identifier counter
        clients.sort_by_cached_key(|c| client_id_suffix(&c.client_id).unwrap_or(0));

        Ok(clients)
    }

    fn query_client_state(
        &self,
        request: QueryClientStateRequest,
        include_proof: IncludeProof,
    ) -> Result<(AnyClientState, Option<MerkleProof>), Error> {
        crate::time!(
            "query_client_state",
            {
                "src_chain": self.config().id.to_string(),
            }
        );
        crate::telemetry!(query, self.id(), "query_client_state");

        let res = self.query(
            ClientStatePath(request.client_id.clone()),
            request.height,
            matches!(include_proof, IncludeProof::Yes),
        )?;
        let client_state = AnyClientState::decode_vec(&res.value).map_err(Error::decode)?;

        match include_proof {
            IncludeProof::Yes => {
                let proof = res.proof.ok_or_else(Error::empty_response_proof)?;
                Ok((client_state, Some(proof)))
            }
            IncludeProof::No => Ok((client_state, None)),
        }
    }

    fn query_upgraded_client_state(
        &self,
        request: QueryUpgradedClientStateRequest,
    ) -> Result<(AnyClientState, MerkleProof), Error> {
        crate::time!(
            "query_upgraded_client_state",
            {
                "src_chain": self.config().id.to_string(),
            }
        );
        crate::telemetry!(query, self.id(), "query_upgraded_client_state");

        // Query for the value and the proof.
        let upgrade_height = request.upgrade_height;
        let query_height = upgrade_height
            .decrement()
            .map_err(|_| Error::invalid_height_no_source())?;

        let (upgraded_client_state_raw, proof) = self.query_client_upgrade_state(
            ClientUpgradePath::UpgradedClientState(upgrade_height.revision_height()),
            query_height,
        )?;

        let client_state = AnyClientState::decode_vec(&upgraded_client_state_raw)
            .map_err(Error::conversion_from_any)?;

        Ok((client_state, proof))
    }

    fn query_upgraded_consensus_state(
        &self,
        request: QueryUpgradedConsensusStateRequest,
    ) -> Result<(AnyConsensusState, MerkleProof), Error> {
        crate::time!(
            "query_upgraded_consensus_state",
            {
                "src_chain": self.config().id.to_string(),
            }
        );
        crate::telemetry!(query, self.id(), "query_upgraded_consensus_state");

        let upgrade_height = request.upgrade_height;
        let query_height = upgrade_height
            .decrement()
            .map_err(|_| Error::invalid_height_no_source())?;

        // Fetch the consensus state and its proof.
        let (upgraded_consensus_state_raw, proof) = self.query_client_upgrade_state(
            ClientUpgradePath::UpgradedClientConsensusState(upgrade_height.revision_height()),
            query_height,
        )?;

        let consensus_state = AnyConsensusState::decode_vec(&upgraded_consensus_state_raw)
            .map_err(Error::conversion_from_any)?;

        Ok((consensus_state, proof))
    }

    fn query_consensus_state_heights(
        &self,
        request: QueryConsensusStateHeightsRequest,
    ) -> Result<Vec<ICSHeight>, Error> {
        self.block_on(query_consensus_state_heights(
            self.id(),
            &self.grpc_addr,
            request,
        ))
    }

    fn query_consensus_state(
        &self,
        request: QueryConsensusStateRequest,
        include_proof: IncludeProof,
    ) -> Result<(AnyConsensusState, Option<MerkleProof>), Error> {
        crate::time!(
            "query_consensus_state",
            {
                "src_chain": self.config().id.to_string(),
            }
        );
        crate::telemetry!(query, self.id(), "query_consensus_state");

        let res = self.query(
            ClientConsensusStatePath {
                client_id: request.client_id.clone(),
                epoch: request.consensus_height.revision_number(),
                height: request.consensus_height.revision_height(),
            },
            request.query_height,
            matches!(include_proof, IncludeProof::Yes),
        )?;

        let consensus_state = AnyConsensusState::decode_vec(&res.value).map_err(Error::decode)?;

        if !matches!(consensus_state, AnyConsensusState::Tendermint(_)) {
            return Err(Error::consensus_state_type_mismatch(
                ClientType::Tendermint,
                consensus_state.client_type(),
            ));
        }

        match include_proof {
            IncludeProof::Yes => {
                let proof = res.proof.ok_or_else(Error::empty_response_proof)?;
                Ok((consensus_state, Some(proof)))
            }
            IncludeProof::No => Ok((consensus_state, None)),
        }
    }

    fn query_client_connections(
        &self,
        request: QueryClientConnectionsRequest,
    ) -> Result<Vec<ConnectionId>, Error> {
        crate::time!(
            "query_client_connections",
            {
                "src_chain": self.config().id.to_string(),
            }
        );
        crate::telemetry!(query, self.id(), "query_client_connections");

        let mut client = self
            .block_on(
                ibc_proto::ibc::core::connection::v1::query_client::QueryClient::connect(
                    self.grpc_addr.clone(),
                ),
            )
            .map_err(Error::grpc_transport)?;

        client = client
            .max_decoding_message_size(self.config().max_grpc_decoding_size.get_bytes() as usize);

        let request = tonic::Request::new(request.into());

        let response = match self.block_on(client.client_connections(request)) {
            Ok(res) => res.into_inner(),
            Err(e) if e.code() == tonic::Code::NotFound => return Ok(vec![]),
            Err(e) => return Err(Error::grpc_status(e, "query_client_connections".to_owned())),
        };

        let ids = response
            .connection_paths
            .iter()
            .filter_map(|id| {
                ConnectionId::from_str(id)
                    .map_err(|e| warn!("connection with ID {} failed parsing. Error: {}", id, e))
                    .ok()
            })
            .collect();

        Ok(ids)
    }

    fn query_connections(
        &self,
        request: QueryConnectionsRequest,
    ) -> Result<Vec<IdentifiedConnectionEnd>, Error> {
        crate::time!(
            "query_connections",
            {
                "src_chain": self.config().id.to_string(),
            }
        );
        crate::telemetry!(query, self.id(), "query_connections");

        let mut client = self
            .block_on(
                ibc_proto::ibc::core::connection::v1::query_client::QueryClient::connect(
                    self.grpc_addr.clone(),
                ),
            )
            .map_err(Error::grpc_transport)?;

        client = client
            .max_decoding_message_size(self.config().max_grpc_decoding_size.get_bytes() as usize);

        let request = tonic::Request::new(request.into());

        let response = self
            .block_on(client.connections(request))
            .map_err(|e| Error::grpc_status(e, "query_connections".to_owned()))?
            .into_inner();

        let connections = response
            .connections
            .into_iter()
            .filter_map(|co| {
                IdentifiedConnectionEnd::try_from(co.clone())
                    .map_err(|e| {
                        warn!(
                            "connection with ID {} failed parsing. Error: {}",
                            PrettyIdentifiedConnection(&co),
                            e
                        )
                    })
                    .ok()
            })
            .collect();

        Ok(connections)
    }

    fn query_connection(
        &self,
        request: QueryConnectionRequest,
        include_proof: IncludeProof,
    ) -> Result<(ConnectionEnd, Option<MerkleProof>), Error> {
        crate::time!(
            "query_connection",
            {
                "src_chain": self.config().id.to_string(),
            }
        );
        crate::telemetry!(query, self.id(), "query_connection");

        async fn do_query_connection(
            chain: &CosmosSdkChain,
            connection_id: &ConnectionId,
            height_query: QueryHeight,
        ) -> Result<ConnectionEnd, Error> {
            use ibc_proto::ibc::core::connection::v1 as connection;
            use tonic::IntoRequest;

            let mut client =
                connection::query_client::QueryClient::connect(chain.grpc_addr.clone())
                    .await
                    .map_err(Error::grpc_transport)?;

            client = client.max_decoding_message_size(
                chain.config().max_grpc_decoding_size.get_bytes() as usize,
            );

            let mut request = connection::QueryConnectionRequest {
                connection_id: connection_id.to_string(),
            }
            .into_request();

            let height_param = AsciiMetadataValue::try_from(height_query)?;

            request
                .metadata_mut()
                .insert("x-cosmos-block-height", height_param);

            let response = client.connection(request).await.map_err(|e| {
                if e.code() == tonic::Code::NotFound {
                    Error::connection_not_found(connection_id.clone())
                } else {
                    Error::grpc_status(e, "query_connection".to_owned())
                }
            })?;

            match response.into_inner().connection {
                Some(raw_connection) => {
                    let connection_end = raw_connection.try_into().map_err(Error::ics03)?;

                    Ok(connection_end)
                }
                None => {
                    // When no connection is found, the GRPC call itself should return
                    // the NotFound error code. Nevertheless even if the call is successful,
                    // the connection field may not be present, because in protobuf3
                    // everything is optional.
                    Err(Error::connection_not_found(connection_id.clone()))
                }
            }
        }

        match include_proof {
            IncludeProof::Yes => {
                let res = self.query(
                    ConnectionsPath(request.connection_id.clone()),
                    request.height,
                    true,
                )?;
                let connection_end =
                    ConnectionEnd::decode_vec(&res.value).map_err(Error::decode)?;

                Ok((
                    connection_end,
                    Some(res.proof.ok_or_else(Error::empty_response_proof)?),
                ))
            }
            IncludeProof::No => self
                .block_on(async {
                    do_query_connection(self, &request.connection_id, request.height).await
                })
                .map(|conn_end| (conn_end, None)),
        }
    }

    fn query_connection_channels(
        &self,
        request: QueryConnectionChannelsRequest,
    ) -> Result<Vec<IdentifiedChannelEnd>, Error> {
        crate::time!(
            "query_connection_channels",
            {
                "src_chain": self.config().id.to_string(),
            }
        );
        crate::telemetry!(query, self.id(), "query_connection_channels");

        let mut client = self
            .block_on(
                ibc_proto::ibc::core::channel::v1::query_client::QueryClient::connect(
                    self.grpc_addr.clone(),
                ),
            )
            .map_err(Error::grpc_transport)?;

        client = client
            .max_decoding_message_size(self.config().max_grpc_decoding_size.get_bytes() as usize);

        let request = tonic::Request::new(request.into());

        let response = self
            .block_on(client.connection_channels(request))
            .map_err(|e| Error::grpc_status(e, "query_connection_channels".to_owned()))?
            .into_inner();

        let channels = response
            .channels
            .into_iter()
            .filter_map(|ch| {
                IdentifiedChannelEnd::try_from(ch.clone())
                    .map_err(|e| {
                        warn!(
                            "channel with ID {} failed parsing. Error: {}",
                            PrettyIdentifiedChannel(&ch),
                            e
                        )
                    })
                    .ok()
            })
            .collect();
        Ok(channels)
    }

    fn query_channels(
        &self,
        request: QueryChannelsRequest,
    ) -> Result<Vec<IdentifiedChannelEnd>, Error> {
        crate::time!(
            "query_channels",
            {
                "src_chain": self.config().id.to_string(),
            }
        );
        crate::telemetry!(query, self.id(), "query_channels");

        let mut client = self
            .block_on(
                ibc_proto::ibc::core::channel::v1::query_client::QueryClient::connect(
                    self.grpc_addr.clone(),
                ),
            )
            .map_err(Error::grpc_transport)?;

        client = client
            .max_decoding_message_size(self.config().max_grpc_decoding_size.get_bytes() as usize);

        let request = tonic::Request::new(request.into());

        let response = self
            .block_on(client.channels(request))
            .map_err(|e| Error::grpc_status(e, "query_channels".to_owned()))?
            .into_inner();

        let channels = response
            .channels
            .into_iter()
            .filter_map(|ch| {
                IdentifiedChannelEnd::try_from(ch.clone())
                    .map_err(|e| {
                        warn!(
                            "channel with ID {} failed parsing. Error: {}",
                            PrettyIdentifiedChannel(&ch),
                            e
                        )
                    })
                    .ok()
            })
            .collect();

        Ok(channels)
    }

    fn query_channel(
        &self,
        request: QueryChannelRequest,
        include_proof: IncludeProof,
    ) -> Result<(ChannelEnd, Option<MerkleProof>), Error> {
        crate::time!(
            "query_channel",
            {
                "src_chain": self.config().id.to_string(),
            }
        );
        crate::telemetry!(query, self.id(), "query_channel");

        let res = self.query(
            ChannelEndsPath(request.port_id, request.channel_id),
            request.height,
            matches!(include_proof, IncludeProof::Yes),
        )?;

        let channel_end = ChannelEnd::decode_vec(&res.value).map_err(Error::decode)?;

        match include_proof {
            IncludeProof::Yes => {
                let proof = res.proof.ok_or_else(Error::empty_response_proof)?;
                Ok((channel_end, Some(proof)))
            }
            IncludeProof::No => Ok((channel_end, None)),
        }
    }

    fn query_channel_client_state(
        &self,
        request: QueryChannelClientStateRequest,
    ) -> Result<Option<IdentifiedAnyClientState>, Error> {
        crate::time!(
            "query_channel_client_state",
            {
                "src_chain": self.config().id.to_string(),
            }
        );
        crate::telemetry!(query, self.id(), "query_channel_client_state");

        let mut client = self
            .block_on(
                ibc_proto::ibc::core::channel::v1::query_client::QueryClient::connect(
                    self.grpc_addr.clone(),
                ),
            )
            .map_err(Error::grpc_transport)?;

        client = client
            .max_decoding_message_size(self.config().max_grpc_decoding_size.get_bytes() as usize);

        let request = tonic::Request::new(request.into());

        let response = self
            .block_on(client.channel_client_state(request))
            .map_err(|e| Error::grpc_status(e, "query_channel_client_state".to_owned()))?
            .into_inner();

        let client_state: Option<IdentifiedAnyClientState> = response
            .identified_client_state
            .map_or_else(|| None, |proto_cs| proto_cs.try_into().ok());

        Ok(client_state)
    }

    fn query_packet_commitment(
        &self,
        request: QueryPacketCommitmentRequest,
        include_proof: IncludeProof,
    ) -> Result<(Vec<u8>, Option<MerkleProof>), Error> {
        let res = self.query(
            CommitmentsPath {
                port_id: request.port_id,
                channel_id: request.channel_id,
                sequence: request.sequence,
            },
            request.height,
            matches!(include_proof, IncludeProof::Yes),
        )?;

        match include_proof {
            IncludeProof::Yes => {
                let proof = res.proof.ok_or_else(Error::empty_response_proof)?;

                Ok((res.value, Some(proof)))
            }
            IncludeProof::No => Ok((res.value, None)),
        }
    }

    /// Queries the packet commitment hashes associated with a channel.
    fn query_packet_commitments(
        &self,
        request: QueryPacketCommitmentsRequest,
    ) -> Result<(Vec<Sequence>, ICSHeight), Error> {
        crate::time!(
            "query_packet_commitments",
            {
                "src_chain": self.config().id.to_string(),
            }
        );
        crate::telemetry!(query, self.id(), "query_packet_commitments");

        let mut client = self
            .block_on(
                ibc_proto::ibc::core::channel::v1::query_client::QueryClient::connect(
                    self.grpc_addr.clone(),
                ),
            )
            .map_err(Error::grpc_transport)?;

        client = client
            .max_decoding_message_size(self.config().max_grpc_decoding_size.get_bytes() as usize);

        let request = tonic::Request::new(request.into());

        let response = self
            .block_on(client.packet_commitments(request))
            .map_err(|e| Error::grpc_status(e, "query_packet_commitments".to_owned()))?
            .into_inner();

        let mut commitment_sequences: Vec<Sequence> = response
            .commitments
            .into_iter()
            .map(|v| v.sequence.into())
            .collect();
        commitment_sequences.sort_unstable();

        let height = response
            .height
            .and_then(|raw_height| raw_height.try_into().ok())
            .ok_or_else(|| Error::grpc_response_param("height".to_string()))?;

        Ok((commitment_sequences, height))
    }

    fn query_packet_receipt(
        &self,
        request: QueryPacketReceiptRequest,
        include_proof: IncludeProof,
    ) -> Result<(Vec<u8>, Option<MerkleProof>), Error> {
        let res = self.query(
            ReceiptsPath {
                port_id: request.port_id,
                channel_id: request.channel_id,
                sequence: request.sequence,
            },
            request.height,
            matches!(include_proof, IncludeProof::Yes),
        )?;

        match include_proof {
            IncludeProof::Yes => {
                let proof = res.proof.ok_or_else(Error::empty_response_proof)?;

                Ok((res.value, Some(proof)))
            }
            IncludeProof::No => Ok((res.value, None)),
        }
    }

    /// Queries the unreceived packet sequences associated with a channel.
    fn query_unreceived_packets(
        &self,
        request: QueryUnreceivedPacketsRequest,
    ) -> Result<Vec<Sequence>, Error> {
        crate::time!(
            "query_unreceived_packets",
            {
                "src_chain": self.config().id.to_string(),
            }
        );
        crate::telemetry!(query, self.id(), "query_unreceived_packets");

        let mut client = self
            .block_on(
                ibc_proto::ibc::core::channel::v1::query_client::QueryClient::connect(
                    self.grpc_addr.clone(),
                ),
            )
            .map_err(Error::grpc_transport)?;

        client = client
            .max_decoding_message_size(self.config().max_grpc_decoding_size.get_bytes() as usize);

        let request = tonic::Request::new(request.into());

        let mut response = self
            .block_on(client.unreceived_packets(request))
            .map_err(|e| Error::grpc_status(e, "query_unreceived_packets".to_owned()))?
            .into_inner();

        response.sequences.sort_unstable();
        Ok(response
            .sequences
            .into_iter()
            .map(|seq| seq.into())
            .collect())
    }

    fn query_packet_acknowledgement(
        &self,
        request: QueryPacketAcknowledgementRequest,
        include_proof: IncludeProof,
    ) -> Result<(Vec<u8>, Option<MerkleProof>), Error> {
        let res = self.query(
            AcksPath {
                port_id: request.port_id,
                channel_id: request.channel_id,
                sequence: request.sequence,
            },
            request.height,
            matches!(include_proof, IncludeProof::Yes),
        )?;

        match include_proof {
            IncludeProof::Yes => {
                let proof = res.proof.ok_or_else(Error::empty_response_proof)?;

                Ok((res.value, Some(proof)))
            }
            IncludeProof::No => Ok((res.value, None)),
        }
    }

    /// Queries the packet acknowledgment hashes associated with a channel.
    fn query_packet_acknowledgements(
        &self,
        request: QueryPacketAcknowledgementsRequest,
    ) -> Result<(Vec<Sequence>, ICSHeight), Error> {
        crate::telemetry!(query, self.id(), "query_packet_acknowledgements");
        crate::time!(
            "query_packet_acknowledgements",
            {
                "src_chain": self.config().id.to_string(),
            }
        );

        if request.packet_commitment_sequences.is_empty() {
            return Ok((Vec::new(), self.query_chain_latest_height()?));
        }

        let mut client = self
            .block_on(
                ibc_proto::ibc::core::channel::v1::query_client::QueryClient::connect(
                    self.grpc_addr.clone(),
                ),
            )
            .map_err(Error::grpc_transport)?;

        client = client
            .max_decoding_message_size(self.config().max_grpc_decoding_size.get_bytes() as usize);

        let request = tonic::Request::new(request.into());

        let response = self
            .block_on(client.packet_acknowledgements(request))
            .map_err(|e| Error::grpc_status(e, "query_packet_acknowledgements".to_owned()))?
            .into_inner();

        let acks_sequences = response
            .acknowledgements
            .into_iter()
            .map(|v| v.sequence.into())
            .collect();

        let height = response
            .height
            .and_then(|raw_height| raw_height.try_into().ok())
            .ok_or_else(|| Error::grpc_response_param("height".to_string()))?;

        Ok((acks_sequences, height))
    }

    /// Queries the unreceived acknowledgements sequences associated with a channel.
    fn query_unreceived_acknowledgements(
        &self,
        request: QueryUnreceivedAcksRequest,
    ) -> Result<Vec<Sequence>, Error> {
        crate::time!(
            "query_unreceived_acknowledgements",
            {
                "src_chain": self.config().id.to_string(),
            }
        );
        crate::telemetry!(query, self.id(), "query_unreceived_acknowledgements");

        let mut client = self
            .block_on(
                ibc_proto::ibc::core::channel::v1::query_client::QueryClient::connect(
                    self.grpc_addr.clone(),
                ),
            )
            .map_err(Error::grpc_transport)?;

        client = client
            .max_decoding_message_size(self.config().max_grpc_decoding_size.get_bytes() as usize);

        let request = tonic::Request::new(request.into());

        let mut response = self
            .block_on(client.unreceived_acks(request))
            .map_err(|e| Error::grpc_status(e, "query_unreceived_acknowledgements".to_owned()))?
            .into_inner();

        response.sequences.sort_unstable();
        Ok(response
            .sequences
            .into_iter()
            .map(|seq| seq.into())
            .collect())
    }

    fn query_next_sequence_receive(
        &self,
        request: QueryNextSequenceReceiveRequest,
        include_proof: IncludeProof,
    ) -> Result<(Sequence, Option<MerkleProof>), Error> {
        crate::time!(
            "query_next_sequence_receive",
            {
                "src_chain": self.config().id.to_string(),
            }
        );
        crate::telemetry!(query, self.id(), "query_next_sequence_receive");

        match include_proof {
            IncludeProof::Yes => {
                let res = self.query(
                    SeqRecvsPath(request.port_id, request.channel_id),
                    request.height,
                    true,
                )?;

                // Note: We expect the return to be a u64 encoded in big-endian. Refer to ibc-go:
                // https://github.com/cosmos/ibc-go/blob/25767f6bdb5bab2c2a116b41d92d753c93e18121/modules/core/04-channel/client/utils/utils.go#L191
                if res.value.len() != 8 {
                    return Err(Error::query("next_sequence_receive".into()));
                }
                let seq: Sequence = Bytes::from(res.value).get_u64().into();

                let proof = res.proof.ok_or_else(Error::empty_response_proof)?;

                Ok((seq, Some(proof)))
            }
            IncludeProof::No => {
                let mut client = self
                    .block_on(
                        ibc_proto::ibc::core::channel::v1::query_client::QueryClient::connect(
                            self.grpc_addr.clone(),
                        ),
                    )
                    .map_err(Error::grpc_transport)?;

                client = client.max_decoding_message_size(
                    self.config().max_grpc_decoding_size.get_bytes() as usize,
                );

                let request = tonic::Request::new(request.into());

                let response = self
                    .block_on(client.next_sequence_receive(request))
                    .map_err(|e| Error::grpc_status(e, "query_next_sequence_receive".to_owned()))?
                    .into_inner();

                Ok((Sequence::from(response.next_sequence_receive), None))
            }
        }
    }

    /// This function queries transactions for events matching certain criteria.
    /// 1. Client Update request - returns a vector with at most one update client event
    /// 2. Transaction event request - returns all IBC events resulted from a Tx execution
    fn query_txs(&self, request: QueryTxRequest) -> Result<Vec<IbcEventWithHeight>, Error> {
        crate::time!("query_txs",
        {
            "src_chain": self.config().id.to_string(),
        });
        crate::telemetry!(query, self.id(), "query_txs");

        self.block_on(query_txs(
            self.id(),
            &self.rpc_client,
            &self.config.rpc_addr,
            request,
        ))
    }

    /// This function queries transactions for packet events matching certain criteria.
    /// It returns at most one packet event for each sequence specified in the request.
    ///    Note - there is no way to format the packet query such that it asks for Tx-es with either
    ///    sequence (the query conditions can only be AND-ed).
    ///    There is a possibility to include "<=" and ">=" conditions but it doesn't work with
    ///    string attributes (sequence is emmitted as a string).
    ///    Therefore, for packets we perform one tx_search for each sequence.
    ///    Alternatively, a single query for all packets could be performed but it would return all
    ///    packets ever sent.
    fn query_packet_events(
        &self,
        mut request: QueryPacketEventDataRequest,
    ) -> Result<Vec<IbcEventWithHeight>, Error> {
        crate::time!(
            "query_packet_events",
            {
                "src_chain": self.config().id.to_string(),
            }
        );
        crate::telemetry!(query, self.id(), "query_packet_events");

        match request.height {
            // Usage note: `Qualified::Equal` is currently only used in the call hierarchy involving
            // the CLI methods, namely the CLI for `tx packet-recv` and `tx packet-ack` when the
            // user passes the flag `packet-data-query-height`.
            Qualified::Equal(_) => self.block_on(query_packets_from_block(
                self.id(),
                &self.rpc_client,
                &self.config.rpc_addr,
                &request,
            )),
            Qualified::SmallerEqual(_) => {
                let tx_events = self.block_on(query_packets_from_txs(
                    self.id(),
                    &self.rpc_client,
                    &self.config.rpc_addr,
                    &request,
                ))?;

                let recvd_sequences: Vec<_> = tx_events
                    .iter()
                    .filter_map(|eh| eh.event.packet().map(|p| p.sequence))
                    .collect();

                request
                    .sequences
                    .retain(|seq| !recvd_sequences.contains(seq));

                let (start_block_events, end_block_events) = if !request.sequences.is_empty() {
                    self.query_packets_from_blocks(&request)?
                } else {
                    Default::default()
                };

                trace!("start_block_events {:?}", start_block_events);
                trace!("tx_events {:?}", tx_events);
                trace!("end_block_events {:?}", end_block_events);

                // Events should be ordered in the following fashion,
                // for any two blocks b1, b2 at height h1, h2 with h1 < h2:
                // b1.start_block_events
                // b1.tx_events
                // b1.end_block_events
                // b2.start_block_events
                // b2.tx_events
                // b2.end_block_events
                //
                // As of now, we just sort them by sequence number which should
                // yield a similar result and will revisit this approach in the future.
                let mut events = vec![];
                events.extend(start_block_events);
                events.extend(tx_events);
                events.extend(end_block_events);

                sort_events_by_sequence(&mut events);

                Ok(events)
            }
        }
    }

    fn query_host_consensus_state(
        &self,
        request: QueryHostConsensusStateRequest,
    ) -> Result<Self::ConsensusState, Error> {
        let height = match request.height {
            QueryHeight::Latest => TmHeight::from(0u32),
            QueryHeight::Specific(ibc_height) => TmHeight::from(ibc_height),
        };

        let header = if height.value() == 0 {
            self.block_on(async {
                self.rpc_client
                    .latest_block()
                    .await
                    .map(|response| response.block.header)
            })
        } else {
            self.block_on(async {
                self.rpc_client
                    .header(height)
                    .await
                    .map(|response| response.header)
            })
        };

        let header = header.map_err(|e| Error::rpc(self.config.rpc_addr.clone(), e))?;
        Ok(header.into())
    }

    fn build_client_state(
        &self,
        height: ICSHeight,
        settings: ClientSettings,
    ) -> Result<Self::ClientState, Error> {
        let ClientSettings::Tendermint(settings) = settings;
        let unbonding_period = self.unbonding_period()?;
        let trusting_period = settings
            .trusting_period
            .unwrap_or_else(|| self.trusting_period(unbonding_period));

        let proof_specs = self.config.proof_specs.clone().unwrap_or_default();

        // Build the client state.
        TmClientState::new(
            self.id().clone(),
            settings.trust_threshold,
            trusting_period,
            unbonding_period,
            settings.max_clock_drift,
            height,
            proof_specs,
            vec!["upgrade".to_string(), "upgradedIBCState".to_string()],
            AllowUpdate {
                after_expiry: true,
                after_misbehaviour: true,
            },
        )
        .map_err(Error::ics07)
    }

    fn build_consensus_state(
        &self,
        light_block: Self::LightBlock,
    ) -> Result<Self::ConsensusState, Error> {
        crate::time!(
            "build_consensus_state",
            {
                "src_chain": self.config().id.to_string(),
            }
        );

        Ok(TmConsensusState::from(light_block.signed_header.header))
    }

    fn build_header(
        &self,
        trusted_height: ICSHeight,
        target_height: ICSHeight,
        client_state: &AnyClientState,
    ) -> Result<(Self::Header, Vec<Self::Header>), Error> {
        crate::time!(
            "build_header",
            {
                "src_chain": self.config().id.to_string(),
            }
        );

        let now = self.chain_status()?.sync_info.latest_block_time;

        // Get the light block at target_height from chain.
        let Verified { target, supporting } = self.light_client.header_and_minimal_set(
            trusted_height,
            target_height,
            client_state,
            now,
        )?;

        Ok((target, supporting))
    }

    fn maybe_register_counterparty_payee(
        &self,
        channel_id: &ChannelId,
        port_id: &PortId,
        counterparty_payee: &Signer,
    ) -> Result<(), Error> {
        self.rt.block_on(self.do_maybe_register_counterparty_payee(
            channel_id,
            port_id,
            counterparty_payee,
        ))
    }

    fn cross_chain_query(
        &self,
        requests: Vec<CrossChainQueryRequest>,
    ) -> Result<Vec<CrossChainQueryResponse>, Error> {
        let tasks = requests
            .into_iter()
            .map(|req| cross_chain_query_via_rpc(&self.rpc_client, req))
            .collect::<Vec<_>>();

        let joined_tasks = join_all(tasks);
        let results: Vec<Result<CrossChainQueryResponse, _>> = self.rt.block_on(joined_tasks);
        let responses = results
            .into_iter()
            .filter_map(|req| req.ok())
            .collect::<Vec<CrossChainQueryResponse>>();

        Ok(responses)
    }

    fn query_incentivized_packet(
        &self,
        request: QueryIncentivizedPacketRequest,
    ) -> Result<QueryIncentivizedPacketResponse, Error> {
        let incentivized_response =
            self.block_on(query_incentivized_packet(&self.grpc_addr, request))?;
        Ok(incentivized_response)
    }
}

fn sort_events_by_sequence(events: &mut [IbcEventWithHeight]) {
    events.sort_by(|a, b| {
        a.event
            .packet()
            .zip(b.event.packet())
            .map(|(pa, pb)| pa.sequence.cmp(&pb.sequence))
            .unwrap_or(Ordering::Equal)
    });
}

async fn fetch_node_info(
    rpc_client: &HttpClient,
    config: &ChainConfig,
) -> Result<node::Info, Error> {
    crate::time!("fetch_node_info",
    {
        "src_chain": config.id.to_string(),
    });

    rpc_client
        .status()
        .await
        .map(|s| s.node_info)
        .map_err(|e| Error::rpc(config.rpc_addr.clone(), e))
}

/// Returns the suffix counter for a CosmosSDK client id.
/// Returns `None` if the client identifier is malformed
/// and the suffix could not be parsed.
fn client_id_suffix(client_id: &ClientId) -> Option<u64> {
    client_id
        .as_str()
        .split('-')
        .last()
        .and_then(|e| e.parse::<u64>().ok())
}

/// Performs a health check on a Cosmos chain.
///
/// This health check checks on the following in this order:
/// 1. Checks on the self-reported health endpoint.
/// 2. Checks that the staking module maintains some historical entries such
///    that local header information is stored in the IBC state and thus
///    client proofs that are part of the connection handshake can be verified.
/// 3. Checks that transaction indexing is enabled.
/// 4. Checks that the chain identifier matches the network name.
/// 5. Checks that the underlying SDK and ibc-go versions are compatible.
/// 6. Checks that the `gas_price` parameter in Hermes is >= the `min_gas_price`
///    advertised by the node Hermes is connected to.
fn do_health_check(chain: &CosmosSdkChain) -> Result<(), Error> {
    let chain_id = chain.id();
    let grpc_address = chain.grpc_addr.to_string();
    let rpc_address = chain.config.rpc_addr.to_string();

    chain.block_on(chain.rpc_client.health()).map_err(|e| {
        Error::health_check_json_rpc(
            chain_id.clone(),
            rpc_address.clone(),
            "/health".to_string(),
            e,
        )
    })?;

    let status = chain.chain_status()?;

    if status.node_info.other.tx_index != TxIndexStatus::On {
        return Err(Error::tx_indexing_disabled(chain_id.clone()));
    }

    if status.node_info.network.as_str() != chain_id.as_str() {
        // Log the error, continue optimistically
        error!(
            "/status endpoint from chain '{}' reports network identifier to be '{}'. \
            This is usually a sign of misconfiguration, please check your config.toml",
            chain_id, status.node_info.network
        );
    }

    let relayer_gas_price = &chain.config.gas_price;
    let node_min_gas_prices = chain.min_gas_price()?;

    if !node_min_gas_prices.is_empty() {
        let mut found_matching_denom = false;

        for price in node_min_gas_prices {
            match relayer_gas_price.partial_cmp(&price) {
                Some(Ordering::Less) => return Err(Error::gas_price_too_low(chain_id.clone())),
                Some(_) => {
                    found_matching_denom = true;
                    break;
                }
                None => continue,
            }
        }

        if !found_matching_denom {
            warn!(
                "Chain '{}' has no minimum gas price of denomination '{}' \
                that is strictly less than the `gas_price` specified for \
                that chain in the Hermes configuration. \
                This is usually a sign of misconfiguration, please check your chain and Hermes configurations",
                chain_id, relayer_gas_price.denom
            );
        }
    } else {
        warn!(
            "Chain '{}' has no minimum gas price value configured for denomination '{}'. \
            This is usually a sign of misconfiguration, please check your chain and \
            relayer configurations",
            chain_id, relayer_gas_price.denom
        );
    }

    let version_specs = chain.block_on(fetch_version_specs(&chain.config.id, &chain.grpc_addr))?;

    if let Err(diagnostic) = compatibility::run_diagnostic(&version_specs) {
        return Err(Error::sdk_module_version(
            chain_id.clone(),
            grpc_address,
            diagnostic.to_string(),
        ));
    }

    if chain.historical_entries()? == 0 {
        return Err(Error::no_historical_entries(chain_id.clone()));
    }

    Ok(())
}

#[cfg(test)]
mod tests {
    use ibc_relayer_types::{
        core::{ics02_client::client_type::ClientType, ics24_host::identifier::ClientId},
        mock::client_state::MockClientState,
        mock::header::MockHeader,
        Height,
    };

    use crate::client_state::{AnyClientState, IdentifiedAnyClientState};
    use crate::{chain::cosmos::client_id_suffix, config::GasPrice};

    use super::calculate_fee;

    #[test]
    fn mul_ceil() {
        // Because 0.001 cannot be expressed precisely
        // as a 64-bit floating point number (it is
        // stored as 0.001000000047497451305389404296875),
        // `num_rational::BigRational` will represent it as
        // 1152921504606847/1152921504606846976 instead
        // which will sometimes round up to the next
        // integer in the computations below.
        // This is not a problem for the way we compute the fee
        // and gas adjustment as those are already based on simulated
        // gas which is not 100% precise.
        assert_eq!(super::mul_ceil(300_000, 0.001), 301.into());
        assert_eq!(super::mul_ceil(300_004, 0.001), 301.into());
        assert_eq!(super::mul_ceil(300_040, 0.001), 301.into());
        assert_eq!(super::mul_ceil(300_400, 0.001), 301.into());
        assert_eq!(super::mul_ceil(304_000, 0.001), 305.into());
        assert_eq!(super::mul_ceil(340_000, 0.001), 341.into());
        assert_eq!(super::mul_ceil(340_001, 0.001), 341.into());
    }

    /// Before https://github.com/informalsystems/hermes/pull/1568,
    /// this test would have panic'ed with:
    ///
    /// thread 'chain::cosmos::tests::fee_overflow' panicked at 'attempt to multiply with overflow'
    #[test]
    fn fee_overflow() {
        let gas_amount = 90000000000000_u64;
        let gas_price = GasPrice {
            price: 1000000000000.0,
            denom: "uatom".to_string(),
        };

        let fee = calculate_fee(gas_amount, &gas_price);
        assert_eq!(&fee.amount, "90000000000000000000000000");
    }

    #[test]
    fn sort_clients_id_suffix() {
        let mut clients: Vec<IdentifiedAnyClientState> = vec![
            IdentifiedAnyClientState::new(
                ClientId::new(ClientType::Tendermint, 4).unwrap(),
                AnyClientState::Mock(MockClientState::new(MockHeader::new(
                    Height::new(0, 1).unwrap(),
                ))),
            ),
            IdentifiedAnyClientState::new(
                ClientId::new(ClientType::Tendermint, 1).unwrap(),
                AnyClientState::Mock(MockClientState::new(MockHeader::new(
                    Height::new(0, 1).unwrap(),
                ))),
            ),
            IdentifiedAnyClientState::new(
                ClientId::new(ClientType::Tendermint, 7).unwrap(),
                AnyClientState::Mock(MockClientState::new(MockHeader::new(
                    Height::new(0, 1).unwrap(),
                ))),
            ),
        ];
        clients.sort_by_cached_key(|c| client_id_suffix(&c.client_id).unwrap_or(0));
        assert_eq!(
            client_id_suffix(&clients.first().unwrap().client_id).unwrap(),
            1
        );
        assert_eq!(client_id_suffix(&clients[1].client_id).unwrap(), 4);
        assert_eq!(
            client_id_suffix(&clients.last().unwrap().client_id).unwrap(),
            7
        );
    }
}<|MERGE_RESOLUTION|>--- conflicted
+++ resolved
@@ -12,15 +12,9 @@
 
 use parking_lot::{Mutex, RwLock};
 use tokio::runtime::Runtime as TokioRuntime;
-<<<<<<< HEAD
 use tokio::sync::RwLock as AsyncRwLock;
 use tonic::{codegen::http::Uri, metadata::AsciiMetadataValue};
-use tracing::{error, instrument, trace, warn};
-=======
-use tonic::codegen::http::Uri;
-use tonic::metadata::AsciiMetadataValue;
 use tracing::{error, info, instrument, trace, warn};
->>>>>>> 96467625
 
 use ibc_proto::cosmos::{
     base::node::v1beta1::ConfigResponse, staking::v1beta1::Params as StakingParams,
@@ -154,6 +148,11 @@
     grpc_addr: Uri,
     light_client: TmLightClient,
     rt: Arc<TokioRuntime>,
+
+    /// The max block time, fetched from chain
+    max_block_time: RwLock<Duration>,
+
+    /// The keyring for this chain
     keybase: RwLock<KeyRing<Secp256k1KeyPair>>,
 
     /// A cached copy of the account information
@@ -200,7 +199,7 @@
     ///
     /// Emits a log warning in case any error is encountered and
     /// exits early without doing subsequent validations.
-    pub fn validate_params(&mut self) -> Result<(), Error> {
+    pub fn validate_params(&self) -> Result<(), Error> {
         let unbonding_period = self.unbonding_period()?;
         let trusting_period = self.trusting_period(unbonding_period);
 
@@ -299,13 +298,14 @@
         match self.block_on(self.rpc_client.genesis::<GenesisAppState>()) {
             Ok(genesis_reponse) => {
                 let old_max_block_time = self.config.max_block_time;
-                self.config.max_block_time =
-                    Duration::from_nanos(genesis_reponse.app_state.max_expected_time_per_block());
                 info!(
                     "Updated `max_block_time` using /genesis endpoint. Old value: `{}s`, new value: `{}s`",
                     old_max_block_time.as_secs(),
                     self.config.max_block_time.as_secs()
                 );
+
+                *self.max_block_time.write() =
+                    Duration::from_nanos(genesis_reponse.app_state.max_expected_time_per_block());
             }
             Err(e) => {
                 warn!(
@@ -313,7 +313,7 @@
                     self.config.max_block_time.as_secs()
                 );
             }
-        }
+        };
 
         Ok(())
     }
@@ -939,6 +939,7 @@
             .map_err(|e| Error::invalid_uri(config.grpc_addr.to_string(), e))?;
 
         let tx_config = TxConfig::try_from(&config)?;
+        let max_block_time = config.max_block_time;
 
         // Retrieve the version specification of this chain
 
@@ -950,6 +951,7 @@
             light_client,
             rt,
             tx_config,
+            max_block_time: RwLock::new(max_block_time),
             keybase: RwLock::new(keybase),
             account: AsyncRwLock::new(None),
             tx_monitor_cmd: Mutex::new(None),
@@ -1015,7 +1017,7 @@
     /// Emits a log warning in case anything is amiss.
     /// Exits early if any health check fails, without doing any
     /// further checks.
-    fn health_check(&mut self) -> Result<HealthCheck, Error> {
+    fn health_check(&self) -> Result<HealthCheck, Error> {
         if let Err(e) = do_health_check(self) {
             warn!("Health checkup for chain '{}' failed", self.id());
             warn!("    Reason: {}", e.detail());

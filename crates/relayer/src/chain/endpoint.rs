--- conflicted
+++ resolved
@@ -699,13 +699,11 @@
         request: QueryIncentivizedPacketRequest,
     ) -> Result<QueryIncentivizedPacketResponse, Error>;
 
-<<<<<<< HEAD
+    fn query_consumer_chains(&self) -> Result<Vec<(ChainId, ClientId)>, Error>;
+
     fn query_upgrade(
         &self,
         request: QueryUpgradeRequest,
         height: Height,
     ) -> Result<(Upgrade, Option<MerkleProof>), Error>;
-=======
-    fn query_consumer_chains(&self) -> Result<Vec<(ChainId, ClientId)>, Error>;
->>>>>>> 1520594f
 }
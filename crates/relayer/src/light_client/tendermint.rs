<<<<<<< HEAD
mod detector;
=======
use std::time::Duration;
>>>>>>> 188dc722

use itertools::Itertools;
use tracing::{debug, error, trace, warn};

use tendermint_light_client::{
    components::{
        self,
        io::{AtHeight, Io, ProdIo},
    },
    light_client::LightClient as TmLightClient,
    state::State as LightClientState,
    store::{memory::MemoryStore, LightStore},
    verifier::types::{Height as TMHeight, LightBlock, PeerId, Status},
    verifier::ProdVerifier,
};
use tendermint_light_client_detector::Divergence;
use tendermint_rpc as rpc;

use ibc_relayer_types::{
    clients::ics07_tendermint::{
        header::Header as TmHeader, misbehaviour::Misbehaviour as TmMisbehaviour,
    },
    core::{
        ics02_client::{client_type::ClientType, events::UpdateClient, header::downcast_header},
        ics24_host::identifier::ChainId,
    },
    downcast, Height as ICSHeight,
};

use crate::{
    chain::cosmos::CosmosSdkChain,
    client_state::AnyClientState,
    config::ChainConfig,
    error::Error,
    misbehaviour::{AnyMisbehaviour, MisbehaviourEvidence},
};

use super::{genesis_restart::RestartAwareIo, Verified};

#[derive(Clone, Debug)]
enum AnyIo {
    Prod(ProdIo),
    RestartAware(RestartAwareIo),
}

impl Io for AnyIo {
    fn fetch_light_block(&self, height: AtHeight) -> Result<LightBlock, components::io::IoError> {
        match self {
            AnyIo::Prod(io) => io.fetch_light_block(height),
            AnyIo::RestartAware(io) => io.fetch_light_block(height),
        }
    }
}

pub struct LightClient {
    chain_id: ChainId,
    peer_id: PeerId,
<<<<<<< HEAD
    rpc_client: rpc::HttpClient,
    io: components::io::ProdIo,
=======
    io: AnyIo,
>>>>>>> 188dc722
}

impl super::LightClient<CosmosSdkChain> for LightClient {
    fn header_and_minimal_set(
        &mut self,
        trusted: ICSHeight,
        target: ICSHeight,
        client_state: &AnyClientState,
    ) -> Result<Verified<TmHeader>, Error> {
        let Verified { target, supporting } = self.verify(trusted, target, client_state)?;
        let (target, supporting) = self.adjust_headers(trusted, target, supporting)?;

        Ok(Verified { target, supporting })
    }

    fn verify(
        &mut self,
        trusted_height: ICSHeight,
        target_height: ICSHeight,
        client_state: &AnyClientState,
    ) -> Result<Verified<LightBlock>, Error> {
        trace!(%trusted_height, %target_height, "light client verification");

        let client = self.prepare_client(client_state)?;
        let mut state = self.prepare_state(trusted_height)?;

        let target_height =
            TMHeight::try_from(target_height.revision_height()).map_err(Error::invalid_height)?;
        let trusted_height =
            TMHeight::try_from(trusted_height.revision_height()).map_err(Error::invalid_height)?;

        // Verify the target header
        let target = client
            .verify_to_target(target_height, &mut state)
            .map_err(|e| Error::light_client_verification(self.chain_id.to_string(), e))?;

        // Collect the verification trace for the target block
        let target_trace = state.get_trace(target.height());

        // Compute the minimal supporting set, sorted by ascending height,
        // skip the target header and the trusted header if present in the trace
        let supporting = target_trace
            .into_iter()
            .filter(|lb| lb.height() != target.height() && lb.height() != trusted_height)
            .unique_by(LightBlock::height)
            .sorted_by_key(LightBlock::height)
            .collect_vec();

        Ok(Verified { target, supporting })
    }

    fn fetch(&mut self, height: ICSHeight) -> Result<LightBlock, Error> {
        trace!(%height, "fetching header");

        let height = TMHeight::try_from(height.revision_height()).map_err(Error::invalid_height)?;
        self.fetch_light_block(AtHeight::At(height))
    }

    /// Perform misbehavior detection on the given client state and update client event.
    fn detect_misbehaviour(
        &mut self,
        update: &UpdateClient,
        client_state: &AnyClientState,
    ) -> Result<Option<MisbehaviourEvidence>, Error> {
        crate::time!("light client check_misbehaviour");

        let update_header = update.header.as_ref().ok_or_else(|| {
            Error::misbehaviour(format!(
                "missing header in update client event {}",
                self.chain_id
            ))
        })?;

        let update_header: &TmHeader =
            downcast_header(update_header.as_ref()).ok_or_else(|| {
                Error::misbehaviour(format!(
                    "header type incompatible for chain {}",
                    self.chain_id
                ))
            })?;

        let client_state =
            downcast!(client_state => AnyClientState::Tendermint).ok_or_else(|| {
                Error::misbehaviour(format!(
                    "client type incompatible for chain {}",
                    self.chain_id
                ))
            })?;

        let latest_chain_block = self.fetch_light_block(AtHeight::Highest)?;

        let next_validators = self
            .io
            .fetch_validator_set(
                AtHeight::At(update_header.signed_header.header.height.increment()),
                Some(update_header.signed_header.header.proposer_address),
            )
            .map_err(|e| Error::light_client_io(self.chain_id.to_string(), e))?;

        let target_block: LightBlock = LightBlock {
            signed_header: update_header.signed_header.clone(),
            validators: update_header.validator_set.clone(),
            next_validators,
            provider: self.peer_id,
        };

        let now = latest_chain_block.time(); // FIXME: Is that right?

        let trusted_block = self.fetch(update_header.trusted_height)?; // FIXME: Is that ok?
                                                                       // TODO: Check validator sets match

        let divergence = detector::detect(
            self.peer_id,
            self.rpc_client.clone(),
            target_block,
            trusted_block.clone(),
            client_state,
            now,
        );

        dbg!(&divergence);

        match divergence {
            Ok(None) => {
                debug!("no misbehavior detected");
                Ok(None)
            }
            Ok(Some(Divergence {
                evidence,
                challenging_block,
            })) => {
                warn!("misbehavior detected, reporting evidence to RPC witness node and primary chain");

                match detector::report_evidence(self.rpc_client.clone(), evidence) {
                    Ok(hash) => warn!("evidence reported to RPC witness node with hash: {hash}"),
                    Err(e) => error!("failed to report evidence to RPC witness node: {}", e),
                }

                let evidence = MisbehaviourEvidence {
                    misbehaviour: AnyMisbehaviour::Tendermint(TmMisbehaviour {
                        client_id: update.client_id().clone(),
                        header1: update_header.clone(),
                        header2: TmHeader {
                            signed_header: challenging_block.signed_header,
                            validator_set: challenging_block.validators,
                            trusted_height: update_header.trusted_height,
                            trusted_validator_set: trusted_block.validators,
                        },
                    }),
                    supporting_headers: vec![], // FIXME: What do we put here?
                };

                Ok(Some(evidence))
            }
            Err(e) => {
                error!("could not detect misbehavior: {}", e);
                Err(e)
            }
        }
    }
}

fn io_for_addr(
    addr: &rpc::Url,
    peer_id: PeerId,
    timeout: Option<Duration>,
) -> Result<ProdIo, Error> {
    let rpc_client = rpc::HttpClient::new(addr.clone()).map_err(|e| Error::rpc(addr.clone(), e))?;
    Ok(ProdIo::new(peer_id, rpc_client, timeout))
}

impl LightClient {
    pub fn from_config(config: &ChainConfig, peer_id: PeerId) -> Result<Self, Error> {
<<<<<<< HEAD
        let rpc_client = rpc::HttpClient::new(config.rpc_addr.clone())
            .map_err(|e| Error::rpc(config.rpc_addr.clone(), e))?;

        let io = components::io::ProdIo::new(peer_id, rpc_client.clone(), Some(config.rpc_timeout));
=======
        let live_io = io_for_addr(&config.rpc_addr, peer_id, Some(config.rpc_timeout))?;

        let io = match &config.genesis_restart {
            None => AnyIo::Prod(live_io),
            Some(genesis_restart) => {
                let archive_io = io_for_addr(
                    &genesis_restart.archive_addr,
                    peer_id,
                    Some(config.rpc_timeout),
                )?;

                AnyIo::RestartAware(RestartAwareIo::new(
                    genesis_restart.restart_height,
                    live_io,
                    archive_io,
                ))
            }
        };
>>>>>>> 188dc722

        Ok(Self {
            chain_id: config.id.clone(),
            peer_id,
            rpc_client,
            io,
        })
    }

    fn prepare_client(&self, client_state: &AnyClientState) -> Result<TmLightClient, Error> {
        let clock = components::clock::SystemClock;
        let verifier = ProdVerifier::default();
        let scheduler = components::scheduler::basic_bisecting_schedule;

        let client_state =
            downcast!(client_state => AnyClientState::Tendermint).ok_or_else(|| {
                Error::client_type_mismatch(ClientType::Tendermint, client_state.client_type())
            })?;

        Ok(TmLightClient::new(
            self.peer_id,
            client_state.as_light_client_options(),
            clock,
            scheduler,
            verifier,
            self.io.clone(),
        ))
    }

    fn prepare_state(&self, trusted: ICSHeight) -> Result<LightClientState, Error> {
        let trusted_height =
            TMHeight::try_from(trusted.revision_height()).map_err(Error::invalid_height)?;

        let trusted_block = self.fetch_light_block(AtHeight::At(trusted_height))?;

        let mut store = MemoryStore::new();
        store.insert(trusted_block, Status::Trusted);

        Ok(LightClientState::new(store))
    }

    fn fetch_light_block(&self, height: AtHeight) -> Result<LightBlock, Error> {
        self.io
            .fetch_light_block(height)
            .map_err(|e| Error::light_client_io(self.chain_id.to_string(), e))
    }

    fn adjust_headers(
        &mut self,
        trusted_height: ICSHeight,
        target: LightBlock,
        supporting: Vec<LightBlock>,
    ) -> Result<(TmHeader, Vec<TmHeader>), Error> {
        use super::LightClient;

        trace!(
            trusted = %trusted_height, target = %target.height(),
            "adjusting headers with {} supporting headers", supporting.len()
        );

        // Get the light block at trusted_height + 1 from chain.
        //
        // NOTE: This is needed to get the next validator set. While there is a next validator set
        //       in the light block at trusted height, the proposer is not known/set in this set.
        let trusted_validator_set = self.fetch(trusted_height.increment())?.validators;

        let mut supporting_headers = Vec::with_capacity(supporting.len());

        let mut current_trusted_height = trusted_height;
        let mut current_trusted_validators = trusted_validator_set.clone();

        for support in supporting {
            let header = TmHeader {
                signed_header: support.signed_header.clone(),
                validator_set: support.validators,
                trusted_height: current_trusted_height,
                trusted_validator_set: current_trusted_validators,
            };

            // This header is now considered to be the currently trusted header
            current_trusted_height = header.height();

            // Therefore we can now trust the next validator set, see NOTE above.
            current_trusted_validators = self.fetch(header.height().increment())?.validators;

            supporting_headers.push(header);
        }

        // a) Set the trusted height of the target header to the height of the previous
        // supporting header if any, or to the initial trusting height otherwise.
        //
        // b) Set the trusted validators of the target header to the validators of the successor to
        // the last supporting header if any, or to the initial trusted validators otherwise.
        let (latest_trusted_height, latest_trusted_validator_set) = match supporting_headers.last()
        {
            Some(prev_header) => {
                let prev_succ = self.fetch(prev_header.height().increment())?;
                (prev_header.height(), prev_succ.validators)
            }
            None => (trusted_height, trusted_validator_set),
        };

        let target_header = TmHeader {
            signed_header: target.signed_header,
            validator_set: target.validators,
            trusted_height: latest_trusted_height,
            trusted_validator_set: latest_trusted_validator_set,
        };

        Ok((target_header, supporting_headers))
    }
}<|MERGE_RESOLUTION|>--- conflicted
+++ resolved
@@ -1,8 +1,6 @@
-<<<<<<< HEAD
 mod detector;
-=======
+
 use std::time::Duration;
->>>>>>> 188dc722
 
 use itertools::Itertools;
 use tracing::{debug, error, trace, warn};
@@ -40,32 +38,15 @@
     misbehaviour::{AnyMisbehaviour, MisbehaviourEvidence},
 };
 
-use super::{genesis_restart::RestartAwareIo, Verified};
-
-#[derive(Clone, Debug)]
-enum AnyIo {
-    Prod(ProdIo),
-    RestartAware(RestartAwareIo),
-}
-
-impl Io for AnyIo {
-    fn fetch_light_block(&self, height: AtHeight) -> Result<LightBlock, components::io::IoError> {
-        match self {
-            AnyIo::Prod(io) => io.fetch_light_block(height),
-            AnyIo::RestartAware(io) => io.fetch_light_block(height),
-        }
-    }
-}
+use super::{
+    io::{AnyIo, RestartAwareIo},
+    Verified,
+};
 
 pub struct LightClient {
     chain_id: ChainId,
     peer_id: PeerId,
-<<<<<<< HEAD
-    rpc_client: rpc::HttpClient,
-    io: components::io::ProdIo,
-=======
     io: AnyIo,
->>>>>>> 188dc722
 }
 
 impl super::LightClient<CosmosSdkChain> for LightClient {
@@ -179,7 +160,7 @@
 
         let divergence = detector::detect(
             self.peer_id,
-            self.rpc_client.clone(),
+            self.io.rpc_client().clone(),
             target_block,
             trusted_block.clone(),
             client_state,
@@ -199,7 +180,7 @@
             })) => {
                 warn!("misbehavior detected, reporting evidence to RPC witness node and primary chain");
 
-                match detector::report_evidence(self.rpc_client.clone(), evidence) {
+                match detector::report_evidence(self.io.rpc_client().clone(), evidence) {
                     Ok(hash) => warn!("evidence reported to RPC witness node with hash: {hash}"),
                     Err(e) => error!("failed to report evidence to RPC witness node: {}", e),
                 }
@@ -234,17 +215,11 @@
     timeout: Option<Duration>,
 ) -> Result<ProdIo, Error> {
     let rpc_client = rpc::HttpClient::new(addr.clone()).map_err(|e| Error::rpc(addr.clone(), e))?;
-    Ok(ProdIo::new(peer_id, rpc_client, timeout))
+    Ok(ProdIo::new(peer_id, rpc_client.clone(), timeout))
 }
 
 impl LightClient {
     pub fn from_config(config: &ChainConfig, peer_id: PeerId) -> Result<Self, Error> {
-<<<<<<< HEAD
-        let rpc_client = rpc::HttpClient::new(config.rpc_addr.clone())
-            .map_err(|e| Error::rpc(config.rpc_addr.clone(), e))?;
-
-        let io = components::io::ProdIo::new(peer_id, rpc_client.clone(), Some(config.rpc_timeout));
-=======
         let live_io = io_for_addr(&config.rpc_addr, peer_id, Some(config.rpc_timeout))?;
 
         let io = match &config.genesis_restart {
@@ -263,12 +238,10 @@
                 ))
             }
         };
->>>>>>> 188dc722
 
         Ok(Self {
             chain_id: config.id.clone(),
             peer_id,
-            rpc_client,
             io,
         })
     }

mod detector;

use std::time::Duration;

use itertools::Itertools;
use tendermint::Time;
use tracing::{debug, error, trace, warn};

use tendermint_light_client::{
    components::{
        self,
        io::{AtHeight, Io, ProdIo},
    },
    light_client::LightClient as TmLightClient,
    state::State as LightClientState,
    store::{memory::MemoryStore, LightStore},
    verifier::types::{Height as TMHeight, LightBlock, PeerId, Status},
    verifier::ProdVerifier,
};
use tendermint_light_client_detector::Divergence;
use tendermint_rpc as rpc;

use ibc_relayer_types::{
    clients::ics07_tendermint::{
        header::Header as TmHeader, misbehaviour::Misbehaviour as TmMisbehaviour,
    },
    core::{
        ics02_client::{client_type::ClientType, events::UpdateClient, header::downcast_header},
        ics24_host::identifier::ChainId,
    },
    downcast, Height as ICSHeight,
};

use crate::{
    chain::cosmos::CosmosSdkChain,
    client_state::AnyClientState,
    config::ChainConfig,
    error::Error,
    light_client::AnyHeader,
    misbehaviour::{AnyMisbehaviour, MisbehaviourEvidence},
};

use super::{
    io::{AnyIo, RestartAwareIo},
    Verified,
};

pub struct LightClient {
    chain_id: ChainId,
    peer_id: PeerId,
    io: AnyIo,
    enable_verification: bool,
}

impl super::LightClient<CosmosSdkChain> for LightClient {
    fn header_and_minimal_set(
        &mut self,
        trusted_height: ICSHeight,
        target_height: ICSHeight,
        client_state: &AnyClientState,
        now: Time,
    ) -> Result<Verified<TmHeader>, Error> {
        let Verified { target, supporting } =
            self.verify(trusted_height, target_height, client_state, now)?;

        // Omit the trusted header from the minimal supporting set, as it is not
        // needed when submitting the update client message.
        let supporting = {
            let trusted_height = TMHeight::from(trusted_height);

            supporting
                .into_iter()
                .filter(|lb| lb.height() != trusted_height)
                .collect()
        };

        let (target, supporting) = self.adjust_headers(trusted_height, target, supporting)?;

        Ok(Verified { target, supporting })
    }

    fn verify(
        &mut self,
        trusted_height: ICSHeight,
        target_height: ICSHeight,
        client_state: &AnyClientState,
        now: Time,
    ) -> Result<Verified<LightBlock>, Error> {
        trace!(%trusted_height, %target_height, "light client verification");

<<<<<<< HEAD
        if !self.enable_verification {
            let target = self.fetch(target)?;
            return Ok(Verified {
                target,
                supporting: vec![],
            });
        }

        let client = self.prepare_client(client_state)?;
        let mut state = self.prepare_state(trusted)?;
=======
        let client = self.prepare_client(client_state, now)?;
        let mut state = self.prepare_state(trusted_height)?;
>>>>>>> 3277a0bd

        // Verify the target header
        let target = client
            .verify_to_target(target_height.into(), &mut state)
            .map_err(|e| Error::light_client_verification(self.chain_id.to_string(), e))?;

        // Collect the verification trace for the target block
        let target_trace = state.get_trace(target.height());

        // Compute the supporting set, sorted by ascending height, omitting the target header
        let supporting = target_trace
            .into_iter()
            .unique_by(LightBlock::height)
            .sorted_by_key(LightBlock::height)
            .filter(|lb| lb.height() != target.height())
            .collect_vec();

        Ok(Verified { target, supporting })
    }

    fn fetch(&mut self, height: ICSHeight) -> Result<LightBlock, Error> {
        trace!(%height, "fetching header");

        self.fetch_light_block(AtHeight::At(height.into()))
    }

    /// Perform misbehavior detection on the given client state and update client event.
    fn detect_misbehaviour(
        &mut self,
        update: &UpdateClient,
        client_state: &AnyClientState,
        now: Time,
    ) -> Result<Option<MisbehaviourEvidence>, Error> {
        crate::time!(
            "light client check_misbehaviour",
            {
                "src_chain": self.chain_id,
            }
        );

        let update_header = update.header.as_ref().ok_or_else(|| {
            Error::misbehaviour(format!(
                "missing header in update client event {}",
                self.chain_id
            ))
        })?;

        let update_header: &TmHeader =
            downcast_header(update_header.as_ref()).ok_or_else(|| {
                Error::misbehaviour(format!(
                    "header type incompatible for chain {}",
                    self.chain_id
                ))
            })?;

        let client_state =
            downcast!(client_state => AnyClientState::Tendermint).ok_or_else(|| {
                Error::misbehaviour(format!(
                    "client type incompatible for chain {}",
                    self.chain_id
                ))
            })?;

        let next_validators = self
            .io
            .fetch_validator_set(
                AtHeight::At(update_header.signed_header.header.height.increment()),
                Some(update_header.signed_header.header.proposer_address),
            )
            .map_err(|e| Error::light_client_io(self.chain_id.to_string(), e))?;

        let target_block: LightBlock = LightBlock {
            signed_header: update_header.signed_header.clone(),
            validators: update_header.validator_set.clone(),
            next_validators,
            provider: self.peer_id,
        };

        let trusted_block = self.fetch(update_header.trusted_height)?;
        if trusted_block.validators.hash() != update_header.trusted_validator_set.hash() {
            return Err(Error::misbehaviour(format!(
                "mismatch between the trusted validator set of the update \
                header ({}) and that of the trusted block that was fetched ({}), \
                aborting misbehaviour detection.",
                trusted_block.validators.hash(),
                update_header.trusted_validator_set.hash()
            )));
        }

        let divergence = detector::detect(
            self.peer_id,
            self.io.rpc_client().clone(),
            target_block,
            trusted_block,
            client_state,
            now,
        );

        dbg!(&divergence);

        match divergence {
            Ok(None) => {
                debug!("no misbehavior detected");
                Ok(None)
            }
            Ok(Some(Divergence {
                evidence,
                challenging_block,
            })) => {
                warn!("misbehavior detected, reporting evidence to RPC witness node and primary chain");

                match detector::report_evidence(
                    self.io.rpc_client().clone(),
                    evidence.against_primary,
                ) {
                    Ok(hash) => warn!("evidence reported to RPC witness node with hash: {hash}"),
                    Err(e) => error!("failed to report evidence to RPC witness node: {}", e),
                }

                let target_block = self.fetch(update_header.height())?;
                let trusted_height = TMHeight::from(update_header.trusted_height);
                let trace = evidence
                    .witness_trace
                    .into_vec()
                    .into_iter()
                    .filter(|lb| {
                        lb.height() != target_block.height() && lb.height() != trusted_height
                    })
                    .collect();

                let (target_header, supporting_headers) =
                    self.adjust_headers(update_header.trusted_height, target_block, trace)?;

                let evidence = MisbehaviourEvidence {
                    misbehaviour: AnyMisbehaviour::Tendermint(TmMisbehaviour {
                        client_id: update.client_id().clone(),
                        header1: update_header.clone(),
                        header2: TmHeader {
                            signed_header: challenging_block.signed_header,
                            validator_set: challenging_block.validators,
                            trusted_height: target_header.trusted_height,
                            trusted_validator_set: target_header.trusted_validator_set,
                        },
                    }),
                    supporting_headers: supporting_headers
                        .into_iter()
                        .map(AnyHeader::Tendermint)
                        .collect(),
                };

                Ok(Some(evidence))
            }
            Err(e) => {
                error!("could not detect misbehavior: {}", e);
                Err(e)
            }
        }
    }
}

fn io_for_addr(
    addr: &rpc::Url,
    peer_id: PeerId,
    timeout: Option<Duration>,
) -> Result<ProdIo, Error> {
    let rpc_client = rpc::HttpClient::new(addr.clone()).map_err(|e| Error::rpc(addr.clone(), e))?;
    Ok(ProdIo::new(peer_id, rpc_client, timeout))
}

impl LightClient {
    pub fn from_config(config: &ChainConfig, peer_id: PeerId) -> Result<Self, Error> {
        let live_io = io_for_addr(&config.rpc_addr, peer_id, Some(config.rpc_timeout))?;

        let io = match &config.genesis_restart {
            None => AnyIo::Prod(live_io),
            Some(genesis_restart) => {
                let archive_io = io_for_addr(
                    &genesis_restart.archive_addr,
                    peer_id,
                    Some(config.rpc_timeout),
                )?;

                AnyIo::RestartAware(RestartAwareIo::new(
                    genesis_restart.restart_height,
                    live_io,
                    archive_io,
                ))
            }
        };

        Ok(Self {
            chain_id: config.id.clone(),
            peer_id,
            io,
            enable_verification: config.verify_headers,
        })
    }

    fn prepare_client(
        &self,
        client_state: &AnyClientState,
        now: Time,
    ) -> Result<TmLightClient, Error> {
        let clock = components::clock::FixedClock::new(now);
        let verifier = ProdVerifier::default();
        let scheduler = components::scheduler::basic_bisecting_schedule;

        let client_state =
            downcast!(client_state => AnyClientState::Tendermint).ok_or_else(|| {
                Error::client_type_mismatch(ClientType::Tendermint, client_state.client_type())
            })?;

        Ok(TmLightClient::new(
            self.peer_id,
            client_state.as_light_client_options(),
            clock,
            scheduler,
            verifier,
            self.io.clone(),
        ))
    }

    fn prepare_state(&self, trusted_height: ICSHeight) -> Result<LightClientState, Error> {
        let trusted_block = self.fetch_light_block(AtHeight::At(trusted_height.into()))?;

        let mut store = MemoryStore::new();
        store.insert(trusted_block, Status::Trusted);

        Ok(LightClientState::new(store))
    }

    fn fetch_light_block(&self, height: AtHeight) -> Result<LightBlock, Error> {
        self.io
            .fetch_light_block(height)
            .map_err(|e| Error::light_client_io(self.chain_id.to_string(), e))
    }

    fn adjust_headers(
        &mut self,
        trusted_height: ICSHeight,
        target: LightBlock,
        supporting: Vec<LightBlock>,
    ) -> Result<(TmHeader, Vec<TmHeader>), Error> {
        use super::LightClient;

        trace!(
            trusted = %trusted_height, target = %target.height(),
            "adjusting headers with {} supporting headers", supporting.len()
        );

        // Get the light block at trusted_height + 1 from chain.
        //
        // NOTE: This is needed to get the next validator set. While there is a next validator set
        //       in the light block at trusted height, the proposer is not known/set in this set.
        let trusted_validator_set = self.fetch(trusted_height.increment())?.validators;

        let mut supporting_headers = Vec::with_capacity(supporting.len());

        let mut current_trusted_height = trusted_height;
        let mut current_trusted_validators = trusted_validator_set.clone();

        for support in supporting {
            let header = TmHeader {
                signed_header: support.signed_header.clone(),
                validator_set: support.validators,
                trusted_height: current_trusted_height,
                trusted_validator_set: current_trusted_validators,
            };

            // This header is now considered to be the currently trusted header
            current_trusted_height = header.height();

            // Therefore we can now trust the next validator set, see NOTE above.
            current_trusted_validators = self.fetch(header.height().increment())?.validators;

            supporting_headers.push(header);
        }

        // a) Set the trusted height of the target header to the height of the previous
        // supporting header if any, or to the initial trusting height otherwise.
        //
        // b) Set the trusted validators of the target header to the validators of the successor to
        // the last supporting header if any, or to the initial trusted validators otherwise.
        let (latest_trusted_height, latest_trusted_validator_set) = match supporting_headers.last()
        {
            Some(prev_header) => {
                let prev_succ = self.fetch(prev_header.height().increment())?;
                (prev_header.height(), prev_succ.validators)
            }
            None => (trusted_height, trusted_validator_set),
        };

        let target_header = TmHeader {
            signed_header: target.signed_header,
            validator_set: target.validators,
            trusted_height: latest_trusted_height,
            trusted_validator_set: latest_trusted_validator_set,
        };

        Ok((target_header, supporting_headers))
    }
}<|MERGE_RESOLUTION|>--- conflicted
+++ resolved
@@ -88,21 +88,16 @@
     ) -> Result<Verified<LightBlock>, Error> {
         trace!(%trusted_height, %target_height, "light client verification");
 
-<<<<<<< HEAD
         if !self.enable_verification {
-            let target = self.fetch(target)?;
+            let target = self.fetch(target_height)?;
             return Ok(Verified {
                 target,
                 supporting: vec![],
             });
         }
 
-        let client = self.prepare_client(client_state)?;
-        let mut state = self.prepare_state(trusted)?;
-=======
         let client = self.prepare_client(client_state, now)?;
         let mut state = self.prepare_state(trusted_height)?;
->>>>>>> 3277a0bd
 
         // Verify the target header
         let target = client

use ibc_relayer_types::core::{
    ics03_connection::connection::State as ConnectionState,
<<<<<<< HEAD
    ics04_channel::channel::{State as ChannelState, UpgradeState},
=======
    ics04_channel::channel::State as ChannelState,
    ics04_channel::packet::Sequence,
>>>>>>> 80aea8e3
    ics24_host::identifier::{ChannelId, PortChannelId, PortId},
};
use tracing::info;

use crate::chain::{counterparty::check_channel_counterparty, requests::QueryConnectionRequest};
use crate::chain::{handle::ChainHandle, requests::IncludeProof};
use crate::channel::{Channel, ChannelSide};
use crate::link::error::LinkError;
use crate::{
    chain::requests::{QueryChannelRequest, QueryHeight},
    config::types::ics20_field_size_limit::Ics20FieldSizeLimit,
};

pub mod cli;
pub mod error;
pub mod operational_data;
pub mod packet_events;

mod pending;
mod relay_path;
mod relay_sender;
mod relay_summary;
mod tx_hashes;

use tx_hashes::TxHashes;

// Re-export the telemetries summary
pub use relay_summary::RelaySummary;

pub use relay_path::{RelayPath, Resubmit};

#[derive(Clone, Debug)]
pub struct LinkParameters {
    pub src_port_id: PortId,
    pub src_channel_id: ChannelId,
    pub max_memo_size: Ics20FieldSizeLimit,
    pub max_receiver_size: Ics20FieldSizeLimit,
    pub exclude_src_sequences: Vec<Sequence>,
}

pub struct Link<ChainA: ChainHandle, ChainB: ChainHandle> {
    pub a_to_b: RelayPath<ChainA, ChainB>,
}

impl<ChainA: ChainHandle, ChainB: ChainHandle> Link<ChainA, ChainB> {
    pub fn new(
        channel: Channel<ChainA, ChainB>,
        with_tx_confirmation: bool,
        link_parameters: LinkParameters,
    ) -> Result<Self, LinkError> {
        Ok(Self {
            a_to_b: RelayPath::new(channel, with_tx_confirmation, link_parameters)?,
        })
    }

    pub fn new_from_opts(
        a_chain: ChainA,
        b_chain: ChainB,
        opts: LinkParameters,
        with_tx_confirmation: bool,
        auto_register_counterparty_payee: bool,
    ) -> Result<Link<ChainA, ChainB>, LinkError> {
        // Check that the packet's channel on source chain is Open
        let a_channel_id = &opts.src_channel_id;
        let a_port_id = &opts.src_port_id;
        let (a_channel, _) = a_chain
            .query_channel(
                QueryChannelRequest {
                    port_id: opts.src_port_id.clone(),
                    channel_id: opts.src_channel_id.clone(),
                    height: QueryHeight::Latest,
                },
                IncludeProof::No,
            )
            .map_err(|e| {
                LinkError::channel_not_found(
                    a_port_id.clone(),
                    a_channel_id.clone(),
                    a_chain.id(),
                    e,
                )
            })?;

        if !a_channel.state_matches(&ChannelState::Open(UpgradeState::NotUpgrading))
            && !a_channel.state_matches(&ChannelState::Open(UpgradeState::Upgrading))
            && !a_channel.state_matches(&ChannelState::Flushing)
            && !a_channel.state_matches(&ChannelState::Flushcomplete)
            && !a_channel.state_matches(&ChannelState::Closed)
        {
            return Err(LinkError::invalid_channel_state(
                a_channel_id.clone(),
                a_chain.id(),
            ));
        }

        let b_channel_id = a_channel
            .counterparty()
            .channel_id()
            .ok_or_else(|| LinkError::counterparty_channel_not_found(a_channel_id.clone()))?;

        let b_port_id = a_channel.counterparty().port_id.clone();

        if a_channel.connection_hops().is_empty() {
            return Err(LinkError::no_connection_hop(
                a_channel_id.clone(),
                a_chain.id(),
            ));
        }

        // Check that the counterparty details on the destination chain matches the source chain
        check_channel_counterparty(
            b_chain.clone(),
            &PortChannelId {
                channel_id: b_channel_id.clone(),
                port_id: a_channel.counterparty().port_id.clone(),
            },
            &PortChannelId {
                channel_id: a_channel_id.clone(),
                port_id: opts.src_port_id.clone(),
            },
        )
        .map_err(LinkError::initialization)?;

        // Check the underlying connection
        let a_connection_id = a_channel.connection_hops()[0].clone();
        let (a_connection, _) = a_chain
            .query_connection(
                QueryConnectionRequest {
                    connection_id: a_connection_id.clone(),
                    height: QueryHeight::Latest,
                },
                IncludeProof::No,
            )
            .map_err(LinkError::relayer)?;

        if !a_connection.state_matches(&ConnectionState::Open) {
            return Err(LinkError::channel_not_opened(
                a_channel_id.clone(),
                a_chain.id(),
            ));
        }

        let channel = Channel {
            ordering: a_channel.ordering,
            a_side: ChannelSide::new(
                a_chain.clone(),
                a_connection.client_id().clone(),
                a_connection_id,
                opts.src_port_id.clone(),
                Some(opts.src_channel_id.clone()),
                None,
            ),
            b_side: ChannelSide::new(
                b_chain.clone(),
                a_connection.counterparty().client_id().clone(),
                a_connection.counterparty().connection_id().unwrap().clone(),
                a_channel.counterparty().port_id.clone(),
                Some(b_channel_id.clone()),
                None,
            ),
            connection_delay: a_connection.delay_period(),
        };

        if auto_register_counterparty_payee && a_channel.version.supports_fee() {
            let address_a = a_chain.get_signer().map_err(LinkError::relayer)?;

            info!(
                "auto registering counterparty payee on chain {} as {} on chain {}",
                b_chain.id(),
                address_a,
                a_chain.id()
            );

            b_chain
                .maybe_register_counterparty_payee(b_channel_id.clone(), b_port_id, address_a)
                .map_err(LinkError::relayer)?;
        }

        Link::new(channel, with_tx_confirmation, opts)
    }
}<|MERGE_RESOLUTION|>--- conflicted
+++ resolved
@@ -1,11 +1,8 @@
 use ibc_relayer_types::core::{
     ics03_connection::connection::State as ConnectionState,
-<<<<<<< HEAD
-    ics04_channel::channel::{State as ChannelState, UpgradeState},
-=======
     ics04_channel::channel::State as ChannelState,
+    ics04_channel::channel::UpgradeState,
     ics04_channel::packet::Sequence,
->>>>>>> 80aea8e3
     ics24_host::identifier::{ChannelId, PortChannelId, PortId},
 };
 use tracing::info;

--- conflicted
+++ resolved
@@ -1,10 +1,6 @@
 use core::fmt::{Display, Error as FmtError, Formatter};
-<<<<<<< HEAD
-use ibc::applications::ics29_fee::events::IncentivizedPacket;
-use ibc::{
-=======
 use ibc_relayer_types::{
->>>>>>> a26b08eb
+    applications::ics29_fee::events::IncentivizedPacket,
     core::ics02_client::{
         error::Error as ClientError,
         events::{self as client_events, Attributes as ClientAttributes, HEADER_ATTRIBUTE_KEY},

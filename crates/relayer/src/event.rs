use core::fmt::{Display, Error as FmtError, Formatter};
use serde::Serialize;
<<<<<<< HEAD
use std::str::FromStr;
=======
use subtle_encoding::hex;
>>>>>>> 40d74f6c
use tendermint::abci::Event as AbciEvent;

use ibc_relayer_types::{
    applications::ics29_fee::events::{DistributeFeePacket, IncentivizedPacket},
    applications::ics31_icq::events::CrossChainQueryPacket,
    core::ics03_connection::{
        error::Error as ConnectionError,
        events::{self as connection_events, Attributes as ConnectionAttributes},
    },
    core::ics04_channel::{
        error::Error as ChannelError,
        events::{
            self as channel_events, Attributes as ChannelAttributes,
            UpgradeAttributes as ChannelUpgradeAttributes,
        },
        packet::Packet,
        timeout::TimeoutHeight,
    },
    core::{
        ics02_client::{
            error::Error as ClientError,
            events::{self as client_events, Attributes as ClientAttributes, HEADER_ATTRIBUTE_KEY},
            header::{decode_header, AnyHeader},
            height::HeightErrorDetail,
        },
        ics04_channel::{channel::Ordering, packet::Sequence, version::Version},
        ics24_host::identifier::ConnectionId,
    },
    events::{Error as IbcEventError, IbcEvent, IbcEventType},
    Height,
};

pub mod bus;
pub mod error;
pub mod source;

#[derive(Clone, Debug, Serialize)]
pub struct IbcEventWithHeight {
    pub event: IbcEvent,
    pub height: Height,
}

impl IbcEventWithHeight {
    pub fn new(event: IbcEvent, height: Height) -> Self {
        Self { event, height }
    }

    pub fn with_height(self, height: Height) -> Self {
        Self {
            event: self.event,
            height,
        }
    }
}

impl Display for IbcEventWithHeight {
    fn fmt(&self, f: &mut Formatter<'_>) -> Result<(), FmtError> {
        write!(f, "{} at height {}", self.event, self.height)
    }
}

/// Note: This function, as well as other helpers, are needed as a workaround to
/// Rust's orphan rule. That is, we want the AbciEvent -> IbcEvent to be defined
/// in the relayer crate, but can't because neither AbciEvent nor IbcEvent are
/// defined in this crate. Hence, we are forced to make an ad-hoc function for
/// it.
pub fn ibc_event_try_from_abci_event(abci_event: &AbciEvent) -> Result<IbcEvent, IbcEventError> {
    match abci_event.kind.parse() {
        Ok(IbcEventType::CreateClient) => Ok(IbcEvent::CreateClient(
            create_client_try_from_abci_event(abci_event).map_err(IbcEventError::client)?,
        )),
        Ok(IbcEventType::UpdateClient) => Ok(IbcEvent::UpdateClient(
            update_client_try_from_abci_event(abci_event).map_err(IbcEventError::client)?,
        )),
        Ok(IbcEventType::UpgradeClient) => Ok(IbcEvent::UpgradeClient(
            upgrade_client_try_from_abci_event(abci_event).map_err(IbcEventError::client)?,
        )),
        Ok(IbcEventType::ClientMisbehaviour) => Ok(IbcEvent::ClientMisbehaviour(
            client_misbehaviour_try_from_abci_event(abci_event).map_err(IbcEventError::client)?,
        )),
        Ok(IbcEventType::OpenInitConnection) => Ok(IbcEvent::OpenInitConnection(
            connection_open_init_try_from_abci_event(abci_event)
                .map_err(IbcEventError::connection)?,
        )),
        Ok(IbcEventType::OpenTryConnection) => Ok(IbcEvent::OpenTryConnection(
            connection_open_try_try_from_abci_event(abci_event)
                .map_err(IbcEventError::connection)?,
        )),
        Ok(IbcEventType::OpenAckConnection) => Ok(IbcEvent::OpenAckConnection(
            connection_open_ack_try_from_abci_event(abci_event)
                .map_err(IbcEventError::connection)?,
        )),
        Ok(IbcEventType::OpenConfirmConnection) => Ok(IbcEvent::OpenConfirmConnection(
            connection_open_confirm_try_from_abci_event(abci_event)
                .map_err(IbcEventError::connection)?,
        )),
        Ok(IbcEventType::OpenInitChannel) => Ok(IbcEvent::OpenInitChannel(
            channel_open_init_try_from_abci_event(abci_event).map_err(IbcEventError::channel)?,
        )),
        Ok(IbcEventType::OpenTryChannel) => Ok(IbcEvent::OpenTryChannel(
            channel_open_try_try_from_abci_event(abci_event).map_err(IbcEventError::channel)?,
        )),
        Ok(IbcEventType::OpenAckChannel) => Ok(IbcEvent::OpenAckChannel(
            channel_open_ack_try_from_abci_event(abci_event).map_err(IbcEventError::channel)?,
        )),
        Ok(IbcEventType::OpenConfirmChannel) => Ok(IbcEvent::OpenConfirmChannel(
            channel_open_confirm_try_from_abci_event(abci_event).map_err(IbcEventError::channel)?,
        )),
        Ok(IbcEventType::CloseInitChannel) => Ok(IbcEvent::CloseInitChannel(
            channel_close_init_try_from_abci_event(abci_event).map_err(IbcEventError::channel)?,
        )),
        Ok(IbcEventType::CloseConfirmChannel) => Ok(IbcEvent::CloseConfirmChannel(
            channel_close_confirm_try_from_abci_event(abci_event)
                .map_err(IbcEventError::channel)?,
        )),
        Ok(IbcEventType::UpgradeInitChannel) => Ok(IbcEvent::UpgradeInitChannel(
            channel_upgrade_init_try_from_abci_event(abci_event).map_err(IbcEventError::channel)?,
        )),
        Ok(IbcEventType::UpgradeTryChannel) => Ok(IbcEvent::UpgradeTryChannel(
            channel_upgrade_try_try_from_abci_event(abci_event).map_err(IbcEventError::channel)?,
        )),
        Ok(IbcEventType::UpgradeAckChannel) => Ok(IbcEvent::UpgradeAckChannel(
            channel_upgrade_ack_try_from_abci_event(abci_event).map_err(IbcEventError::channel)?,
        )),
        Ok(IbcEventType::UpgradeConfirmChannel) => Ok(IbcEvent::UpgradeConfirmChannel(
            channel_upgrade_confirm_try_from_abci_event(abci_event)
                .map_err(IbcEventError::channel)?,
        )),
        Ok(IbcEventType::UpgradeOpenChannel) => Ok(IbcEvent::UpgradeOpenChannel(
            channel_upgrade_open_try_from_abci_event(abci_event).map_err(IbcEventError::channel)?,
        )),
        Ok(IbcEventType::SendPacket) => Ok(IbcEvent::SendPacket(
            send_packet_try_from_abci_event(abci_event).map_err(IbcEventError::channel)?,
        )),
        Ok(IbcEventType::WriteAck) => Ok(IbcEvent::WriteAcknowledgement(
            write_acknowledgement_try_from_abci_event(abci_event)
                .map_err(IbcEventError::channel)?,
        )),
        Ok(IbcEventType::AckPacket) => Ok(IbcEvent::AcknowledgePacket(
            acknowledge_packet_try_from_abci_event(abci_event).map_err(IbcEventError::channel)?,
        )),
        Ok(IbcEventType::Timeout) => Ok(IbcEvent::TimeoutPacket(
            timeout_packet_try_from_abci_event(abci_event).map_err(IbcEventError::channel)?,
        )),
        Ok(IbcEventType::IncentivizedPacket) => Ok(IbcEvent::IncentivizedPacket(
            IncentivizedPacket::try_from(&abci_event.attributes[..]).map_err(IbcEventError::fee)?,
        )),
        Ok(IbcEventType::DistributionFee) => Ok(IbcEvent::DistributeFeePacket(
            DistributeFeePacket::try_from(&abci_event.attributes[..])
                .map_err(IbcEventError::fee)?,
        )),
        Ok(IbcEventType::CrossChainQuery) => Ok(IbcEvent::CrossChainQueryPacket(
            CrossChainQueryPacket::try_from(&abci_event.attributes[..])
                .map_err(IbcEventError::cross_chain_query)?,
        )),
        _ => Err(IbcEventError::unsupported_abci_event(
            abci_event.kind.clone(),
        )),
    }
}

pub fn create_client_try_from_abci_event(
    abci_event: &AbciEvent,
) -> Result<client_events::CreateClient, ClientError> {
    client_extract_attributes_from_tx(abci_event).map(client_events::CreateClient)
}

pub fn update_client_try_from_abci_event(
    abci_event: &AbciEvent,
) -> Result<client_events::UpdateClient, ClientError> {
    client_extract_attributes_from_tx(abci_event).map(|attributes| client_events::UpdateClient {
        common: attributes,
        header: extract_header_from_tx(abci_event).ok(),
    })
}

pub fn upgrade_client_try_from_abci_event(
    abci_event: &AbciEvent,
) -> Result<client_events::UpgradeClient, ClientError> {
    client_extract_attributes_from_tx(abci_event).map(client_events::UpgradeClient)
}

pub fn client_misbehaviour_try_from_abci_event(
    abci_event: &AbciEvent,
) -> Result<client_events::ClientMisbehaviour, ClientError> {
    client_extract_attributes_from_tx(abci_event).map(client_events::ClientMisbehaviour)
}

pub fn connection_open_init_try_from_abci_event(
    abci_event: &AbciEvent,
) -> Result<connection_events::OpenInit, ConnectionError> {
    connection_extract_attributes_from_tx(abci_event).map(connection_events::OpenInit)
}

pub fn connection_open_try_try_from_abci_event(
    abci_event: &AbciEvent,
) -> Result<connection_events::OpenTry, ConnectionError> {
    connection_extract_attributes_from_tx(abci_event).map(connection_events::OpenTry)
}

pub fn connection_open_ack_try_from_abci_event(
    abci_event: &AbciEvent,
) -> Result<connection_events::OpenAck, ConnectionError> {
    connection_extract_attributes_from_tx(abci_event).map(connection_events::OpenAck)
}

pub fn connection_open_confirm_try_from_abci_event(
    abci_event: &AbciEvent,
) -> Result<connection_events::OpenConfirm, ConnectionError> {
    connection_extract_attributes_from_tx(abci_event).map(connection_events::OpenConfirm)
}

pub fn channel_open_init_try_from_abci_event(
    abci_event: &AbciEvent,
) -> Result<channel_events::OpenInit, ChannelError> {
    match channel_extract_attributes_from_tx(abci_event) {
        Ok(attrs) => channel_events::OpenInit::try_from(attrs)
            .map_err(|_| ChannelError::implementation_specific()),
        Err(e) => Err(e),
    }
}

pub fn channel_open_try_try_from_abci_event(
    abci_event: &AbciEvent,
) -> Result<channel_events::OpenTry, ChannelError> {
    match channel_extract_attributes_from_tx(abci_event) {
        Ok(attrs) => channel_events::OpenTry::try_from(attrs)
            .map_err(|_| ChannelError::implementation_specific()),
        Err(e) => Err(e),
    }
}

pub fn channel_open_ack_try_from_abci_event(
    abci_event: &AbciEvent,
) -> Result<channel_events::OpenAck, ChannelError> {
    match channel_extract_attributes_from_tx(abci_event) {
        Ok(attrs) => channel_events::OpenAck::try_from(attrs)
            .map_err(|_| ChannelError::implementation_specific()),
        Err(e) => Err(e),
    }
}

pub fn channel_open_confirm_try_from_abci_event(
    abci_event: &AbciEvent,
) -> Result<channel_events::OpenConfirm, ChannelError> {
    match channel_extract_attributes_from_tx(abci_event) {
        Ok(attrs) => channel_events::OpenConfirm::try_from(attrs)
            .map_err(|_| ChannelError::implementation_specific()),
        Err(e) => Err(e),
    }
}

pub fn channel_close_init_try_from_abci_event(
    abci_event: &AbciEvent,
) -> Result<channel_events::CloseInit, ChannelError> {
    match channel_extract_attributes_from_tx(abci_event) {
        Ok(attrs) => channel_events::CloseInit::try_from(attrs)
            .map_err(|_| ChannelError::implementation_specific()),
        Err(e) => Err(e),
    }
}

pub fn channel_close_confirm_try_from_abci_event(
    abci_event: &AbciEvent,
) -> Result<channel_events::CloseConfirm, ChannelError> {
    match channel_extract_attributes_from_tx(abci_event) {
        Ok(attrs) => channel_events::CloseConfirm::try_from(attrs)
            .map_err(|_| ChannelError::implementation_specific()),
        Err(e) => Err(e),
    }
}

pub fn channel_upgrade_init_try_from_abci_event(
    abci_event: &AbciEvent,
) -> Result<channel_events::UpgradeInit, ChannelError> {
    match channel_upgrade_extract_attributes_from_tx(abci_event) {
        Ok(attrs) => channel_events::UpgradeInit::try_from(attrs)
            .map_err(|_| ChannelError::implementation_specific()),
        Err(e) => Err(e),
    }
}

pub fn channel_upgrade_try_try_from_abci_event(
    abci_event: &AbciEvent,
) -> Result<channel_events::UpgradeTry, ChannelError> {
    match channel_upgrade_extract_attributes_from_tx(abci_event) {
        Ok(attrs) => channel_events::UpgradeTry::try_from(attrs)
            .map_err(|_| ChannelError::implementation_specific()),
        Err(e) => Err(e),
    }
}

pub fn channel_upgrade_ack_try_from_abci_event(
    abci_event: &AbciEvent,
) -> Result<channel_events::UpgradeAck, ChannelError> {
    match channel_upgrade_extract_attributes_from_tx(abci_event) {
        Ok(attrs) => channel_events::UpgradeAck::try_from(attrs)
            .map_err(|_| ChannelError::implementation_specific()),
        Err(e) => Err(e),
    }
}

pub fn channel_upgrade_confirm_try_from_abci_event(
    abci_event: &AbciEvent,
) -> Result<channel_events::UpgradeConfirm, ChannelError> {
    match channel_upgrade_extract_attributes_from_tx(abci_event) {
        Ok(attrs) => channel_events::UpgradeConfirm::try_from(attrs)
            .map_err(|_| ChannelError::implementation_specific()),
        Err(e) => Err(e),
    }
}

pub fn channel_upgrade_open_try_from_abci_event(
    abci_event: &AbciEvent,
) -> Result<channel_events::UpgradeOpen, ChannelError> {
    match channel_upgrade_extract_attributes_from_tx(abci_event) {
        Ok(attrs) => channel_events::UpgradeOpen::try_from(attrs)
            .map_err(|_| ChannelError::implementation_specific()),
        Err(e) => Err(e),
    }
}

pub fn send_packet_try_from_abci_event(
    abci_event: &AbciEvent,
) -> Result<channel_events::SendPacket, ChannelError> {
    extract_packet_and_write_ack_from_tx(abci_event)
        .map(|(packet, write_ack)| {
            // This event should not have a write ack.
            debug_assert_eq!(write_ack.len(), 0);
            channel_events::SendPacket { packet }
        })
        .map_err(|_| ChannelError::abci_conversion_failed(abci_event.kind.clone()))
}

pub fn write_acknowledgement_try_from_abci_event(
    abci_event: &AbciEvent,
) -> Result<channel_events::WriteAcknowledgement, ChannelError> {
    extract_packet_and_write_ack_from_tx(abci_event)
        .map(|(packet, write_ack)| channel_events::WriteAcknowledgement {
            packet,
            ack: write_ack,
        })
        .map_err(|_| ChannelError::abci_conversion_failed(abci_event.kind.clone()))
}

pub fn acknowledge_packet_try_from_abci_event(
    abci_event: &AbciEvent,
) -> Result<channel_events::AcknowledgePacket, ChannelError> {
    extract_packet_and_write_ack_from_tx(abci_event)
        .map(|(packet, write_ack)| {
            // This event should not have a write ack.
            debug_assert_eq!(write_ack.len(), 0);
            channel_events::AcknowledgePacket { packet }
        })
        .map_err(|_| ChannelError::abci_conversion_failed(abci_event.kind.clone()))
}

pub fn timeout_packet_try_from_abci_event(
    abci_event: &AbciEvent,
) -> Result<channel_events::TimeoutPacket, ChannelError> {
    extract_packet_and_write_ack_from_tx(abci_event)
        .map(|(packet, write_ack)| {
            // This event should not have a write ack.
            debug_assert_eq!(write_ack.len(), 0);
            channel_events::TimeoutPacket { packet }
        })
        .map_err(|_| ChannelError::abci_conversion_failed(abci_event.kind.clone()))
}

fn client_extract_attributes_from_tx(event: &AbciEvent) -> Result<ClientAttributes, ClientError> {
    let mut attr = ClientAttributes::default();

    for tag in &event.attributes {
        let key = tag.key.as_str();
        let value = tag.value.as_str();
        match key {
            client_events::CLIENT_ID_ATTRIBUTE_KEY => {
                attr.client_id = value
                    .parse()
                    .map_err(ClientError::invalid_client_identifier)?
            }
            client_events::CLIENT_TYPE_ATTRIBUTE_KEY => {
                attr.client_type = value
                    .parse()
                    .map_err(|_| ClientError::unknown_client_type(value.to_string()))?
            }
            client_events::CONSENSUS_HEIGHT_ATTRIBUTE_KEY => {
                attr.consensus_height = value
                    .parse()
                    .map_err(|e| ClientError::invalid_string_as_height(value.to_string(), e))?
            }
            _ => {}
        }
    }

    Ok(attr)
}

pub fn extract_header_from_tx(event: &AbciEvent) -> Result<AnyHeader, ClientError> {
    for tag in &event.attributes {
        if tag.key == HEADER_ATTRIBUTE_KEY {
            let header_bytes = hex::decode(tag.value.to_lowercase())
                .map_err(|_| ClientError::malformed_header())?;
            return decode_header(&header_bytes);
        }
    }

    Err(ClientError::missing_raw_header())
}

fn connection_extract_attributes_from_tx(
    event: &AbciEvent,
) -> Result<ConnectionAttributes, ConnectionError> {
    let mut attr = ConnectionAttributes::default();

    for tag in &event.attributes {
        let key = tag.key.as_str();
        let value = tag.value.as_str();
        match key {
            connection_events::CONN_ID_ATTRIBUTE_KEY => {
                attr.connection_id = value.parse().ok();
            }
            connection_events::CLIENT_ID_ATTRIBUTE_KEY => {
                attr.client_id = value.parse().map_err(ConnectionError::invalid_identifier)?;
            }
            connection_events::COUNTERPARTY_CONN_ID_ATTRIBUTE_KEY => {
                attr.counterparty_connection_id = value.parse().ok();
            }
            connection_events::COUNTERPARTY_CLIENT_ID_ATTRIBUTE_KEY => {
                attr.counterparty_client_id =
                    value.parse().map_err(ConnectionError::invalid_identifier)?;
            }
            _ => {}
        }
    }

    Ok(attr)
}

fn channel_extract_attributes_from_tx(
    event: &AbciEvent,
) -> Result<ChannelAttributes, ChannelError> {
    let mut attr = ChannelAttributes::default();

    for tag in &event.attributes {
        let key = tag.key.as_str();
        let value = tag.value.as_str();
        match key {
            channel_events::PORT_ID_ATTRIBUTE_KEY => {
                attr.port_id = value.parse().map_err(ChannelError::identifier)?
            }
            channel_events::CHANNEL_ID_ATTRIBUTE_KEY => {
                attr.channel_id = value.parse().ok();
            }
            channel_events::CONNECTION_ID_ATTRIBUTE_KEY => {
                attr.connection_id = value.parse().map_err(ChannelError::identifier)?;
            }
            channel_events::COUNTERPARTY_PORT_ID_ATTRIBUTE_KEY => {
                attr.counterparty_port_id = value.parse().map_err(ChannelError::identifier)?;
            }
            channel_events::COUNTERPARTY_CHANNEL_ID_ATTRIBUTE_KEY => {
                attr.counterparty_channel_id = value.parse().ok();
            }
            _ => {}
        }
    }

    Ok(attr)
}

fn channel_upgrade_extract_attributes_from_tx(
    event: &AbciEvent,
) -> Result<ChannelUpgradeAttributes, ChannelError> {
    let mut attr = ChannelUpgradeAttributes::default();

    for tag in &event.attributes {
        let key = tag.key.as_str();
        let value = tag.value.as_str();
        match key {
            channel_events::PORT_ID_ATTRIBUTE_KEY => {
                attr.port_id = value.parse().map_err(ChannelError::identifier)?
            }
            channel_events::CHANNEL_ID_ATTRIBUTE_KEY => {
                attr.channel_id = value.parse().map_err(ChannelError::identifier)?;
            }
            channel_events::COUNTERPARTY_PORT_ID_ATTRIBUTE_KEY => {
                attr.counterparty_port_id = value.parse().map_err(ChannelError::identifier)?;
            }
            channel_events::COUNTERPARTY_CHANNEL_ID_ATTRIBUTE_KEY => {
                attr.counterparty_channel_id = value.parse().ok();
            }
            channel_events::UPGRADE_CONNECTION_HOPS => {
                let mut hops = vec![];
                for hop_str in value.trim().split(',') {
                    let hop = ConnectionId::from_str(hop_str).map_err(ChannelError::identifier)?;
                    hops.push(hop);
                }
                attr.upgrade_connection_hops = hops;
            }
            channel_events::UPGRADE_VERSION => {
                attr.upgrade_version = Version(value.to_string());
            }
            channel_events::UPGRADE_SEQUENCE => {
                attr.upgrade_sequence =
                    Sequence::from(value.parse::<u64>().map_err(|e| {
                        ChannelError::invalid_string_as_sequence(value.to_string(), e)
                    })?);
            }
            channel_events::UPGRADE_ORDERING => {
                attr.upgrade_ordering = Ordering::from_str(value)?;
            }
            _ => {}
        }
    }

    Ok(attr)
}

pub fn extract_packet_and_write_ack_from_tx(
    event: &AbciEvent,
) -> Result<(Packet, Vec<u8>), ChannelError> {
    let mut packet = Packet::default();
    let mut write_ack: Vec<u8> = Vec::new();

    for tag in &event.attributes {
        let key = tag.key.as_str();
        let value = tag.value.as_str();

        match key {
            channel_events::PKT_SRC_PORT_ATTRIBUTE_KEY => {
                packet.source_port = value.parse().map_err(ChannelError::identifier)?;
            }
            channel_events::PKT_SRC_CHANNEL_ATTRIBUTE_KEY => {
                packet.source_channel = value.parse().map_err(ChannelError::identifier)?;
            }
            channel_events::PKT_DST_PORT_ATTRIBUTE_KEY => {
                packet.destination_port = value.parse().map_err(ChannelError::identifier)?;
            }
            channel_events::PKT_DST_CHANNEL_ATTRIBUTE_KEY => {
                packet.destination_channel = value.parse().map_err(ChannelError::identifier)?;
            }
            channel_events::PKT_SEQ_ATTRIBUTE_KEY => {
                packet.sequence = value
                    .parse::<u64>()
                    .map_err(|e| ChannelError::invalid_string_as_sequence(value.to_string(), e))?
                    .into()
            }
            channel_events::PKT_TIMEOUT_HEIGHT_ATTRIBUTE_KEY => {
                packet.timeout_height = parse_timeout_height(value)?;
            }
            channel_events::PKT_TIMEOUT_TIMESTAMP_ATTRIBUTE_KEY => {
                packet.timeout_timestamp = value.parse().unwrap();
            }
            channel_events::PKT_DATA_ATTRIBUTE_KEY => {
                packet.data = hex::decode(value.to_lowercase())
                    .map_err(|_| ChannelError::invalid_packet_data(value.to_string()))?;
            }
            channel_events::PKT_ACK_ATTRIBUTE_KEY => {
                write_ack = Vec::from(value.as_bytes());
            }
            _ => {}
        }
    }

    Ok((packet, write_ack))
}

/// Parse a string into a timeout height expected to be stored in
/// `Packet.timeout_height`. We need to parse the timeout height differently
/// because of a quirk introduced in ibc-go. See comment in
/// `TryFrom<RawPacket> for Packet`.
pub fn parse_timeout_height(s: &str) -> Result<TimeoutHeight, ChannelError> {
    match s.parse::<Height>() {
        Ok(height) => Ok(TimeoutHeight::from(height)),
        Err(e) => match e.into_detail() {
            HeightErrorDetail::ZeroHeight(_) => Ok(TimeoutHeight::no_timeout()),
            _ => Err(ChannelError::invalid_timeout_height()),
        },
    }
}

#[cfg(test)]
mod tests {
    use super::*;

    use ibc_proto::google::protobuf::Any;
    use ibc_proto::Protobuf;
    use ibc_relayer_types::clients::ics07_tendermint::header::test_util::get_dummy_ics07_header;
    use ibc_relayer_types::core::ics02_client::header::{decode_header, AnyHeader};

    #[test]
    fn extract_header() {
        let header = get_dummy_ics07_header();
        let mut header_bytes = Vec::new();
        Protobuf::<Any>::encode(header.clone(), &mut header_bytes).unwrap();

        let decoded_dyn_header = decode_header(&header_bytes).unwrap();
        let AnyHeader::Tendermint(decoded_tm_header) = decoded_dyn_header;

        assert_eq!(header, decoded_tm_header);
    }

    #[test]
    fn connection_event_to_abci_event() {
        let attributes = ConnectionAttributes {
            connection_id: Some("test_connection".parse().unwrap()),
            client_id: "test_client".parse().unwrap(),
            counterparty_connection_id: Some("counterparty_test_conn".parse().unwrap()),
            counterparty_client_id: "counterparty_test_client".parse().unwrap(),
        };
        let mut abci_events = vec![];
        let open_init = connection_events::OpenInit::from(attributes.clone());
        abci_events.push(AbciEvent::from(open_init.clone()));
        let open_try = connection_events::OpenTry::from(attributes.clone());
        abci_events.push(AbciEvent::from(open_try.clone()));
        let open_ack = connection_events::OpenAck::from(attributes.clone());
        abci_events.push(AbciEvent::from(open_ack.clone()));
        let open_confirm = connection_events::OpenConfirm::from(attributes);
        abci_events.push(AbciEvent::from(open_confirm.clone()));

        for abci_event in abci_events {
            match ibc_event_try_from_abci_event(&abci_event).ok() {
                Some(ibc_event) => match ibc_event {
                    IbcEvent::OpenInitConnection(e) => assert_eq!(e, open_init),
                    IbcEvent::OpenTryConnection(e) => assert_eq!(e, open_try),
                    IbcEvent::OpenAckConnection(e) => assert_eq!(e, open_ack),
                    IbcEvent::OpenConfirmConnection(e) => assert_eq!(e, open_confirm),
                    _ => panic!("unexpected event type"),
                },
                None => panic!("converted event was wrong"),
            }
        }
    }

    #[test]
    fn channel_event_to_abci_event() {
        let attributes = ChannelAttributes {
            port_id: "test_port".parse().unwrap(),
            channel_id: Some("channel-0".parse().unwrap()),
            connection_id: "test_connection".parse().unwrap(),
            counterparty_port_id: "counterparty_test_port".parse().unwrap(),
            counterparty_channel_id: Some("channel-1".parse().unwrap()),
        };
        let mut abci_events = vec![];
        let open_init = channel_events::OpenInit::try_from(attributes.clone()).unwrap();
        abci_events.push(AbciEvent::from(open_init.clone()));
        let open_try = channel_events::OpenTry::try_from(attributes.clone()).unwrap();
        abci_events.push(AbciEvent::from(open_try.clone()));
        let open_ack = channel_events::OpenAck::try_from(attributes.clone()).unwrap();
        abci_events.push(AbciEvent::from(open_ack.clone()));
        let open_confirm = channel_events::OpenConfirm::try_from(attributes.clone()).unwrap();
        abci_events.push(AbciEvent::from(open_confirm.clone()));
        let close_init = channel_events::CloseInit::try_from(attributes.clone()).unwrap();
        abci_events.push(AbciEvent::from(close_init.clone()));
        let close_confirm = channel_events::CloseConfirm::try_from(attributes).unwrap();
        abci_events.push(AbciEvent::from(close_confirm.clone()));

        for abci_event in abci_events {
            match ibc_event_try_from_abci_event(&abci_event).ok() {
                Some(ibc_event) => match ibc_event {
                    IbcEvent::OpenInitChannel(e) => {
                        assert_eq!(ChannelAttributes::from(e), open_init.clone().into())
                    }
                    IbcEvent::OpenTryChannel(e) => {
                        assert_eq!(ChannelAttributes::from(e), open_try.clone().into())
                    }
                    IbcEvent::OpenAckChannel(e) => {
                        assert_eq!(ChannelAttributes::from(e), open_ack.clone().into())
                    }
                    IbcEvent::OpenConfirmChannel(e) => {
                        assert_eq!(ChannelAttributes::from(e), open_confirm.clone().into())
                    }
                    IbcEvent::CloseInitChannel(e) => {
                        assert_eq!(ChannelAttributes::from(e), close_init.clone().into())
                    }
                    IbcEvent::CloseConfirmChannel(e) => {
                        assert_eq!(ChannelAttributes::from(e), close_confirm.clone().into())
                    }
                    _ => panic!("unexpected event type"),
                },
                None => panic!("converted event was wrong"),
            }
        }
    }
}<|MERGE_RESOLUTION|>--- conflicted
+++ resolved
@@ -1,15 +1,18 @@
 use core::fmt::{Display, Error as FmtError, Formatter};
 use serde::Serialize;
-<<<<<<< HEAD
 use std::str::FromStr;
-=======
 use subtle_encoding::hex;
->>>>>>> 40d74f6c
 use tendermint::abci::Event as AbciEvent;
 
 use ibc_relayer_types::{
     applications::ics29_fee::events::{DistributeFeePacket, IncentivizedPacket},
     applications::ics31_icq::events::CrossChainQueryPacket,
+    core::ics02_client::{
+        error::Error as ClientError,
+        events::{self as client_events, Attributes as ClientAttributes, HEADER_ATTRIBUTE_KEY},
+        header::{decode_header, AnyHeader},
+        height::HeightErrorDetail,
+    },
     core::ics03_connection::{
         error::Error as ConnectionError,
         events::{self as connection_events, Attributes as ConnectionAttributes},
@@ -24,12 +27,6 @@
         timeout::TimeoutHeight,
     },
     core::{
-        ics02_client::{
-            error::Error as ClientError,
-            events::{self as client_events, Attributes as ClientAttributes, HEADER_ATTRIBUTE_KEY},
-            header::{decode_header, AnyHeader},
-            height::HeightErrorDetail,
-        },
         ics04_channel::{channel::Ordering, packet::Sequence, version::Version},
         ics24_host::identifier::ConnectionId,
     },

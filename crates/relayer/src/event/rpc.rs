use alloc::collections::BTreeMap as HashMap;
use core::convert::TryFrom;
use ibc_relayer_types::applications::ics29_fee::events::DistributionType;

use tendermint_rpc::{event::Event as RpcEvent, event::EventData as RpcEventData};

use ibc_relayer_types::applications::ics31_icq::events::CrossChainQueryPacket;
use ibc_relayer_types::core::ics02_client::{events as ClientEvents, height::Height};
use ibc_relayer_types::core::ics04_channel::events as ChannelEvents;
use ibc_relayer_types::core::ics24_host::identifier::ChainId;
use ibc_relayer_types::events::IbcEvent;

use crate::chain::cosmos::types::events::channel::RawObject;
use crate::event::monitor::queries;
use crate::telemetry;

use super::{ibc_event_try_from_abci_event, IbcEventWithHeight};

/// Extract IBC events from Tendermint RPC events
///
/// Events originate from the following ABCI methods ->
/// 1. `DeliverTx` - these events are generated during the execution of transaction messages.
/// 2. `BeginBlock`
/// 3. `EndBlock`
///
/// Events originating from `DeliverTx` are currently extracted via the `RpcEvent::data` field as
/// the `EventData::Tx` variant.
/// Here's an example of what these events look like (i.e. `TxInfo::TxResult::events`) -
/// ```ron
/// [
///     Event {
///         type_str: "channel_open_init",
///         attributes: [
///             Tag {
///                 key: Key(
///                     "port_id",
///                 ),
///                 value: Value(
///                     "transfer",
///                 ),
///             },
///             Tag {
///                 key: Key(
///                     "channel_id",
///                 ),
///                 value: Value(
///                     "channel-1",
///                 ),
///             },
///             Tag {
///                 key: Key(
///                     "counterparty_port_id",
///                 ),
///                 value: Value(
///                     "transfer",
///                 ),
///             },
///             Tag {
///                 key: Key(
///                     "counterparty_channel_id",
///                 ),
///                 value: Value(
///                     "",
///                 ),
///             },
///             Tag {
///                 key: Key(
///                     "connection_id",
///                 ),
///                 value: Value(
///                     "connection-1",
///                 ),
///             },
///         ],
///     },
///     // ...
/// ]
/// ```
///
/// Events originating from `BeginBlock` and `EndBlock` methods are extracted via the
/// `RpcEvent::events` field. Here's an example of what these events look like ->
/// ```json
/// {
///     "channel_open_init.channel_id": [
///         "channel-0",
///     ],
///     "channel_open_init.connection_id": [
///         "connection-0",
///     ],
///     "channel_open_init.counterparty_channel_id": [
///         "channel-0",
///     ],
///     "channel_open_init.counterparty_port_id": [
///         "transfer",
///     ],
///     "channel_open_init.port_id": [
///         "transfer",
///     ],
///     // ...
/// }
/// ```
///
/// Note: Historically, all events were extracted from the `RpcEvent::events` field. This was
/// possible because these events had a `message.action` field that allowed us to infer the order in
/// which these events were triggered ->
/// ```json
/// "message.action": [
///     "update_client",
///     "channel_open_ack",
/// ],
/// "message.module": [
///     "ibc_client",
///     "ibc_channel",
/// ],
/// ```
/// {Begin,End}Block events however do not have any such `message.action` associated with them, so
/// this doesn't work. For this reason, we extract block events in the following order ->
/// OpenInit -> OpenTry -> OpenAck -> OpenConfirm -> SendPacket -> CloseInit -> CloseConfirm.
pub fn get_all_events(
    chain_id: &ChainId,
    result: RpcEvent,
) -> Result<Vec<IbcEventWithHeight>, String> {
    let mut events_with_height: Vec<IbcEventWithHeight> = vec![];
    let RpcEvent {
        data,
        events,
        query,
    } = result;
    let events = events.ok_or("missing events")?;

    match data {
        RpcEventData::NewBlock { block, .. } if query == queries::new_block().to_string() => {
            let height = Height::new(
                ChainId::chain_version(chain_id.to_string().as_str()),
                u64::from(block.as_ref().ok_or("tx.height")?.header.height),
            )
            .map_err(|_| String::from("tx.height: invalid header height of 0"))?;

            events_with_height.push(IbcEventWithHeight::new(
                ClientEvents::NewBlock::new(height).into(),
                height,
            ));
            events_with_height.append(&mut extract_block_events(height, &events));
        }
        RpcEventData::Tx { tx_result } => {
            let height = Height::new(
                ChainId::chain_version(chain_id.to_string().as_str()),
                tx_result.height as u64,
            )
            .map_err(|_| String::from("tx_result.height: invalid header height of 0"))?;

            for abci_event in &tx_result.result.events {
                if let Ok(ibc_event) = ibc_event_try_from_abci_event(abci_event) {
                    if let IbcEvent::IncentivizedPacket(ip) = ibc_event.clone() {
                        telemetry!(fee_packets, chain_id, &ip.channel_id, &ip.port_id,);
                    }
                    if query == queries::ibc_client().to_string()
                        && event_is_type_client(&ibc_event)
                    {
                        tracing::trace!("extracted ibc_client event {}", ibc_event);
                        events_with_height.push(IbcEventWithHeight::new(ibc_event, height));
                    } else if query == queries::ibc_connection().to_string()
                        && event_is_type_connection(&ibc_event)
                    {
                        tracing::trace!("extracted ibc_connection event {}", ibc_event);
                        events_with_height.push(IbcEventWithHeight::new(ibc_event, height));
                    } else if query == queries::ibc_channel().to_string()
                        && event_is_type_channel(&ibc_event)
                    {
                        let _span = tracing::trace_span!("ibc_channel event").entered();
                        tracing::trace!("extracted {}", ibc_event);
                        if matches!(ibc_event, IbcEvent::SendPacket(_)) {
                            // Should be the same as the hash of tx_result.tx?
                            if let Some(hash) =
                                events.get("tx.hash").and_then(|values| values.get(0))
                            {
                                tracing::trace!(event = "SendPacket", "tx hash: {}", hash);
                            }
                        }

                        events_with_height.push(IbcEventWithHeight::new(ibc_event, height));
                    } else if query == queries::ibc_query().to_string()
                        && event_is_type_cross_chain_query(&ibc_event)
                    {
                        tracing::trace!("extracted cross chain queries {}", ibc_event);
                        events_with_height.push(IbcEventWithHeight::new(ibc_event, height));
                    } else if query == queries::ibc_channel().to_string()
<<<<<<< HEAD
                        && event_is_type_distribute_fee(&ibc_event)
                    {
                        if let IbcEvent::DistributeFeePacket(dist) = ibc_event {
                            // Only record rewarded fees
                            if let DistributionType::Reward = dist.distribution_type {
                                let amount = dist.fee;
                                let receiver = dist.receiver;
                                telemetry!(fees_amount, chain_id, &receiver, amount,);
                            }
                        }
=======
                        && event_is_type_incentivized(&ibc_event)
                    {
                        events_with_height.push(IbcEventWithHeight::new(ibc_event, height));
>>>>>>> c0237031
                    }
                }
            }
        }
        _ => {}
    }

    Ok(events_with_height)
}

fn event_is_type_client(ev: &IbcEvent) -> bool {
    matches!(
        ev,
        IbcEvent::CreateClient(_)
            | IbcEvent::UpdateClient(_)
            | IbcEvent::UpgradeClient(_)
            | IbcEvent::ClientMisbehaviour(_)
    )
}

fn event_is_type_connection(ev: &IbcEvent) -> bool {
    matches!(
        ev,
        IbcEvent::OpenInitConnection(_)
            | IbcEvent::OpenTryConnection(_)
            | IbcEvent::OpenAckConnection(_)
            | IbcEvent::OpenConfirmConnection(_)
    )
}

fn event_is_type_channel(ev: &IbcEvent) -> bool {
    matches!(
        ev,
        IbcEvent::OpenInitChannel(_)
            | IbcEvent::OpenTryChannel(_)
            | IbcEvent::OpenAckChannel(_)
            | IbcEvent::OpenConfirmChannel(_)
            | IbcEvent::CloseInitChannel(_)
            | IbcEvent::CloseConfirmChannel(_)
            | IbcEvent::SendPacket(_)
            | IbcEvent::ReceivePacket(_)
            | IbcEvent::WriteAcknowledgement(_)
            | IbcEvent::AcknowledgePacket(_)
            | IbcEvent::TimeoutPacket(_)
            | IbcEvent::TimeoutOnClosePacket(_)
    )
}

fn event_is_type_cross_chain_query(ev: &IbcEvent) -> bool {
    matches!(ev, IbcEvent::CrossChainQueryPacket(_))
}

<<<<<<< HEAD
fn event_is_type_distribute_fee(ev: &IbcEvent) -> bool {
    matches!(ev, IbcEvent::DistributeFeePacket(_))
=======
fn event_is_type_incentivized(ev: &IbcEvent) -> bool {
    matches!(ev, IbcEvent::IncentivizedPacket(_))
>>>>>>> c0237031
}

fn extract_block_events(
    height: Height,
    block_events: &HashMap<String, Vec<String>>,
) -> Vec<IbcEventWithHeight> {
    #[inline]
    fn extract_events<'a, T: TryFrom<RawObject<'a>>>(
        height: Height,
        block_events: &'a HashMap<String, Vec<String>>,
        event_type: &str,
        event_field: &str,
    ) -> Vec<T> {
        block_events
            .get(&format!("{event_type}.{event_field}"))
            .unwrap_or(&vec![])
            .iter()
            .enumerate()
            .filter_map(|(i, _)| {
                let raw_obj = RawObject::new(height, event_type.to_owned(), i, block_events);
                T::try_from(raw_obj).ok()
            })
            .collect()
    }

    #[inline]
    fn append_events<T: Into<IbcEvent>>(
        events: &mut Vec<IbcEventWithHeight>,
        chan_events: Vec<T>,
        height: Height,
    ) {
        events.append(
            &mut chan_events
                .into_iter()
                .map(|ev| IbcEventWithHeight::new(ev.into(), height))
                .collect(),
        );
    }

    let mut events: Vec<IbcEventWithHeight> = vec![];
    append_events::<ChannelEvents::OpenInit>(
        &mut events,
        extract_events(height, block_events, "channel_open_init", "channel_id"),
        height,
    );
    append_events::<ChannelEvents::OpenTry>(
        &mut events,
        extract_events(height, block_events, "channel_open_try", "channel_id"),
        height,
    );
    append_events::<ChannelEvents::OpenAck>(
        &mut events,
        extract_events(height, block_events, "channel_open_ack", "channel_id"),
        height,
    );
    append_events::<ChannelEvents::OpenConfirm>(
        &mut events,
        extract_events(height, block_events, "channel_open_confirm", "channel_id"),
        height,
    );
    append_events::<ChannelEvents::SendPacket>(
        &mut events,
        extract_events(height, block_events, "send_packet", "packet_data"),
        height,
    );
    append_events::<ChannelEvents::CloseInit>(
        &mut events,
        extract_events(height, block_events, "channel_close_init", "channel_id"),
        height,
    );
    append_events::<ChannelEvents::CloseConfirm>(
        &mut events,
        extract_events(height, block_events, "channel_close_confirm", "channel_id"),
        height,
    );
    // extract cross chain query event from block_events
    if let Ok(ccq) = CrossChainQueryPacket::extract_query_event(block_events) {
        events.push(IbcEventWithHeight::new(ccq, height));
    }

    events
}<|MERGE_RESOLUTION|>--- conflicted
+++ resolved
@@ -151,9 +151,6 @@
 
             for abci_event in &tx_result.result.events {
                 if let Ok(ibc_event) = ibc_event_try_from_abci_event(abci_event) {
-                    if let IbcEvent::IncentivizedPacket(ip) = ibc_event.clone() {
-                        telemetry!(fee_packets, chain_id, &ip.channel_id, &ip.port_id,);
-                    }
                     if query == queries::ibc_client().to_string()
                         && event_is_type_client(&ibc_event)
                     {
@@ -185,7 +182,10 @@
                         tracing::trace!("extracted cross chain queries {}", ibc_event);
                         events_with_height.push(IbcEventWithHeight::new(ibc_event, height));
                     } else if query == queries::ibc_channel().to_string()
-<<<<<<< HEAD
+                        && event_is_type_incentivized(&ibc_event)
+                    {
+                        events_with_height.push(IbcEventWithHeight::new(ibc_event, height));
+                    } else if query == queries::ibc_channel().to_string()
                         && event_is_type_distribute_fee(&ibc_event)
                     {
                         if let IbcEvent::DistributeFeePacket(dist) = ibc_event {
@@ -196,11 +196,6 @@
                                 telemetry!(fees_amount, chain_id, &receiver, amount,);
                             }
                         }
-=======
-                        && event_is_type_incentivized(&ibc_event)
-                    {
-                        events_with_height.push(IbcEventWithHeight::new(ibc_event, height));
->>>>>>> c0237031
                     }
                 }
             }
@@ -253,13 +248,12 @@
     matches!(ev, IbcEvent::CrossChainQueryPacket(_))
 }
 
-<<<<<<< HEAD
+fn event_is_type_incentivized(ev: &IbcEvent) -> bool {
+    matches!(ev, IbcEvent::IncentivizedPacket(_))
+}
+
 fn event_is_type_distribute_fee(ev: &IbcEvent) -> bool {
     matches!(ev, IbcEvent::DistributeFeePacket(_))
-=======
-fn event_is_type_incentivized(ev: &IbcEvent) -> bool {
-    matches!(ev, IbcEvent::IncentivizedPacket(_))
->>>>>>> c0237031
 }
 
 fn extract_block_events(

pub use error::ChannelError;
use ibc_relayer_types::core::ics04_channel::packet::Sequence;
use ibc_relayer_types::core::ics04_channel::upgrade_fields::UpgradeFields;

use core::fmt::{Display, Error as FmtError, Formatter};
use core::time::Duration;

use ibc_proto::google::protobuf::Any;
use serde::Serialize;
use tracing::{debug, error, info, warn};

use ibc_relayer_types::core::ics04_channel::channel::{
    ChannelEnd, Counterparty, IdentifiedChannelEnd, Ordering, State,
};
use ibc_relayer_types::core::ics04_channel::msgs::chan_close_confirm::MsgChannelCloseConfirm;
use ibc_relayer_types::core::ics04_channel::msgs::chan_close_init::MsgChannelCloseInit;
use ibc_relayer_types::core::ics04_channel::msgs::chan_open_ack::MsgChannelOpenAck;
use ibc_relayer_types::core::ics04_channel::msgs::chan_open_confirm::MsgChannelOpenConfirm;
use ibc_relayer_types::core::ics04_channel::msgs::chan_open_init::MsgChannelOpenInit;
use ibc_relayer_types::core::ics04_channel::msgs::chan_open_try::MsgChannelOpenTry;
use ibc_relayer_types::core::ics04_channel::msgs::chan_upgrade_init::MsgChannelUpgradeInit;
use ibc_relayer_types::core::ics04_channel::timeout::UpgradeTimeout;
use ibc_relayer_types::core::ics23_commitment::commitment::CommitmentProofBytes;
use ibc_relayer_types::core::ics24_host::identifier::{
    ChainId, ChannelId, ClientId, ConnectionId, PortId,
};
use ibc_relayer_types::events::IbcEvent;
use ibc_relayer_types::tx_msg::Msg;
use ibc_relayer_types::Height;

use crate::chain::counterparty::{channel_connection_client, channel_state_on_destination};
use crate::chain::handle::ChainHandle;
use crate::chain::requests::{
    IncludeProof, PageRequest, QueryChannelRequest, QueryConnectionChannelsRequest,
    QueryConnectionRequest, QueryHeight,
};
use crate::chain::tracking::TrackedMsgs;
use crate::connection::Connection;
use crate::foreign_client::{ForeignClient, HasExpiredOrFrozenError};
use crate::object::Channel as WorkerChannelObject;
use crate::supervisor::error::Error as SupervisorError;
use crate::util::pretty::{PrettyDuration, PrettyOption};
use crate::util::retry::retry_with_index;
use crate::util::retry::RetryResult;
use crate::util::task::Next;

pub mod error;
pub mod version;
use version::Version;

pub mod channel_handshake_retry {
    //! Provides utility methods and constants to configure the retry behavior
    //! for the channel handshake algorithm.

    use crate::channel::ChannelError;
    use crate::util::retry::{clamp_total, ConstantGrowth};
    use core::time::Duration;

    /// Approximate number of retries per block.
    const PER_BLOCK_RETRIES: u32 = 10;

    /// Defines the increment in delay between subsequent retries.
    /// A value of `0` will make the retry delay constant.
    const DELAY_INCREMENT: u64 = 0;

    /// Maximum retry delay expressed in number of blocks
    const BLOCK_NUMBER_DELAY: u32 = 10;

    /// The default retry strategy.
    /// We retry with a constant backoff strategy. The strategy is parametrized by the
    /// maximum block time expressed as a `Duration`.
    pub fn default_strategy(max_block_times: Duration) -> impl Iterator<Item = Duration> {
        let retry_delay = max_block_times / PER_BLOCK_RETRIES;

        clamp_total(
            ConstantGrowth::new(retry_delay, Duration::from_secs(DELAY_INCREMENT)),
            retry_delay,
            max_block_times * BLOCK_NUMBER_DELAY,
        )
    }

    /// Translates from an error type that the `retry` mechanism threw into
    /// a crate specific error of [`ChannelError`] type.
    pub fn from_retry_error(e: retry::Error<ChannelError>, description: String) -> ChannelError {
        ChannelError::max_retry(description, e.tries, e.total_delay, e.error)
    }
}

#[derive(Clone, Debug, Serialize)]
#[serde(bound(serialize = "(): Serialize"))]
pub struct ChannelSide<Chain: ChainHandle> {
    #[serde(skip)]
    pub chain: Chain,
    client_id: ClientId,
    connection_id: ConnectionId,
    port_id: PortId,
    channel_id: Option<ChannelId>,
    version: Option<Version>,
}

impl<Chain: ChainHandle> Display for ChannelSide<Chain> {
    fn fmt(&self, f: &mut Formatter<'_>) -> Result<(), FmtError> {
        match (&self.channel_id, &self.version) {
            (Some(channel_id), Some(version)) => write!(f, "ChannelSide {{ chain: {}, client_id: {}, connection_id: {}, port_id: {}, channel_id: {}, version: {} }}", self.chain, self.client_id, self.connection_id, self.port_id, channel_id, version),
            (Some(channel_id), None) => write!(f, "ChannelSide {{ chain: {}, client_id: {}, connection_id: {}, port_id: {}, channel_id: {}, version: None }}", self.chain, self.client_id, self.connection_id, self.port_id, channel_id),
            (None, Some(version)) => write!(f, "ChannelSide {{ chain: {}, client_id: {}, connection_id: {}, port_id: {}, channel_id: None, version: {} }}", self.chain, self.client_id, self.connection_id, self.port_id, version),
            (None, None) => write!(f, "ChannelSide {{ chain: {}, client_id: {}, connection_id: {}, port_id: {}, channel_id: None, version: None }}", self.chain, self.client_id, self.connection_id, self.port_id),
        }
    }
}

impl<Chain: ChainHandle> ChannelSide<Chain> {
    pub fn new(
        chain: Chain,
        client_id: ClientId,
        connection_id: ConnectionId,
        port_id: PortId,
        channel_id: Option<ChannelId>,
        version: Option<Version>,
    ) -> ChannelSide<Chain> {
        Self {
            chain,
            client_id,
            connection_id,
            port_id,
            channel_id,
            version,
        }
    }

    pub fn chain_id(&self) -> ChainId {
        self.chain.id()
    }

    pub fn client_id(&self) -> &ClientId {
        &self.client_id
    }

    pub fn connection_id(&self) -> &ConnectionId {
        &self.connection_id
    }

    pub fn port_id(&self) -> &PortId {
        &self.port_id
    }

    pub fn channel_id(&self) -> Option<&ChannelId> {
        self.channel_id.as_ref()
    }

    pub fn version(&self) -> Option<&Version> {
        self.version.as_ref()
    }

    pub fn map_chain<ChainB: ChainHandle>(
        self,
        mapper: impl Fn(Chain) -> ChainB,
    ) -> ChannelSide<ChainB> {
        ChannelSide {
            chain: mapper(self.chain),
            client_id: self.client_id,
            connection_id: self.connection_id,
            port_id: self.port_id,
            channel_id: self.channel_id,
            version: self.version,
        }
    }
}

#[derive(Clone, Debug, Serialize)]
#[serde(bound(serialize = "(): Serialize"))]
pub struct Channel<ChainA: ChainHandle, ChainB: ChainHandle> {
    pub ordering: Ordering,
    pub a_side: ChannelSide<ChainA>,
    pub b_side: ChannelSide<ChainB>,
    pub connection_delay: Duration,
}

impl<ChainA: ChainHandle, ChainB: ChainHandle> Display for Channel<ChainA, ChainB> {
    fn fmt(&self, f: &mut Formatter<'_>) -> Result<(), FmtError> {
        write!(
            f,
            "Channel {{ ordering: {}, a_side: {}, b_side: {}, connection_delay: {} }}",
            self.ordering,
            self.a_side,
            self.b_side,
            PrettyDuration(&self.connection_delay)
        )
    }
}

impl<ChainA: ChainHandle, ChainB: ChainHandle> Channel<ChainA, ChainB> {
    /// Creates a new channel on top of the existing connection. If the channel is not already
    /// set-up on both sides of the connection, this functions also fulfils the channel handshake.
    pub fn new(
        connection: Connection<ChainA, ChainB>,
        ordering: Ordering,
        a_port: PortId,
        b_port: PortId,
        version: Option<Version>,
    ) -> Result<Self, ChannelError> {
        let src_connection_id = connection
            .src_connection_id()
            .ok_or_else(|| ChannelError::missing_local_connection(connection.src_chain().id()))?;
        let dst_connection_id = connection
            .dst_connection_id()
            .ok_or_else(|| ChannelError::missing_local_connection(connection.dst_chain().id()))?;

        let mut channel = Self {
            ordering,
            a_side: ChannelSide::new(
                connection.src_chain(),
                connection.src_client_id().clone(),
                src_connection_id.clone(),
                a_port,
                Default::default(),
                version.clone(),
            ),
            b_side: ChannelSide::new(
                connection.dst_chain(),
                connection.dst_client_id().clone(),
                dst_connection_id.clone(),
                b_port,
                Default::default(),
                version,
            ),
            connection_delay: connection.delay_period,
        };

        channel.handshake()?;

        Ok(channel)
    }

    pub fn restore_from_event(
        chain: ChainA,
        counterparty_chain: ChainB,
        channel_open_event: IbcEvent,
    ) -> Result<Channel<ChainA, ChainB>, ChannelError> {
        let channel_event_attributes = channel_open_event
            .clone()
            .channel_attributes()
            .ok_or_else(|| ChannelError::invalid_event(channel_open_event))?;

        let port_id = channel_event_attributes.port_id.clone();
        let channel_id = channel_event_attributes.channel_id;

        let connection_id = channel_event_attributes.connection_id.clone();
        let (connection, _) = chain
            .query_connection(
                QueryConnectionRequest {
                    connection_id: connection_id.clone(),
                    height: QueryHeight::Latest,
                },
                IncludeProof::No,
            )
            .map_err(ChannelError::relayer)?;

        let connection_counterparty = connection.counterparty();

        let counterparty_connection_id = connection_counterparty
            .connection_id()
            .ok_or_else(ChannelError::missing_counterparty_connection)?;

        Ok(Channel {
            // The event does not include the channel ordering.
            // The message handlers `build_chan_open..` determine the order included in the handshake
            // message from channel query.
            ordering: Default::default(),
            a_side: ChannelSide::new(
                chain,
                connection.client_id().clone(),
                connection_id,
                port_id,
                channel_id,
                // The event does not include the version.
                // The message handlers `build_chan_open..` determine the version from channel query.
                None,
            ),
            b_side: ChannelSide::new(
                counterparty_chain,
                connection.counterparty().client_id().clone(),
                counterparty_connection_id.clone(),
                channel_event_attributes.counterparty_port_id.clone(),
                channel_event_attributes.counterparty_channel_id,
                None,
            ),
            connection_delay: connection.delay_period(),
        })
    }

    /// Recreates a 'Channel' object from the worker's object built from chain state scanning.
    /// The channel must exist on chain and its connection must be initialized on both chains.
    pub fn restore_from_state(
        chain: ChainA,
        counterparty_chain: ChainB,
        channel: WorkerChannelObject,
        height: Height,
    ) -> Result<(Channel<ChainA, ChainB>, State), ChannelError> {
        let (a_channel, _) = chain
            .query_channel(
                QueryChannelRequest {
                    port_id: channel.src_port_id.clone(),
                    channel_id: channel.src_channel_id.clone(),
                    height: QueryHeight::Specific(height),
                },
                IncludeProof::No,
            )
            .map_err(ChannelError::relayer)?;

        let a_connection_id = a_channel.connection_hops().first().ok_or_else(|| {
            ChannelError::supervisor(SupervisorError::missing_connection_hops(
                channel.src_channel_id.clone(),
                chain.id(),
            ))
        })?;

        let (a_connection, _) = chain
            .query_connection(
                QueryConnectionRequest {
                    connection_id: a_connection_id.clone(),
                    height: QueryHeight::Latest,
                },
                IncludeProof::No,
            )
            .map_err(ChannelError::relayer)?;

        let b_connection_id = a_connection
            .counterparty()
            .connection_id()
            .cloned()
            .ok_or_else(|| {
                ChannelError::supervisor(SupervisorError::channel_connection_uninitialized(
                    channel.src_channel_id.clone(),
                    chain.id(),
                    a_connection.counterparty().clone(),
                ))
            })?;

        let mut handshake_channel = Channel {
            ordering: *a_channel.ordering(),
            a_side: ChannelSide::new(
                chain.clone(),
                a_connection.client_id().clone(),
                a_connection_id.clone(),
                channel.src_port_id.clone(),
                Some(channel.src_channel_id.clone()),
                None,
            ),
            b_side: ChannelSide::new(
                counterparty_chain.clone(),
                a_connection.counterparty().client_id().clone(),
                b_connection_id.clone(),
                a_channel.remote.port_id.clone(),
                a_channel.remote.channel_id.clone(),
                None,
            ),
            connection_delay: a_connection.delay_period(),
        };

        if a_channel.state_matches(&State::Init) && a_channel.remote.channel_id.is_none() {
            let channels: Vec<IdentifiedChannelEnd> = counterparty_chain
                .query_connection_channels(QueryConnectionChannelsRequest {
                    connection_id: b_connection_id,
                    pagination: Some(PageRequest::all()),
                })
                .map_err(ChannelError::relayer)?;

            for chan in channels {
                if let Some(remote_channel_id) = chan.channel_end.remote.channel_id() {
                    if remote_channel_id == &channel.src_channel_id {
                        handshake_channel.b_side.channel_id = Some(chan.channel_id);
                        break;
                    }
                }
            }
        }

        Ok((handshake_channel, a_channel.state))
    }

    pub fn src_chain(&self) -> &ChainA {
        &self.a_side.chain
    }

    pub fn dst_chain(&self) -> &ChainB {
        &self.b_side.chain
    }

    pub fn a_chain(&self) -> ChainA {
        self.a_side.chain.clone()
    }

    pub fn b_chain(&self) -> ChainB {
        self.b_side.chain.clone()
    }

    pub fn src_client_id(&self) -> &ClientId {
        &self.a_side.client_id
    }

    pub fn dst_client_id(&self) -> &ClientId {
        &self.b_side.client_id
    }

    pub fn src_connection_id(&self) -> &ConnectionId {
        &self.a_side.connection_id
    }

    pub fn dst_connection_id(&self) -> &ConnectionId {
        &self.b_side.connection_id
    }

    pub fn src_port_id(&self) -> &PortId {
        &self.a_side.port_id
    }

    pub fn dst_port_id(&self) -> &PortId {
        &self.b_side.port_id
    }

    pub fn src_channel_id(&self) -> Option<&ChannelId> {
        self.a_side.channel_id()
    }

    pub fn dst_channel_id(&self) -> Option<&ChannelId> {
        self.b_side.channel_id()
    }

    pub fn a_channel_id(&self) -> Option<&ChannelId> {
        self.a_side.channel_id()
    }

    pub fn b_channel_id(&self) -> Option<&ChannelId> {
        self.b_side.channel_id()
    }

    pub fn src_version(&self) -> Option<&Version> {
        self.a_side.version.as_ref()
    }

    pub fn dst_version(&self) -> Option<&Version> {
        self.b_side.version.as_ref()
    }

    fn a_channel(&self, channel_id: Option<&ChannelId>) -> Result<ChannelEnd, ChannelError> {
        if let Some(id) = channel_id {
            self.a_chain()
                .query_channel(
                    QueryChannelRequest {
                        port_id: self.a_side.port_id.clone(),
                        channel_id: id.clone(),
                        height: QueryHeight::Latest,
                    },
                    IncludeProof::No,
                )
                .map(|(channel_end, _)| channel_end)
                .map_err(|e| ChannelError::chain_query(self.a_chain().id(), e))
        } else {
            Ok(ChannelEnd::default())
        }
    }

    fn b_channel(&self, channel_id: Option<&ChannelId>) -> Result<ChannelEnd, ChannelError> {
        if let Some(id) = channel_id {
            self.b_chain()
                .query_channel(
                    QueryChannelRequest {
                        port_id: self.b_side.port_id.clone(),
                        channel_id: id.clone(),
                        height: QueryHeight::Latest,
                    },
                    IncludeProof::No,
                )
                .map(|(channel_end, _)| channel_end)
                .map_err(|e| ChannelError::chain_query(self.b_chain().id(), e))
        } else {
            Ok(ChannelEnd::default())
        }
    }

    /// Returns a `Duration` representing the maximum value among the
    /// [`ChainConfig.max_block_time`] for the two networks that
    /// this channel belongs to.
    fn max_block_times(&self) -> Result<Duration, ChannelError> {
        let a_block_time = self
            .a_chain()
            .config()
            .map_err(ChannelError::relayer)?
            .max_block_time;
        let b_block_time = self
            .b_chain()
            .config()
            .map_err(ChannelError::relayer)?
            .max_block_time;
        Ok(a_block_time.max(b_block_time))
    }

    pub fn flipped(&self) -> Channel<ChainB, ChainA> {
        Channel {
            ordering: self.ordering,
            a_side: self.b_side.clone(),
            b_side: self.a_side.clone(),
            connection_delay: self.connection_delay,
        }
    }

    /// Queries the chains for latest channel end information. It verifies the relayer channel
    /// IDs and updates them if needed.
    /// Returns the states of the two channel ends.
    ///
    /// The relayer channel stores the channel identifiers on the two chains a and b.
    /// These identifiers need to be cross validated with the corresponding on-chain ones at some
    /// handshake steps.
    /// This is required because of crossing handshake messages in the presence of multiple relayers.
    ///
    /// Chain a is queried with the relayer's `a_side.channel_id` (`relayer_a_id`) with result
    /// `a_channel`. If the counterparty id of this channel, `a_counterparty_id`,
    /// is some id then it must match the relayer's `b_side.channel_id` (`relayer_b_id`).
    /// A similar check is done for the `b_side` of the channel.
    ///
    ///  a                                 relayer                                    b
    ///  |                     a_side -- channel -- b_side                         |
    ///  a_id _____________> relayer_a_id             relayer_b_id <______________> b_id
    ///  |                      \                                /                    |
    /// a_counterparty_id <_____________________________________/                     |
    ///                           \____________________________________>   b_counterparty_id
    ///
    /// There are two cases to consider.
    ///
    /// Case 1 (fix channel ID):
    ///  a                                                      b
    ///  | <-- Init (r1)                                        |
    ///  | a_id = 1, a_counterparty_id = None                   |
    ///  |                                         Try (r2) --> |
    ///  |                    b_id = 100, b_counterparty_id = 1 |
    ///  |                                         Try (r1) --> |
    ///  |                    b_id = 101, b_counterparty_id = 1 |
    ///  | <-- Ack (r2)
    ///  | a_id = 1, a_counterparty_id = 100
    ///
    /// Here relayer r1 has a_side channel 1 and b_side channel 101
    /// while on chain a the counterparty of channel 1 is 100. r1 needs to update
    /// its b_side to 100
    ///
    /// Case 2 (update from None to some channel ID):
    ///  a                                                      b
    ///  | <-- Init (r1)                                        |
    ///  | a_id = 1, a_counterparty_id = None                   |
    ///  |                                         Try (r2) --> |
    ///  |                    b_id = 100, b_counterparty_id = 1 |
    ///  | <-- Ack (r2)
    ///  | a_id = 1, a_counterparty_id = 100
    ///
    /// Here relayer r1 has a_side channel 1 and b_side is unknown
    /// while on chain a the counterparty of channel 1 is 100. r1 needs to update
    /// its b_side to 100
    fn update_channel_and_query_states(&mut self) -> Result<(State, State), ChannelError> {
        let relayer_a_id = self.a_side.channel_id();
        let relayer_b_id = self.b_side.channel_id().cloned();

        let a_channel = self.a_channel(relayer_a_id)?;
        let a_counterparty_id = a_channel.counterparty().channel_id();

        if a_counterparty_id.is_some() && a_counterparty_id != relayer_b_id.as_ref() {
            warn!(
                "updating the expected {} of side_b({}) since it is different than the \
                counterparty of {}: {}, on {}. This is typically caused by crossing handshake \
                messages in the presence of multiple relayers.",
                PrettyOption(&relayer_b_id),
                self.b_chain().id(),
                PrettyOption(&relayer_a_id),
                PrettyOption(&a_counterparty_id),
                self.a_chain().id(),
            );
            self.b_side.channel_id = a_counterparty_id.cloned();
        }

        let updated_relayer_b_id = self.b_side.channel_id();
        let b_channel = self.b_channel(updated_relayer_b_id)?;
        let b_counterparty_id = b_channel.counterparty().channel_id();

        if b_counterparty_id.is_some() && b_counterparty_id != relayer_a_id {
            if updated_relayer_b_id == relayer_b_id.as_ref() {
                warn!(
                    "updating the expected {} of side_a({}) since it is different than the \
                    counterparty of {}: {}, on {}. This is typically caused by crossing handshake \
                    messages in the presence of multiple relayers.",
                    PrettyOption(&relayer_a_id),
                    self.a_chain().id(),
                    PrettyOption(&updated_relayer_b_id),
                    PrettyOption(&b_counterparty_id),
                    self.b_chain().id(),
                );
                self.a_side.channel_id = b_counterparty_id.cloned();
            } else {
                panic!(
                    "mismatched channel ids in channel ends: {} - {} and {} - {}",
                    self.a_chain().id(),
                    a_channel,
                    self.b_chain().id(),
                    b_channel,
                );
            }
        }
        Ok((*a_channel.state(), *b_channel.state()))
    }

    /// Sends a channel open handshake message.
    /// The message sent depends on the chain status of the channel ends.
    fn do_chan_open_handshake(&mut self) -> Result<(), ChannelError> {
        let (a_state, b_state) = self.update_channel_and_query_states()?;
        debug!(
            "do_chan_open_handshake with channel end states: {}, {}",
            a_state, b_state
        );

        match (a_state, b_state) {
            // send the Init message to chain A (source)
            (State::Uninitialized, State::Uninitialized) => {
                let event = self
                    .flipped()
                    .build_chan_open_init_and_send()
                    .map_err(|e| {
                        error!("failed ChanOpenInit {}: {}", self.a_side, e);
                        e
                    })?;
                let channel_id = extract_channel_id(&event)?;
                self.a_side.channel_id = Some(channel_id.clone());
            }

            // send the Try message to chain A (source)
            (State::Uninitialized, State::Init) | (State::Init, State::Init) => {
                let event = self.flipped().build_chan_open_try_and_send().map_err(|e| {
                    error!("failed ChanOpenTry {}: {}", self.a_side, e);
                    e
                })?;

                let channel_id = extract_channel_id(&event)?;
                self.a_side.channel_id = Some(channel_id.clone());
            }

            // send the Try message to chain B (destination)
            (State::Init, State::Uninitialized) => {
                let event = self.build_chan_open_try_and_send().map_err(|e| {
                    error!("failed ChanOpenTry {}: {}", self.b_side, e);
                    e
                })?;

                let channel_id = extract_channel_id(&event)?;
                self.b_side.channel_id = Some(channel_id.clone());
            }

            // send the Ack message to chain A (source)
            (State::Init, State::TryOpen) | (State::TryOpen, State::TryOpen) => {
                self.flipped().build_chan_open_ack_and_send().map_err(|e| {
                    error!("failed ChanOpenAck {}: {}", self.a_side, e);
                    e
                })?;
            }

            // send the Ack message to chain B (destination)
            (State::TryOpen, State::Init) => {
                self.build_chan_open_ack_and_send().map_err(|e| {
                    error!("failed ChanOpenAck {}: {}", self.b_side, e);
                    e
                })?;
            }

            // send the Confirm message to chain B (destination)
            (State::Open, State::TryOpen) => {
                self.build_chan_open_confirm_and_send().map_err(|e| {
                    error!("failed ChanOpenConfirm {}: {}", self.b_side, e);
                    e
                })?;
            }

            // send the Confirm message to chain A (source)
            (State::TryOpen, State::Open) => {
                self.flipped()
                    .build_chan_open_confirm_and_send()
                    .map_err(|e| {
                        error!("failed ChanOpenConfirm {}: {}", self.a_side, e);
                        e
                    })?;
            }

            (State::Open, State::Open) => {
                info!("channel handshake already finished for {}", self);
                return Ok(());
            }

            (a_state, b_state) => {
                warn!(
                    "do_conn_open_handshake does not handle channel end state combination: \
                    {}-{}, {}-{}. will retry to account for RPC node data availability issues.",
                    self.a_chain().id(),
                    a_state,
                    self.b_chain().id(),
                    b_state
                );
            }
        }
        Err(ChannelError::handshake_finalize())
    }

    /// Executes the channel handshake protocol (ICS004)
    fn handshake(&mut self) -> Result<(), ChannelError> {
        let max_block_times = self.max_block_times()?;

        retry_with_index(
            channel_handshake_retry::default_strategy(max_block_times),
            |_| {
                if let Err(e) = self.do_chan_open_handshake() {
                    if e.is_expired_or_frozen_error() {
                        RetryResult::Err(e)
                    } else {
                        RetryResult::Retry(e)
                    }
                } else {
                    RetryResult::Ok(())
                }
            },
        )
        .map_err(|err| {
            error!("failed to open channel after {} retries", err.tries);

            channel_handshake_retry::from_retry_error(
                err,
                format!("failed to finish channel handshake for {self:?}"),
            )
        })?;

        Ok(())
    }

    pub fn counterparty_state(&self) -> Result<State, ChannelError> {
        // Source channel ID must be specified
        let channel_id = self
            .src_channel_id()
            .ok_or_else(ChannelError::missing_local_channel_id)?;

        let channel_deps =
            channel_connection_client(self.src_chain(), self.src_port_id(), channel_id)
                .map_err(|e| ChannelError::query_channel(channel_id.clone(), e))?;

        channel_state_on_destination(
            &channel_deps.channel,
            &channel_deps.connection,
            self.dst_chain(),
        )
        .map_err(|e| ChannelError::query_channel(channel_id.clone(), e))
    }

    pub fn handshake_step(
        &mut self,
        state: State,
    ) -> Result<(Option<IbcEvent>, Next), ChannelError> {
        let event = match (state, self.counterparty_state()?) {
            // Open handshake steps
            (State::Init, State::Uninitialized) => Some(self.build_chan_open_try_and_send()?),
            (State::Init, State::Init) => Some(self.build_chan_open_try_and_send()?),
            (State::TryOpen, State::Init) => Some(self.build_chan_open_ack_and_send()?),
            (State::TryOpen, State::TryOpen) => Some(self.build_chan_open_ack_and_send()?),
            (State::Open, State::TryOpen) => Some(self.build_chan_open_confirm_and_send()?),
            (State::Open, State::Open) => return Ok((None, Next::Abort)),

            // If the counterparty state is already Open but current state is TryOpen,
            // return anyway as the final step is to be done by the counterparty worker.
            (State::TryOpen, State::Open) => return Ok((None, Next::Abort)),

            // Close handshake steps
            (State::Closed, State::Closed) => return Ok((None, Next::Abort)),
            (State::Closed, _) => Some(self.build_chan_close_confirm_and_send()?),

            _ => None,
        };

        // Abort if the channel is at OpenAck, OpenConfirm or CloseConfirm stage, as there is
        // nothing more for the worker to do
        match event {
            Some(IbcEvent::OpenConfirmChannel(_))
            | Some(IbcEvent::OpenAckChannel(_))
            | Some(IbcEvent::CloseConfirmChannel(_)) => Ok((event, Next::Abort)),
            _ => Ok((event, Next::Continue)),
        }
    }

    pub fn step_state(&mut self, state: State, index: u64) -> RetryResult<Next, u64> {
        match self.handshake_step(state) {
            Err(e) => {
                if e.is_expired_or_frozen_error() {
                    error!(
                        "failed to establish channel handshake on frozen client: {}",
                        e
                    );
                    RetryResult::Err(index)
                } else {
                    error!("failed Chan{} with error: {}", state, e);
                    RetryResult::Retry(index)
                }
            }
            Ok((Some(ev), handshake_completed)) => {
                info!("channel handshake step completed with events: {}", ev);
                RetryResult::Ok(handshake_completed)
            }
            Ok((None, handshake_completed)) => RetryResult::Ok(handshake_completed),
        }
    }

    pub fn step_event(&mut self, event: &IbcEvent, index: u64) -> RetryResult<Next, u64> {
        let state = match event {
            IbcEvent::OpenInitChannel(_) => State::Init,
            IbcEvent::OpenTryChannel(_) => State::TryOpen,
            IbcEvent::OpenAckChannel(_) => State::Open,
            IbcEvent::OpenConfirmChannel(_) => State::Open,
            IbcEvent::CloseInitChannel(_) => State::Closed,
            _ => State::Uninitialized,
        };

        self.step_state(state, index)
    }

    pub fn build_update_client_on_dst(&self, height: Height) -> Result<Vec<Any>, ChannelError> {
        let client = ForeignClient::restore(
            self.dst_client_id().clone(),
            self.dst_chain().clone(),
            self.src_chain().clone(),
        );

        client.wait_and_build_update_client(height).map_err(|e| {
            ChannelError::client_operation(self.dst_client_id().clone(), self.dst_chain().id(), e)
        })
    }

    pub fn build_chan_open_init(&self) -> Result<Vec<Any>, ChannelError> {
        let signer = self
            .dst_chain()
            .get_signer()
            .map_err(|e| ChannelError::query(self.dst_chain().id(), e))?;

        let counterparty = Counterparty::new(self.src_port_id().clone(), None);

        // If the user supplied a version, use that.
        // Otherwise, either use the version defined for the `transfer`
        // or an empty version if the port is non-standard.
        let version = self
            .dst_version()
            .cloned()
            .or_else(|| version::default_by_port(self.dst_port_id()))
            .unwrap_or_else(|| {
                warn!(
                    chain = %self.dst_chain().id(),
                    channel = ?self.dst_channel_id(),
                    port = %self.dst_port_id(),
                    "no version specified for the channel, falling back on empty version"
                );

                Version::empty()
            });

        let channel = ChannelEnd::new(
            State::Init,
            self.ordering,
            counterparty,
            vec![self.dst_connection_id().clone()],
            version,
            Sequence::from(0),
        );

        // Build the domain type message
        let new_msg = MsgChannelOpenInit {
            port_id: self.dst_port_id().clone(),
            channel,
            signer,
        };

        Ok(vec![new_msg.to_any()])
    }

    pub fn build_chan_open_init_and_send(&self) -> Result<IbcEvent, ChannelError> {
        let dst_msgs = self.build_chan_open_init()?;

        let tm = TrackedMsgs::new_static(dst_msgs, "ChannelOpenInit");

        let events = self
            .dst_chain()
            .send_messages_and_wait_commit(tm)
            .map_err(|e| ChannelError::submit(self.dst_chain().id(), e))?;

        // Find the relevant event for channel open init
        let result = events
            .into_iter()
            .find(|event_with_height| {
                matches!(event_with_height.event, IbcEvent::OpenInitChannel(_))
                    || matches!(event_with_height.event, IbcEvent::ChainError(_))
            })
            .ok_or_else(|| {
                ChannelError::missing_event("no chan init event was in the response".to_string())
            })?;

        match &result.event {
            IbcEvent::OpenInitChannel(_) => {
                info!("🎊  {} => {}", self.dst_chain().id(), result);
                Ok(result.event)
            }
            IbcEvent::ChainError(e) => Err(ChannelError::tx_response(e.clone())),
            _ => Err(ChannelError::invalid_event(result.event)),
        }
    }

    /// Retrieves the channel from destination and compares it
    /// against the expected channel. Built from the message type [`ChannelMsgType`].
    ///
    /// If the expected and the destination channels are compatible,
    /// returns the expected channel
    ///
    /// # Precondition:
    /// Source and destination channel IDs must be `Some`.
    fn validated_expected_channel(
        &self,
        msg_type: ChannelMsgType,
    ) -> Result<ChannelEnd, ChannelError> {
        // Destination channel ID must be specified
        let dst_channel_id = self
            .dst_channel_id()
            .ok_or_else(ChannelError::missing_counterparty_channel_id)?;

        // If there is a channel present on the destination chain,
        // the counterparty should look like this:
        let counterparty =
            Counterparty::new(self.src_port_id().clone(), self.src_channel_id().cloned());

        // The highest expected state, depends on the message type:
        let highest_state = match msg_type {
            ChannelMsgType::OpenAck => State::TryOpen,
            ChannelMsgType::OpenConfirm => State::TryOpen,
            ChannelMsgType::CloseConfirm => State::Open,
            _ => State::Uninitialized,
        };

        let dst_expected_channel = ChannelEnd::new(
            highest_state,
            self.ordering,
            counterparty,
            vec![self.dst_connection_id().clone()],
            Version::empty(),
            Sequence::from(0),
        );

        // Retrieve existing channel
        let (dst_channel, _) = self
            .dst_chain()
            .query_channel(
                QueryChannelRequest {
                    port_id: self.dst_port_id().clone(),
                    channel_id: dst_channel_id.clone(),
                    height: QueryHeight::Latest,
                },
                IncludeProof::No,
            )
            .map_err(|e| ChannelError::query(self.dst_chain().id(), e))?;

        // Check if a channel is expected to exist on destination chain
        // A channel must exist on destination chain for Ack and Confirm Tx-es to succeed
        if dst_channel.state_matches(&State::Uninitialized) {
            return Err(ChannelError::missing_channel_on_destination());
        }

        check_destination_channel_state(dst_channel_id, &dst_channel, &dst_expected_channel)?;

        Ok(dst_expected_channel)
    }

    pub fn build_chan_open_try(&self) -> Result<Vec<Any>, ChannelError> {
        // Source channel ID must be specified
        let src_channel_id = self
            .src_channel_id()
            .ok_or_else(ChannelError::missing_local_channel_id)?;

        // Channel must exist on source
        let (src_channel, _) = self
            .src_chain()
            .query_channel(
                QueryChannelRequest {
                    port_id: self.src_port_id().clone(),
                    channel_id: src_channel_id.clone(),
                    height: QueryHeight::Latest,
                },
                IncludeProof::No,
            )
            .map_err(|e| ChannelError::query(self.src_chain().id(), e))?;

        if src_channel.counterparty().port_id() != self.dst_port_id() {
            return Err(ChannelError::mismatch_port(
                self.dst_chain().id(),
                self.dst_port_id().clone(),
                self.src_chain().id(),
                src_channel.counterparty().port_id().clone(),
                src_channel_id.clone(),
            ));
        }

        // Connection must exist on destination
        self.dst_chain()
            .query_connection(
                QueryConnectionRequest {
                    connection_id: self.dst_connection_id().clone(),
                    height: QueryHeight::Latest,
                },
                IncludeProof::No,
            )
            .map_err(|e| ChannelError::query(self.dst_chain().id(), e))?;

        let query_height = self
            .src_chain()
            .query_latest_height()
            .map_err(|e| ChannelError::query(self.src_chain().id(), e))?;

        let proofs = self
            .src_chain()
            .build_channel_proofs(self.src_port_id(), src_channel_id, query_height)
            .map_err(ChannelError::channel_proof)?;

        // Build message(s) to update client on destination
        let mut msgs = self.build_update_client_on_dst(proofs.height())?;

        let counterparty =
            Counterparty::new(self.src_port_id().clone(), self.src_channel_id().cloned());

        // Re-use the version that was either set on ChanOpenInit or overwritten by the application.
        let version = src_channel.version().clone();

        let channel = ChannelEnd::new(
            State::TryOpen,
            *src_channel.ordering(),
            counterparty,
            vec![self.dst_connection_id().clone()],
            version,
            Sequence::from(0),
        );

        // Get signer
        let signer = self
            .dst_chain()
            .get_signer()
            .map_err(|e| ChannelError::fetch_signer(self.dst_chain().id(), e))?;

        let previous_channel_id = if src_channel.counterparty().channel_id.is_none() {
            self.b_side.channel_id.clone()
        } else {
            src_channel.counterparty().channel_id.clone()
        };

        // Build the domain type message
        let new_msg = MsgChannelOpenTry {
            port_id: self.dst_port_id().clone(),
            previous_channel_id,
            counterparty_version: src_channel.version().clone(),
            channel,
            proofs,
            signer,
        };

        msgs.push(new_msg.to_any());
        Ok(msgs)
    }

    pub fn build_chan_open_try_and_send(&self) -> Result<IbcEvent, ChannelError> {
        let dst_msgs = self.build_chan_open_try()?;

        let tm = TrackedMsgs::new_static(dst_msgs, "ChannelOpenTry");

        let events = self
            .dst_chain()
            .send_messages_and_wait_commit(tm)
            .map_err(|e| ChannelError::submit(self.dst_chain().id(), e))?;

        // Find the relevant event for channel open try
        let result = events
            .into_iter()
            .find(|events_with_height| {
                matches!(events_with_height.event, IbcEvent::OpenTryChannel(_))
                    || matches!(events_with_height.event, IbcEvent::ChainError(_))
            })
            .ok_or_else(|| {
                ChannelError::missing_event("no chan try event was in the response".to_string())
            })?;

        match &result.event {
            IbcEvent::OpenTryChannel(_) => {
                info!("🎊  {} => {}", self.dst_chain().id(), result);
                Ok(result.event)
            }
            IbcEvent::ChainError(e) => Err(ChannelError::tx_response(e.clone())),
            _ => Err(ChannelError::invalid_event(result.event)),
        }
    }

    pub fn build_chan_open_ack(&self) -> Result<Vec<Any>, ChannelError> {
        // Source and destination channel IDs must be specified
        let src_channel_id = self
            .src_channel_id()
            .ok_or_else(ChannelError::missing_local_channel_id)?;
        let dst_channel_id = self
            .dst_channel_id()
            .ok_or_else(ChannelError::missing_counterparty_channel_id)?;

        // Check that the destination chain will accept the Ack message
        self.validated_expected_channel(ChannelMsgType::OpenAck)?;

        // Channel must exist on source
        let (src_channel, _) = self
            .src_chain()
            .query_channel(
                QueryChannelRequest {
                    port_id: self.src_port_id().clone(),
                    channel_id: src_channel_id.clone(),
                    height: QueryHeight::Latest,
                },
                IncludeProof::No,
            )
            .map_err(|e| ChannelError::query(self.src_chain().id(), e))?;

        // Connection must exist on destination
        self.dst_chain()
            .query_connection(
                QueryConnectionRequest {
                    connection_id: self.dst_connection_id().clone(),
                    height: QueryHeight::Latest,
                },
                IncludeProof::No,
            )
            .map_err(|e| ChannelError::query(self.dst_chain().id(), e))?;

        let query_height = self
            .src_chain()
            .query_latest_height()
            .map_err(|e| ChannelError::query(self.src_chain().id(), e))?;

        let proofs = self
            .src_chain()
            .build_channel_proofs(self.src_port_id(), src_channel_id, query_height)
            .map_err(ChannelError::channel_proof)?;

        // Build message(s) to update client on destination
        let mut msgs = self.build_update_client_on_dst(proofs.height())?;

        // Get signer
        let signer = self
            .dst_chain()
            .get_signer()
            .map_err(|e| ChannelError::fetch_signer(self.dst_chain().id(), e))?;

        // Build the domain type message
        let new_msg = MsgChannelOpenAck {
            port_id: self.dst_port_id().clone(),
            channel_id: dst_channel_id.clone(),
            counterparty_channel_id: src_channel_id.clone(),
            counterparty_version: src_channel.version().clone(),
            proofs,
            signer,
        };

        msgs.push(new_msg.to_any());
        Ok(msgs)
    }

    pub fn build_chan_open_ack_and_send(&self) -> Result<IbcEvent, ChannelError> {
        fn do_build_chan_open_ack_and_send<ChainA: ChainHandle, ChainB: ChainHandle>(
            channel: &Channel<ChainA, ChainB>,
        ) -> Result<IbcEvent, ChannelError> {
            let dst_msgs = channel.build_chan_open_ack()?;

            let tm = TrackedMsgs::new_static(dst_msgs, "ChannelOpenAck");

            let events = channel
                .dst_chain()
                .send_messages_and_wait_commit(tm)
                .map_err(|e| ChannelError::submit(channel.dst_chain().id(), e))?;

            // Find the relevant event for channel open ack
            let result = events
                .into_iter()
                .find(|event_with_height| {
                    matches!(event_with_height.event, IbcEvent::OpenAckChannel(_))
                        || matches!(event_with_height.event, IbcEvent::ChainError(_))
                })
                .ok_or_else(|| {
                    ChannelError::missing_event("no chan ack event was in the response".to_string())
                })?;

            match &result.event {
                IbcEvent::OpenAckChannel(_) => {
                    info!("🎊  {} => {}", channel.dst_chain().id(), result);
                    Ok(result.event)
                }
                IbcEvent::ChainError(e) => Err(ChannelError::tx_response(e.clone())),
                _ => Err(ChannelError::invalid_event(result.event)),
            }
        }

        do_build_chan_open_ack_and_send(self).map_err(|e| {
            error!("failed ChanOpenAck {}: {}", self.b_side, e);
            e
        })
    }

    pub fn build_chan_open_confirm(&self) -> Result<Vec<Any>, ChannelError> {
        // Source and destination channel IDs must be specified
        let src_channel_id = self
            .src_channel_id()
            .ok_or_else(ChannelError::missing_local_channel_id)?;
        let dst_channel_id = self
            .dst_channel_id()
            .ok_or_else(ChannelError::missing_counterparty_channel_id)?;

        // Check that the destination chain will accept the message
        self.validated_expected_channel(ChannelMsgType::OpenConfirm)?;

        // Channel must exist on source
        self.src_chain()
            .query_channel(
                QueryChannelRequest {
                    port_id: self.src_port_id().clone(),
                    channel_id: src_channel_id.clone(),
                    height: QueryHeight::Latest,
                },
                IncludeProof::No,
            )
            .map_err(|e| ChannelError::query(self.src_chain().id(), e))?;

        // Connection must exist on destination
        self.dst_chain()
            .query_connection(
                QueryConnectionRequest {
                    connection_id: self.dst_connection_id().clone(),
                    height: QueryHeight::Latest,
                },
                IncludeProof::No,
            )
            .map_err(|e| ChannelError::query(self.dst_chain().id(), e))?;

        let query_height = self
            .src_chain()
            .query_latest_height()
            .map_err(|e| ChannelError::query(self.src_chain().id(), e))?;

        let proofs = self
            .src_chain()
            .build_channel_proofs(self.src_port_id(), src_channel_id, query_height)
            .map_err(ChannelError::channel_proof)?;

        // Build message(s) to update client on destination
        let mut msgs = self.build_update_client_on_dst(proofs.height())?;

        // Get signer
        let signer = self
            .dst_chain()
            .get_signer()
            .map_err(|e| ChannelError::fetch_signer(self.dst_chain().id(), e))?;

        // Build the domain type message
        let new_msg = MsgChannelOpenConfirm {
            port_id: self.dst_port_id().clone(),
            channel_id: dst_channel_id.clone(),
            proofs,
            signer,
        };

        msgs.push(new_msg.to_any());
        Ok(msgs)
    }

    pub fn build_chan_open_confirm_and_send(&self) -> Result<IbcEvent, ChannelError> {
        fn do_build_chan_open_confirm_and_send<ChainA: ChainHandle, ChainB: ChainHandle>(
            channel: &Channel<ChainA, ChainB>,
        ) -> Result<IbcEvent, ChannelError> {
            let dst_msgs = channel.build_chan_open_confirm()?;

            let tm = TrackedMsgs::new_static(dst_msgs, "ChannelOpenConfirm");
            let events = channel
                .dst_chain()
                .send_messages_and_wait_commit(tm)
                .map_err(|e| ChannelError::submit(channel.dst_chain().id(), e))?;

            // Find the relevant event for channel open confirm
            let result = events
                .into_iter()
                .find(|event_with_height| {
                    matches!(event_with_height.event, IbcEvent::OpenConfirmChannel(_))
                        || matches!(event_with_height.event, IbcEvent::ChainError(_))
                })
                .ok_or_else(|| {
                    ChannelError::missing_event(
                        "no chan confirm event was in the response".to_string(),
                    )
                })?;

            match &result.event {
                IbcEvent::OpenConfirmChannel(_) => {
                    info!("🎊  {} => {}", channel.dst_chain().id(), result);
                    Ok(result.event)
                }
                IbcEvent::ChainError(e) => Err(ChannelError::tx_response(e.clone())),
                _ => Err(ChannelError::invalid_event(result.event)),
            }
        }

        do_build_chan_open_confirm_and_send(self).map_err(|e| {
            error!("failed ChanOpenConfirm {}: {}", self.b_side, e);
            e
        })
    }

    pub fn build_chan_close_init(&self) -> Result<Vec<Any>, ChannelError> {
        // Destination channel ID must be specified
        let dst_channel_id = self
            .dst_channel_id()
            .ok_or_else(ChannelError::missing_counterparty_channel_id)?;

        // Channel must exist on destination
        self.dst_chain()
            .query_channel(
                QueryChannelRequest {
                    port_id: self.dst_port_id().clone(),
                    channel_id: dst_channel_id.clone(),
                    height: QueryHeight::Latest,
                },
                IncludeProof::No,
            )
            .map_err(|e| ChannelError::query(self.dst_chain().id(), e))?;

        let signer = self
            .dst_chain()
            .get_signer()
            .map_err(|e| ChannelError::fetch_signer(self.dst_chain().id(), e))?;

        // Build the domain type message
        let new_msg = MsgChannelCloseInit {
            port_id: self.dst_port_id().clone(),
            channel_id: dst_channel_id.clone(),
            signer,
        };

        Ok(vec![new_msg.to_any()])
    }

    pub fn build_chan_close_init_and_send(&self) -> Result<IbcEvent, ChannelError> {
        let dst_msgs = self.build_chan_close_init()?;

        let tm = TrackedMsgs::new_static(dst_msgs, "ChannelCloseInit");

        let events = self
            .dst_chain()
            .send_messages_and_wait_commit(tm)
            .map_err(|e| ChannelError::submit(self.dst_chain().id(), e))?;

        // Find the relevant event for channel close init
        let result = events
            .into_iter()
            .find(|event_with_height| {
                matches!(event_with_height.event, IbcEvent::CloseInitChannel(_))
                    || matches!(event_with_height.event, IbcEvent::ChainError(_))
            })
            .ok_or_else(|| {
                ChannelError::missing_event("no chan init event was in the response".to_string())
            })?;

        match &result.event {
            IbcEvent::CloseInitChannel(_) => {
                info!("👋 {} => {}", self.dst_chain().id(), result);
                Ok(result.event)
            }
            IbcEvent::ChainError(e) => Err(ChannelError::tx_response(e.clone())),
            _ => Err(ChannelError::invalid_event(result.event)),
        }
    }

    pub fn build_chan_close_confirm(&self) -> Result<Vec<Any>, ChannelError> {
        // Source and destination channel IDs must be specified
        let src_channel_id = self
            .src_channel_id()
            .ok_or_else(ChannelError::missing_local_channel_id)?;
        let dst_channel_id = self
            .dst_channel_id()
            .ok_or_else(ChannelError::missing_counterparty_channel_id)?;

        // Check that the destination chain will accept the message
        self.validated_expected_channel(ChannelMsgType::CloseConfirm)?;

        // Channel must exist on source
        self.src_chain()
            .query_channel(
                QueryChannelRequest {
                    port_id: self.src_port_id().clone(),
                    channel_id: src_channel_id.clone(),
                    height: QueryHeight::Latest,
                },
                IncludeProof::No,
            )
            .map_err(|e| ChannelError::query(self.src_chain().id(), e))?;

        // Connection must exist on destination
        self.dst_chain()
            .query_connection(
                QueryConnectionRequest {
                    connection_id: self.dst_connection_id().clone(),
                    height: QueryHeight::Latest,
                },
                IncludeProof::No,
            )
            .map_err(|e| ChannelError::query(self.dst_chain().id(), e))?;

        let query_height = self
            .src_chain()
            .query_latest_height()
            .map_err(|e| ChannelError::query(self.src_chain().id(), e))?;

        let proofs = self
            .src_chain()
            .build_channel_proofs(self.src_port_id(), src_channel_id, query_height)
            .map_err(ChannelError::channel_proof)?;

        // Build message(s) to update client on destination
        let mut msgs = self.build_update_client_on_dst(proofs.height())?;

        // Get signer
        let signer = self
            .dst_chain()
            .get_signer()
            .map_err(|e| ChannelError::fetch_signer(self.dst_chain().id(), e))?;

        // Build the domain type message
        let new_msg = MsgChannelCloseConfirm {
            port_id: self.dst_port_id().clone(),
            channel_id: dst_channel_id.clone(),
            proofs,
            signer,
        };

        msgs.push(new_msg.to_any());
        Ok(msgs)
    }

    pub fn build_chan_close_confirm_and_send(&self) -> Result<IbcEvent, ChannelError> {
        let dst_msgs = self.build_chan_close_confirm()?;

        let tm = TrackedMsgs::new_static(dst_msgs, "ChannelCloseConfirm");

        let events = self
            .dst_chain()
            .send_messages_and_wait_commit(tm)
            .map_err(|e| ChannelError::submit(self.dst_chain().id(), e))?;

        // Find the relevant event for channel close confirm
        let result = events
            .into_iter()
            .find(|event_with_height| {
                matches!(event_with_height.event, IbcEvent::CloseConfirmChannel(_))
                    || matches!(event_with_height.event, IbcEvent::ChainError(_))
            })
            .ok_or_else(|| {
                ChannelError::missing_event("no chan confirm event was in the response".to_string())
            })?;

        match &result.event {
            IbcEvent::CloseConfirmChannel(_) => {
                info!("👋 {} => {}", self.dst_chain().id(), result);
                Ok(result.event)
            }
            IbcEvent::ChainError(e) => Err(ChannelError::tx_response(e.clone())),
            _ => Err(ChannelError::invalid_event(result.event)),
        }
    }

    pub fn build_chan_upgrade_init(
        &self,
        new_version: Option<Version>,
        new_ordering: Option<Ordering>,
        new_connection_hops: Option<Vec<ConnectionId>>,
        timeout: UpgradeTimeout,
    ) -> Result<Vec<Any>, ChannelError> {
        // Destination channel ID must exist
        let channel_id = self
            .dst_channel_id()
            .ok_or_else(ChannelError::missing_counterparty_channel_id)?;

        let port_id = self.dst_port_id();

        // Channel must exist on destination
        let (mut channel_end, _proof) = self
            .dst_chain()
            .query_channel(
                QueryChannelRequest {
                    port_id: port_id.clone(),
                    channel_id: channel_id.clone(),
                    height: QueryHeight::Latest,
                },
                IncludeProof::No,
            )
            .map_err(|e| ChannelError::query(self.dst_chain().id(), e))?;

        if channel_end.state != State::Open {
            return Err(ChannelError::invalid_channel_upgrade_state());
        }

        if let Some(new_ordering) = new_ordering {
            if new_ordering == Ordering::Uninitialized || new_ordering > channel_end.ordering {
                return Err(ChannelError::invalid_channel_upgrade_ordering());
            }

            channel_end.ordering = new_ordering;
        }

        // Build the proposed channel end
        if let Some(new_version) = new_version {
            channel_end.version = new_version;
        }

        if let Some(new_connection_hops) = new_connection_hops {
            channel_end.connection_hops = new_connection_hops;
        }

        channel_end.state = State::InitUpgrade;

        let fields = UpgradeFields::new(
            channel_end.ordering,
            channel_end.connection_hops,
            channel_end.version,
        );

        // Build the domain type message
        let signer = self
            .dst_chain()
            .get_signer()
            .map_err(|e| ChannelError::fetch_signer(self.dst_chain().id(), e))?;

        // Build the domain type message
        let new_msg = {
            MsgChannelUpgradeInit {
                port_id: port_id.clone(),
                channel_id: channel_id.clone(),
                fields,
                timeout,
                signer,
            }
        };

        Ok(vec![new_msg.to_any()])
    }

    pub fn build_chan_upgrade_init_and_send(
        &self,
        new_version: Option<Version>,
        new_ordering: Option<Ordering>,
        new_connection_hops: Option<Vec<ConnectionId>>,
        timeout: UpgradeTimeout,
    ) -> Result<IbcEvent, ChannelError> {
        let dst_msgs =
            self.build_chan_upgrade_init(new_version, new_ordering, new_connection_hops, timeout)?;

        let tm = TrackedMsgs::new_static(dst_msgs, "ChannelUpgradeInit");

        let events = self
            .dst_chain()
            .send_messages_and_wait_commit(tm)
            .map_err(|e| ChannelError::submit(self.dst_chain().id(), e))?;

        // Find the relevant event for channel upgrade init
        let result = events
            .into_iter()
            .find(|event_with_height| {
                matches!(event_with_height.event, IbcEvent::UpgradeInitChannel(_))
                    || matches!(event_with_height.event, IbcEvent::ChainError(_))
            })
            .ok_or_else(|| {
                ChannelError::missing_event(
                    "no channel upgrade init event was in the response".to_string(),
                )
            })?;

        match &result.event {
            IbcEvent::UpgradeInitChannel(_) => {
                info!("👋 {} => {}", self.dst_chain().id(), result);
                Ok(result.event)
            }
            IbcEvent::ChainError(e) => Err(ChannelError::tx_response(e.clone())),
            _ => Err(ChannelError::invalid_event(result.event)),
        }
    }

    pub fn build_chan_upgrade_try(
        &self,
<<<<<<< HEAD
        timeout: UpgradeTimeout,
=======
        _timeout: UpgradeTimeout,
>>>>>>> 678149a3
    ) -> Result<Vec<Any>, ChannelError> {
        // Source channel ID must exist
        let src_channel_id = self
            .src_channel_id()
            .ok_or_else(ChannelError::missing_local_channel_id)?;

        // Channel must exist on the souce chain
        let (mut channel_end, maybe_channel_proof) = self
            .src_chain()
            .query_channel(
                QueryChannelRequest {
                    port_id: self.src_port_id().clone(),
                    channel_id: src_channel_id.clone(),
                    height: QueryHeight::Latest,
                },
                IncludeProof::Yes,
            )
            .map_err(|e| ChannelError::query(self.src_chain().id(), e))?;

        if channel_end.counterparty().port_id() != self.dst_port_id() {
            return Err(ChannelError::mismatch_port(
                self.dst_chain().id(),
                self.dst_port_id().clone(),
                self.src_chain().id(),
                self.src_port_id().clone(),
                src_channel_id.clone(),
            ));
        }

        let Some(channel_proof) = maybe_channel_proof else {
            return Err(ChannelError::missing_channel_proof());
        };

<<<<<<< HEAD
        let channel_proof_bytes =
            CommitmentProofBytes::try_from(channel_proof).map_err(Error::malformed_proof)?;
=======
        let _channel_proof_bytes =
            CommitmentProofBytes::try_from(channel_proof).map_err(ChannelError::malformed_proof)?;
>>>>>>> 678149a3

        if channel_end.state != State::InitUpgrade {
            return Err(ChannelError::invalid_channel_upgrade_state());
        }

        channel_end.state = State::TryUpgrade;

        let _signer = self
            .dst_chain()
            .get_signer()
            .map_err(|e| ChannelError::fetch_signer(self.dst_chain().id(), e))?;

        // Build the domain type message
        /*let new_msg = MsgChannelUpgradeTry {
            port_id: port_id.clone(),
            channel_id: channel_id.clone(),
            proposed_upgrade_channel: channel_end,
            signer,
            counterparty_channel,
            counterparty_sequence,
            timeout,
            proof_channel: channel_proof_bytes,
            proof_upgrade_timeout,
            proof_upgrade_sequence,
            proof_height,
        };

        Ok(vec![new_msg.to_any()])*/
        Ok(vec![])
    }

    pub fn map_chain<ChainC: ChainHandle, ChainD: ChainHandle>(
        self,
        mapper_a: impl Fn(ChainA) -> ChainC,
        mapper_b: impl Fn(ChainB) -> ChainD,
    ) -> Channel<ChainC, ChainD> {
        Channel {
            ordering: self.ordering,
            a_side: self.a_side.map_chain(mapper_a),
            b_side: self.b_side.map_chain(mapper_b),
            connection_delay: self.connection_delay,
        }
    }
}

pub fn extract_channel_id(event: &IbcEvent) -> Result<&ChannelId, ChannelError> {
    match event {
        IbcEvent::OpenInitChannel(ev) => ev.channel_id(),
        IbcEvent::OpenTryChannel(ev) => ev.channel_id(),
        IbcEvent::OpenAckChannel(ev) => ev.channel_id(),
        IbcEvent::OpenConfirmChannel(ev) => ev.channel_id(),
        IbcEvent::UpgradeInitChannel(ev) => Some(ev.channel_id()),
        _ => None,
    }
    .ok_or_else(|| ChannelError::missing_event("cannot extract channel_id from result".to_string()))
}

/// Enumeration of proof carrying ICS4 message, helper for relayer.
#[derive(Copy, Clone, Debug, PartialEq, Eq)]
pub enum ChannelMsgType {
    OpenTry,
    OpenAck,
    OpenConfirm,
    CloseConfirm,
}

fn check_destination_channel_state(
    channel_id: &ChannelId,
    existing_channel: &ChannelEnd,
    expected_channel: &ChannelEnd,
) -> Result<(), ChannelError> {
    let good_connection_hops =
        existing_channel.connection_hops() == expected_channel.connection_hops();

    // TODO: Refactor into a method
    let good_state = *existing_channel.state() as u32 <= *expected_channel.state() as u32;
    let good_channel_port_ids = existing_channel.counterparty().channel_id().is_none()
        || existing_channel.counterparty().channel_id()
            == expected_channel.counterparty().channel_id()
            && existing_channel.counterparty().port_id()
                == expected_channel.counterparty().port_id();

    // TODO: Check versions

    if good_state && good_connection_hops && good_channel_port_ids {
        Ok(())
    } else {
        Err(ChannelError::channel_already_exist(channel_id.clone()))
    }
}<|MERGE_RESOLUTION|>--- conflicted
+++ resolved
@@ -1592,11 +1592,7 @@
 
     pub fn build_chan_upgrade_try(
         &self,
-<<<<<<< HEAD
-        timeout: UpgradeTimeout,
-=======
         _timeout: UpgradeTimeout,
->>>>>>> 678149a3
     ) -> Result<Vec<Any>, ChannelError> {
         // Source channel ID must exist
         let src_channel_id = self
@@ -1630,13 +1626,8 @@
             return Err(ChannelError::missing_channel_proof());
         };
 
-<<<<<<< HEAD
-        let channel_proof_bytes =
-            CommitmentProofBytes::try_from(channel_proof).map_err(Error::malformed_proof)?;
-=======
         let _channel_proof_bytes =
             CommitmentProofBytes::try_from(channel_proof).map_err(ChannelError::malformed_proof)?;
->>>>>>> 678149a3
 
         if channel_end.state != State::InitUpgrade {
             return Err(ChannelError::invalid_channel_upgrade_state());

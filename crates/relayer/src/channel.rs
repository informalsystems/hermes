pub use error::ChannelError;
use ibc_proto::ibc::core::channel::v1::QueryUpgradeRequest;
use ibc_relayer_types::core::ics04_channel::flush_status::FlushStatus;
use ibc_relayer_types::core::ics04_channel::msgs::chan_upgrade_ack::MsgChannelUpgradeAck;
use ibc_relayer_types::core::ics04_channel::msgs::chan_upgrade_confirm::MsgChannelUpgradeConfirm;
use ibc_relayer_types::core::ics04_channel::msgs::chan_upgrade_open::MsgChannelUpgradeOpen;
use ibc_relayer_types::core::ics04_channel::packet::Sequence;
use ibc_relayer_types::core::ics04_channel::upgrade_fields::UpgradeFields;

use core::fmt::{Display, Error as FmtError, Formatter};
use core::time::Duration;

use ibc_proto::google::protobuf::Any;
use serde::Serialize;
use tracing::{debug, error, info, warn};

use ibc_relayer_types::core::ics04_channel::channel::{
    ChannelEnd, Counterparty, IdentifiedChannelEnd, Ordering, State,
};
use ibc_relayer_types::core::ics04_channel::msgs::chan_close_confirm::MsgChannelCloseConfirm;
use ibc_relayer_types::core::ics04_channel::msgs::chan_close_init::MsgChannelCloseInit;
use ibc_relayer_types::core::ics04_channel::msgs::chan_open_ack::MsgChannelOpenAck;
use ibc_relayer_types::core::ics04_channel::msgs::chan_open_confirm::MsgChannelOpenConfirm;
use ibc_relayer_types::core::ics04_channel::msgs::chan_open_init::MsgChannelOpenInit;
use ibc_relayer_types::core::ics04_channel::msgs::chan_open_try::MsgChannelOpenTry;
use ibc_relayer_types::core::ics04_channel::msgs::chan_upgrade_init::MsgChannelUpgradeInit;
use ibc_relayer_types::core::ics04_channel::msgs::chan_upgrade_try::MsgChannelUpgradeTry;
use ibc_relayer_types::core::ics23_commitment::commitment::CommitmentProofBytes;
use ibc_relayer_types::core::ics24_host::identifier::{
    ChainId, ChannelId, ClientId, ConnectionId, PortId,
};
use ibc_relayer_types::events::IbcEvent;
use ibc_relayer_types::tx_msg::Msg;
use ibc_relayer_types::Height;

use crate::chain::counterparty::{channel_connection_client, channel_state_on_destination};
use crate::chain::handle::ChainHandle;
use crate::chain::requests::{
    IncludeProof, PageRequest, QueryChannelRequest, QueryConnectionChannelsRequest,
    QueryConnectionRequest, QueryHeight,
};
use crate::chain::tracking::TrackedMsgs;
use crate::connection::Connection;
use crate::foreign_client::{ForeignClient, HasExpiredOrFrozenError};
use crate::object::Channel as WorkerChannelObject;
use crate::supervisor::error::Error as SupervisorError;
use crate::util::pretty::{PrettyDuration, PrettyOption};
use crate::util::retry::retry_with_index;
use crate::util::retry::RetryResult;
use crate::util::task::Next;

pub mod error;
pub mod version;
use version::Version;

pub mod channel_handshake_retry {
    //! Provides utility methods and constants to configure the retry behavior
    //! for the channel handshake algorithm.

    use crate::channel::ChannelError;
    use crate::util::retry::{clamp_total, ConstantGrowth};
    use core::time::Duration;

    /// Approximate number of retries per block.
    const PER_BLOCK_RETRIES: u32 = 10;

    /// Defines the increment in delay between subsequent retries.
    /// A value of `0` will make the retry delay constant.
    const DELAY_INCREMENT: u64 = 0;

    /// Maximum retry delay expressed in number of blocks
    const BLOCK_NUMBER_DELAY: u32 = 10;

    /// The default retry strategy.
    /// We retry with a constant backoff strategy. The strategy is parametrized by the
    /// maximum block time expressed as a `Duration`.
    pub fn default_strategy(max_block_times: Duration) -> impl Iterator<Item = Duration> {
        let retry_delay = max_block_times / PER_BLOCK_RETRIES;

        clamp_total(
            ConstantGrowth::new(retry_delay, Duration::from_secs(DELAY_INCREMENT)),
            retry_delay,
            max_block_times * BLOCK_NUMBER_DELAY,
        )
    }

    /// Translates from an error type that the `retry` mechanism threw into
    /// a crate specific error of [`ChannelError`] type.
    pub fn from_retry_error(e: retry::Error<ChannelError>, description: String) -> ChannelError {
        ChannelError::max_retry(description, e.tries, e.total_delay, e.error)
    }
}

#[derive(Clone, Debug, Serialize)]
#[serde(bound(serialize = "(): Serialize"))]
pub struct ChannelSide<Chain: ChainHandle> {
    #[serde(skip)]
    pub chain: Chain,
    client_id: ClientId,
    connection_id: ConnectionId,
    port_id: PortId,
    channel_id: Option<ChannelId>,
    version: Option<Version>,
}

impl<Chain: ChainHandle> Display for ChannelSide<Chain> {
    fn fmt(&self, f: &mut Formatter<'_>) -> Result<(), FmtError> {
        match (&self.channel_id, &self.version) {
            (Some(channel_id), Some(version)) => write!(f, "ChannelSide {{ chain: {}, client_id: {}, connection_id: {}, port_id: {}, channel_id: {}, version: {} }}", self.chain, self.client_id, self.connection_id, self.port_id, channel_id, version),
            (Some(channel_id), None) => write!(f, "ChannelSide {{ chain: {}, client_id: {}, connection_id: {}, port_id: {}, channel_id: {}, version: None }}", self.chain, self.client_id, self.connection_id, self.port_id, channel_id),
            (None, Some(version)) => write!(f, "ChannelSide {{ chain: {}, client_id: {}, connection_id: {}, port_id: {}, channel_id: None, version: {} }}", self.chain, self.client_id, self.connection_id, self.port_id, version),
            (None, None) => write!(f, "ChannelSide {{ chain: {}, client_id: {}, connection_id: {}, port_id: {}, channel_id: None, version: None }}", self.chain, self.client_id, self.connection_id, self.port_id),
        }
    }
}

impl<Chain: ChainHandle> ChannelSide<Chain> {
    pub fn new(
        chain: Chain,
        client_id: ClientId,
        connection_id: ConnectionId,
        port_id: PortId,
        channel_id: Option<ChannelId>,
        version: Option<Version>,
    ) -> ChannelSide<Chain> {
        Self {
            chain,
            client_id,
            connection_id,
            port_id,
            channel_id,
            version,
        }
    }

    pub fn chain_id(&self) -> ChainId {
        self.chain.id()
    }

    pub fn client_id(&self) -> &ClientId {
        &self.client_id
    }

    pub fn connection_id(&self) -> &ConnectionId {
        &self.connection_id
    }

    pub fn port_id(&self) -> &PortId {
        &self.port_id
    }

    pub fn channel_id(&self) -> Option<&ChannelId> {
        self.channel_id.as_ref()
    }

    pub fn version(&self) -> Option<&Version> {
        self.version.as_ref()
    }

    pub fn map_chain<ChainB: ChainHandle>(
        self,
        mapper: impl Fn(Chain) -> ChainB,
    ) -> ChannelSide<ChainB> {
        ChannelSide {
            chain: mapper(self.chain),
            client_id: self.client_id,
            connection_id: self.connection_id,
            port_id: self.port_id,
            channel_id: self.channel_id,
            version: self.version,
        }
    }
}

#[derive(Clone, Debug, Serialize)]
#[serde(bound(serialize = "(): Serialize"))]
pub struct Channel<ChainA: ChainHandle, ChainB: ChainHandle> {
    pub ordering: Ordering,
    pub a_side: ChannelSide<ChainA>,
    pub b_side: ChannelSide<ChainB>,
    pub connection_delay: Duration,
}

impl<ChainA: ChainHandle, ChainB: ChainHandle> Display for Channel<ChainA, ChainB> {
    fn fmt(&self, f: &mut Formatter<'_>) -> Result<(), FmtError> {
        write!(
            f,
            "Channel {{ ordering: {}, a_side: {}, b_side: {}, connection_delay: {} }}",
            self.ordering,
            self.a_side,
            self.b_side,
            PrettyDuration(&self.connection_delay)
        )
    }
}

impl<ChainA: ChainHandle, ChainB: ChainHandle> Channel<ChainA, ChainB> {
    /// Creates a new channel on top of the existing connection. If the channel is not already
    /// set-up on both sides of the connection, this functions also fulfils the channel handshake.
    pub fn new(
        connection: Connection<ChainA, ChainB>,
        ordering: Ordering,
        a_port: PortId,
        b_port: PortId,
        version: Option<Version>,
    ) -> Result<Self, ChannelError> {
        let src_connection_id = connection
            .src_connection_id()
            .ok_or_else(|| ChannelError::missing_local_connection(connection.src_chain().id()))?;
        let dst_connection_id = connection
            .dst_connection_id()
            .ok_or_else(|| ChannelError::missing_local_connection(connection.dst_chain().id()))?;

        let mut channel = Self {
            ordering,
            a_side: ChannelSide::new(
                connection.src_chain(),
                connection.src_client_id().clone(),
                src_connection_id.clone(),
                a_port,
                Default::default(),
                version.clone(),
            ),
            b_side: ChannelSide::new(
                connection.dst_chain(),
                connection.dst_client_id().clone(),
                dst_connection_id.clone(),
                b_port,
                Default::default(),
                version,
            ),
            connection_delay: connection.delay_period,
        };

        channel.handshake()?;

        Ok(channel)
    }

    pub fn restore_from_event(
        chain: ChainA,
        counterparty_chain: ChainB,
        channel_open_event: IbcEvent,
    ) -> Result<Channel<ChainA, ChainB>, ChannelError> {
        let channel_event_attributes = channel_open_event
            .clone()
            .channel_attributes()
            .ok_or_else(|| ChannelError::invalid_event(channel_open_event))?;

        let port_id = channel_event_attributes.port_id.clone();
        let channel_id = channel_event_attributes.channel_id;

        let connection_id = channel_event_attributes.connection_id.clone();
        let (connection, _) = chain
            .query_connection(
                QueryConnectionRequest {
                    connection_id: connection_id.clone(),
                    height: QueryHeight::Latest,
                },
                IncludeProof::No,
            )
            .map_err(ChannelError::relayer)?;

        let connection_counterparty = connection.counterparty();

        let counterparty_connection_id = connection_counterparty
            .connection_id()
            .ok_or_else(ChannelError::missing_counterparty_connection)?;

        Ok(Channel {
            // The event does not include the channel ordering.
            // The message handlers `build_chan_open..` determine the order included in the handshake
            // message from channel query.
            ordering: Default::default(),
            a_side: ChannelSide::new(
                chain,
                connection.client_id().clone(),
                connection_id,
                port_id,
                channel_id,
                // The event does not include the version.
                // The message handlers `build_chan_open..` determine the version from channel query.
                None,
            ),
            b_side: ChannelSide::new(
                counterparty_chain,
                connection.counterparty().client_id().clone(),
                counterparty_connection_id.clone(),
                channel_event_attributes.counterparty_port_id.clone(),
                channel_event_attributes.counterparty_channel_id,
                None,
            ),
            connection_delay: connection.delay_period(),
        })
    }

    /// Recreates a 'Channel' object from the worker's object built from chain state scanning.
    /// The channel must exist on chain and its connection must be initialized on both chains.
    pub fn restore_from_state(
        chain: ChainA,
        counterparty_chain: ChainB,
        channel: WorkerChannelObject,
        height: Height,
    ) -> Result<(Channel<ChainA, ChainB>, State), ChannelError> {
        let (a_channel, _) = chain
            .query_channel(
                QueryChannelRequest {
                    port_id: channel.src_port_id.clone(),
                    channel_id: channel.src_channel_id.clone(),
                    height: QueryHeight::Specific(height),
                },
                IncludeProof::No,
            )
            .map_err(ChannelError::relayer)?;

        tracing::info!("Channel A from restore_from_state: {a_channel:#?}");

        let a_connection_id = a_channel.connection_hops().first().ok_or_else(|| {
            ChannelError::supervisor(SupervisorError::missing_connection_hops(
                channel.src_channel_id.clone(),
                chain.id(),
            ))
        })?;

        let (a_connection, _) = chain
            .query_connection(
                QueryConnectionRequest {
                    connection_id: a_connection_id.clone(),
                    height: QueryHeight::Latest,
                },
                IncludeProof::No,
            )
            .map_err(ChannelError::relayer)?;

        let b_connection_id = a_connection
            .counterparty()
            .connection_id()
            .cloned()
            .ok_or_else(|| {
                ChannelError::supervisor(SupervisorError::channel_connection_uninitialized(
                    channel.src_channel_id.clone(),
                    chain.id(),
                    a_connection.counterparty().clone(),
                ))
            })?;

        let mut handshake_channel = Channel {
            ordering: *a_channel.ordering(),
            a_side: ChannelSide::new(
                chain.clone(),
                a_connection.client_id().clone(),
                a_connection_id.clone(),
                channel.src_port_id.clone(),
                Some(channel.src_channel_id.clone()),
                None,
            ),
            b_side: ChannelSide::new(
                counterparty_chain.clone(),
                a_connection.counterparty().client_id().clone(),
                b_connection_id.clone(),
                a_channel.remote.port_id.clone(),
                a_channel.remote.channel_id.clone(),
                None,
            ),
            connection_delay: a_connection.delay_period(),
        };

        if a_channel.state_matches(&State::Init) && a_channel.remote.channel_id.is_none() {
            let channels: Vec<IdentifiedChannelEnd> = counterparty_chain
                .query_connection_channels(QueryConnectionChannelsRequest {
                    connection_id: b_connection_id,
                    pagination: Some(PageRequest::all()),
                })
                .map_err(ChannelError::relayer)?;

            for chan in channels {
                if let Some(remote_channel_id) = chan.channel_end.remote.channel_id() {
                    if remote_channel_id == &channel.src_channel_id {
                        handshake_channel.b_side.channel_id = Some(chan.channel_id);
                        break;
                    }
                }
            }
        }

        Ok((handshake_channel, a_channel.state))
    }

    pub fn src_chain(&self) -> &ChainA {
        &self.a_side.chain
    }

    pub fn dst_chain(&self) -> &ChainB {
        &self.b_side.chain
    }

    pub fn a_chain(&self) -> ChainA {
        self.a_side.chain.clone()
    }

    pub fn b_chain(&self) -> ChainB {
        self.b_side.chain.clone()
    }

    pub fn src_client_id(&self) -> &ClientId {
        &self.a_side.client_id
    }

    pub fn dst_client_id(&self) -> &ClientId {
        &self.b_side.client_id
    }

    pub fn src_connection_id(&self) -> &ConnectionId {
        &self.a_side.connection_id
    }

    pub fn dst_connection_id(&self) -> &ConnectionId {
        &self.b_side.connection_id
    }

    pub fn src_port_id(&self) -> &PortId {
        &self.a_side.port_id
    }

    pub fn dst_port_id(&self) -> &PortId {
        &self.b_side.port_id
    }

    pub fn src_channel_id(&self) -> Option<&ChannelId> {
        self.a_side.channel_id()
    }

    pub fn dst_channel_id(&self) -> Option<&ChannelId> {
        self.b_side.channel_id()
    }

    pub fn a_channel_id(&self) -> Option<&ChannelId> {
        self.a_side.channel_id()
    }

    pub fn b_channel_id(&self) -> Option<&ChannelId> {
        self.b_side.channel_id()
    }

    pub fn src_version(&self) -> Option<&Version> {
        self.a_side.version.as_ref()
    }

    pub fn dst_version(&self) -> Option<&Version> {
        self.b_side.version.as_ref()
    }

    fn a_channel(&self, channel_id: Option<&ChannelId>) -> Result<ChannelEnd, ChannelError> {
        if let Some(id) = channel_id {
            self.a_chain()
                .query_channel(
                    QueryChannelRequest {
                        port_id: self.a_side.port_id.clone(),
                        channel_id: id.clone(),
                        height: QueryHeight::Latest,
                    },
                    IncludeProof::No,
                )
                .map(|(channel_end, _)| channel_end)
                .map_err(|e| ChannelError::chain_query(self.a_chain().id(), e))
        } else {
            Ok(ChannelEnd::default())
        }
    }

    fn b_channel(&self, channel_id: Option<&ChannelId>) -> Result<ChannelEnd, ChannelError> {
        if let Some(id) = channel_id {
            self.b_chain()
                .query_channel(
                    QueryChannelRequest {
                        port_id: self.b_side.port_id.clone(),
                        channel_id: id.clone(),
                        height: QueryHeight::Latest,
                    },
                    IncludeProof::No,
                )
                .map(|(channel_end, _)| channel_end)
                .map_err(|e| ChannelError::chain_query(self.b_chain().id(), e))
        } else {
            Ok(ChannelEnd::default())
        }
    }

    /// Returns a `Duration` representing the maximum value among the
    /// [`ChainConfig.max_block_time`] for the two networks that
    /// this channel belongs to.
    fn max_block_times(&self) -> Result<Duration, ChannelError> {
        let a_block_time = self
            .a_chain()
            .config()
            .map_err(ChannelError::relayer)?
            .max_block_time;
        let b_block_time = self
            .b_chain()
            .config()
            .map_err(ChannelError::relayer)?
            .max_block_time;
        Ok(a_block_time.max(b_block_time))
    }

    pub fn flipped(&self) -> Channel<ChainB, ChainA> {
        Channel {
            ordering: self.ordering,
            a_side: self.b_side.clone(),
            b_side: self.a_side.clone(),
            connection_delay: self.connection_delay,
        }
    }

    /// Queries the chains for latest channel end information. It verifies the relayer channel
    /// IDs and updates them if needed.
    /// Returns the states of the two channel ends.
    ///
    /// The relayer channel stores the channel identifiers on the two chains a and b.
    /// These identifiers need to be cross validated with the corresponding on-chain ones at some
    /// handshake steps.
    /// This is required because of crossing handshake messages in the presence of multiple relayers.
    ///
    /// Chain a is queried with the relayer's `a_side.channel_id` (`relayer_a_id`) with result
    /// `a_channel`. If the counterparty id of this channel, `a_counterparty_id`,
    /// is some id then it must match the relayer's `b_side.channel_id` (`relayer_b_id`).
    /// A similar check is done for the `b_side` of the channel.
    ///
    ///  a                                 relayer                                    b
    ///  |                     a_side -- channel -- b_side                         |
    ///  a_id _____________> relayer_a_id             relayer_b_id <______________> b_id
    ///  |                      \                                /                    |
    /// a_counterparty_id <_____________________________________/                     |
    ///                           \____________________________________>   b_counterparty_id
    ///
    /// There are two cases to consider.
    ///
    /// Case 1 (fix channel ID):
    ///  a                                                      b
    ///  | <-- Init (r1)                                        |
    ///  | a_id = 1, a_counterparty_id = None                   |
    ///  |                                         Try (r2) --> |
    ///  |                    b_id = 100, b_counterparty_id = 1 |
    ///  |                                         Try (r1) --> |
    ///  |                    b_id = 101, b_counterparty_id = 1 |
    ///  | <-- Ack (r2)
    ///  | a_id = 1, a_counterparty_id = 100
    ///
    /// Here relayer r1 has a_side channel 1 and b_side channel 101
    /// while on chain a the counterparty of channel 1 is 100. r1 needs to update
    /// its b_side to 100
    ///
    /// Case 2 (update from None to some channel ID):
    ///  a                                                      b
    ///  | <-- Init (r1)                                        |
    ///  | a_id = 1, a_counterparty_id = None                   |
    ///  |                                         Try (r2) --> |
    ///  |                    b_id = 100, b_counterparty_id = 1 |
    ///  | <-- Ack (r2)
    ///  | a_id = 1, a_counterparty_id = 100
    ///
    /// Here relayer r1 has a_side channel 1 and b_side is unknown
    /// while on chain a the counterparty of channel 1 is 100. r1 needs to update
    /// its b_side to 100
    fn update_channel_and_query_states(&mut self) -> Result<(State, State), ChannelError> {
        let relayer_a_id = self.a_side.channel_id();
        let relayer_b_id = self.b_side.channel_id().cloned();

        let a_channel = self.a_channel(relayer_a_id)?;
        let a_counterparty_id = a_channel.counterparty().channel_id();

        if a_counterparty_id.is_some() && a_counterparty_id != relayer_b_id.as_ref() {
            warn!(
                "updating the expected {} of side_b({}) since it is different than the \
                counterparty of {}: {}, on {}. This is typically caused by crossing handshake \
                messages in the presence of multiple relayers.",
                PrettyOption(&relayer_b_id),
                self.b_chain().id(),
                PrettyOption(&relayer_a_id),
                PrettyOption(&a_counterparty_id),
                self.a_chain().id(),
            );
            self.b_side.channel_id = a_counterparty_id.cloned();
        }

        let updated_relayer_b_id = self.b_side.channel_id();
        let b_channel = self.b_channel(updated_relayer_b_id)?;
        let b_counterparty_id = b_channel.counterparty().channel_id();

        if b_counterparty_id.is_some() && b_counterparty_id != relayer_a_id {
            if updated_relayer_b_id == relayer_b_id.as_ref() {
                warn!(
                    "updating the expected {} of side_a({}) since it is different than the \
                    counterparty of {}: {}, on {}. This is typically caused by crossing handshake \
                    messages in the presence of multiple relayers.",
                    PrettyOption(&relayer_a_id),
                    self.a_chain().id(),
                    PrettyOption(&updated_relayer_b_id),
                    PrettyOption(&b_counterparty_id),
                    self.b_chain().id(),
                );
                self.a_side.channel_id = b_counterparty_id.cloned();
            } else {
                panic!(
                    "mismatched channel ids in channel ends: {} - {} and {} - {}",
                    self.a_chain().id(),
                    a_channel,
                    self.b_chain().id(),
                    b_channel,
                );
            }
        }
        Ok((*a_channel.state(), *b_channel.state()))
    }

    /// Sends a channel open handshake message.
    /// The message sent depends on the chain status of the channel ends.
    fn do_chan_open_handshake(&mut self) -> Result<(), ChannelError> {
        let (a_state, b_state) = self.update_channel_and_query_states()?;
        debug!(
            "do_chan_open_handshake with channel end states: {}, {}",
            a_state, b_state
        );

        match (a_state, b_state) {
            // send the Init message to chain A (source)
            (State::Uninitialized, State::Uninitialized) => {
                let event = self
                    .flipped()
                    .build_chan_open_init_and_send()
                    .map_err(|e| {
                        error!("failed ChanOpenInit {}: {}", self.a_side, e);
                        e
                    })?;
                let channel_id = extract_channel_id(&event)?;
                self.a_side.channel_id = Some(channel_id.clone());
            }

            // send the Try message to chain A (source)
            (State::Uninitialized, State::Init) | (State::Init, State::Init) => {
                let event = self.flipped().build_chan_open_try_and_send().map_err(|e| {
                    error!("failed ChanOpenTry {}: {}", self.a_side, e);
                    e
                })?;

                let channel_id = extract_channel_id(&event)?;
                self.a_side.channel_id = Some(channel_id.clone());
            }

            // send the Try message to chain B (destination)
            (State::Init, State::Uninitialized) => {
                let event = self.build_chan_open_try_and_send().map_err(|e| {
                    error!("failed ChanOpenTry {}: {}", self.b_side, e);
                    e
                })?;

                let channel_id = extract_channel_id(&event)?;
                self.b_side.channel_id = Some(channel_id.clone());
            }

            // send the Ack message to chain A (source)
            (State::Init, State::TryOpen) | (State::TryOpen, State::TryOpen) => {
                self.flipped().build_chan_open_ack_and_send().map_err(|e| {
                    error!("failed ChanOpenAck {}: {}", self.a_side, e);
                    e
                })?;
            }

            // send the Ack message to chain B (destination)
            (State::TryOpen, State::Init) => {
                self.build_chan_open_ack_and_send().map_err(|e| {
                    error!("failed ChanOpenAck {}: {}", self.b_side, e);
                    e
                })?;
            }

            // send the Confirm message to chain B (destination)
            (State::Open, State::TryOpen) => {
                self.build_chan_open_confirm_and_send().map_err(|e| {
                    error!("failed ChanOpenConfirm {}: {}", self.b_side, e);
                    e
                })?;
            }

            // send the Confirm message to chain A (source)
            (State::TryOpen, State::Open) => {
                self.flipped()
                    .build_chan_open_confirm_and_send()
                    .map_err(|e| {
                        error!("failed ChanOpenConfirm {}: {}", self.a_side, e);
                        e
                    })?;
            }

            (State::Open, State::Open) => {
                info!("channel handshake already finished for {}", self);
                return Ok(());
            }

            (a_state, b_state) => {
                warn!(
                    "do_conn_open_handshake does not handle channel end state combination: \
                    {}-{}, {}-{}. will retry to account for RPC node data availability issues.",
                    self.a_chain().id(),
                    a_state,
                    self.b_chain().id(),
                    b_state
                );
            }
        }
        Err(ChannelError::handshake_finalize())
    }

    /// Executes the channel handshake protocol (ICS004)
    fn handshake(&mut self) -> Result<(), ChannelError> {
        let max_block_times = self.max_block_times()?;

        retry_with_index(
            channel_handshake_retry::default_strategy(max_block_times),
            |_| {
                if let Err(e) = self.do_chan_open_handshake() {
                    if e.is_expired_or_frozen_error() {
                        RetryResult::Err(e)
                    } else {
                        RetryResult::Retry(e)
                    }
                } else {
                    RetryResult::Ok(())
                }
            },
        )
        .map_err(|err| {
            error!("failed to open channel after {} retries", err.tries);

            channel_handshake_retry::from_retry_error(
                err,
                format!("failed to finish channel handshake for {self:?}"),
            )
        })?;

        Ok(())
    }

    pub fn counterparty_state(&self) -> Result<State, ChannelError> {
        // Source channel ID must be specified
        let channel_id = self
            .src_channel_id()
            .ok_or_else(ChannelError::missing_local_channel_id)?;

        let channel_deps =
            channel_connection_client(self.src_chain(), self.src_port_id(), channel_id)
                .map_err(|e| ChannelError::query_channel(channel_id.clone(), e))?;

        channel_state_on_destination(
            &channel_deps.channel,
            &channel_deps.connection,
            self.dst_chain(),
        )
        .map_err(|e| ChannelError::query_channel(channel_id.clone(), e))
    }

    pub fn handshake_step(
        &mut self,
        state: State,
    ) -> Result<(Option<IbcEvent>, Next), ChannelError> {
        tracing::info!(
            "state: {}, counterparty state: {}",
            state,
            self.counterparty_state()?
        );
        let event = match (state, self.counterparty_state()?) {
            // Open handshake steps
            (State::Init, State::Uninitialized) => Some(self.build_chan_open_try_and_send()?),
            (State::Init, State::Init) => Some(self.build_chan_open_try_and_send()?),
            (State::TryOpen, State::Init) => Some(self.build_chan_open_ack_and_send()?),
            (State::TryOpen, State::TryOpen) => Some(self.build_chan_open_ack_and_send()?),
            (State::Open, State::TryOpen) => Some(self.build_chan_open_confirm_and_send()?),
            (State::Open, State::Open) => return Ok((None, Next::Abort)),

            // If the counterparty state is already Open but current state is TryOpen,
            // return anyway as the final step is to be done by the counterparty worker.
            (State::TryOpen, State::Open) => return Ok((None, Next::Abort)),

            // Close handshake steps
            (State::Closed, State::Closed) => return Ok((None, Next::Abort)),
            (State::Closed, _) => Some(self.build_chan_close_confirm_and_send()?),

            (State::InitUpgrade, State::Open) => {
                tracing::info!("handshake_step from InitUpgrade state");
                Some(self.build_chan_upgrade_try_and_send()?)
            }

            (State::InitUpgrade, State::InitUpgrade) => {
                tracing::info!("handshake_step from InitUpgrade state 2");
                Some(self.build_chan_upgrade_try_and_send()?)
            }

            (State::TryUpgrade, State::InitUpgrade) => {
                tracing::info!("handshake_step from TryUpgrade state");
                Some(self.build_chan_upgrade_ack_and_send()?)
            }

            (State::Open, State::TryUpgrade) => {
                tracing::info!("handshake_step from OpenUpgrade state");
                Some(self.build_chan_upgrade_open_and_send()?)
            }

            _ => None,
        };

        tracing::info!(
            "Resulting event from build_chan_upgrade_try_and_send: {:#?}",
            event
        );

        // Abort if the channel is at OpenAck, OpenConfirm or CloseConfirm stage, as there is
        // nothing more for the worker to do
        match event {
            Some(IbcEvent::OpenConfirmChannel(_))
            | Some(IbcEvent::OpenAckChannel(_))
            | Some(IbcEvent::CloseConfirmChannel(_))
            | Some(IbcEvent::UpgradeAckChannel(_))
            | Some(IbcEvent::UpgradeOpenChannel(_)) => Ok((event, Next::Abort)),
            _ => Ok((event, Next::Continue)),
        }
    }

    pub fn step_state(&mut self, state: State, index: u64) -> RetryResult<Next, u64> {
        match self.handshake_step(state) {
            Err(e) => {
                if e.is_expired_or_frozen_error() {
                    error!(
                        "failed to establish channel handshake on frozen client: {}",
                        e
                    );
                    RetryResult::Err(index)
                } else {
                    error!("failed Chan{} with error: {}", state, e);
                    RetryResult::Err(index)
                }
            }
            Ok((Some(ev), handshake_completed)) => {
                info!("channel handshake step completed with events: {}", ev);
                RetryResult::Ok(handshake_completed)
            }
            Ok((None, handshake_completed)) => RetryResult::Ok(handshake_completed),
        }
    }

    pub fn step_event(&mut self, event: &IbcEvent, index: u64) -> RetryResult<Next, u64> {
        let state = match event {
            IbcEvent::OpenInitChannel(_) => State::Init,
            IbcEvent::OpenTryChannel(_) => State::TryOpen,
            IbcEvent::OpenAckChannel(_) => State::Open,
            IbcEvent::OpenConfirmChannel(_) => State::Open,
            IbcEvent::CloseInitChannel(_) => State::Closed,
            IbcEvent::UpgradeInitChannel(_) => State::InitUpgrade,
            IbcEvent::UpgradeTryChannel(_) => State::TryUpgrade,
            IbcEvent::UpgradeAckChannel(_) => State::AckUpgrade,
            IbcEvent::UpgradeOpenChannel(_) => State::Open,
            _ => State::Uninitialized,
        };

        self.step_state(state, index)
    }

    pub fn build_update_client_on_dst(&self, height: Height) -> Result<Vec<Any>, ChannelError> {
        let client = ForeignClient::restore(
            self.dst_client_id().clone(),
            self.dst_chain().clone(),
            self.src_chain().clone(),
        );

        client.wait_and_build_update_client(height).map_err(|e| {
            ChannelError::client_operation(self.dst_client_id().clone(), self.dst_chain().id(), e)
        })
    }

    pub fn build_chan_open_init(&self) -> Result<Vec<Any>, ChannelError> {
        let signer = self
            .dst_chain()
            .get_signer()
            .map_err(|e| ChannelError::query(self.dst_chain().id(), e))?;

        let counterparty = Counterparty::new(self.src_port_id().clone(), None);

        // If the user supplied a version, use that.
        // Otherwise, either use the version defined for the `transfer`
        // or an empty version if the port is non-standard.
        let version = self
            .dst_version()
            .cloned()
            .or_else(|| version::default_by_port(self.dst_port_id()))
            .unwrap_or_else(|| {
                warn!(
                    chain = %self.dst_chain().id(),
                    channel = ?self.dst_channel_id(),
                    port = %self.dst_port_id(),
                    "no version specified for the channel, falling back on empty version"
                );

                Version::empty()
            });

        let channel = ChannelEnd::new(
            State::Init,
            self.ordering,
            counterparty,
            vec![self.dst_connection_id().clone()],
            version,
            Sequence::from(0),
            FlushStatus::NotinflushUnspecified,
        );

        // Build the domain type message
        let new_msg = MsgChannelOpenInit {
            port_id: self.dst_port_id().clone(),
            channel,
            signer,
        };

        Ok(vec![new_msg.to_any()])
    }

    pub fn build_chan_open_init_and_send(&self) -> Result<IbcEvent, ChannelError> {
        let dst_msgs = self.build_chan_open_init()?;

        let tm = TrackedMsgs::new_static(dst_msgs, "ChannelOpenInit");

        let events = self
            .dst_chain()
            .send_messages_and_wait_commit(tm)
            .map_err(|e| ChannelError::submit(self.dst_chain().id(), e))?;

        // Find the relevant event for channel open init
        let result = events
            .into_iter()
            .find(|event_with_height| {
                matches!(event_with_height.event, IbcEvent::OpenInitChannel(_))
                    || matches!(event_with_height.event, IbcEvent::ChainError(_))
            })
            .ok_or_else(|| {
                ChannelError::missing_event("no chan init event was in the response".to_string())
            })?;

        match &result.event {
            IbcEvent::OpenInitChannel(_) => {
                info!("🎊  {} => {}", self.dst_chain().id(), result);
                Ok(result.event)
            }
            IbcEvent::ChainError(e) => Err(ChannelError::tx_response(e.clone())),
            _ => Err(ChannelError::invalid_event(result.event)),
        }
    }

    /// Retrieves the channel from destination and compares it
    /// against the expected channel. Built from the message type [`ChannelMsgType`].
    ///
    /// If the expected and the destination channels are compatible,
    /// returns the expected channel
    ///
    /// # Precondition:
    /// Source and destination channel IDs must be `Some`.
    fn validated_expected_channel(
        &self,
        msg_type: ChannelMsgType,
    ) -> Result<ChannelEnd, ChannelError> {
        // Destination channel ID must be specified
        let dst_channel_id = self
            .dst_channel_id()
            .ok_or_else(ChannelError::missing_counterparty_channel_id)?;

        // If there is a channel present on the destination chain,
        // the counterparty should look like this:
        let counterparty =
            Counterparty::new(self.src_port_id().clone(), self.src_channel_id().cloned());

        // The highest expected state, depends on the message type:
        let highest_state = match msg_type {
            ChannelMsgType::OpenAck => State::TryOpen,
            ChannelMsgType::OpenConfirm => State::TryOpen,
            ChannelMsgType::CloseConfirm => State::Open,
            _ => State::Uninitialized,
        };

        let dst_expected_channel = ChannelEnd::new(
            highest_state,
            self.ordering,
            counterparty,
            vec![self.dst_connection_id().clone()],
            Version::empty(),
            Sequence::from(0),
            FlushStatus::NotinflushUnspecified, // UPGRADE TODO check
        );

        // Retrieve existing channel
        let (dst_channel, _) = self
            .dst_chain()
            .query_channel(
                QueryChannelRequest {
                    port_id: self.dst_port_id().clone(),
                    channel_id: dst_channel_id.clone(),
                    height: QueryHeight::Latest,
                },
                IncludeProof::No,
            )
            .map_err(|e| ChannelError::query(self.dst_chain().id(), e))?;

        // Check if a channel is expected to exist on destination chain
        // A channel must exist on destination chain for Ack and Confirm Tx-es to succeed
        if dst_channel.state_matches(&State::Uninitialized) {
            return Err(ChannelError::missing_channel_on_destination());
        }

        check_destination_channel_state(dst_channel_id, &dst_channel, &dst_expected_channel)?;

        Ok(dst_expected_channel)
    }

    pub fn build_chan_open_try(&self) -> Result<Vec<Any>, ChannelError> {
        // Source channel ID must be specified
        let src_channel_id = self
            .src_channel_id()
            .ok_or_else(ChannelError::missing_local_channel_id)?;

        // Channel must exist on source
        let (src_channel, _) = self
            .src_chain()
            .query_channel(
                QueryChannelRequest {
                    port_id: self.src_port_id().clone(),
                    channel_id: src_channel_id.clone(),
                    height: QueryHeight::Latest,
                },
                IncludeProof::No,
            )
            .map_err(|e| ChannelError::query(self.src_chain().id(), e))?;

        if src_channel.counterparty().port_id() != self.dst_port_id() {
            return Err(ChannelError::mismatch_port(
                self.dst_chain().id(),
                self.dst_port_id().clone(),
                self.src_chain().id(),
                src_channel.counterparty().port_id().clone(),
                src_channel_id.clone(),
            ));
        }

        // Connection must exist on destination
        self.dst_chain()
            .query_connection(
                QueryConnectionRequest {
                    connection_id: self.dst_connection_id().clone(),
                    height: QueryHeight::Latest,
                },
                IncludeProof::No,
            )
            .map_err(|e| ChannelError::query(self.dst_chain().id(), e))?;

        let query_height = self
            .src_chain()
            .query_latest_height()
            .map_err(|e| ChannelError::query(self.src_chain().id(), e))?;

        let proofs = self
            .src_chain()
            .build_channel_proofs(self.src_port_id(), src_channel_id, query_height)
            .map_err(ChannelError::channel_proof)?;

        // Build message(s) to update client on destination
        let mut msgs = self.build_update_client_on_dst(proofs.height())?;

        let counterparty =
            Counterparty::new(self.src_port_id().clone(), self.src_channel_id().cloned());

        // Re-use the version that was either set on ChanOpenInit or overwritten by the application.
        let version = src_channel.version().clone();

        let channel = ChannelEnd::new(
            State::TryOpen,
            *src_channel.ordering(),
            counterparty,
            vec![self.dst_connection_id().clone()],
            version,
            Sequence::from(0),
            FlushStatus::NotinflushUnspecified, // UPGRADE TODO check
        );

        // Get signer
        let signer = self
            .dst_chain()
            .get_signer()
            .map_err(|e| ChannelError::fetch_signer(self.dst_chain().id(), e))?;

        let previous_channel_id = if src_channel.counterparty().channel_id.is_none() {
            self.b_side.channel_id.clone()
        } else {
            src_channel.counterparty().channel_id.clone()
        };

        // Build the domain type message
        let new_msg = MsgChannelOpenTry {
            port_id: self.dst_port_id().clone(),
            previous_channel_id,
            counterparty_version: src_channel.version().clone(),
            channel,
            proofs,
            signer,
        };

        msgs.push(new_msg.to_any());
        Ok(msgs)
    }

    pub fn build_chan_open_try_and_send(&self) -> Result<IbcEvent, ChannelError> {
        let dst_msgs = self.build_chan_open_try()?;

        let tm = TrackedMsgs::new_static(dst_msgs, "ChannelOpenTry");

        let events = self
            .dst_chain()
            .send_messages_and_wait_commit(tm)
            .map_err(|e| ChannelError::submit(self.dst_chain().id(), e))?;

        // Find the relevant event for channel open try
        let result = events
            .into_iter()
            .find(|events_with_height| {
                matches!(events_with_height.event, IbcEvent::OpenTryChannel(_))
                    || matches!(events_with_height.event, IbcEvent::ChainError(_))
            })
            .ok_or_else(|| {
                ChannelError::missing_event("no chan try event was in the response".to_string())
            })?;

        match &result.event {
            IbcEvent::OpenTryChannel(_) => {
                info!("🎊  {} => {}", self.dst_chain().id(), result);
                Ok(result.event)
            }
            IbcEvent::ChainError(e) => Err(ChannelError::tx_response(e.clone())),
            _ => Err(ChannelError::invalid_event(result.event)),
        }
    }

    pub fn build_chan_open_ack(&self) -> Result<Vec<Any>, ChannelError> {
        // Source and destination channel IDs must be specified
        let src_channel_id = self
            .src_channel_id()
            .ok_or_else(ChannelError::missing_local_channel_id)?;
        let dst_channel_id = self
            .dst_channel_id()
            .ok_or_else(ChannelError::missing_counterparty_channel_id)?;

        // Check that the destination chain will accept the Ack message
        self.validated_expected_channel(ChannelMsgType::OpenAck)?;

        // Channel must exist on source
        let (src_channel, _) = self
            .src_chain()
            .query_channel(
                QueryChannelRequest {
                    port_id: self.src_port_id().clone(),
                    channel_id: src_channel_id.clone(),
                    height: QueryHeight::Latest,
                },
                IncludeProof::No,
            )
            .map_err(|e| ChannelError::query(self.src_chain().id(), e))?;

        // Connection must exist on destination
        self.dst_chain()
            .query_connection(
                QueryConnectionRequest {
                    connection_id: self.dst_connection_id().clone(),
                    height: QueryHeight::Latest,
                },
                IncludeProof::No,
            )
            .map_err(|e| ChannelError::query(self.dst_chain().id(), e))?;

        let query_height = self
            .src_chain()
            .query_latest_height()
            .map_err(|e| ChannelError::query(self.src_chain().id(), e))?;

        let proofs = self
            .src_chain()
            .build_channel_proofs(self.src_port_id(), src_channel_id, query_height)
            .map_err(ChannelError::channel_proof)?;

        // Build message(s) to update client on destination
        let mut msgs = self.build_update_client_on_dst(proofs.height())?;

        // Get signer
        let signer = self
            .dst_chain()
            .get_signer()
            .map_err(|e| ChannelError::fetch_signer(self.dst_chain().id(), e))?;

        // Build the domain type message
        let new_msg = MsgChannelOpenAck {
            port_id: self.dst_port_id().clone(),
            channel_id: dst_channel_id.clone(),
            counterparty_channel_id: src_channel_id.clone(),
            counterparty_version: src_channel.version().clone(),
            proofs,
            signer,
        };

        msgs.push(new_msg.to_any());
        Ok(msgs)
    }

    pub fn build_chan_open_ack_and_send(&self) -> Result<IbcEvent, ChannelError> {
        fn do_build_chan_open_ack_and_send<ChainA: ChainHandle, ChainB: ChainHandle>(
            channel: &Channel<ChainA, ChainB>,
        ) -> Result<IbcEvent, ChannelError> {
            let dst_msgs = channel.build_chan_open_ack()?;

            let tm = TrackedMsgs::new_static(dst_msgs, "ChannelOpenAck");

            let events = channel
                .dst_chain()
                .send_messages_and_wait_commit(tm)
                .map_err(|e| ChannelError::submit(channel.dst_chain().id(), e))?;

            // Find the relevant event for channel open ack
            let result = events
                .into_iter()
                .find(|event_with_height| {
                    matches!(event_with_height.event, IbcEvent::OpenAckChannel(_))
                        || matches!(event_with_height.event, IbcEvent::ChainError(_))
                })
                .ok_or_else(|| {
                    ChannelError::missing_event("no chan ack event was in the response".to_string())
                })?;

            match &result.event {
                IbcEvent::OpenAckChannel(_) => {
                    info!("🎊  {} => {}", channel.dst_chain().id(), result);
                    Ok(result.event)
                }
                IbcEvent::ChainError(e) => Err(ChannelError::tx_response(e.clone())),
                _ => Err(ChannelError::invalid_event(result.event)),
            }
        }

        do_build_chan_open_ack_and_send(self).map_err(|e| {
            error!("failed ChanOpenAck {}: {}", self.b_side, e);
            e
        })
    }

    pub fn build_chan_open_confirm(&self) -> Result<Vec<Any>, ChannelError> {
        // Source and destination channel IDs must be specified
        let src_channel_id = self
            .src_channel_id()
            .ok_or_else(ChannelError::missing_local_channel_id)?;
        let dst_channel_id = self
            .dst_channel_id()
            .ok_or_else(ChannelError::missing_counterparty_channel_id)?;

        // Check that the destination chain will accept the message
        self.validated_expected_channel(ChannelMsgType::OpenConfirm)?;

        // Channel must exist on source
        self.src_chain()
            .query_channel(
                QueryChannelRequest {
                    port_id: self.src_port_id().clone(),
                    channel_id: src_channel_id.clone(),
                    height: QueryHeight::Latest,
                },
                IncludeProof::No,
            )
            .map_err(|e| ChannelError::query(self.src_chain().id(), e))?;

        // Connection must exist on destination
        self.dst_chain()
            .query_connection(
                QueryConnectionRequest {
                    connection_id: self.dst_connection_id().clone(),
                    height: QueryHeight::Latest,
                },
                IncludeProof::No,
            )
            .map_err(|e| ChannelError::query(self.dst_chain().id(), e))?;

        let query_height = self
            .src_chain()
            .query_latest_height()
            .map_err(|e| ChannelError::query(self.src_chain().id(), e))?;

        let proofs = self
            .src_chain()
            .build_channel_proofs(self.src_port_id(), src_channel_id, query_height)
            .map_err(ChannelError::channel_proof)?;

        // Build message(s) to update client on destination
        let mut msgs = self.build_update_client_on_dst(proofs.height())?;

        // Get signer
        let signer = self
            .dst_chain()
            .get_signer()
            .map_err(|e| ChannelError::fetch_signer(self.dst_chain().id(), e))?;

        // Build the domain type message
        let new_msg = MsgChannelOpenConfirm {
            port_id: self.dst_port_id().clone(),
            channel_id: dst_channel_id.clone(),
            proofs,
            signer,
        };

        msgs.push(new_msg.to_any());
        Ok(msgs)
    }

    pub fn build_chan_open_confirm_and_send(&self) -> Result<IbcEvent, ChannelError> {
        fn do_build_chan_open_confirm_and_send<ChainA: ChainHandle, ChainB: ChainHandle>(
            channel: &Channel<ChainA, ChainB>,
        ) -> Result<IbcEvent, ChannelError> {
            let dst_msgs = channel.build_chan_open_confirm()?;

            let tm = TrackedMsgs::new_static(dst_msgs, "ChannelOpenConfirm");
            let events = channel
                .dst_chain()
                .send_messages_and_wait_commit(tm)
                .map_err(|e| ChannelError::submit(channel.dst_chain().id(), e))?;

            // Find the relevant event for channel open confirm
            let result = events
                .into_iter()
                .find(|event_with_height| {
                    matches!(event_with_height.event, IbcEvent::OpenConfirmChannel(_))
                        || matches!(event_with_height.event, IbcEvent::ChainError(_))
                })
                .ok_or_else(|| {
                    ChannelError::missing_event(
                        "no chan confirm event was in the response".to_string(),
                    )
                })?;

            match &result.event {
                IbcEvent::OpenConfirmChannel(_) => {
                    info!("🎊  {} => {}", channel.dst_chain().id(), result);
                    Ok(result.event)
                }
                IbcEvent::ChainError(e) => Err(ChannelError::tx_response(e.clone())),
                _ => Err(ChannelError::invalid_event(result.event)),
            }
        }

        do_build_chan_open_confirm_and_send(self).map_err(|e| {
            error!("failed ChanOpenConfirm {}: {}", self.b_side, e);
            e
        })
    }

    pub fn build_chan_close_init(&self) -> Result<Vec<Any>, ChannelError> {
        // Destination channel ID must be specified
        let dst_channel_id = self
            .dst_channel_id()
            .ok_or_else(ChannelError::missing_counterparty_channel_id)?;

        // Channel must exist on destination
        self.dst_chain()
            .query_channel(
                QueryChannelRequest {
                    port_id: self.dst_port_id().clone(),
                    channel_id: dst_channel_id.clone(),
                    height: QueryHeight::Latest,
                },
                IncludeProof::No,
            )
            .map_err(|e| ChannelError::query(self.dst_chain().id(), e))?;

        let signer = self
            .dst_chain()
            .get_signer()
            .map_err(|e| ChannelError::fetch_signer(self.dst_chain().id(), e))?;

        // Build the domain type message
        let new_msg = MsgChannelCloseInit {
            port_id: self.dst_port_id().clone(),
            channel_id: dst_channel_id.clone(),
            signer,
        };

        Ok(vec![new_msg.to_any()])
    }

    pub fn build_chan_close_init_and_send(&self) -> Result<IbcEvent, ChannelError> {
        let dst_msgs = self.build_chan_close_init()?;

        let tm = TrackedMsgs::new_static(dst_msgs, "ChannelCloseInit");

        let events = self
            .dst_chain()
            .send_messages_and_wait_commit(tm)
            .map_err(|e| ChannelError::submit(self.dst_chain().id(), e))?;

        // Find the relevant event for channel close init
        let result = events
            .into_iter()
            .find(|event_with_height| {
                matches!(event_with_height.event, IbcEvent::CloseInitChannel(_))
                    || matches!(event_with_height.event, IbcEvent::ChainError(_))
            })
            .ok_or_else(|| {
                ChannelError::missing_event("no chan init event was in the response".to_string())
            })?;

        match &result.event {
            IbcEvent::CloseInitChannel(_) => {
                info!("👋 {} => {}", self.dst_chain().id(), result);
                Ok(result.event)
            }
            IbcEvent::ChainError(e) => Err(ChannelError::tx_response(e.clone())),
            _ => Err(ChannelError::invalid_event(result.event)),
        }
    }

    pub fn build_chan_close_confirm(&self) -> Result<Vec<Any>, ChannelError> {
        // Source and destination channel IDs must be specified
        let src_channel_id = self
            .src_channel_id()
            .ok_or_else(ChannelError::missing_local_channel_id)?;
        let dst_channel_id = self
            .dst_channel_id()
            .ok_or_else(ChannelError::missing_counterparty_channel_id)?;

        // Check that the destination chain will accept the message
        self.validated_expected_channel(ChannelMsgType::CloseConfirm)?;

        // Channel must exist on source
        self.src_chain()
            .query_channel(
                QueryChannelRequest {
                    port_id: self.src_port_id().clone(),
                    channel_id: src_channel_id.clone(),
                    height: QueryHeight::Latest,
                },
                IncludeProof::No,
            )
            .map_err(|e| ChannelError::query(self.src_chain().id(), e))?;

        // Connection must exist on destination
        self.dst_chain()
            .query_connection(
                QueryConnectionRequest {
                    connection_id: self.dst_connection_id().clone(),
                    height: QueryHeight::Latest,
                },
                IncludeProof::No,
            )
            .map_err(|e| ChannelError::query(self.dst_chain().id(), e))?;

        let query_height = self
            .src_chain()
            .query_latest_height()
            .map_err(|e| ChannelError::query(self.src_chain().id(), e))?;

        let proofs = self
            .src_chain()
            .build_channel_proofs(self.src_port_id(), src_channel_id, query_height)
            .map_err(ChannelError::channel_proof)?;

        // Build message(s) to update client on destination
        let mut msgs = self.build_update_client_on_dst(proofs.height())?;

        // Get signer
        let signer = self
            .dst_chain()
            .get_signer()
            .map_err(|e| ChannelError::fetch_signer(self.dst_chain().id(), e))?;

        // Build the domain type message
        let new_msg = MsgChannelCloseConfirm {
            port_id: self.dst_port_id().clone(),
            channel_id: dst_channel_id.clone(),
            proofs,
            signer,
        };

        msgs.push(new_msg.to_any());
        Ok(msgs)
    }

    pub fn build_chan_close_confirm_and_send(&self) -> Result<IbcEvent, ChannelError> {
        let dst_msgs = self.build_chan_close_confirm()?;

        let tm = TrackedMsgs::new_static(dst_msgs, "ChannelCloseConfirm");

        let events = self
            .dst_chain()
            .send_messages_and_wait_commit(tm)
            .map_err(|e| ChannelError::submit(self.dst_chain().id(), e))?;

        // Find the relevant event for channel close confirm
        let result = events
            .into_iter()
            .find(|event_with_height| {
                matches!(event_with_height.event, IbcEvent::CloseConfirmChannel(_))
                    || matches!(event_with_height.event, IbcEvent::ChainError(_))
            })
            .ok_or_else(|| {
                ChannelError::missing_event("no chan confirm event was in the response".to_string())
            })?;

        match &result.event {
            IbcEvent::CloseConfirmChannel(_) => {
                info!("👋 {} => {}", self.dst_chain().id(), result);
                Ok(result.event)
            }
            IbcEvent::ChainError(e) => Err(ChannelError::tx_response(e.clone())),
            _ => Err(ChannelError::invalid_event(result.event)),
        }
    }

    pub fn build_chan_upgrade_init(
        &self,
        new_version: Option<Version>,
        new_ordering: Option<Ordering>,
        new_connection_hops: Option<Vec<ConnectionId>>,
    ) -> Result<Vec<Any>, ChannelError> {
        // Destination channel ID must exist
        let channel_id = self
            .dst_channel_id()
            .ok_or_else(ChannelError::missing_counterparty_channel_id)?;

        let port_id = self.dst_port_id();

        // Channel must exist on destination
        let (mut channel_end, _) = self
            .dst_chain()
            .query_channel(
                QueryChannelRequest {
                    port_id: port_id.clone(),
                    channel_id: channel_id.clone(),
                    height: QueryHeight::Latest,
                },
                IncludeProof::No,
            )
            .map_err(|e| ChannelError::query(self.dst_chain().id(), e))?;

        if channel_end.state != State::Open {
            return Err(ChannelError::invalid_channel_upgrade_state(
<<<<<<< HEAD
                channel_end.state.to_string(),
                State::Open.to_string(),
=======
                State::Open.to_string(),
                channel_end.state.to_string(),
>>>>>>> eb29842f
            ));
        }

        if let Some(new_ordering) = new_ordering {
            if new_ordering == Ordering::Uninitialized || new_ordering > channel_end.ordering {
                return Err(ChannelError::invalid_channel_upgrade_ordering());
            }

            channel_end.ordering = new_ordering;
        }

        if let Some(new_version) = new_version {
            channel_end.version = new_version;
        }

        if let Some(new_connection_hops) = new_connection_hops {
            channel_end.connection_hops = new_connection_hops;
        }

        let fields = UpgradeFields::new(
            channel_end.ordering,
            channel_end.connection_hops,
            channel_end.version,
        );

        let signer = self
            .dst_chain()
            .get_signer()
            .map_err(|e| ChannelError::fetch_signer(self.dst_chain().id(), e))?;

        // Build the domain type message
        let new_msg = {
            MsgChannelUpgradeInit {
                port_id: port_id.clone(),
                channel_id: channel_id.clone(),
                fields,
                signer,
            }
        };

        Ok(vec![new_msg.to_any()])
    }

    pub fn build_chan_upgrade_init_and_send(
        &self,
        new_version: Option<Version>,
        new_ordering: Option<Ordering>,
        new_connection_hops: Option<Vec<ConnectionId>>,
    ) -> Result<IbcEvent, ChannelError> {
        let dst_msgs =
            self.build_chan_upgrade_init(new_version, new_ordering, new_connection_hops)?;

        let tm = TrackedMsgs::new_static(dst_msgs, "ChannelUpgradeInit");

        let events = self
            .dst_chain()
            .send_messages_and_wait_commit(tm)
            .map_err(|e| ChannelError::submit(self.dst_chain().id(), e))?;

        // Find the relevant event for channel upgrade init
        let result = events
            .into_iter()
            .find(|event_with_height| {
                matches!(event_with_height.event, IbcEvent::UpgradeInitChannel(_))
                    || matches!(event_with_height.event, IbcEvent::ChainError(_))
            })
            .ok_or_else(|| {
                ChannelError::missing_event(
                    "no channel upgrade init event was in the response".to_string(),
                )
            })?;

        match &result.event {
            IbcEvent::UpgradeInitChannel(_) => {
                info!("👋 {} => {}", self.dst_chain().id(), result);
                Ok(result.event)
            }
            IbcEvent::ChainError(e) => Err(ChannelError::tx_response(e.clone())),
            _ => Err(ChannelError::invalid_event(result.event)),
        }
    }

    pub fn build_chan_upgrade_try(&self) -> Result<Vec<Any>, ChannelError> {
        let src_channel_id = self
            .src_channel_id()
            .ok_or_else(ChannelError::missing_local_channel_id)?;
        let src_port_id = self.src_port_id();
        let src_latest_height = self
            .src_chain()
            .query_latest_height()
            .map_err(|e| ChannelError::chain_query(self.src_chain().id(), e))?;

        let dst_channel_id = self
            .dst_channel_id()
            .ok_or_else(ChannelError::missing_local_channel_id)?;
        let dst_port_id = self.dst_port_id();

        // Fetch the src channel end that will be upgraded by the upgrade handshake
        // Querying for the Channel End now includes the upgrade sequence number
        let (channel_end, _) = self
            .src_chain()
            .query_channel(
                QueryChannelRequest {
                    port_id: src_port_id.clone(),
                    channel_id: src_channel_id.clone(),
                    height: QueryHeight::Specific(src_latest_height),
                },
                IncludeProof::Yes,
            )
            .map_err(|e| ChannelError::query(self.src_chain().id(), e))?;

        // Building the channel proof at the queried height
        let src_proof = self
            .src_chain()
            .build_channel_proofs(
                &src_port_id.clone(),
                &src_channel_id.clone(),
                src_latest_height,
            )
            .map_err(ChannelError::channel_proof)?;

        let (dst_channel_end, _) = self
            .dst_chain()
            .query_channel(
                QueryChannelRequest {
                    port_id: dst_port_id.clone(),
                    channel_id: dst_channel_id.clone(),
                    height: QueryHeight::Latest,
                },
                IncludeProof::Yes,
            )
            .map_err(|e| ChannelError::query(self.src_chain().id(), e))?;

        let (upgrade, maybe_upgrade_proof) = self
            .src_chain()
            .query_upgrade(
                QueryUpgradeRequest {
                    port_id: self.src_port_id().to_string(),
                    channel_id: src_channel_id.to_string(),
                },
                src_latest_height,
            )
            .map_err(|e| ChannelError::chain_query(self.src_chain().id(), e))?;

        let upgrade_proof = maybe_upgrade_proof.ok_or(ChannelError::missing_upgrade_proof())?;

        let proof_upgrade =
            CommitmentProofBytes::try_from(upgrade_proof).map_err(ChannelError::malformed_proof)?;

        // TODO: Is this check necessary?
        if channel_end.counterparty().port_id() != self.dst_port_id() {
            return Err(ChannelError::mismatch_port(
                self.dst_chain().id(),
                self.dst_port_id().clone(),
                self.src_chain().id(),
                self.src_port_id().clone(),
                src_channel_id.clone(),
            ));
        }

        let counterparty_ordering = channel_end.ordering();

        // We're assuming here that so long as the orderings match between the
        // two channel ends, that the ordering on this channel end is valid
        // as far as going from a stricter order to a less strict ordering
        // So we aren't explicitly checking for that here like we did in the
        // build_chan_upgrade_init function
        // TODO: Make sure this assumption is correct
        if *counterparty_ordering != self.ordering {
            return Err(ChannelError::invalid_ordering(
                self.ordering,
                *counterparty_ordering,
            ));
        }

<<<<<<< HEAD
        if channel_end.state != State::InitUpgrade {
            return Err(ChannelError::invalid_channel_upgrade_state(
                channel_end.state.to_string(),
                State::InitUpgrade.to_string(),
=======
        if channel_end.state != State::Open {
            return Err(ChannelError::invalid_channel_upgrade_state(
                State::Open.to_string(),
                channel_end.state.to_string(),
>>>>>>> eb29842f
            ));
        }

        let signer = self
            .dst_chain()
            .get_signer()
            .map_err(|e| ChannelError::fetch_signer(self.dst_chain().id(), e))?;

        // Build the domain type message
        let new_msg = MsgChannelUpgradeTry {
            port_id: dst_port_id.clone(),
            channel_id: dst_channel_id.clone(),
            proposed_upgrade_connection_hops: dst_channel_end.connection_hops,
<<<<<<< HEAD
            upgrade_timeout: upgrade.timeout.clone(),
            counterparty_proposed_upgrade: upgrade,
=======
            counterparty_upgrade_fields: upgrade.fields,
>>>>>>> eb29842f
            counterparty_upgrade_sequence: channel_end.upgraded_sequence,
            proof_channel: src_proof.object_proof().clone(),
            proof_upgrade,
            proof_height: src_proof.height(),
            signer,
        };

        let mut chain_a_msgs = self.build_update_client_on_dst(src_proof.height())?;

        chain_a_msgs.push(new_msg.to_any());

        Ok(chain_a_msgs)
    }

    pub fn build_chan_upgrade_try_and_send(&self) -> Result<IbcEvent, ChannelError> {
        let dst_msgs = self.build_chan_upgrade_try()?;

        let tm = TrackedMsgs::new_static(dst_msgs, "ChannelUpgradeTry");

        let events = self
            .dst_chain()
            .send_messages_and_wait_commit(tm)
            .map_err(|e| ChannelError::submit(self.dst_chain().id(), e))?;

        // Find the relevant event for channel upgrade try
        let result = events
            .into_iter()
            .find(|event_with_height| {
                matches!(event_with_height.event, IbcEvent::UpgradeTryChannel(_))
                    || matches!(event_with_height.event, IbcEvent::ChainError(_))
            })
            .ok_or_else(|| {
                ChannelError::missing_event(
                    "no channel upgrade try event was in the response".to_string(),
                )
            })?;

        match &result.event {
            IbcEvent::UpgradeTryChannel(_) => {
                info!("👋 {} => {}", self.dst_chain().id(), result);
                Ok(result.event)
            }
            IbcEvent::ChainError(e) => Err(ChannelError::tx_response(e.clone())),
            _ => Err(ChannelError::invalid_event(result.event)),
        }
    }

    pub fn build_chan_upgrade_ack(&self) -> Result<Vec<Any>, ChannelError> {
        // Destination channel ID must exist

        let src_channel_id = self
            .src_channel_id()
            .ok_or_else(ChannelError::missing_counterparty_channel_id)?;

        let dst_channel_id = self
            .dst_channel_id()
            .ok_or_else(ChannelError::missing_counterparty_channel_id)?;

        let src_port_id = self.src_port_id();

        let dst_port_id = self.dst_port_id();

        let src_latest_height = self
            .src_chain()
            .query_latest_height()
            .map_err(|e| ChannelError::chain_query(self.src_chain().id(), e))?;

        let (upgrade, maybe_upgrade_proof) = self
            .src_chain()
            .query_upgrade(
                QueryUpgradeRequest {
                    port_id: self.src_port_id().to_string(),
                    channel_id: src_channel_id.to_string(),
                },
                src_latest_height,
            )
            .map_err(|e| ChannelError::chain_query(self.src_chain().id(), e))?;

        let upgrade_proof = maybe_upgrade_proof.ok_or(ChannelError::missing_upgrade_proof())?;

        let proof_upgrade =
            CommitmentProofBytes::try_from(upgrade_proof).map_err(ChannelError::malformed_proof)?;

        // Building the channel proof at the queried height
        let proof = self
            .src_chain()
            .build_channel_proofs(
                &src_port_id.clone(),
                &src_channel_id.clone(),
                src_latest_height,
            )
            .map_err(ChannelError::channel_proof)?;

        let signer = self
            .dst_chain()
            .get_signer()
            .map_err(|e| ChannelError::fetch_signer(self.dst_chain().id(), e))?;

        // Build the domain type message
        let new_msg = MsgChannelUpgradeAck {
            port_id: dst_port_id.clone(),
            channel_id: dst_channel_id.clone(),
            counterparty_upgrade: upgrade,
            proof_channel: proof.object_proof().clone(),
            proof_upgrade,
            proof_height: proof.height(),
            signer,
        };

        let mut chain_a_msgs = self.build_update_client_on_dst(proof.height())?;

        chain_a_msgs.push(new_msg.to_any());

        Ok(chain_a_msgs)
    }

    pub fn build_chan_upgrade_ack_and_send(&self) -> Result<IbcEvent, ChannelError> {
        let dst_msgs = self.build_chan_upgrade_ack()?;

        let tm = TrackedMsgs::new_static(dst_msgs, "ChannelUpgradeAck");

        let events = self
            .dst_chain()
            .send_messages_and_wait_commit(tm)
            .map_err(|e| ChannelError::submit(self.dst_chain().id(), e))?;

        let result = events
            .into_iter()
            .find(|event_with_height| {
                matches!(event_with_height.event, IbcEvent::UpgradeAckChannel(_))
                    || matches!(event_with_height.event, IbcEvent::ChainError(_))
            })
            .ok_or_else(|| {
                ChannelError::missing_event(
                    "no channel upgrade ack event was in the response".to_string(),
                )
            })?;

        match &result.event {
            IbcEvent::UpgradeAckChannel(_) => {
                info!("👋 {} => {}", self.dst_chain().id(), result);
                Ok(result.event)
            }
            IbcEvent::ChainError(e) => Err(ChannelError::tx_response(e.clone())),
            _ => Err(ChannelError::invalid_event(result.event)),
        }
    }

    pub fn build_chan_upgrade_confirm(&self) -> Result<Vec<Any>, ChannelError> {
        // Destination channel ID must exist

        let src_channel_id = self
            .src_channel_id()
            .ok_or_else(ChannelError::missing_counterparty_channel_id)?;

        let dst_channel_id = self
            .dst_channel_id()
            .ok_or_else(ChannelError::missing_counterparty_channel_id)?;

        let src_port_id = self.src_port_id();

        let dst_port_id = self.dst_port_id();

        let src_latest_height = self
            .src_chain()
            .query_latest_height()
            .map_err(|e| ChannelError::chain_query(self.src_chain().id(), e))?;

        // Fetch the src channel end that will be upgraded by the upgrade handshake
        // Querying for the Channel End now includes the upgrade sequence number
        let (channel_end, _) = self
            .src_chain()
            .query_channel(
                QueryChannelRequest {
                    port_id: src_port_id.clone(),
                    channel_id: src_channel_id.clone(),
                    height: QueryHeight::Specific(src_latest_height),
                },
                IncludeProof::Yes,
            )
            .map_err(|e| ChannelError::query(self.src_chain().id(), e))?;

        let (upgrade, maybe_upgrade_proof) = self
            .src_chain()
            .query_upgrade(
                QueryUpgradeRequest {
                    port_id: self.src_port_id().to_string(),
                    channel_id: src_channel_id.to_string(),
                },
                src_latest_height,
            )
            .map_err(|e| ChannelError::chain_query(self.src_chain().id(), e))?;

        let upgrade_proof = maybe_upgrade_proof.ok_or(ChannelError::missing_upgrade_proof())?;

        let proof_upgrade =
            CommitmentProofBytes::try_from(upgrade_proof).map_err(ChannelError::malformed_proof)?;

        // Building the channel proof at the queried height
        let proof = self
            .src_chain()
            .build_channel_proofs(
                &src_port_id.clone(),
                &src_channel_id.clone(),
                src_latest_height,
            )
            .map_err(ChannelError::channel_proof)?;

        let signer = self
            .dst_chain()
            .get_signer()
            .map_err(|e| ChannelError::fetch_signer(self.dst_chain().id(), e))?;

        // Build the domain type message
        let new_msg = MsgChannelUpgradeConfirm {
            port_id: dst_port_id.clone(),
            channel_id: dst_channel_id.clone(),
            counterparty_channel_state: channel_end.state,
            counterparty_upgrade: upgrade,
            proof_channel: proof.object_proof().clone(),
            proof_upgrade,
            proof_height: proof.height(),
            signer,
        };

        let mut chain_a_msgs = self.build_update_client_on_dst(proof.height())?;

        chain_a_msgs.push(new_msg.to_any());

        Ok(chain_a_msgs)
    }

    pub fn build_chan_upgrade_confirm_and_send(&self) -> Result<IbcEvent, ChannelError> {
        let dst_msgs = self.build_chan_upgrade_confirm()?;

        let tm = TrackedMsgs::new_static(dst_msgs, "ChannelUpgradeConfirm");

        let events = self
            .dst_chain()
            .send_messages_and_wait_commit(tm)
            .map_err(|e| ChannelError::submit(self.dst_chain().id(), e))?;

        let result = events
            .into_iter()
            .find(|event_with_height| {
                matches!(event_with_height.event, IbcEvent::UpgradeConfirmChannel(_))
                    || matches!(event_with_height.event, IbcEvent::ChainError(_))
            })
            .ok_or_else(|| {
                ChannelError::missing_event(
                    "no channel upgrade confirm event was in the response".to_string(),
                )
            })?;

        match &result.event {
            IbcEvent::UpgradeConfirmChannel(_) => {
                info!("👋 {} => {}", self.dst_chain().id(), result);
                Ok(result.event)
            }
            IbcEvent::ChainError(e) => Err(ChannelError::tx_response(e.clone())),
            _ => Err(ChannelError::invalid_event(result.event)),
        }
    }

    pub fn build_chan_upgrade_open(&self) -> Result<Vec<Any>, ChannelError> {
        // Destination channel ID must exist
        let src_channel_id = self
            .src_channel_id()
            .ok_or_else(ChannelError::missing_counterparty_channel_id)?;

        let dst_channel_id = self
            .dst_channel_id()
            .ok_or_else(ChannelError::missing_counterparty_channel_id)?;

        let src_port_id = self.src_port_id();

        let dst_port_id = self.dst_port_id();

        let src_latest_height = self
            .src_chain()
            .query_latest_height()
            .map_err(|e| ChannelError::chain_query(self.src_chain().id(), e))?;

        let (src_channel_end, _) = self
            .src_chain()
            .query_channel(
                QueryChannelRequest {
                    port_id: src_port_id.clone(),
                    channel_id: src_channel_id.clone(),
                    height: QueryHeight::Specific(src_latest_height),
                },
                IncludeProof::Yes,
            )
            .map_err(|e| ChannelError::query(self.src_chain().id(), e))?;

        // Building the channel proof at the queried height
        let proofs = self
            .src_chain()
            .build_channel_proofs(
                &src_port_id.clone(),
                &src_channel_id.clone(),
                src_latest_height,
            )
            .map_err(ChannelError::channel_proof)?;

        // Build message(s) to update client on destination
        let mut msgs = self.build_update_client_on_dst(proofs.height())?;

        let signer = self
            .dst_chain()
            .get_signer()
            .map_err(|e| ChannelError::fetch_signer(self.dst_chain().id(), e))?;

        // Build the domain type message
        let new_msg = MsgChannelUpgradeOpen {
            port_id: dst_port_id.clone(),
            channel_id: dst_channel_id.clone(),
            counterparty_channel_state: src_channel_end.state,
            proof_channel: proofs.object_proof().clone(),
            proof_height: proofs.height(),
            signer,
        };

        msgs.push(new_msg.to_any());
        Ok(msgs)
    }

    pub fn build_chan_upgrade_open_and_send(&self) -> Result<IbcEvent, ChannelError> {
        let dst_msgs = self.build_chan_upgrade_open()?;

        let tm = TrackedMsgs::new_static(dst_msgs, "ChannelUpgradeOpen");

        let events = self
            .dst_chain()
            .send_messages_and_wait_commit(tm)
            .map_err(|e| ChannelError::submit(self.dst_chain().id(), e))?;

        let result = events
            .into_iter()
            .find(|event_with_height| {
                matches!(event_with_height.event, IbcEvent::UpgradeOpenChannel(_))
                    || matches!(event_with_height.event, IbcEvent::ChainError(_))
            })
            .ok_or_else(|| {
                ChannelError::missing_event(
                    "no channel upgrade ack event was in the response".to_string(),
                )
            })?;

        match &result.event {
            IbcEvent::UpgradeOpenChannel(_) => {
                info!("👋 {} => {}", self.dst_chain().id(), result);
                Ok(result.event)
            }
            IbcEvent::ChainError(e) => Err(ChannelError::tx_response(e.clone())),
            _ => Err(ChannelError::invalid_event(result.event)),
        }
    }

    pub fn map_chain<ChainC: ChainHandle, ChainD: ChainHandle>(
        self,
        mapper_a: impl Fn(ChainA) -> ChainC,
        mapper_b: impl Fn(ChainB) -> ChainD,
    ) -> Channel<ChainC, ChainD> {
        Channel {
            ordering: self.ordering,
            a_side: self.a_side.map_chain(mapper_a),
            b_side: self.b_side.map_chain(mapper_b),
            connection_delay: self.connection_delay,
        }
    }
}

pub fn extract_channel_id(event: &IbcEvent) -> Result<&ChannelId, ChannelError> {
    match event {
        IbcEvent::OpenInitChannel(ev) => ev.channel_id(),
        IbcEvent::OpenTryChannel(ev) => ev.channel_id(),
        IbcEvent::OpenAckChannel(ev) => ev.channel_id(),
        IbcEvent::OpenConfirmChannel(ev) => ev.channel_id(),
        IbcEvent::UpgradeInitChannel(ev) => Some(ev.channel_id()),
        _ => None,
    }
    .ok_or_else(|| ChannelError::missing_event("cannot extract channel_id from result".to_string()))
}

/// Enumeration of proof carrying ICS4 message, helper for relayer.
#[derive(Copy, Clone, Debug, PartialEq, Eq)]
pub enum ChannelMsgType {
    OpenTry,
    OpenAck,
    OpenConfirm,
    CloseConfirm,
}

fn check_destination_channel_state(
    channel_id: &ChannelId,
    existing_channel: &ChannelEnd,
    expected_channel: &ChannelEnd,
) -> Result<(), ChannelError> {
    let good_connection_hops =
        existing_channel.connection_hops() == expected_channel.connection_hops();

    // TODO: Refactor into a method
    let good_state = *existing_channel.state() as u32 <= *expected_channel.state() as u32;
    let good_channel_port_ids = existing_channel.counterparty().channel_id().is_none()
        || existing_channel.counterparty().channel_id()
            == expected_channel.counterparty().channel_id()
            && existing_channel.counterparty().port_id()
                == expected_channel.counterparty().port_id();

    // TODO: Check versions

    if good_state && good_connection_hops && good_channel_port_ids {
        Ok(())
    } else {
        Err(ChannelError::channel_already_exist(channel_id.clone()))
    }
}<|MERGE_RESOLUTION|>--- conflicted
+++ resolved
@@ -836,7 +836,7 @@
                     RetryResult::Err(index)
                 } else {
                     error!("failed Chan{} with error: {}", state, e);
-                    RetryResult::Err(index)
+                    RetryResult::Retry(index)
                 }
             }
             Ok((Some(ev), handshake_completed)) => {
@@ -1548,13 +1548,8 @@
 
         if channel_end.state != State::Open {
             return Err(ChannelError::invalid_channel_upgrade_state(
-<<<<<<< HEAD
-                channel_end.state.to_string(),
-                State::Open.to_string(),
-=======
                 State::Open.to_string(),
                 channel_end.state.to_string(),
->>>>>>> eb29842f
             ));
         }
 
@@ -1730,17 +1725,10 @@
             ));
         }
 
-<<<<<<< HEAD
-        if channel_end.state != State::InitUpgrade {
-            return Err(ChannelError::invalid_channel_upgrade_state(
-                channel_end.state.to_string(),
-                State::InitUpgrade.to_string(),
-=======
         if channel_end.state != State::Open {
             return Err(ChannelError::invalid_channel_upgrade_state(
                 State::Open.to_string(),
                 channel_end.state.to_string(),
->>>>>>> eb29842f
             ));
         }
 
@@ -1754,12 +1742,7 @@
             port_id: dst_port_id.clone(),
             channel_id: dst_channel_id.clone(),
             proposed_upgrade_connection_hops: dst_channel_end.connection_hops,
-<<<<<<< HEAD
-            upgrade_timeout: upgrade.timeout.clone(),
-            counterparty_proposed_upgrade: upgrade,
-=======
             counterparty_upgrade_fields: upgrade.fields,
->>>>>>> eb29842f
             counterparty_upgrade_sequence: channel_end.upgraded_sequence,
             proof_channel: src_proof.object_proof().clone(),
             proof_upgrade,

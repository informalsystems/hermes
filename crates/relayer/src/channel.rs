--- conflicted
+++ resolved
@@ -3,7 +3,6 @@
 use ibc_relayer_types::core::ics04_channel::msgs::chan_upgrade_ack::MsgChannelUpgradeAck;
 use ibc_relayer_types::core::ics04_channel::msgs::chan_upgrade_confirm::MsgChannelUpgradeConfirm;
 use ibc_relayer_types::core::ics04_channel::msgs::chan_upgrade_open::MsgChannelUpgradeOpen;
-use ibc_relayer_types::core::ics04_channel::packet::Sequence;
 use ibc_relayer_types::core::ics04_channel::upgrade_fields::UpgradeFields;
 
 use core::fmt::{Display, Error as FmtError, Formatter};
@@ -899,11 +898,7 @@
             counterparty,
             vec![self.dst_connection_id().clone()],
             version,
-<<<<<<< HEAD
-            Sequence::from(0),
-=======
             0,
->>>>>>> 40d74f6c
         );
 
         // Build the domain type message
@@ -983,11 +978,7 @@
             counterparty,
             vec![self.dst_connection_id().clone()],
             Version::empty(),
-<<<<<<< HEAD
-            Sequence::from(0),
-=======
             0,
->>>>>>> 40d74f6c
         );
 
         // Retrieve existing channel
@@ -1079,11 +1070,7 @@
             counterparty,
             vec![self.dst_connection_id().clone()],
             version,
-<<<<<<< HEAD
-            Sequence::from(0),
-=======
             0,
->>>>>>> 40d74f6c
         );
 
         // Get signer
@@ -1486,11 +1473,7 @@
             channel_id: dst_channel_id.clone(),
             proofs,
             signer,
-<<<<<<< HEAD
             counterparty_upgrade_sequence,
-=======
-            counterparty_upgrade_sequence: 0,
->>>>>>> 40d74f6c
         };
 
         msgs.push(new_msg.to_any());
@@ -1562,10 +1545,6 @@
         }
 
         if let Some(new_ordering) = new_ordering {
-            if new_ordering == Ordering::Uninitialized || new_ordering > channel_end.ordering {
-                return Err(ChannelError::invalid_channel_upgrade_ordering());
-            }
-
             channel_end.ordering = new_ordering;
         }
 
@@ -1751,7 +1730,7 @@
             channel_id: dst_channel_id.clone(),
             proposed_upgrade_connection_hops: dst_channel_end.connection_hops,
             counterparty_upgrade_fields: upgrade.fields,
-            counterparty_upgrade_sequence: channel_end.upgrade_sequence,
+            counterparty_upgrade_sequence: channel_end.upgrade_sequence.into(),
             proof_channel: src_proof.object_proof().clone(),
             proof_upgrade,
             proof_height: src_proof.height(),
@@ -2071,7 +2050,7 @@
             port_id: dst_port_id.clone(),
             channel_id: dst_channel_id.clone(),
             counterparty_channel_state: src_channel_end.state,
-            counterparty_upgrade_sequence,
+            counterparty_upgrade_sequence: counterparty_upgrade_sequence.into(),
             proof_channel: proofs.object_proof().clone(),
             proof_height: proofs.height(),
             signer,

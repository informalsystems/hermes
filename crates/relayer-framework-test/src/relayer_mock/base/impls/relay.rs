--- conflicted
+++ resolved
@@ -132,29 +132,6 @@
         )])
     }
 
-<<<<<<< HEAD
-    async fn build_receive_packet_message(
-        &self,
-        height: &<Self::SrcChain as OfaChainTypes>::Height,
-        packet: &Self::Packet,
-    ) -> Result<<Self::DstChain as OfaChainTypes>::Message, Self::Error> {
-        // If the latest state of the source chain doesn't have the packet as sent, return an error.
-        let state = self.src_chain().chain.get_current_state();
-        if !state.check_sent(
-            &packet.src_port_id,
-            &packet.src_channel_id,
-            &packet.sequence,
-        ) {
-            return Err(Error::receive_without_sent(
-                self.src_chain().chain.name().to_string(),
-                self.dst_chain().chain.name().to_string(),
-            ));
-        }
-        Ok(MockMessage::RecvPacket(height.clone(), packet.clone()))
-    }
-
-=======
->>>>>>> 9c066be3
     async fn build_ack_packet_message(
         &self,
         destination_height: &<Self::DstChain as OfaChainTypes>::Height,

//! A HashMap<Height, ChainState> is used to represent the State of the
//! chain.
//! The current_state is the ChainState at all Heights, up to the latest Height.
//! The consensus_states is a HashMap<ClientId, HashMap<Height, ChainState>>.
//! This is used to check the state of a specific client, at a
//! specific height.
//! Usually the consensus_states would use the root hashes of a Merle Tree,
//! but since the MockChain is used for testing and will have a small number
//! of states, the whole state is used. This avoids needing to implement
//! Merkle Trees and Proofs.

use alloc::string::String;
use eyre::eyre;
use std::collections::hash_map::Entry;
use std::sync::Mutex;
use std::vec;
use std::{collections::HashMap, sync::Arc};

use crate::relayer_mock::base::error::Error;
use crate::relayer_mock::base::types::aliases::{
    ChainState, ChannelId, ClientId, MockTimestamp, PortId, Sequence, StateStore,
};
use crate::relayer_mock::base::types::events::Event;
use crate::relayer_mock::base::types::height::Height;
use crate::relayer_mock::base::types::message::Message as MockMessage;
use crate::relayer_mock::base::types::runtime::MockRuntimeContext;
use crate::relayer_mock::base::types::{
    height::Height as MockHeight, packet::PacketKey, state::State,
};
use crate::relayer_mock::util::clock::MockClock;
use crate::relayer_mock::util::mutex::MutexUtil;

use ibc_relayer_framework::base::one_for_all::types::runtime::OfaRuntimeWrapper;

pub struct MockChainContext {
    pub name: String,
    pub past_chain_states: Arc<Mutex<StateStore>>,
    pub current_height: Arc<Mutex<MockHeight>>,
    pub current_state: Arc<Mutex<ChainState>>,
    pub consensus_states: Arc<Mutex<HashMap<ClientId, StateStore>>>,
    pub channel_to_client: Arc<Mutex<HashMap<ChannelId, ClientId>>>,
    pub runtime: OfaRuntimeWrapper<MockRuntimeContext>,
}

impl MockChainContext {
    pub fn new(name: String, clock: Arc<MockClock>) -> Self {
        let runtime = OfaRuntimeWrapper::new(MockRuntimeContext::new(clock));
        let chain_state = State::default();
        let initial_state: StateStore =
            HashMap::from([(MockHeight::default(), chain_state.clone())]);
        Self {
            name,
            past_chain_states: Arc::new(Mutex::new(initial_state)),
            current_height: Arc::new(Mutex::new(Height(1))),
            current_state: Arc::new(Mutex::new(chain_state)),
            consensus_states: Arc::new(Mutex::new(HashMap::new())),
            channel_to_client: Arc::new(Mutex::new(HashMap::new())),
            runtime,
        }
    }

    pub fn name(&self) -> &String {
        &self.name
    }

    pub fn runtime(&self) -> &OfaRuntimeWrapper<MockRuntimeContext> {
        &self.runtime
    }

    // Get the current height of the chain.
    pub fn get_current_height(&self) -> MockHeight {
        let locked_current_height = self.current_height.acquire_mutex();
        *locked_current_height
    }

    /// Get the current state of the chain.
    pub fn get_current_state(&self) -> State {
        let locked_current_state = self.current_state.acquire_mutex();
        let state = locked_current_state;
        state.clone()
    }

    /// Get the client ID from a channel ID.
    pub fn get_client_from_channel(&self, channel_id: &ChannelId) -> Option<ClientId> {
        let locked_channel_to_client = self.channel_to_client.acquire_mutex();
        locked_channel_to_client.get(channel_id).cloned()
    }

    /// Query the chain state at a given Height. This is used to see which receive and
    /// acknowledgment messages have been processed by the Mock Chain.
    pub fn query_state_at_height(&self, height: MockHeight) -> Result<ChainState, Error> {
        let locked_past_chain_states = self.past_chain_states.acquire_mutex();
        let state = locked_past_chain_states
            .get(&height)
            .ok_or_else(|| Error::no_chain_state(self.name().to_string(), height.0))?;
        Ok(state.clone())
    }

    /// Query the consensus state of a Client at a given height.
    /// Refer to the `queryConsensusState` of ICS002.
    pub fn query_consensus_state_at_height(
        &self,
        client_id: ClientId,
        height: MockHeight,
    ) -> Result<ChainState, Error> {
        let locked_consensus_states = self.consensus_states.acquire_mutex();
        let client_consensus_states = locked_consensus_states
            .get(&client_id)
            .ok_or_else(|| Error::no_consensus_state(client_id.clone()))?;
        let client_consensus_state = client_consensus_states
            .get(&height)
            .ok_or_else(|| Error::no_consensus_state_at_height(client_id, height.0))?;
        Ok(client_consensus_state.clone())
    }

    /// In order to get a client ID from a channel ID, the mapping must be manually
    /// registered for the MockChain.
    pub fn map_channel_to_client(&self, channel_id: ChannelId, client_id: ClientId) {
        let mut locked_channel_to_client = self.channel_to_client.acquire_mutex();
        locked_channel_to_client.insert(channel_id, client_id);
    }

    /// Insert a new Consensus State for a given Client at a given Height.
    ///
    /// Returns an error if there is already a consensus state for the client at the given height
    /// which is different from the given state; a chain is not allowed to have two different
    /// consensus states at the same height.
    ///
    /// This is used for the `updateClient` of ICS002. It is considered an act of misbehaviour
    /// when a chain attempts to update an already-existing consensus state with a different value.
    pub fn insert_consensus_state(
        &self,
        client_id: ClientId,
        height: MockHeight,
        state: ChainState,
    ) -> Result<(), Error> {
        let mut locked_consensus_states = self.consensus_states.acquire_mutex();
        let client_consensus_states = match locked_consensus_states.get(&client_id) {
            Some(ccs) => {
                let mut new_client_consensus_states = ccs.clone();
                match new_client_consensus_states.entry(height) {
                    Entry::Occupied(o) => {
                        // Check if the existing Consensus State at the given height differs
                        // from the one passed.
                        if o.get() != &state {
                            return Err(Error::consensus_divergence(client_id, height.0));
                        }
                    }
                    Entry::Vacant(_) => {
                        new_client_consensus_states.insert(height, state);
                    }
                };
                new_client_consensus_states
            }
            // If the Client doesn't have any Consensus State, create one with the given
            // state as initial Consensus State.
            None => HashMap::from([(height, state)]),
        };
        // Update the Consensus States of the Chain.
        locked_consensus_states.insert(client_id, client_consensus_states);

        Ok(())
    }

    /// Insert the current_state at Height + 1. This is used to advance the chain's Height by 1
    /// without changing its state.
    pub fn new_block(&self) -> Result<(), Error> {
        // Retrieve the current state
        let current_state = self.get_current_state();

        // Update the current_state of the Chain, which will increase the Height by 1.
        self.update_current_state(current_state)?;

        Ok(())
    }

    /// Sending a packet adds a new ChainState with the sent packet information
    /// at a Height + 1.
    pub fn send_packet(&self, height: Height, packet: PacketKey) -> Result<(), Error> {
        // Retrieve the current_state and update it with the newly sent packet
        let mut new_state = self.get_current_state();

        new_state.update_sent(
            (
                packet.src_port_id.clone(),
                packet.src_channel_id.clone(),
                packet.sequence,
            ),
            packet,
            height,
        );

        // Update the current_state of the Chain
        self.update_current_state(new_state)?;

        Ok(())
    }

    /// Before receiving a packet, the consensus state is used to verify that the packet
    /// was sent by the source chain. And the packet timeout is verified.
    /// Receiving a packet adds a new ChainState with the received packet information
    /// at a Height + 1.
    pub fn receive_packet(
        &self,
        height: Height,
        packet: PacketKey,
        mut current_state: State,
    ) -> Result<State, Error> {
        // Verify via the consensus state that the packet was sent by the source chain.
        let client_id = self
            .get_client_from_channel(&packet.dst_channel_id)
            .ok_or_else(|| {
                Error::no_client_for_channel(packet.src_channel_id.clone(), self.name().to_string())
            })?;
<<<<<<< HEAD

        let client_consensus = self.query_consensus_state_at_height(client_id, height.clone())?;

=======
        let client_consensus = self.query_consensus_state_at_height(client_id, height)?;
>>>>>>> 5d3f3203
        if !client_consensus.check_sent((
            packet.src_port_id.clone(),
            packet.src_channel_id.clone(),
            packet.sequence,
        )) {
            return Err(Error::generic(eyre!(
                "chain `{}` got a RecvPacket, but client state doesn't have the packet as sent",
                self.name()
            )));
        }

        // Check that the packet is not timed out. Current height < packet timeout height.
        let current_height = self.get_current_height();
        let current_time = self.runtime().runtime.get_time();

        if current_state.check_timeout(packet.clone(), current_height.clone(), current_time.clone())
        {
            return Err(Error::timeout_receive(
                self.name().to_string(),
                packet.timeout_height.0,
                current_height.0,
                packet.timeout_timestamp.0,
                current_time.0,
            ));
        }

        // Update the state with the newly received packet
        // This will not commit the updated state to the chain
        current_state.update_received(
            (
                packet.dst_port_id.clone(),
                packet.dst_channel_id.clone(),
                packet.sequence,
            ),
            packet,
            height,
        );

        Ok(current_state)
    }

    /// Receiving an acknowledgement adds a new ChainState with the received acknowledgement
    /// information at a Height + 1.
    pub fn acknowledge_packet(
        &self,
        height: Height,
        packet: PacketKey,
        mut current_state: State,
    ) -> Result<State, Error> {
        // Verify that with the consensus state that the packet was received by the destination chain.
        let client_id = self
            .get_client_from_channel(&packet.src_channel_id)
            .ok_or_else(|| {
                Error::no_client_for_channel(packet.src_channel_id.clone(), self.name().to_string())
            })?;
<<<<<<< HEAD

        let client_consensus = self.query_consensus_state_at_height(client_id, height.clone())?;

=======
        let client_consensus = self.query_consensus_state_at_height(client_id, height)?;
>>>>>>> 5d3f3203
        if !client_consensus.check_received((
            packet.dst_port_id.clone(),
            packet.dst_channel_id.clone(),
            packet.sequence,
        )) {
            return Err(Error::generic(eyre!(
                "chain `{}` got a AckPacket, but client state doesn't have the packet as received",
                self.name()
            )));
        }

        // Update the current state with the newly received acknowledgement
        current_state.update_acknowledged(
            (
                packet.src_port_id.clone(),
                packet.src_channel_id.clone(),
                packet.sequence,
            ),
            packet,
            height,
        );

        Ok(current_state)
    }

    /// Receiving a timed out packet adds a new ChainState with the timed out packet
    /// information at a Height + 1.
    pub fn timeout_packet(
        &self,
        height: Height,
        packet: PacketKey,
        current_state: State,
    ) -> Result<State, Error> {
        // Verify that with the consensus state that the packet was not received by the destination chain.
        let client_id = self
            .get_client_from_channel(&packet.src_channel_id)
            .ok_or_else(|| {
                Error::no_client_for_channel(packet.src_channel_id.clone(), self.name().to_string())
            })?;

        let client_consensus = self.query_consensus_state_at_height(client_id, height)?;

        if client_consensus.check_received((
            packet.dst_port_id.clone(),
            packet.dst_channel_id.clone(),
            packet.sequence,
        )) {
            return Err(Error::generic(eyre!(
                "chain `{}` got a TimeoutPacket, but client state received the packet as received",
                self.name()
            )));
        }

        Ok(current_state)
    }

    pub fn get_received_packet_information(
        &self,
        port_id: PortId,
        channel_id: ChannelId,
        sequence: Sequence,
    ) -> Option<(PacketKey, Height)> {
        let state = self.get_current_state();
        state.get_received((port_id, channel_id, sequence)).cloned()
    }

    #[allow(clippy::too_many_arguments)]
    pub fn build_send_packet(
        &self,
        src_channel_id: String,
        src_port_id: String,
        dst_channel_id: String,
        dst_port_id: String,
        sequence: u128,
        timeout_height: Height,
        timeout_timestamp: MockTimestamp,
    ) -> PacketKey {
        PacketKey::new(
            src_channel_id,
            src_port_id,
            dst_channel_id,
            dst_port_id,
            sequence,
            timeout_height,
            timeout_timestamp,
        )
    }

    /// Update the chain's current_state and past_chain_states at the same time to ensure
    /// they are always synchronized. Accepts an optional `duration` parameter that is
    /// used to increment the state's timestamp. If no duration is given, both the state
    /// and runtime clock are incremented by 1000.
    ///
    /// The MockChain must have a one and only one ChainState at every height.
    fn update_current_state(&self, state: State) -> Result<(), Error> {
        let latest_height = self.get_current_height();
        let new_height = latest_height.increment();

        // Update current state
        let mut locked_current_state = self.current_state.acquire_mutex();
        *locked_current_state = state;

        // Update current height.
        let mut locked_current_height = self.current_height.acquire_mutex();
        *locked_current_height = new_height;

        self.runtime()
            .runtime
            .clock
            .increment_timestamp(MockTimestamp::default())?;

        // After inserting the new state in the current_state, update the past_chain_states
        // at the given height.
        let mut locked_past_chain_states = self.past_chain_states.acquire_mutex();
        locked_past_chain_states.insert(new_height, locked_current_state.clone());

        Ok(())
    }

    /// If the message is a `SendPacket`, update the received packets,
    /// and add a `RecvPacket` event to the returned array of events.
    /// If the message is an `AckPacket`, update the received acknowledgment
    /// packets.
    /// If the message is an `UpdateClient`, update the consensus state.
    ///
    /// When a RecvPacket and AckPacket are received, verify that the client
    /// state has respectively sent the message and received the message.
    ///
    /// The chain state will only be updated if all messages are processed
    /// successfully.
    pub fn process_messages(&self, messages: Vec<MockMessage>) -> Result<Vec<Vec<Event>>, Error> {
        let mut res = vec![];
        let mut current_state = self.get_current_state();

        for m in messages {
            match m {
                MockMessage::RecvPacket(height, packet) => {
                    current_state = self.receive_packet(height, packet, current_state)?;
                    res.push(vec![Event::WriteAcknowledgment(height)]);
                }
                MockMessage::AckPacket(height, packet) => {
                    current_state = self.acknowledge_packet(height, packet, current_state)?;
                    res.push(vec![]);
                }
                MockMessage::UpdateClient(client_id, height, state) => {
                    self.insert_consensus_state(client_id, height, state)?;
                    res.push(vec![]);
                }
                MockMessage::TimeoutPacket(height, packet) => {
                    current_state = self.timeout_packet(height, packet, current_state)?;
                }
            }
        }

        self.update_current_state(current_state)?;

        Ok(res)
    }
}<|MERGE_RESOLUTION|>--- conflicted
+++ resolved
@@ -212,13 +212,9 @@
             .ok_or_else(|| {
                 Error::no_client_for_channel(packet.src_channel_id.clone(), self.name().to_string())
             })?;
-<<<<<<< HEAD
 
         let client_consensus = self.query_consensus_state_at_height(client_id, height.clone())?;
 
-=======
-        let client_consensus = self.query_consensus_state_at_height(client_id, height)?;
->>>>>>> 5d3f3203
         if !client_consensus.check_sent((
             packet.src_port_id.clone(),
             packet.src_channel_id.clone(),
@@ -274,13 +270,9 @@
             .ok_or_else(|| {
                 Error::no_client_for_channel(packet.src_channel_id.clone(), self.name().to_string())
             })?;
-<<<<<<< HEAD
 
         let client_consensus = self.query_consensus_state_at_height(client_id, height.clone())?;
 
-=======
-        let client_consensus = self.query_consensus_state_at_height(client_id, height)?;
->>>>>>> 5d3f3203
         if !client_consensus.check_received((
             packet.dst_port_id.clone(),
             packet.dst_channel_id.clone(),

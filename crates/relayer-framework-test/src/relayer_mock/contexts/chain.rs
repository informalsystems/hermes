//! A HashMap<Height, ChainState> is used to represent the State of the
//! chain.
//! The current_state is the ChainState at all Heights, up to the latest Height.
//! The consensus_states is a HashMap<ClientId, HashMap<Height, ChainState>>.
//! This is used to check the state of a specific client, at a
//! specific height.
//! Usually the consensus_states would use the root hashes of a Merle Tree,
//! but since the MockChain is used for testing and will have a small number
//! of states, the whole state is used. This avoids needing to implement
//! Merkle Trees and Proofs.

use alloc::string::String;
use eyre::eyre;
use std::collections::hash_map::Entry;
use std::sync::Mutex;
use std::vec;
use std::{collections::HashMap, sync::Arc};

use crate::relayer_mock::base::error::Error;
use crate::relayer_mock::base::types::aliases::{ChainState, ChannelId, ClientId, MockTimestamp};
use crate::relayer_mock::base::types::events::Event;
use crate::relayer_mock::base::types::height::Height;
use crate::relayer_mock::base::types::message::Message as MockMessage;
use crate::relayer_mock::base::types::runtime::MockRuntimeContext;
use crate::relayer_mock::base::types::{
    height::Height as MockHeight, packet::PacketKey, state::State,
};
use crate::relayer_mock::util::clock::MockClock;
use crate::relayer_mock::util::mutex::MutexUtil;

use ibc_relayer_framework::base::one_for_all::types::runtime::OfaRuntimeWrapper;

pub struct MockChainContext {
    pub name: String,
    pub past_chain_states: Arc<Mutex<HashMap<MockHeight, ChainState>>>,
    pub current_height: Arc<Mutex<MockHeight>>,
    pub current_state: Arc<Mutex<ChainState>>,
    pub consensus_states: Arc<Mutex<HashMap<ClientId, HashMap<MockHeight, ChainState>>>>,
    pub channel_to_client: Arc<Mutex<HashMap<ChannelId, ClientId>>>,
    pub runtime: OfaRuntimeWrapper<MockRuntimeContext>,
}

impl MockChainContext {
    pub fn new(name: String, clock: Arc<MockClock>) -> Self {
        let runtime = OfaRuntimeWrapper::new(MockRuntimeContext::new(clock));
        let chain_state = State::default();
        let initial_state: HashMap<MockHeight, ChainState> =
            HashMap::from([(MockHeight::from(1), chain_state.clone())]);
        Self {
            name,
            past_chain_states: Arc::new(Mutex::new(initial_state)),
            current_height: Arc::new(Mutex::new(Height(1))),
            current_state: Arc::new(Mutex::new(chain_state)),
            consensus_states: Arc::new(Mutex::new(HashMap::new())),
            channel_to_client: Arc::new(Mutex::new(HashMap::new())),
            runtime,
        }
    }

    pub fn name(&self) -> &String {
        &self.name
    }

    pub fn runtime(&self) -> &OfaRuntimeWrapper<MockRuntimeContext> {
        &self.runtime
    }

    // Get the current height of the chain.
    pub fn get_current_height(&self) -> MockHeight {
        let locked_current_height = self.current_height.acquire_mutex();
        locked_current_height.clone()
    }

    /// Get the current state of the chain.
    pub fn get_current_state(&self) -> State {
        let locked_current_state = self.current_state.acquire_mutex();
        let state = locked_current_state;
        state.clone()
    }

    /// Get the client ID from a channel ID.
    pub fn get_client_from_channel(&self, channel_id: &ChannelId) -> Option<ClientId> {
        let locked_channel_to_client = self.channel_to_client.acquire_mutex();
        locked_channel_to_client.get(channel_id).cloned()
    }

    /// Query the chain state at a given Height. This is used to see which receive and
    /// acknowledgment messages have been processed by the Mock Chain.
    pub fn query_state_at_height(&self, height: MockHeight) -> Result<ChainState, Error> {
        let locked_past_chain_states = self.past_chain_states.acquire_mutex();
        let state = locked_past_chain_states
            .get(&height)
            .ok_or_else(|| Error::no_chain_state(self.name().to_string(), height.0))?;
        Ok(state.clone())
    }

    /// Query the consensus state of a Client at a given height.
    /// Refer to the `queryConsensusState` of ICS002.
    pub fn query_consensus_state_at_height(
        &self,
        client_id: ClientId,
        height: MockHeight,
    ) -> Result<ChainState, Error> {
        let locked_consensus_states = self.consensus_states.acquire_mutex();
        let client_consensus_states = locked_consensus_states
            .get(&client_id)
            .ok_or_else(|| Error::no_consensus_state(client_id.clone()))?;
        let client_consensus_state = client_consensus_states
            .get(&height)
            .ok_or_else(|| Error::no_consensus_state_at_height(client_id, height.0))?;
        Ok(client_consensus_state.clone())
    }

    /// In order to get a client ID from a channel ID, the mapping must be manually
    /// registered for the MockChain.
    pub fn map_channel_to_client(&self, channel_id: ChannelId, client_id: ClientId) {
        let mut locked_channel_to_client = self.channel_to_client.acquire_mutex();
        locked_channel_to_client.insert(channel_id, client_id);
    }

    /// Insert a new Consensus State for a given Client at a given Height.
    /// If there already is a Consensus State for the Client at the given Height, which is different
    /// from the given State, return an error as a Chain is not allowed to have two different Consensus
    /// States at the same Height.
    /// This is used for the `updateClient` of ICS002, with the misbehaviour being when trying to update
    /// an already existing Consensus State with a different value.
    pub fn insert_consensus_state(
        &self,
        client_id: ClientId,
        height: MockHeight,
        state: ChainState,
    ) -> Result<(), Error> {
        let mut locked_consensus_states = self.consensus_states.acquire_mutex();
        let client_consensus_states = match locked_consensus_states.get(&client_id) {
            Some(ccs) => {
                let mut new_client_consensus_states = ccs.clone();
                match new_client_consensus_states.entry(height.clone()) {
                    Entry::Occupied(o) => {
                        // Check if the existing Consensus State at the given height differs
                        // from the one passed.
                        if o.get() != &state {
                            return Err(Error::consensus_divergence(client_id, height.0));
                        }
                    }
                    Entry::Vacant(_) => {
                        new_client_consensus_states.insert(height, state);
                    }
                };
                new_client_consensus_states
            }
            // If the Client doesn't have any Consensus State, create one with the given
            // state as initial Consensus State.
            None => HashMap::from([(height, state)]),
        };
        // Update the Consensus States of the Chain.
        locked_consensus_states.insert(client_id, client_consensus_states);
        Ok(())
    }

    /// Insert the current_state at Height + 1. This is used to advance the chain's Height by 1
    /// without changing its state.
    pub fn new_block(&self) -> Result<(), Error> {
        // Retrieve the current state
        let current_state = self.get_current_state();

        // Update the current_state of the Chain, which will increase the Height by 1.
        self.update_current_state(current_state)?;

        // Timestamp is increased by 1 second when the Height of a chain increases by 1.
        self.runtime().runtime.clock.increment_millis(1000)?;

        Ok(())
    }

    /// Sending a packet adds a new ChainState with the sent packet information
    /// at a Height + 1.
    pub fn send_packet(&self, packet: PacketKey) -> Result<(), Error> {
        // Retrieve the current_state and update it with the newly sent packet
        let mut new_state = self.get_current_state();
        new_state.update_sent(packet.src_port_id, packet.src_channel_id, packet.sequence);

        // Update the current_state of the Chain
        self.update_current_state(new_state)?;

        Ok(())
    }

    /// Before receiving a packet, the consensus state is used to verify that the packet
    /// was sent by the source chain. And the packet timeout is verified.
    /// Receiving a packet adds a new ChainState with the received packet information
    /// at a Height + 1.
<<<<<<< HEAD
    pub fn receive_packet(
        &self,
        receiver: String,
        height: Height,
        packet: PacketKey,
        mut current_state: State,
    ) -> Result<State, Error> {
        // Verify that with the consensus state that the packet was sent by the source chain.
        let client_consensus = self.query_consensus_state_at_height(receiver.clone(), height)?;
        if !client_consensus.check_sent(
            &packet.src_port_id,
            &packet.src_channel_id,
            &packet.sequence,
        ) {
            return Err(Error::generic(eyre!("chain `{}` got a RecvPacket, but client `{}` state doesn't have the packet as sent", self.name(), receiver)));
=======
    pub fn receive_packet(&self, height: Height, packet: PacketKey) -> Result<(), Error> {
        // Verify that with the consensus state that the packet was sent by the source chain.
        let client_consensus = self.query_consensus_state_at_height(packet.client_id, height)?;
        if !client_consensus.check_sent(&packet.port_id, &packet.channel_id, &packet.sequence) {
            return Err(Error::generic(eyre!(
                "chain `{}` got a RecvPacket, but client state doesn't have the packet as sent",
                self.name()
            )));
>>>>>>> 9c066be3
        }

        // Check that the packet is not timed out. Current height < packet timeout height.
        let current_height = self.get_current_height();
        let current_time = self.runtime().runtime.get_time();
        if packet.timeout_height < current_height || packet.timeout_timestamp < current_time {
            return Err(Error::timeout_receive(
                self.name().to_string(),
                packet.timeout_height.0,
                current_height.0,
                packet.timeout_timestamp,
                current_time,
            ));
        }

        // Update the state with the newly received packet
        // This will not commit the updated state to the chain
        current_state.update_received(packet.dst_port_id, packet.dst_channel_id, packet.sequence);

        Ok(current_state)
    }

    /// Receiving an acknowledgement adds a new ChainState with the received acknowledgement
    /// information at a Height + 1.
    pub fn acknowledge_packet(
        &self,
        receiver: String,
        height: Height,
        packet: PacketKey,
        mut current_state: State,
    ) -> Result<State, Error> {
        // Verify that with the consensus state that the packet was received by the destination chain.
        let client_consensus = self.query_consensus_state_at_height(receiver.clone(), height)?;
        if !client_consensus.check_received(
            &packet.dst_port_id,
            &packet.dst_channel_id,
            &packet.sequence,
        ) {
            return Err(Error::generic(eyre!("chain `{}` got a AckPacket, but client `{}` state doesn't have the packet as received", self.name(), receiver)));
        }

        // Update the current state with the newly received acknowledgement
        current_state.update_acknowledged(
            packet.src_port_id,
            packet.src_channel_id,
            packet.sequence,
        );

        Ok(current_state)
    }

    /// Receiving a timed out packet adds a new ChainState with the timed out packet
    /// information at a Height + 1.
    pub fn timeout_packet(
        &self,
        receiver: String,
        height: Height,
        packet: PacketKey,
        mut current_state: State,
    ) -> Result<State, Error> {
        // Verify that with the consensus state that the packet was not received by the destination chain.
        let client_consensus = self.query_consensus_state_at_height(receiver.clone(), height)?;
        if client_consensus.check_received(
            &packet.dst_port_id,
            &packet.dst_channel_id,
            &packet.sequence,
        ) {
            return Err(Error::generic(eyre!("chain `{}` got a TimeoutPacket, but client `{}` state received the packet as received", self.name(), receiver)));
        }

        // Update the current state with the newly received timeout
        current_state.update_timeout(packet.src_port_id, packet.src_channel_id, packet.sequence);

        Ok(current_state)
    }

    #[allow(clippy::too_many_arguments)]
    pub fn build_send_packet(
        &self,
        src_channel_id: String,
        src_port_id: String,
        dst_channel_id: String,
        dst_port_id: String,
        sequence: u128,
        timeout_height: Height,
        timeout_timestamp: MockTimestamp,
    ) -> PacketKey {
        PacketKey::new(
            src_channel_id,
            src_port_id,
            dst_channel_id,
            dst_port_id,
            sequence,
            timeout_height,
            timeout_timestamp,
        )
    }

    /// Update the chain's current_state and past_chain_states at the same time to insure
    /// they are always synchronized.
    /// The MockChain must have a one and only one ChainState at every height.
    fn update_current_state(&self, state: State) -> Result<(), Error> {
        let latest_height = self.get_current_height();
        let new_height = latest_height.increment();

        // Update current state
        let mut locked_current_state = self.current_state.acquire_mutex();
        *locked_current_state = state;

        // Update current height.
        let mut locked_current_height = self.current_height.acquire_mutex();
        *locked_current_height = new_height.clone();

        // Timestamp is increased by 1 second when the Height of a chain increases by 1.
        self.runtime().runtime.clock.increment_millis(1000)?;

        // After inserting the new state in the current_state, update the past_chain_states
        // at the given height.
        let mut locked_past_chain_states = self.past_chain_states.acquire_mutex();
        locked_past_chain_states.insert(new_height, locked_current_state.clone());

        Ok(())
    }

    /// If the message is a `SendPacket`, update the received packets,
    /// and add a `RecvPacket` event to the returned array of events.
    /// If the message is an `AckPacket`, update the received acknowledgment
    /// packets.
    /// If the message is an `UpdateClient` update the consensus state.
    /// When a RecvPacket and AckPacket are received, verify that the client
    /// state has respectively sent the message and received the message.
    /// The chain state will only be updated if all messages are processed
    /// successfully.
    pub fn process_messages(&self, messages: Vec<MockMessage>) -> Result<Vec<Vec<Event>>, Error> {
        let mut res = vec![];
        let mut current_state = self.get_current_state();
        for m in messages {
            match m {
<<<<<<< HEAD
                MockMessage::RecvPacket(height, packet) => {
                    let receiver = self
                        .get_client_from_channel(&packet.dst_channel_id)
                        .ok_or_else(|| {
                            Error::no_client_for_channel(
                                packet.dst_channel_id.clone(),
                                self.name().to_string(),
                            )
                        })?;
                    current_state =
                        self.receive_packet(receiver, height.clone(), packet, current_state)?;
                    res.push(vec![Event::WriteAcknowledgment(height)]);
=======
                MockMessage::RecvPacket(h, p) => {
                    self.receive_packet(h.clone(), p)?;
                    res.push(vec![Event::WriteAcknowledgment(h)]);
>>>>>>> 9c066be3
                }
                MockMessage::AckPacket(height, packet) => {
                    let receiver = self
                        .get_client_from_channel(&packet.src_channel_id)
                        .ok_or_else(|| {
                            Error::no_client_for_channel(
                                packet.src_channel_id.clone(),
                                self.name().to_string(),
                            )
                        })?;
                    current_state =
                        self.acknowledge_packet(receiver, height, packet, current_state)?;
                    res.push(vec![]);
                }
                MockMessage::UpdateClient(client_id, height, state) => {
                    self.insert_consensus_state(client_id, height, state)?;
                    res.push(vec![]);
                }
                MockMessage::TimeoutPacket(height, packet) => {
                    let receiver = self
                        .get_client_from_channel(&packet.src_channel_id)
                        .ok_or_else(|| {
                            Error::no_client_for_channel(
                                packet.src_channel_id.clone(),
                                self.name().to_string(),
                            )
                        })?;
                    current_state = self.timeout_packet(receiver, height, packet, current_state)?;
                }
            }
        }
        self.update_current_state(current_state)?;
        Ok(res)
    }
}<|MERGE_RESOLUTION|>--- conflicted
+++ resolved
@@ -17,7 +17,9 @@
 use std::{collections::HashMap, sync::Arc};
 
 use crate::relayer_mock::base::error::Error;
-use crate::relayer_mock::base::types::aliases::{ChainState, ChannelId, ClientId, MockTimestamp};
+use crate::relayer_mock::base::types::aliases::{
+    ChainState, ChannelId, ClientId, MockTimestamp, PortId, Sequence,
+};
 use crate::relayer_mock::base::types::events::Event;
 use crate::relayer_mock::base::types::height::Height;
 use crate::relayer_mock::base::types::message::Message as MockMessage;
@@ -154,6 +156,7 @@
         };
         // Update the Consensus States of the Chain.
         locked_consensus_states.insert(client_id, client_consensus_states);
+
         Ok(())
     }
 
@@ -189,32 +192,23 @@
     /// was sent by the source chain. And the packet timeout is verified.
     /// Receiving a packet adds a new ChainState with the received packet information
     /// at a Height + 1.
-<<<<<<< HEAD
     pub fn receive_packet(
         &self,
-        receiver: String,
         height: Height,
         packet: PacketKey,
         mut current_state: State,
     ) -> Result<State, Error> {
         // Verify that with the consensus state that the packet was sent by the source chain.
-        let client_consensus = self.query_consensus_state_at_height(receiver.clone(), height)?;
+        let client_consensus = self.query_consensus_state_at_height(packet.client_id, height)?;
         if !client_consensus.check_sent(
             &packet.src_port_id,
             &packet.src_channel_id,
             &packet.sequence,
         ) {
-            return Err(Error::generic(eyre!("chain `{}` got a RecvPacket, but client `{}` state doesn't have the packet as sent", self.name(), receiver)));
-=======
-    pub fn receive_packet(&self, height: Height, packet: PacketKey) -> Result<(), Error> {
-        // Verify that with the consensus state that the packet was sent by the source chain.
-        let client_consensus = self.query_consensus_state_at_height(packet.client_id, height)?;
-        if !client_consensus.check_sent(&packet.port_id, &packet.channel_id, &packet.sequence) {
             return Err(Error::generic(eyre!(
                 "chain `{}` got a RecvPacket, but client state doesn't have the packet as sent",
                 self.name()
             )));
->>>>>>> 9c066be3
         }
 
         // Check that the packet is not timed out. Current height < packet timeout height.
@@ -353,7 +347,6 @@
         let mut current_state = self.get_current_state();
         for m in messages {
             match m {
-<<<<<<< HEAD
                 MockMessage::RecvPacket(height, packet) => {
                     let receiver = self
                         .get_client_from_channel(&packet.dst_channel_id)
@@ -366,11 +359,6 @@
                     current_state =
                         self.receive_packet(receiver, height.clone(), packet, current_state)?;
                     res.push(vec![Event::WriteAcknowledgment(height)]);
-=======
-                MockMessage::RecvPacket(h, p) => {
-                    self.receive_packet(h.clone(), p)?;
-                    res.push(vec![Event::WriteAcknowledgment(h)]);
->>>>>>> 9c066be3
                 }
                 MockMessage::AckPacket(height, packet) => {
                     let receiver = self

--- conflicted
+++ resolved
@@ -2,7 +2,6 @@
 
 use crate::base::core::traits::sync::Async;
 
-<<<<<<< HEAD
 /**
    This is used for contexts to declare that they have a _unique_ `Self::Error` type.
 
@@ -14,7 +13,7 @@
    parent traits, so that multiple traits can all refer to the same abstract
    `Self::Error` type.
 */
-pub trait HasError: Async {
+pub trait HasErrorType: Async {
     /**
        The `Error` associated type is also required to implement [`Debug`].
 
@@ -25,21 +24,13 @@
 }
 
 /**
-   Used for injecting external error types into [`Self::Error`](HasError::Error).
+   Used for injecting external error types into [`Self::Error`](HasErrorType::Error).
 
    As an example, if `Context: InjectError<ParseIntError>`, then we would be
    able to call `Context::inject_error(err)` for an error value
    [`err: ParseIntError`](core::num::ParseIntError) and get back
-   a [`Context::Error`](HasError::Error) value.
+   a [`Context::Error`](HasErrorType::Error) value.
 */
-pub trait InjectError<E>: HasError {
+pub trait InjectError<E>: HasErrorType {
     fn inject_error(err: E) -> Self::Error;
-=======
-pub trait HasErrorType: Async {
-    type Error: Async + Debug;
-}
-
-pub trait InjectError<E>: HasErrorType {
-    fn inject_error(e: E) -> Self::Error;
->>>>>>> 05d635c2
 }
--- conflicted
+++ resolved
@@ -17,19 +17,15 @@
 
     /**
        Corresponds to
-       [`HasError::Error`](crate::base::core::traits::error::HasError::Error).
+       [`HasErrorType::Error`](crate::base::core::traits::error::HasErrorType::Error).
     */
     type Error: Async + Debug;
 
-<<<<<<< HEAD
     /**
        Corresponds to
        [`HasRuntime::Runtime`](crate::base::runtime::traits::runtime::HasRuntime::Runtime).
     */
-    type Runtime: OfaRuntime<Error = Self::Error>;
-=======
     type Runtime: OfaRuntime;
->>>>>>> 05d635c2
 
     /**
        Corresponds to
@@ -108,16 +104,8 @@
 pub trait OfaBaseChain: OfaChainTypes {
     fn runtime(&self) -> &OfaRuntimeContext<Self::Runtime>;
 
-<<<<<<< HEAD
-=======
     fn runtime_error(e: <Self::Runtime as OfaRuntime>::Error) -> Self::Error;
 
-    fn encode_raw_message(
-        message: &Self::Message,
-        signer: &Self::Signer,
-    ) -> Result<Self::RawMessage, Self::Error>;
-
->>>>>>> 05d635c2
     fn estimate_message_len(message: &Self::Message) -> Result<usize, Self::Error>;
 
     fn chain_status_height(status: &Self::ChainStatus) -> &Self::Height;

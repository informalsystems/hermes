use async_trait::async_trait;
use core::time::Duration;

use crate::base::runtime::traits::runtime::HasRuntime;
use crate::base::runtime::traits::sleep::CanSleep;
use crate::base::runtime::traits::time::HasTime;
use crate::base::transaction::traits::response::{CanQueryTxResponse, TxResponsePoller};
use crate::base::transaction::traits::types::HasTxTypes;
use crate::std_prelude::*;

pub trait InjectNoTxResponseError: HasTxTypes {
    fn inject_tx_no_response_error(tx_hash: &Self::TxHash) -> Self::Error;
}

pub trait HasPollTimeout {
    fn poll_timeout(&self) -> Duration;

    fn poll_backoff(&self) -> Duration;
}

pub struct PollTxResponse;

#[async_trait]
impl<Context> TxResponsePoller<Context> for PollTxResponse
where
    Context: CanQueryTxResponse + HasPollTimeout + HasRuntime + InjectNoTxResponseError,
    Context::Runtime: HasTime + CanSleep,
{
    async fn poll_tx_response(
        context: &Context,
        tx_hash: &Context::TxHash,
    ) -> Result<Context::TxResponse, Context::Error> {
        let runtime = context.runtime();
        let wait_timeout = context.poll_timeout();
        let wait_backoff = context.poll_backoff();

        let start_time = runtime.now();

        loop {
            let response = context.query_tx_response(tx_hash).await;

            match response {
<<<<<<< HEAD
                None => {
                    let elapsed = Context::Runtime::duration_since(&start_time, &runtime.now());
=======
                Ok(None) => {
                    let elapsed = start_time.duration_since(&runtime.now());
>>>>>>> bfdc6b3d
                    if elapsed > wait_timeout {
                        return Err(Context::inject_tx_no_response_error(tx_hash));
                    } else {
                        runtime.sleep(wait_backoff).await;
                    }
                }
                Ok(Some(response)) => {
                    return Ok(response);
                }
                Err(e) => {
                    /*
                        If querying the TX response returns failure, it might be a temporary network
                        failure that can be recovered later on. Hence it would not be good if
                        we return error immediately, as we may still have the chance to get a
                        proper transaction response later on.

                        However, if the query still returns error after the wait timeout exceeded,
                        we return the error we get from the query.
                    */

                    let elapsed = start_time.duration_since(&runtime.now());
                    if elapsed > wait_timeout {
                        return Err(e);
                    } else {
                        runtime.sleep(wait_backoff).await;
                    }
                }
            }
        }
    }
}<|MERGE_RESOLUTION|>--- conflicted
+++ resolved
@@ -40,13 +40,8 @@
             let response = context.query_tx_response(tx_hash).await;
 
             match response {
-<<<<<<< HEAD
-                None => {
+                Ok(None) => {
                     let elapsed = Context::Runtime::duration_since(&start_time, &runtime.now());
-=======
-                Ok(None) => {
-                    let elapsed = start_time.duration_since(&runtime.now());
->>>>>>> bfdc6b3d
                     if elapsed > wait_timeout {
                         return Err(Context::inject_tx_no_response_error(tx_hash));
                     } else {
@@ -67,7 +62,7 @@
                         we return the error we get from the query.
                     */
 
-                    let elapsed = start_time.duration_since(&runtime.now());
+                    let elapsed = Context::Runtime::duration_since(&start_time, &runtime.now());
                     if elapsed > wait_timeout {
                         return Err(e);
                     } else {

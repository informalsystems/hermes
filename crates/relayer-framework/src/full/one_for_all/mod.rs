--- conflicted
+++ resolved
@@ -1,8 +1,4 @@
 pub mod impls;
-<<<<<<< HEAD
-pub mod traits;
-pub mod types;
-=======
 pub mod presets;
 pub mod traits;
->>>>>>> bfdc6b3d
+pub mod types;
--- conflicted
+++ resolved
@@ -14,13 +14,8 @@
 """
 
 [dependencies]
-<<<<<<< HEAD
 ibc-relayer-types = { workspace = true }
 ibc-relayer       = { workspace = true }
-=======
-ibc-relayer-types = { version = "0.27.3", path = "../relayer-types" }
-ibc-relayer       = { version = "0.27.3", path = "../relayer" }
->>>>>>> 1d2aa0c7
 
 axum              = { workspace = true }
 crossbeam-channel = { workspace = true }

[package]
name         = "ibc-relayer-rest"
version      = "0.27.2"
authors      = ["Informal Systems <hello@informal.systems>"]
edition      = "2021"
license      = "Apache-2.0"
readme       = "README.md"
keywords     = ["ibc", "rest", "api", "cosmos", "tendermint"]
homepage     = "https://hermes.informal.systems/"
repository   = "https://github.com/informalsystems/hermes"
rust-version = "1.71.1"
description  = """
  Rust implementation of a RESTful API server for Hermes
"""

[dependencies]
ibc-relayer-types = { workspace = true }
ibc-relayer       = { workspace = true }

axum              = { workspace = true }
crossbeam-channel = { workspace = true }
serde             = { workspace = true }
tokio             = { workspace = true }
tracing           = { workspace = true }

[dev-dependencies]
<<<<<<< HEAD
reqwest    = { version = "0.11.16", features = ["json"], default-features = false }
serde_json = "1"
toml       = "0.8.8"
=======
reqwest = { workspace = true, features = ["json"] }
toml    = { workspace = true }
>>>>>>> 962cbd11
<|MERGE_RESOLUTION|>--- conflicted
+++ resolved
@@ -24,11 +24,6 @@
 tracing           = { workspace = true }
 
 [dev-dependencies]
-<<<<<<< HEAD
-reqwest    = { version = "0.11.16", features = ["json"], default-features = false }
-serde_json = "1"
-toml       = "0.8.8"
-=======
-reqwest = { workspace = true, features = ["json"] }
-toml    = { workspace = true }
->>>>>>> 962cbd11
+reqwest    = { workspace = true, features = ["json"] }
+serde_json = { workspace = true }
+toml       = { workspace = true }
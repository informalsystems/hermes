[package]
name         = "ibc-chain-registry"
version      = "0.27.0"
edition      = "2021"
license      = "Apache-2.0"
keywords     = ["cosmos", "ibc", "relayer", "chain", "registry"]
repository   = "https://github.com/informalsystems/hermes"
authors      = ["Informal Systems <hello@informal.systems>"]
rust-version = "1.71"
description  = """
    Service to fetch data from the chain-registry
"""

[dependencies]
<<<<<<< HEAD
ibc-relayer-types = { version = "0.26.4", path = "../relayer-types" }
=======
ibc-relayer-types = { version = "0.27.0", path = "../relayer-types" }
>>>>>>> 53071518
ibc-proto         = { version = "0.41.0", features = ["serde"] }
tendermint-rpc    = { version = "0.34.0", features = ["http-client", "websocket-client"] }

async-trait = "0.1.72"
flex-error  = { version = "0.4.4", default-features = false }
futures     = { version = "0.3.27", features = ["executor"] }
http        = "0.2"
itertools   = "0.10.5"
reqwest     = { version = "0.11.13", features = ["rustls-tls-native-roots", "json"], default-features = false }
serde       = "1.0.195"
serde_json  = "1"
tokio       = "1.17.0"
tracing     = "0.1.36"<|MERGE_RESOLUTION|>--- conflicted
+++ resolved
@@ -12,11 +12,7 @@
 """
 
 [dependencies]
-<<<<<<< HEAD
-ibc-relayer-types = { version = "0.26.4", path = "../relayer-types" }
-=======
 ibc-relayer-types = { version = "0.27.0", path = "../relayer-types" }
->>>>>>> 53071518
 ibc-proto         = { version = "0.41.0", features = ["serde"] }
 tendermint-rpc    = { version = "0.34.0", features = ["http-client", "websocket-client"] }
 

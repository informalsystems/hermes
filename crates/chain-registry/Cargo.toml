--- conflicted
+++ resolved
@@ -12,18 +12,9 @@
 """
 
 [dependencies]
-<<<<<<< HEAD
-ibc-proto         = { version = "0.35.0", features = ["serde"] }
 ibc-relayer-types = { version = "0.26.0", path = "../relayer-types" }
-tendermint-rpc = { version = "0.33.2", features = [
-=======
 ibc-proto         = { version = "0.37.0", features = ["serde"] }
-ibc-relayer-types = { version = "0.25.0", path = "../relayer-types" }
-tendermint-rpc = { version = "0.34.0", features = [
->>>>>>> 7688db7d
-    "http-client",
-    "websocket-client",
-] }
+tendermint-rpc    = { version = "0.34.0", features = ["http-client", "websocket-client"] }
 
 async-trait = "0.1.72"
 flex-error  = { version = "0.4.4", default-features = false }

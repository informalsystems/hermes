--- conflicted
+++ resolved
@@ -13,11 +13,7 @@
 
 [dependencies]
 ibc-relayer-types = { version = "0.26.4", path = "../relayer-types" }
-<<<<<<< HEAD
-ibc-proto         = { version = "0.38.0", features = ["serde"] }
-=======
 ibc-proto         = { version = "0.39.0", features = ["serde"] }
->>>>>>> 1bf13191
 tendermint-rpc    = { version = "0.34.0", features = ["http-client", "websocket-client"] }
 
 async-trait = "0.1.72"

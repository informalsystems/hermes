--- conflicted
+++ resolved
@@ -12,16 +12,9 @@
 """
 
 [dependencies]
-<<<<<<< HEAD
-#ibc-proto = { version = "0.24.1" }
-ibc-proto = { git = "https://github.com/cosmos/ibc-proto-rs", branch = "luca_joss/update-ibc-go-protos" }
-ibc-relayer-types = { version = "0.22.0", path = "../relayer-types", features = ["std"] }
-tendermint-rpc    = { version = "0.29.0", features = ["http-client", "websocket-client"] }
-=======
 ibc-proto         = { version = "0.27.0" }
 ibc-relayer-types = { version = "0.22.0", path = "../relayer-types", features = ["std"] }
 tendermint-rpc    = { version = "0.30.0", features = ["http-client", "websocket-client"] }
->>>>>>> c0237031
 
 async-trait = "0.1.64"
 flex-error  = { version = "0.4.4", default-features = false }

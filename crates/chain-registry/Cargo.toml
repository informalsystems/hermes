[package]
name         = "ibc-chain-registry"
version      = "0.26.0"
edition      = "2021"
license      = "Apache-2.0"
keywords     = ["cosmos", "ibc", "relayer", "chain", "registry"]
repository   = "https://github.com/informalsystems/hermes"
authors      = ["Informal Systems <hello@informal.systems>"]
rust-version = "1.70"
description  = """
    Service to fetch data from the chain-registry
"""

[dependencies]
<<<<<<< HEAD
ibc-relayer-types = { version = "0.26.0", path = "../relayer-types" }
ibc-proto         = { version = "0.38.0-pre.1", features = ["serde"] }
tendermint-rpc    = { version = "0.34.0", features = ["http-client", "websocket-client"] }
=======
ibc-proto         = { version = "0.38.0", features = ["serde"] }
ibc-relayer-types = { version = "0.25.0", path = "../relayer-types" }
tendermint-rpc = { version = "0.34.0", features = [
    "http-client",
    "websocket-client",
] }
>>>>>>> 5417c47e

async-trait = "0.1.72"
flex-error  = { version = "0.4.4", default-features = false }
futures     = { version = "0.3.27", features = ["executor"] }
http        = "0.2"
itertools   = "0.10.5"
reqwest     = { version = "0.11.13", features = ["rustls-tls", "json"], default-features = false }
serde       = "1.0.166"
serde_json  = "1"
tokio       = "1.17.0"
tracing     = "0.1.36"<|MERGE_RESOLUTION|>--- conflicted
+++ resolved
@@ -12,18 +12,9 @@
 """
 
 [dependencies]
-<<<<<<< HEAD
 ibc-relayer-types = { version = "0.26.0", path = "../relayer-types" }
-ibc-proto         = { version = "0.38.0-pre.1", features = ["serde"] }
+ibc-proto         = { version = "0.38.0", features = ["serde"] }
 tendermint-rpc    = { version = "0.34.0", features = ["http-client", "websocket-client"] }
-=======
-ibc-proto         = { version = "0.38.0", features = ["serde"] }
-ibc-relayer-types = { version = "0.25.0", path = "../relayer-types" }
-tendermint-rpc = { version = "0.34.0", features = [
-    "http-client",
-    "websocket-client",
-] }
->>>>>>> 5417c47e
 
 async-trait = "0.1.72"
 flex-error  = { version = "0.4.4", default-features = false }

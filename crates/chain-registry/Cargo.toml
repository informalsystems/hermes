--- conflicted
+++ resolved
@@ -12,15 +12,9 @@
 """
 
 [dependencies]
-<<<<<<< HEAD
 ibc-proto         = { version = "0.31.0-alpha.2" }
-ibc-relayer-types = { version = "0.23.0", path = "../relayer-types", features = ["std"] }
+ibc-relayer-types = { version = "0.23.1", path = "../relayer-types", features = ["std"] }
 tendermint-rpc    = { version = "0.32.0", features = ["http-client", "websocket-client"] }
-=======
-ibc-proto         = { version = "0.29.0" }
-ibc-relayer-types = { version = "0.23.1", path = "../relayer-types", features = ["std"] }
-tendermint-rpc    = { version = "0.30.0", features = ["http-client", "websocket-client"] }
->>>>>>> 10cf7dbe
 
 async-trait = "0.1.67"
 flex-error  = { version = "0.4.4", default-features = false }

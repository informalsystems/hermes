use std::str::FromStr;

use alloc::sync::Arc;
use async_trait::async_trait;
<<<<<<< HEAD
use ibc_relayer::chain::cosmos::query::abci_query;
=======

use ibc_proto::ibc::lightclients::solomachine::v2::PacketCommitmentData;
>>>>>>> faa39e5b
use ibc_relayer::chain::endpoint::ChainStatus;
use ibc_relayer::chain::handle::ChainHandle;
use ibc_relayer_all_in_one::one_for_all::traits::chain::{OfaChain, OfaChainTypes, OfaIbcChain};
use ibc_relayer_all_in_one::one_for_all::traits::runtime::OfaRuntime;
use ibc_relayer_all_in_one::one_for_all::types::runtime::OfaRuntimeWrapper;
use ibc_relayer_all_in_one::one_for_all::types::telemetry::OfaTelemetryWrapper;
use ibc_relayer_components::logger::traits::logger::BaseLogger;
use ibc_relayer_components::runtime::traits::subscription::Subscription;
use ibc_relayer_cosmos::contexts::chain::CosmosChain;
use ibc_relayer_cosmos::methods::encode::encode_protobuf;
use ibc_relayer_cosmos::traits::message::{CosmosMessage, ToCosmosMessage};
use ibc_relayer_cosmos::types::channel::CosmosInitChannelOptions;
use ibc_relayer_cosmos::types::error::{BaseError as CosmosBaseError, Error as CosmosError};
use ibc_relayer_cosmos::types::messages::channel::open_ack::CosmosChannelOpenAckMessage;
use ibc_relayer_cosmos::types::messages::channel::open_confirm::CosmosChannelOpenConfirmMessage;
use ibc_relayer_cosmos::types::messages::channel::open_init::CosmosChannelOpenInitMessage;
use ibc_relayer_cosmos::types::messages::channel::open_try::CosmosChannelOpenTryMessage;
use ibc_relayer_cosmos::types::messages::client::create::CosmosCreateClientMessage;
use ibc_relayer_cosmos::types::messages::client::update::CosmosUpdateClientMessage;
use ibc_relayer_cosmos::types::messages::connection::open_try::CosmosConnectionOpenTryMessage;
use ibc_relayer_cosmos::types::payloads::channel::{
    CosmosChannelOpenAckPayload, CosmosChannelOpenConfirmPayload, CosmosChannelOpenTryPayload,
};
use ibc_relayer_cosmos::types::payloads::client::{
    CosmosCreateClientPayload, CosmosUpdateClientPayload,
};
use ibc_relayer_cosmos::types::payloads::connection::{
    CosmosConnectionOpenAckPayload, CosmosConnectionOpenConfirmPayload,
    CosmosConnectionOpenInitPayload, CosmosConnectionOpenTryPayload,
};
use ibc_relayer_cosmos::types::payloads::packet::{
    CosmosAckPacketPayload, CosmosReceivePacketPayload, CosmosTimeoutUnorderedPacketPayload,
};
use ibc_relayer_cosmos::types::telemetry::CosmosTelemetry;
use ibc_relayer_cosmos::types::tendermint::{TendermintClientState, TendermintConsensusState};
use ibc_relayer_types::core::ics03_connection::connection::{
    ConnectionEnd, Counterparty, State as ConnectionState,
};
use ibc_relayer_types::core::ics04_channel::channel::{
    ChannelEnd, Counterparty as ChannelCounterparty, State,
};
use ibc_relayer_types::core::ics04_channel::packet::Packet;
use ibc_relayer_types::core::ics04_channel::packet::Sequence;
use ibc_relayer_types::core::ics04_channel::timeout::TimeoutHeight;
use ibc_relayer_types::core::ics24_host::identifier::{
    ChainId, ChannelId, ClientId, ConnectionId, PortId,
};
use ibc_relayer_types::core::ics24_host::path::{
    ClientConsensusStatePath, ClientStatePath, CommitmentsPath,
};
use ibc_relayer_types::core::ics24_host::IBC_QUERY_PATH;
use ibc_relayer_types::proofs::ConsensusProof;
use ibc_relayer_types::timestamp::{Timestamp, ZERO_DURATION};
use ibc_relayer_types::tx_msg::Msg;
use ibc_relayer_types::Height;

use crate::methods::encode::header::encode_header;
use crate::methods::encode::header_data::sign_header_data;
use crate::methods::encode::sign_data::{sign_with_data, timestamped_sign_data_to_bytes};
use crate::methods::proofs::channel::channel_proof_data;
use crate::methods::proofs::client_state::client_state_proof_data;
use crate::methods::proofs::connection::connection_proof_data;
use crate::methods::proofs::consensus_state::consensus_state_proof_data;
use crate::traits::solomachine::SolomachineChain;
use crate::types::chain::SolomachineChainWrapper;
use crate::types::client_state::{decode_client_state, SolomachineClientState};
use crate::types::consensus_state::{decode_client_consensus_state, SolomachineConsensusState};
use crate::types::event::{
    SolomachineConnectionInitEvent, SolomachineCreateClientEvent, SolomachineEvent,
};
use crate::types::header::{SolomachineHeader, SolomachineHeaderData, SolomachineSignHeaderData};
use crate::types::message::SolomachineMessage;
use crate::types::payloads::channel::{
    SolomachineChannelOpenAckPayload, SolomachineChannelOpenConfirmPayload,
    SolomachineChannelOpenTryPayload,
};
use crate::types::payloads::client::{
    SolomachineCreateClientPayload, SolomachineUpdateClientPayload,
};
use crate::types::payloads::connection::{
    SolomachineConnectionOpenAckPayload, SolomachineConnectionOpenConfirmPayload,
    SolomachineConnectionOpenInitPayload, SolomachineConnectionOpenTryPayload,
};
use crate::types::payloads::packet::{
    SolomachineAckPacketPayload, SolomachineReceivePacketPayload,
    SolomachineTimeoutUnorderedPacketPayload,
};
use crate::types::sign_data::SolomachineSignData;

impl<Chain> OfaChainTypes for SolomachineChainWrapper<Chain>
where
    Chain: SolomachineChain,
{
    type Error = Chain::Error;

    type Runtime = Chain::Runtime;

    type Logger = Chain::Logger;

    type Telemetry = CosmosTelemetry;

    type Message = SolomachineMessage;

    type Event = SolomachineEvent;

    type ClientState = SolomachineClientState;

    type ConsensusState = SolomachineConsensusState;

    type Height = Height;

    type Timestamp = Timestamp;

    type ChainId = ChainId;

    type ClientId = ClientId;

    type ConnectionId = ConnectionId;

    type ChannelId = ChannelId;

    type PortId = PortId;

    type Sequence = Sequence;

    type ChainStatus = ChainStatus;

    type IncomingPacket = Packet;

    type OutgoingPacket = Packet;

    type CreateClientPayloadOptions = ();

    type InitConnectionOptions = ();

    type InitChannelOptions = ();

    type CreateClientPayload = SolomachineCreateClientPayload;

    type UpdateClientPayload = SolomachineUpdateClientPayload;

    type ConnectionOpenInitPayload = SolomachineConnectionOpenInitPayload;

    type ConnectionOpenTryPayload = SolomachineConnectionOpenTryPayload;

    type ConnectionOpenAckPayload = SolomachineConnectionOpenAckPayload;

    type ConnectionOpenConfirmPayload = SolomachineConnectionOpenConfirmPayload;

    type ChannelOpenTryPayload = SolomachineChannelOpenTryPayload;

    type ChannelOpenAckPayload = SolomachineChannelOpenAckPayload;

    type ChannelOpenConfirmPayload = SolomachineChannelOpenConfirmPayload;

    type ReceivePacketPayload = SolomachineReceivePacketPayload;

    type AckPacketPayload = SolomachineAckPacketPayload;

    type TimeoutUnorderedPacketPayload = SolomachineTimeoutUnorderedPacketPayload;

    type CreateClientEvent = SolomachineCreateClientEvent;

    type ConnectionOpenInitEvent = SolomachineConnectionInitEvent;

    type ConnectionOpenTryEvent = ();

    type ChannelOpenInitEvent = ();

    type ChannelOpenTryEvent = ();

    type SendPacketEvent = ();

    type WriteAcknowledgementEvent = ();
}

#[allow(unused_variables)]
#[async_trait]
impl<Chain> OfaChain for SolomachineChainWrapper<Chain>
where
    Chain: SolomachineChain,
{
    fn runtime(&self) -> &OfaRuntimeWrapper<Self::Runtime> {
        Chain::runtime(&self.chain)
    }

    fn runtime_error(e: <Self::Runtime as OfaRuntime>::Error) -> Chain::Error {
        Chain::runtime_error(e)
    }

    fn logger(&self) -> &Self::Logger {
        Chain::logger(&self.chain)
    }

    fn telemetry(&self) -> &OfaTelemetryWrapper<Self::Telemetry> {
        self.chain.get_telemetry()
    }

    fn log_event<'a>(event: &'a Self::Event) -> <Self::Logger as BaseLogger>::LogValue<'a> {
        todo!()
    }

    fn log_incoming_packet<'a>(event: &'a Packet) -> <Self::Logger as BaseLogger>::LogValue<'a> {
        todo!()
    }

    fn log_outgoing_packet<'a>(event: &'a Packet) -> <Self::Logger as BaseLogger>::LogValue<'a> {
        todo!()
    }

    fn increment_height(height: &Height) -> Result<Height, Chain::Error> {
        todo!()
    }

    fn estimate_message_size(message: &SolomachineMessage) -> Result<usize, Chain::Error> {
        todo!()
    }

    fn chain_status_height(status: &Self::ChainStatus) -> &Height {
        &status.height
    }

    fn chain_status_timestamp(status: &Self::ChainStatus) -> &Timestamp {
        todo!()
    }

    fn try_extract_write_acknowledgement_event(
        event: &Self::Event,
    ) -> Option<Self::WriteAcknowledgementEvent> {
        todo!()
    }

    fn try_extract_send_packet_event(event: &Self::Event) -> Option<Self::SendPacketEvent> {
        todo!()
    }

    fn extract_packet_from_send_packet_event(event: &Self::SendPacketEvent) -> Packet {
        todo!()
    }

    fn extract_packet_from_write_acknowledgement_event(
        ack: &Self::WriteAcknowledgementEvent,
    ) -> &Packet {
        todo!()
    }

    fn try_extract_create_client_event(event: Self::Event) -> Option<Self::CreateClientEvent> {
        match event {
            SolomachineEvent::CreateClient(e) => Some(e),
            _ => None,
        }
    }

    fn create_client_event_client_id(event: &Self::CreateClientEvent) -> &ClientId {
        &event.client_id
    }

    fn client_state_latest_height(client_state: &SolomachineClientState) -> &Height {
        todo!()
    }

    fn try_extract_connection_open_init_event(
        event: Self::Event,
    ) -> Option<Self::ConnectionOpenInitEvent> {
        match event {
            SolomachineEvent::ConnectionInit(e) => Some(e),
            _ => None,
        }
    }

    fn connection_open_init_event_connection_id(
        event: &Self::ConnectionOpenInitEvent,
    ) -> &ConnectionId {
        &event.connection_id
    }

    fn try_extract_connection_open_try_event(
        event: Self::Event,
    ) -> Option<Self::ConnectionOpenTryEvent> {
        todo!()
    }

    fn connection_open_try_event_connection_id(
        event: &Self::ConnectionOpenTryEvent,
    ) -> &ConnectionId {
        todo!()
    }

    fn try_extract_channel_open_init_event(
        event: Self::Event,
    ) -> Option<Self::ChannelOpenInitEvent> {
        todo!()
    }

    fn channel_open_init_event_channel_id(event: &Self::ChannelOpenInitEvent) -> &ChannelId {
        todo!()
    }

    fn try_extract_channel_open_try_event(event: Self::Event) -> Option<Self::ChannelOpenTryEvent> {
        todo!()
    }

    fn channel_open_try_event_channel_id(event: &Self::ChannelOpenTryEvent) -> &ChannelId {
        todo!()
    }

    async fn send_messages(
        &self,
        messages: Vec<SolomachineMessage>,
    ) -> Result<Vec<Vec<Self::Event>>, Chain::Error> {
        let mut res = vec![];
        for message in messages.iter() {
            match message {
                SolomachineMessage::CosmosCreateClient(m) => {
                    let client_id = self
                        .chain
                        .create_client(m.client_state.clone(), m.consensus_state.clone())
                        .await
                        .unwrap();
                    let create_cient_event = SolomachineCreateClientEvent {
                        client_id,
                        client_state: m.client_state.clone(),
                    };
                    res.push(vec![SolomachineEvent::CreateClient(create_cient_event)]);
                }
                SolomachineMessage::CosmosConnectionOpenInit(m) => {
                    let connection_id = ConnectionId::from_str("connection-1").unwrap();
                    let counterparty_connection_id =
                        ConnectionId::from_str("connection-0").unwrap();
                    let client_id = ClientId::from_str("cosmos-client").unwrap();
                    let counterparty_client_id = ClientId::from_str("06-solomachine-1").unwrap();
                    let counterparty = Counterparty::new(
                        counterparty_client_id,
                        Some(counterparty_connection_id.clone()),
                        Default::default(),
                    );
                    let connection_end = ConnectionEnd::new(
                        ConnectionState::Init,
                        client_id,
                        counterparty,
                        vec![Default::default()],
                        ZERO_DURATION,
                    );
                    self.chain
                        .update_connection(&connection_id, connection_end)
                        .await;
                    let connection_init_event = SolomachineConnectionInitEvent { connection_id };
                    res.push(vec![SolomachineEvent::ConnectionInit(
                        connection_init_event,
                    )]);
                }
                _ => {}
            }
        }
        Ok(res)
    }

    fn chain_id(&self) -> &Self::ChainId {
        self.chain.get_chain_id()
    }

    async fn query_chain_status(&self) -> Result<Self::ChainStatus, Chain::Error> {
        // TODO return correct chain status
        let status = ChainStatus {
            height: Height::new(0, 1).unwrap(),
            timestamp: Timestamp::now(),
        };
        Ok(status)
    }

    fn event_subscription(&self) -> &Arc<dyn Subscription<Item = (Height, Self::Event)>> {
        todo!()
    }

    async fn query_write_acknowledgement_event(
        &self,
        packet: &Packet,
    ) -> Result<Option<Self::WriteAcknowledgementEvent>, Chain::Error> {
        todo!()
    }

    async fn build_receive_packet_payload(
        &self,
        client_state: &SolomachineClientState,
        height: &Height,
        packet: &Packet,
    ) -> Result<SolomachineReceivePacketPayload, Chain::Error> {
        let commitment_bytes = packet.commitment_bytes();

        let commitment_path = CommitmentsPath {
            port_id: packet.source_port.clone(),
            channel_id: packet.source_channel.clone(),
            sequence: packet.sequence,
        };

        let commitment_path = commitment_path.to_string();

<<<<<<< HEAD
        let new_diversifier = self.chain.current_diversifier();
=======
        let packet_commitment_data = PacketCommitmentData {
            path: commitment_path.as_bytes(),
            commitment: commitment_bytes,
        };
>>>>>>> faa39e5b

        let packet_commitment_data_bytes = encode_protobuf(&packet_commitment_data)
            .map_err(CosmosBaseError::protobuf_encoding_error)?;

        let new_diversifier = self.chain.new_diversifier().await;
        let secret_key = self.chain.secret_key();
        let consensus_timestamp = client_state.consensus_state.timestamp;

        let sign_data = SolomachineSignData {
            sequence: u64::from(packet.sequence),
            timestamp: consensus_timestamp,
            diversifier: new_diversifier,
            data: packet_commitment_data_bytes,
            path: path.as_bytes().to_vec(),
        };

        let proof = sign_with_data(secret_key, &sign_data).map_err(Chain::encode_error)?;

        let payload = SolomachineReceivePacketPayload {
            update_height: *height,
            proof_commitment: proof,
        };

        Ok(payload)
    }

    async fn build_ack_packet_payload(
        &self,
        client_state: &SolomachineClientState,
        height: &Height,
        packet: &Packet,
        ack: &Self::WriteAcknowledgementEvent,
    ) -> Result<SolomachineAckPacketPayload, Chain::Error> {
        todo!()
    }

    async fn build_timeout_unordered_packet_payload(
        &self,
        client_state: &SolomachineClientState,
        height: &Height,
        packet: &Packet,
    ) -> Result<SolomachineTimeoutUnorderedPacketPayload, Chain::Error> {
        let commitment_bytes = packet.commitment_bytes();

        let commitment_path = CommitmentsPath {
            port_id: packet.source_port.clone(),
            channel_id: packet.source_channel.clone(),
            sequence: packet.sequence,
        };

        let commitment_path = commitment_path.to_string();

        let packet_commitment_data = PacketCommitmentData {
            path: commitment_path.as_bytes(),
            commitment: commitment_bytes,
        };

        let packet_commitment_data_bytes = encode_protobuf(&packet_commitment_data)
            .map_err(CosmosBaseError::protobuf_encoding_error)?;

        let new_diversifier = self.chain.new_diversifier().await;
        let secret_key = self.chain.secret_key();
        let consensus_timestamp = client_state.consensus_state.timestamp;

        let sign_data = SolomachineSignData {
            sequence: u64::from(packet.sequence),
            timestamp: consensus_timestamp,
            diversifier: new_diversifier,
            data: packet_commitment_data_bytes,
            path: path.as_bytes().to_vec(),
        };

        let proof = sign_with_data(secret_key, &sign_data).map_err(Chain::encode_error)?;

        let payload = SolomachineTimeoutUnorderedPacketPayload {
            update_height: *height,
            proof_unreceived: proof,
        };

        Ok(payload)
    }

    async fn build_create_client_payload(
        &self,
        create_client_options: &(),
    ) -> Result<SolomachineCreateClientPayload, Chain::Error> {
        let public_key = self.chain.public_key().clone();
        let diversifier = self.chain.current_diversifier();
        let timestamp = self.chain.current_time();

        let consensus_state = SolomachineConsensusState {
            public_key: Some(public_key),
            diversifier,
            timestamp,
        };

        let client_state = SolomachineClientState {
            sequence: 1,
            is_frozen: false,
            consensus_state,
        };

        let payload = SolomachineCreateClientPayload { client_state };

        Ok(payload)
    }

    async fn build_update_client_payload(
        &self,
        trusted_height: &Height,
        target_height: &Height,
        client_state: SolomachineClientState,
    ) -> Result<SolomachineUpdateClientPayload, Chain::Error> {
        // TODO: check that the public key is the same in the consensus state.
        // We currently only support updating the diversifier but not the public key.

        let public_key = self.chain.public_key();
        let current_diversifier = &client_state.consensus_state.diversifier;

        let next_diversifier = self.chain.current_diversifier();

        // TODO: check that current time is greater than or equal to the consensus state time.
        let timestamp = self.chain.current_time();

        let header_data = SolomachineHeaderData {
            new_public_key: public_key.clone(),
            new_diversifier: next_diversifier,
        };

        let sign_data = SolomachineSignHeaderData {
            header_data,
            sequence: client_state.sequence,
            timestamp,
            diversifier: current_diversifier.clone(),
        };

        let secret_key = self.chain.secret_key();

        let signature = sign_header_data(secret_key, &sign_data).map_err(Chain::encode_error)?;

        let header = SolomachineHeader {
            timestamp,
            signature,
            header_data: sign_data.header_data,
        };

        let payload = SolomachineUpdateClientPayload { header };

        Ok(payload)
    }

    async fn build_connection_open_init_payload(
        &self,
        _client_state: &SolomachineClientState,
    ) -> Result<SolomachineConnectionOpenInitPayload, Chain::Error> {
        let commitment_prefix = self.chain.commitment_prefix();

        let payload = SolomachineConnectionOpenInitPayload {
            commitment_prefix: commitment_prefix.to_string(),
        };

        Ok(payload)
    }

    async fn build_connection_open_try_payload(
        &self,
        solo_client_state: &SolomachineClientState,
        height: &Height,
        client_id: &ClientId,
        connection_id: &ConnectionId,
    ) -> Result<SolomachineConnectionOpenTryPayload, Chain::Error> {
        let connection = self.chain.query_connection(connection_id).await?;

        if connection.state != ConnectionState::Init {
            return Err(Chain::invalid_connection_state_error(
                ConnectionState::Init,
                connection.state,
            ));
        }

        let versions = connection.versions().to_vec();

        let delay_period = connection.delay_period();

        let commitment_prefix = self.chain.commitment_prefix();

        let public_key = self.chain.public_key();
        let secret_key = self.chain.secret_key();

        let connection_proof = connection_proof_data(
            public_key,
            secret_key,
            solo_client_state,
            commitment_prefix,
            connection_id,
            connection,
        )
        .map_err(Chain::encode_error)?;

        let cosmos_client_state = self.chain.query_client_state(client_id).await?;

        let client_state_proof = client_state_proof_data(
            public_key,
            secret_key,
            solo_client_state,
            commitment_prefix,
            client_id,
            &cosmos_client_state,
        )
        .map_err(Chain::encode_error)?;

        let cosmos_consensus_state = self.chain.query_consensus_state(client_id, *height).await?;

        let consensus_state_data = consensus_state_proof_data(
            solo_client_state,
            commitment_prefix,
            client_id,
            *height,
            &cosmos_consensus_state,
        )
        .map_err(Chain::encode_error)?;

        let consensus_state_proof =
            sign_with_data(secret_key, &consensus_state_data).map_err(Chain::encode_error)?;

        let payload = SolomachineConnectionOpenTryPayload {
            commitment_prefix: commitment_prefix.to_string(),
            client_state: cosmos_client_state,
            versions,
            delay_period,
            update_height: *height,
            proof_init: connection_proof,
            proof_client: client_state_proof,
            proof_consensus: consensus_state_proof,
        };

        Ok(payload)
    }

    async fn build_connection_open_ack_payload(
        &self,
        client_state: &SolomachineClientState,
        height: &Height,
        client_id: &ClientId,
        connection_id: &ConnectionId,
    ) -> Result<SolomachineConnectionOpenAckPayload, Chain::Error> {
        let public_key = self.chain.public_key();
        let secret_key = self.chain.secret_key();
        let connection = self.chain.query_connection(connection_id).await?;

        if connection.state != ConnectionState::TryOpen {
            return Err(Chain::invalid_connection_state_error(
                ConnectionState::TryOpen,
                connection.state,
            ));
        }

        let version = connection
            .versions()
            .iter()
            .next()
            .cloned()
            .unwrap_or_default();

        let commitment_prefix = self.chain.commitment_prefix();

        let cosmos_client_state = self.chain.query_client_state(client_id).await?;

        let client_state_proof = client_state_proof_data(
            public_key,
            secret_key,
            client_state,
            commitment_prefix,
            client_id,
            &cosmos_client_state,
        )
        .map_err(Chain::encode_error)?;

        let connection_proof: crate::types::sign_data::SolomachineTimestampedSignData =
            connection_proof_data(
                public_key,
                secret_key,
                client_state,
                commitment_prefix,
                connection_id,
                connection,
            )
            .map_err(Chain::encode_error)?;

        let cosmos_consensus_state = self.chain.query_consensus_state(client_id, *height).await?;

        let consensus_state_data = consensus_state_proof_data(
            client_state,
            commitment_prefix,
            client_id,
            *height,
            &cosmos_consensus_state,
        )
        .map_err(Chain::encode_error)?;

        let consensus_state_proof =
            sign_with_data(secret_key, &consensus_state_data).map_err(Chain::encode_error)?;

        let payload = SolomachineConnectionOpenAckPayload {
            client_state: cosmos_client_state,
            version,
            update_height: *height,
            proof_try: connection_proof,
            proof_client: client_state_proof,
            proof_consensus: consensus_state_proof,
        };

        Ok(payload)
    }

    async fn build_connection_open_confirm_payload(
        &self,
        client_state: &SolomachineClientState,
        height: &Height,
        client_id: &ClientId,
        connection_id: &ConnectionId,
    ) -> Result<SolomachineConnectionOpenConfirmPayload, Chain::Error> {
        let public_key = self.chain.public_key();
        let secret_key = self.chain.secret_key();
        let commitment_prefix = self.chain.commitment_prefix();
        let cosmos_client_state = self.chain.query_client_state(client_id).await?;

        let connection = self.chain.query_connection(connection_id).await?;

        // TODO confirm connection state
        /*if connection.state != ConnectionState::TryOpen {
            return Err(Chain::invalid_connection_state_error(
                ConnectionState::TryOpen,
                connection.state,
            ));
        }*/

        let connection_proof: crate::types::sign_data::SolomachineTimestampedSignData =
            connection_proof_data(
                public_key,
                secret_key,
                client_state,
                commitment_prefix,
                connection_id,
                connection,
            )
            .map_err(Chain::encode_error)?;

        let payload = SolomachineConnectionOpenConfirmPayload {
            update_height: *height,
            proof_ack: connection_proof,
        };

        Ok(payload)
    }

    async fn build_channel_open_try_payload(
        &self,
        client_state: &SolomachineClientState,
        height: &Height,
        port_id: &PortId,
        channel_id: &ChannelId,
    ) -> Result<SolomachineChannelOpenTryPayload, Chain::Error> {
        let channel = self.chain.query_channel(channel_id, port_id).await?;

        if channel.state != State::Init {
            return Err(Chain::invalid_channel_state_error(
                State::Init,
                channel.state,
            ));
        }

        let ordering = *channel.ordering();
        let connection_hops = channel.connection_hops().clone();
        let version = channel.version().clone();

        let commitment_prefix = self.chain.commitment_prefix();

        let channel_state_data =
            channel_proof_data(client_state, commitment_prefix, channel_id, channel)
                .map_err(Chain::encode_error)?;

        let secret_key = self.chain.secret_key();

        let channel_proof =
            sign_with_data(secret_key, &channel_state_data).map_err(Chain::encode_error)?;

        let payload = SolomachineChannelOpenTryPayload {
            ordering,
            connection_hops,
            version,
            update_height: *height,
            proof_init: channel_proof,
        };

        Ok(payload)
    }

    async fn build_channel_open_ack_payload(
        &self,
        client_state: &SolomachineClientState,
        height: &Height,
        port_id: &PortId,
        channel_id: &ChannelId,
    ) -> Result<SolomachineChannelOpenAckPayload, Chain::Error> {
        let channel = self.chain.query_channel(channel_id, port_id).await?;

        if channel.state != State::TryOpen {
            return Err(Chain::invalid_channel_state_error(
                State::TryOpen,
                channel.state,
            ));
        }

        let version = channel.version().clone();

        let commitment_prefix = self.chain.commitment_prefix();

        let channel_state_data =
            channel_proof_data(client_state, commitment_prefix, channel_id, channel)
                .map_err(Chain::encode_error)?;

        let secret_key = self.chain.secret_key();

        let channel_proof =
            sign_with_data(secret_key, &channel_state_data).map_err(Chain::encode_error)?;

        let payload = SolomachineChannelOpenAckPayload {
            version,
            update_height: *height,
            proof_try: channel_proof,
        };

        Ok(payload)
    }

    async fn build_channel_open_confirm_payload(
        &self,
        client_state: &SolomachineClientState,
        height: &Height,
        port_id: &PortId,
        channel_id: &ChannelId,
    ) -> Result<SolomachineChannelOpenConfirmPayload, Chain::Error> {
        let channel = self.chain.query_channel(channel_id, port_id).await?;

        if channel.state != State::Open {
            return Err(Chain::invalid_channel_state_error(
                State::Open,
                channel.state,
            ));
        }

        let commitment_prefix = self.chain.commitment_prefix();

        let channel_state_data =
            channel_proof_data(client_state, commitment_prefix, channel_id, channel)
                .map_err(Chain::encode_error)?;

        let secret_key = self.chain.secret_key();

        let channel_proof =
            sign_with_data(secret_key, &channel_state_data).map_err(Chain::encode_error)?;

        let payload = SolomachineChannelOpenConfirmPayload {
            update_height: *height,
            proof_ack: channel_proof,
        };

        Ok(payload)
    }
}

#[allow(unused_variables)]
#[async_trait]
impl<Chain, Counterparty> OfaIbcChain<CosmosChain<Counterparty>> for SolomachineChainWrapper<Chain>
where
    Chain: SolomachineChain,
    Counterparty: ChainHandle,
{
    fn incoming_packet_src_channel_id(packet: &Packet) -> &ChannelId {
        todo!()
    }

    fn incoming_packet_dst_channel_id(packet: &Packet) -> &ChannelId {
        todo!()
    }

    fn incoming_packet_src_port(packet: &Packet) -> &PortId {
        todo!()
    }

    fn incoming_packet_dst_port(packet: &Packet) -> &PortId {
        todo!()
    }

    fn incoming_packet_sequence(packet: &Packet) -> &Sequence {
        todo!()
    }

    fn incoming_packet_timeout_height(packet: &Packet) -> Option<&Height> {
        todo!()
    }

    fn incoming_packet_timeout_timestamp(packet: &Packet) -> &Timestamp {
        todo!()
    }

    fn outgoing_packet_src_channel_id(packet: &Packet) -> &ChannelId {
        todo!()
    }

    fn outgoing_packet_dst_channel_id(packet: &Packet) -> &ChannelId {
        todo!()
    }

    fn outgoing_packet_src_port(packet: &Packet) -> &PortId {
        todo!()
    }

    fn outgoing_packet_dst_port(packet: &Packet) -> &PortId {
        todo!()
    }

    fn outgoing_packet_sequence(packet: &Packet) -> &Sequence {
        todo!()
    }

    fn outgoing_packet_timeout_height(packet: &Packet) -> Option<&Height> {
        todo!()
    }

    fn outgoing_packet_timeout_timestamp(packet: &Packet) -> &Timestamp {
        todo!()
    }

    fn counterparty_message_height_for_update_client(
        message: &SolomachineMessage,
    ) -> Option<Height> {
        // No need to update client as we are trusting the Cosmos full node,
        // and rely directly on the full node for detecting misbehavior.
        None
    }

    async fn query_chain_id_from_channel_id(
        &self,
        channel_id: &ChannelId,
        port_id: &PortId,
    ) -> Result<ChainId, Chain::Error> {
        todo!()
    }

    async fn query_client_state(
        &self,
        client_id: &ClientId,
    ) -> Result<TendermintClientState, Chain::Error> {
        self.chain.query_client_state(client_id).await
    }

    async fn query_consensus_state(
        &self,
        client_id: &ClientId,
        height: &Height,
    ) -> Result<TendermintConsensusState, Chain::Error> {
        self.chain.query_consensus_state(client_id, *height).await
    }

    async fn query_is_packet_received(
        &self,
        port_id: &PortId,
        channel_id: &ChannelId,
        sequence: &Sequence,
    ) -> Result<bool, Chain::Error> {
        todo!()
    }

    async fn query_packet_commitments(
        &self,
        channel_id: &ChannelId,
        port_id: &PortId,
    ) -> Result<(Vec<Sequence>, Height), Chain::Error> {
        todo!()
    }

    async fn query_unreceived_packet_sequences(
        &self,
        channel_id: &ChannelId,
        port_id: &PortId,
        sequences: &[Sequence],
    ) -> Result<Vec<Sequence>, Chain::Error> {
        todo!()
    }

    async fn query_send_packets_from_sequences(
        &self,
        channel_id: &ChannelId,
        port_id: &PortId,
        counterparty_channel_id: &ChannelId,
        counterparty_port_id: &PortId,
        sequences: &[Sequence],
        height: &Height,
    ) -> Result<Vec<Packet>, Chain::Error> {
        todo!()
    }

    async fn build_receive_packet_message(
        &self,
        packet: &Packet,
        payload: CosmosReceivePacketPayload,
    ) -> Result<SolomachineMessage, Chain::Error> {
        todo!()
    }

    async fn build_ack_packet_message(
        &self,
        packet: &Packet,
        payload: CosmosAckPacketPayload,
    ) -> Result<SolomachineMessage, Chain::Error> {
        todo!()
    }

    async fn build_timeout_unordered_packet_message(
        &self,
        packet: &Packet,
        counterparty_payload: CosmosTimeoutUnorderedPacketPayload,
    ) -> Result<SolomachineMessage, Chain::Error> {
        todo!()
    }

    async fn build_create_client_message(
        &self,
        counterparty_payload: CosmosCreateClientPayload,
    ) -> Result<SolomachineMessage, Chain::Error> {
        let message = SolomachineMessage::CosmosCreateClient(Box::new(counterparty_payload));

        Ok(message)
    }

    async fn build_update_client_message(
        &self,
        client_id: &ClientId,
        counterparty_payload: CosmosUpdateClientPayload,
    ) -> Result<Vec<SolomachineMessage>, Chain::Error> {
        let message = SolomachineMessage::CosmosUpdateClient(Box::new(counterparty_payload));

        Ok(vec![message])
    }

    async fn find_consensus_state_height_before(
        &self,
        client_id: &ClientId,
        target_height: &Height,
    ) -> Result<Height, Chain::Error> {
        todo!()
    }

    async fn build_connection_open_init_message(
        &self,
        client_id: &ClientId,
        counterparty_client_id: &ClientId,
        init_connection_options: &Self::InitConnectionOptions,
        counterparty_payload: CosmosConnectionOpenInitPayload,
    ) -> Result<SolomachineMessage, Chain::Error> {
        let message = SolomachineMessage::CosmosConnectionOpenInit(Box::new(counterparty_payload));

        Ok(message)
    }

    async fn build_connection_open_try_message(
        &self,
        client_id: &ClientId,
        counterparty_client_id: &ClientId,
        counterparty_connection_id: &ConnectionId,
        counterparty_payload: CosmosConnectionOpenTryPayload,
    ) -> Result<SolomachineMessage, Chain::Error> {
        let message = SolomachineMessage::CosmosConnectionOpenTry(Box::new(counterparty_payload));

        Ok(message)
    }

    async fn build_connection_open_ack_message(
        &self,
        connection_id: &ConnectionId,
        counterparty_connection_id: &ConnectionId,
        counterparty_payload: CosmosConnectionOpenAckPayload,
    ) -> Result<SolomachineMessage, Chain::Error> {
        let message = SolomachineMessage::CosmosConnectionOpenAck(Box::new(counterparty_payload));

        Ok(message)
    }

    async fn build_connection_open_confirm_message(
        &self,
        connection_id: &ConnectionId,
        counterparty_payload: CosmosConnectionOpenConfirmPayload,
    ) -> Result<SolomachineMessage, Chain::Error> {
        let message =
            SolomachineMessage::CosmosConnectionOpenConfirm(Box::new(counterparty_payload));

        Ok(message)
    }

    async fn build_channel_open_init_message(
        &self,
        port_id: &PortId,
        counterparty_port_id: &PortId,
        init_channel_options: &Self::InitChannelOptions,
    ) -> Result<SolomachineMessage, Chain::Error> {
        todo!()
    }

    async fn build_channel_open_try_message(
        &self,
        port_id: &PortId,
        counterparty_port_id: &PortId,
        counterparty_channel_id: &ChannelId,
        counterparty_payload: CosmosChannelOpenTryPayload,
    ) -> Result<SolomachineMessage, Chain::Error> {
        let message = SolomachineMessage::CosmosChannelOpenTry(Box::new(counterparty_payload));

        Ok(message)
    }

    async fn build_channel_open_ack_message(
        &self,
        port_id: &PortId,
        channel_id: &ChannelId,
        counterparty_channel_id: &ChannelId,
        counterparty_payload: CosmosChannelOpenAckPayload,
    ) -> Result<SolomachineMessage, Chain::Error> {
        let message = SolomachineMessage::CosmosChannelOpenAck(Box::new(counterparty_payload));

        Ok(message)
    }

    async fn build_channel_open_confirm_message(
        &self,
        port_id: &PortId,
        channel_id: &ChannelId,
        counterparty_payload: CosmosChannelOpenConfirmPayload,
    ) -> Result<SolomachineMessage, Chain::Error> {
        let message = SolomachineMessage::CosmosChannelOpenConfirm(Box::new(counterparty_payload));

        Ok(message)
    }
}

#[allow(unused_variables)]
#[async_trait]
impl<Chain, Counterparty> OfaIbcChain<SolomachineChainWrapper<Counterparty>> for CosmosChain<Chain>
where
    Counterparty: SolomachineChain,
    Chain: ChainHandle,
{
    fn incoming_packet_src_channel_id(packet: &Packet) -> &ChannelId {
        &packet.source_channel
    }

    fn incoming_packet_dst_channel_id(packet: &Packet) -> &ChannelId {
        &packet.destination_channel
    }

    fn incoming_packet_src_port(packet: &Packet) -> &PortId {
        &packet.source_port
    }

    fn incoming_packet_dst_port(packet: &Packet) -> &PortId {
        &packet.destination_port
    }

    fn incoming_packet_sequence(packet: &Packet) -> &Sequence {
        &packet.sequence
    }

    fn incoming_packet_timeout_height(packet: &Packet) -> Option<&Height> {
        match &packet.timeout_height {
            TimeoutHeight::Never => None,
            TimeoutHeight::At(h) => Some(h),
        }
    }

    fn incoming_packet_timeout_timestamp(packet: &Packet) -> &Timestamp {
        &packet.timeout_timestamp
    }

    fn outgoing_packet_src_channel_id(packet: &Packet) -> &ChannelId {
        &packet.source_channel
    }

    fn outgoing_packet_dst_channel_id(packet: &Packet) -> &ChannelId {
        &packet.destination_channel
    }

    fn outgoing_packet_src_port(packet: &Packet) -> &PortId {
        &packet.source_port
    }

    fn outgoing_packet_dst_port(packet: &Packet) -> &PortId {
        &packet.destination_port
    }

    fn outgoing_packet_sequence(packet: &Packet) -> &Sequence {
        &packet.sequence
    }

    fn outgoing_packet_timeout_height(packet: &Packet) -> Option<&Height> {
        match &packet.timeout_height {
            TimeoutHeight::Never => None,
            TimeoutHeight::At(h) => Some(h),
        }
    }

    fn outgoing_packet_timeout_timestamp(packet: &Packet) -> &Timestamp {
        &packet.timeout_timestamp
    }

    fn counterparty_message_height_for_update_client(
        message: &Arc<dyn CosmosMessage>,
    ) -> Option<Height> {
        message.counterparty_message_height_for_update_client()
    }

    async fn query_chain_id_from_channel_id(
        &self,
        channel_id: &ChannelId,
        port_id: &PortId,
    ) -> Result<ChainId, CosmosError> {
        todo!()
    }

    async fn query_client_state(
        &self,
        client_id: &ClientId,
    ) -> Result<SolomachineClientState, CosmosError> {
        let data = ClientStatePath(client_id.clone());
        let query_height = self.handle.query_latest_height().unwrap();

        let response = abci_query(
            &self.tx_context.tx_context.rpc_client,
            &self.tx_context.tx_context.tx_config.rpc_address,
            IBC_QUERY_PATH.to_string(),
            data.to_string(),
            query_height.into(),
            true,
        )
        .await
        .unwrap();

        let client_state = decode_client_state(response.value.as_slice());

        Ok(client_state)
    }

    async fn query_consensus_state(
        &self,
        client_id: &ClientId,
        height: &Height,
    ) -> Result<SolomachineConsensusState, CosmosError> {
        let data = ClientConsensusStatePath {
            client_id: client_id.clone(),
            epoch: height.revision_number(),
            height: height.revision_height(),
        };
        let _query_height = self.handle.query_latest_height().unwrap();

        let response = abci_query(
            &self.tx_context.tx_context.rpc_client,
            &self.tx_context.tx_context.tx_config.rpc_address,
            IBC_QUERY_PATH.to_string(),
            data.to_string(),
            (*height).into(),
            false,
        )
        .await
        .unwrap();

        let client_consensus_state = decode_client_consensus_state(response.value.as_slice());

        Ok(client_consensus_state)
    }

    async fn find_consensus_state_height_before(
        &self,
        client_id: &ClientId,
        target_height: &Height,
    ) -> Result<Height, CosmosError> {
        todo!()
    }

    async fn query_is_packet_received(
        &self,
        port_id: &PortId,
        channel_id: &ChannelId,
        sequence: &Sequence,
    ) -> Result<bool, CosmosError> {
        todo!()
    }

    async fn query_packet_commitments(
        &self,
        channel_id: &ChannelId,
        port_id: &PortId,
    ) -> Result<(Vec<Sequence>, Height), CosmosError> {
        todo!()
    }

    async fn query_unreceived_packet_sequences(
        &self,
        channel_id: &ChannelId,
        port_id: &PortId,
        sequences: &[Sequence],
    ) -> Result<Vec<Sequence>, CosmosError> {
        todo!()
    }

    async fn query_send_packets_from_sequences(
        &self,
        channel_id: &ChannelId,
        port_id: &PortId,
        counterparty_channel_id: &ChannelId,
        counterparty_port_id: &PortId,
        sequences: &[Sequence],
        height: &Height,
    ) -> Result<Vec<Packet>, CosmosError> {
        todo!()
    }

    async fn build_receive_packet_message(
        &self,
        packet: &Packet,
        payload: SolomachineReceivePacketPayload,
    ) -> Result<Arc<dyn CosmosMessage>, CosmosError> {
        todo!()
    }

    async fn build_ack_packet_message(
        &self,
        packet: &Packet,
        payload: SolomachineAckPacketPayload,
    ) -> Result<Arc<dyn CosmosMessage>, CosmosError> {
        todo!()
    }

    async fn build_timeout_unordered_packet_message(
        &self,
        packet: &Packet,
        payload: SolomachineTimeoutUnorderedPacketPayload,
    ) -> Result<Arc<dyn CosmosMessage>, CosmosError> {
        todo!()
    }

    async fn build_create_client_message(
        &self,
        counterparty_payload: SolomachineCreateClientPayload,
    ) -> Result<Arc<dyn CosmosMessage>, CosmosError> {
        /*let client_state = encode_client_state(&counterparty_payload.client_state)
        .map_err(CosmosBaseError::encode)?;*/

        let client_state = counterparty_payload.client_state.clone().to_any();

        /*let consensus_state =
        encode_consensus_state(&counterparty_payload.client_state.consensus_state)
            .map_err(CosmosBaseError::encode)?;*/

        let consensus_state = counterparty_payload.client_state.consensus_state.to_any();

        let message = CosmosCreateClientMessage {
            client_state,
            consensus_state,
        };

        Ok(message.to_cosmos_message())
    }

    async fn build_update_client_message(
        &self,
        client_id: &ClientId,
        payload: SolomachineUpdateClientPayload,
    ) -> Result<Vec<Arc<dyn CosmosMessage>>, CosmosError> {
        let header = encode_header(&payload.header).map_err(CosmosBaseError::encode)?;

        let message = CosmosUpdateClientMessage {
            client_id: client_id.clone(),
            header,
        };

        Ok(vec![message.to_cosmos_message()])
    }

    async fn build_connection_open_init_message(
        &self,
        client_id: &ClientId,
        counterparty_client_id: &ClientId,
        init_connection_options: &Self::InitConnectionOptions,
        counterparty_payload: SolomachineConnectionOpenInitPayload,
    ) -> Result<Arc<dyn CosmosMessage>, CosmosError> {
        todo!()
    }

    async fn build_connection_open_try_message(
        &self,
        client_id: &ClientId,
        counterparty_client_id: &ClientId,
        counterparty_connection_id: &ConnectionId,
        payload: SolomachineConnectionOpenTryPayload,
    ) -> Result<Arc<dyn CosmosMessage>, CosmosError> {
        let counterparty_commitment_prefix = Vec::from(payload.commitment_prefix)
            .try_into()
            .map_err(CosmosBaseError::ics23)?;

        let proof_init: ibc_relayer_types::core::ics23_commitment::commitment::CommitmentProofBytes = timestamped_sign_data_to_bytes(&payload.proof_init).unwrap()
            .try_into()
            .map_err(CosmosBaseError::proofs)?;

        tracing::warn!("proof_init");
        tracing::warn!("{proof_init:x?}");

        let proof_client = timestamped_sign_data_to_bytes(&payload.proof_client)
            .unwrap()
            .try_into()
            .map_err(CosmosBaseError::proofs)?;

        let consensus_signature = Vec::from(payload.proof_consensus.serialize_compact())
            .try_into()
            .map_err(CosmosBaseError::proofs)?;

        let proof_consensus = ConsensusProof::new(consensus_signature, payload.update_height)
            .map_err(CosmosBaseError::proofs)?;

        let message = CosmosConnectionOpenTryMessage {
            client_id: client_id.clone(),
            counterparty_client_id: counterparty_client_id.clone(),
            counterparty_connection_id: counterparty_connection_id.clone(),
            counterparty_commitment_prefix,
            counterparty_versions: payload.versions,
            delay_period: payload.delay_period,
            client_state: payload.client_state.into(),
            update_height: payload.update_height,
            proof_init,
            proof_client,
            proof_consensus,
        };

        Ok(message.to_cosmos_message())
    }

    async fn build_connection_open_ack_message(
        &self,
        connection_id: &ConnectionId,
        counterparty_connection_id: &ConnectionId,
        counterparty_payload: SolomachineConnectionOpenAckPayload,
    ) -> Result<Arc<dyn CosmosMessage>, CosmosError> {
        todo!()
    }

    async fn build_connection_open_confirm_message(
        &self,
        connection_id: &ConnectionId,
        counterparty_payload: SolomachineConnectionOpenConfirmPayload,
    ) -> Result<Arc<dyn CosmosMessage>, CosmosError> {
        todo!()
    }

    async fn build_channel_open_init_message(
        &self,
        port_id: &PortId,
        counterparty_port_id: &PortId,
        init_channel_options: &CosmosInitChannelOptions,
    ) -> Result<Arc<dyn CosmosMessage>, CosmosError> {
        let ordering = init_channel_options.ordering;
        let connection_hops = init_channel_options.connection_hops.clone();
        let channel_version = init_channel_options.channel_version.clone();
        let counterparty = ChannelCounterparty::new(counterparty_port_id.clone(), None);

        let channel = ChannelEnd::new(
            State::Init,
            ordering,
            counterparty,
            connection_hops,
            channel_version,
        );

        let message = CosmosChannelOpenInitMessage {
            port_id: port_id.clone(),
            channel,
        };

        Ok(message.to_cosmos_message())
    }

    async fn build_channel_open_try_message(
        &self,
        port_id: &PortId,
        counterparty_port_id: &PortId,
        counterparty_channel_id: &ChannelId,
        counterparty_payload: SolomachineChannelOpenTryPayload,
    ) -> Result<Arc<dyn CosmosMessage>, CosmosError> {
        let proof_init = Vec::from(counterparty_payload.proof_init.serialize_compact())
            .try_into()
            .map_err(CosmosBaseError::proofs)?;

        let counterparty = ChannelCounterparty::new(
            counterparty_port_id.clone(),
            Some(counterparty_channel_id.clone()),
        );

        let channel = ChannelEnd::new(
            State::TryOpen,
            counterparty_payload.ordering,
            counterparty,
            counterparty_payload.connection_hops,
            counterparty_payload.version.clone(),
        );

        let message = CosmosChannelOpenTryMessage {
            port_id: port_id.clone(),
            channel,
            counterparty_version: counterparty_payload.version,
            update_height: counterparty_payload.update_height,
            proof_init,
        };

        Ok(message.to_cosmos_message())
    }

    async fn build_channel_open_ack_message(
        &self,
        port_id: &PortId,
        channel_id: &ChannelId,
        counterparty_channel_id: &ChannelId,
        counterparty_payload: SolomachineChannelOpenAckPayload,
    ) -> Result<Arc<dyn CosmosMessage>, CosmosError> {
        let proof_try = Vec::from(counterparty_payload.proof_try.serialize_compact())
            .try_into()
            .map_err(CosmosBaseError::proofs)?;

        let message = CosmosChannelOpenAckMessage {
            port_id: port_id.clone(),
            channel_id: channel_id.clone(),
            counterparty_channel_id: counterparty_channel_id.clone(),
            counterparty_version: counterparty_payload.version,
            update_height: counterparty_payload.update_height,
            proof_try,
        };

        Ok(message.to_cosmos_message())
    }

    async fn build_channel_open_confirm_message(
        &self,
        port_id: &PortId,
        channel_id: &ChannelId,
        counterparty_payload: SolomachineChannelOpenConfirmPayload,
    ) -> Result<Arc<dyn CosmosMessage>, CosmosError> {
        let proof_ack = Vec::from(counterparty_payload.proof_ack.serialize_compact())
            .try_into()
            .map_err(CosmosBaseError::proofs)?;

        let message = CosmosChannelOpenConfirmMessage {
            port_id: port_id.clone(),
            channel_id: channel_id.clone(),
            update_height: counterparty_payload.update_height,
            proof_ack,
        };

        Ok(message.to_cosmos_message())
    }
}<|MERGE_RESOLUTION|>--- conflicted
+++ resolved
@@ -2,12 +2,8 @@
 
 use alloc::sync::Arc;
 use async_trait::async_trait;
-<<<<<<< HEAD
 use ibc_relayer::chain::cosmos::query::abci_query;
-=======
-
-use ibc_proto::ibc::lightclients::solomachine::v2::PacketCommitmentData;
->>>>>>> faa39e5b
+use ibc_proto::ibc::lightclients::solomachine::v3::PacketCommitmentData;
 use ibc_relayer::chain::endpoint::ChainStatus;
 use ibc_relayer::chain::handle::ChainHandle;
 use ibc_relayer_all_in_one::one_for_all::traits::chain::{OfaChain, OfaChainTypes, OfaIbcChain};
@@ -64,6 +60,8 @@
 use ibc_relayer_types::tx_msg::Msg;
 use ibc_relayer_types::Height;
 
+use crate::methods::encode::client_state::encode_client_state;
+use crate::methods::encode::consensus_state::encode_consensus_state;
 use crate::methods::encode::header::encode_header;
 use crate::methods::encode::header_data::sign_header_data;
 use crate::methods::encode::sign_data::{sign_with_data, timestamped_sign_data_to_bytes};
@@ -405,14 +403,10 @@
 
         let commitment_path = commitment_path.to_string();
 
-<<<<<<< HEAD
-        let new_diversifier = self.chain.current_diversifier();
-=======
         let packet_commitment_data = PacketCommitmentData {
             path: commitment_path.as_bytes(),
             commitment: commitment_bytes,
         };
->>>>>>> faa39e5b
 
         let packet_commitment_data_bytes = encode_protobuf(&packet_commitment_data)
             .map_err(CosmosBaseError::protobuf_encoding_error)?;

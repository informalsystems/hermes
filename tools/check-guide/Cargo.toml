--- conflicted
+++ resolved
@@ -1,28 +1,15 @@
 [package]
 name = "check-guide"
 version = "0.1.0"
-<<<<<<< HEAD
-edition.workspace = true
-=======
-edition = "2021"
+edition = { workspace = true }
 publish = false
->>>>>>> 576aad6c
 
 # See more keys and their definitions at https://doc.rust-lang.org/cargo/reference/manifest.html
 
 [dependencies]
-<<<<<<< HEAD
-ibc-relayer-cli = { version = "1.3.0", path = "../../crates/relayer-cli" }
-clap.workspace = true
-lazy_static.workspace = true
-mdbook-template.workspace = true
-regex.workspace = true
-walkdir.workspace = true
-=======
 ibc-relayer-cli = { path = "../../crates/relayer-cli" }
-clap            = "3.2"
-lazy_static     = "1.4.0"
-mdbook-template = "1.1.0"
-regex           = "1"
-walkdir         = "2.3.3"
->>>>>>> 576aad6c
+clap            = { workspace = true }
+lazy_static     = { workspace = true }
+mdbook-template = { workspace = true }
+regex           = { workspace = true }
+walkdir         = { workspace = true }
/*!
   Type definition for a single running full node.
*/

use core::str::FromStr;
use core::time::Duration;
use eyre::eyre;
use eyre::Report as Error;
use ibc_relayer::chain::cosmos::config::CosmosSdkConfig;
use ibc_relayer::config;
use ibc_relayer::config::compat_mode::CompatMode;
use ibc_relayer::config::dynamic_gas::DynamicGasPrice;
use ibc_relayer::config::gas_multiplier::GasMultiplier;
use ibc_relayer::keyring::Store;
use ibc_relayer::util::excluded_sequences::ExcludedSequences;
use ibc_relayer_types::core::ics24_host::identifier::ChainId;
use std::collections::BTreeMap;
use std::sync::{Arc, RwLock};
use tendermint_rpc::Url;
use tendermint_rpc::WebSocketClientUrl;

use crate::chain::chain_type::ChainType as TestedChainType;
use crate::chain::driver::ChainDriver;
use crate::ibc::denom::Denom;
use crate::prelude::TestConfig;
use crate::types::env::{prefix_writer, EnvWriter, ExportEnv};
use crate::types::process::ChildProcess;
use crate::types::tagged::*;
use crate::types::wallet::TestWallets;

pub type TaggedFullNode<Chain> = MonoTagged<Chain, FullNode>;

pub type TaggedFullNodeRef<'a, Chain> = MonoTagged<Chain, &'a FullNode>;

/**
   Represents a full node running as a child process managed by the test.
*/
#[derive(Clone)]
pub struct FullNode {
    /**
       The [`ChainDriver`] used to communicate with the full node.
    */
    pub chain_driver: ChainDriver,

    /**
       The currency denomination which the wallets have been loaded
       with initial balance during the chain setup.
    */
    pub denom: Denom,

    /**
       The test wallets with more than sufficient account balance that
       can be used for testing.
    */
    pub wallets: TestWallets,

    /**
       The child process that is running the full node.

       The full node is killed when the `Arc` shared pointer is dropped.

       Test authors can acquire the child process and kill the full node
       in the middle of tests using [`kill`](FullNode::kill).
    */
    pub process: Arc<RwLock<ChildProcess>>,
}

/**
   Extra methods for [`FullNode`] that is [tagged](crate::types::tagged).

   This trait is auto implemented for `MonoTagged<Chain, FullNode>` so
   that we can call methods on it directly.
*/
pub trait TaggedFullNodeExt<Chain> {
    /// Get the [`ChainId`] tagged with the given `Chain`.
    fn chain_id(&self) -> MonoTagged<Chain, &ChainId>;

    /// Get the [`ChainDriver`] tagged with the given `Chain`.
    fn chain_driver(&self) -> MonoTagged<Chain, &ChainDriver>;

    /// Get the [`TestWallets`] tagged with the given `Chain`.
    fn wallets(&self) -> MonoTagged<Chain, &TestWallets>;

    /// Get the [`Denom`] tagged with the given `Chain`.
    fn denom(&self) -> MonoTagged<Chain, &Denom>;
}

impl<Chain> TaggedFullNodeExt<Chain> for MonoTagged<Chain, FullNode> {
    fn chain_id(&self) -> MonoTagged<Chain, &ChainId> {
        self.map_ref(|c| &c.chain_driver.chain_id)
    }

    fn chain_driver(&self) -> MonoTagged<Chain, &ChainDriver> {
        self.map_ref(|c| &c.chain_driver)
    }

    fn wallets(&self) -> MonoTagged<Chain, &TestWallets> {
        self.map_ref(|c| &c.wallets)
    }

    fn denom(&self) -> MonoTagged<Chain, &Denom> {
        self.map_ref(|c| &c.denom)
    }
}

impl<'a, Chain> TaggedFullNodeExt<Chain> for MonoTagged<Chain, &'a FullNode> {
    fn chain_id(&self) -> MonoTagged<Chain, &ChainId> {
        self.map_ref(|c| &c.chain_driver.chain_id)
    }

    fn chain_driver(&self) -> MonoTagged<Chain, &ChainDriver> {
        self.map_ref(|c| &c.chain_driver)
    }

    fn wallets(&self) -> MonoTagged<Chain, &TestWallets> {
        self.map_ref(|c| &c.wallets)
    }

    fn denom(&self) -> MonoTagged<Chain, &Denom> {
        self.map_ref(|c| &c.denom)
    }
}

impl FullNode {
    /**
       Generate the relayer's chain config based on the configuration of
       the full node.
    */
    pub fn generate_chain_config(
        &self,
        chain_type: &TestedChainType,
        test_config: &TestConfig,
        chain_number: usize,
    ) -> Result<config::ChainConfig, Error> {
        let native_token_number = chain_number % test_config.native_tokens.len();
        let hermes_keystore_dir = test_config
            .chain_store_dir
            .join("hermes_keyring")
            .as_path()
            .display()
            .to_string();

        let compat_mode = test_config.compat_modes.as_ref().map(|modes| {
            let mode = &modes[chain_number % modes.len()];
            CompatMode::from_str(mode).unwrap()
        });

        // Provenance requires a very high gas price
        let gas_price = match chain_type {
            TestedChainType::Provenance => config::GasPrice::new(
                5000.0,
                test_config.native_tokens[native_token_number].clone(),
            ),
            _ => config::GasPrice::new(
                0.003,
                test_config.native_tokens[native_token_number].clone(),
            ),
        };

        Ok(config::ChainConfig::CosmosSdk(CosmosSdkConfig {
            id: self.chain_driver.chain_id.clone(),
            rpc_addr: Url::from_str(&self.chain_driver.rpc_address())?,
            grpc_addr: Url::from_str(&self.chain_driver.grpc_address())?,
            event_source: config::EventSourceMode::Push {
                url: WebSocketClientUrl::from_str(&self.chain_driver.websocket_address())?,
                batch_delay: config::default::batch_delay(),
            },
            rpc_timeout: config::default::rpc_timeout(),
            trusted_node: false,
            genesis_restart: None,
            account_prefix: self.chain_driver.account_prefix.clone(),
            key_name: self.wallets.relayer.id.0.clone(),
            key_store_type: Store::Test,
            key_store_folder: Some(hermes_keystore_dir.into()),
            store_prefix: "ibc".to_string(),
            default_gas: None,
            max_gas: Some(3000000),
            gas_adjustment: None,
            gas_multiplier: Some(GasMultiplier::unsafe_new(1.5)),
            dynamic_gas_price: DynamicGasPrice::default(),
            fee_granter: None,
            max_msg_num: Default::default(),
            max_tx_size: Default::default(),
            max_grpc_decoding_size: config::default::max_grpc_decoding_size(),
            query_packets_chunk_size: config::default::query_packets_chunk_size(),
            max_block_time: Duration::from_secs(30),
            clock_drift: Duration::from_secs(5),
            trusting_period: Some(Duration::from_secs(14 * 24 * 3600)),
            client_refresh_rate: config::default::client_refresh_rate(),
            ccv_consumer_chain: false,
            trust_threshold: Default::default(),
            gas_price,
            packet_filter: Default::default(),
            address_type: chain_type.address_type(),
            memo_prefix: Default::default(),
            memo_overwrite: None,
            proof_specs: Default::default(),
            extension_options: Default::default(),
            sequential_batch_tx: false,
            compat_mode,
            clear_interval: None,
<<<<<<< HEAD
            excluded_sequences: BTreeMap::new(),
            allow_ccq: true,
=======
            excluded_sequences: ExcludedSequences::new(BTreeMap::new()),
>>>>>>> b9b66636
        }))
    }

    /**
       Kill the underlying child process of the full node, thereby terminating it.

       Test writers can use this to kill the full node in the middle of tests, and
       then restart it using
       [`ChainDriver::start`](crate::chain::ext::bootstrap::ChainBootstrapMethodsExt::start).
    */
    pub fn kill(&self) -> Result<(), Error> {
        self.process
            .write()
            .map_err(|_| eyre!("poisoned mutex"))?
            .kill()
    }
}

impl ExportEnv for FullNode {
    fn export_env(&self, writer: &mut impl EnvWriter) {
        self.chain_driver.export_env(writer);
        writer.write_env("DENOM", self.denom.as_str());
        self.wallets
            .export_env(&mut prefix_writer("WALLETS", writer));
    }
}<|MERGE_RESOLUTION|>--- conflicted
+++ resolved
@@ -199,12 +199,8 @@
             sequential_batch_tx: false,
             compat_mode,
             clear_interval: None,
-<<<<<<< HEAD
-            excluded_sequences: BTreeMap::new(),
+            excluded_sequences: ExcludedSequences::new(BTreeMap::new()),
             allow_ccq: true,
-=======
-            excluded_sequences: ExcludedSequences::new(BTreeMap::new()),
->>>>>>> b9b66636
         }))
     }
 

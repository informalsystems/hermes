/*!
   Type definition for a single running full node.
*/

use core::str::FromStr;
use core::time::Duration;
use eyre::eyre;
use eyre::Report as Error;
use ibc_relayer::chain::cosmos::config::CosmosSdkConfig;
use ibc_relayer::config;
use ibc_relayer::config::compat_mode::CompatMode;
use ibc_relayer::config::dynamic_gas::DynamicGasPrice;
use ibc_relayer::config::gas_multiplier::GasMultiplier;
use ibc_relayer::keyring::Store;
use ibc_relayer::util::excluded_sequences::ExcludedSequences;
use ibc_relayer_types::core::ics24_host::identifier::ChainId;
use std::collections::BTreeMap;
use std::sync::{Arc, RwLock};
use tendermint_rpc::Url;
use tendermint_rpc::WebSocketClientUrl;

use crate::chain::chain_type::ChainType as TestedChainType;
use crate::chain::driver::ChainDriver;
use crate::chain::exec::simple_exec;
use crate::ibc::denom::Denom;
use crate::prelude::TestConfig;
use crate::types::env::{prefix_writer, EnvWriter, ExportEnv};
use crate::types::process::ChildProcess;
use crate::types::tagged::*;
use crate::types::wallet::TestWallets;

pub type TaggedFullNode<Chain> = MonoTagged<Chain, FullNode>;

pub type TaggedFullNodeRef<'a, Chain> = MonoTagged<Chain, &'a FullNode>;

/**
   Represents a full node running as a child process managed by the test.
*/
#[derive(Clone)]
pub struct FullNode {
    /**
       The [`ChainDriver`] used to communicate with the full node.
    */
    pub chain_driver: ChainDriver,

    /**
       The currency denomination which the wallets have been loaded
       with initial balance during the chain setup.
    */
    pub denom: Denom,

    /**
       The test wallets with more than sufficient account balance that
       can be used for testing.
    */
    pub wallets: TestWallets,

    /**
       The child process that is running the full node.

       The full node is killed when the `Arc` shared pointer is dropped.

       Test authors can acquire the child process and kill the full node
       in the middle of tests using [`kill`](FullNode::kill).
    */
    pub process: Arc<RwLock<ChildProcess>>,
}

/**
   Extra methods for [`FullNode`] that is [tagged](crate::types::tagged).

   This trait is auto implemented for `MonoTagged<Chain, FullNode>` so
   that we can call methods on it directly.
*/
pub trait TaggedFullNodeExt<Chain> {
    /// Get the [`ChainId`] tagged with the given `Chain`.
    fn chain_id(&self) -> MonoTagged<Chain, &ChainId>;

    /// Get the [`ChainDriver`] tagged with the given `Chain`.
    fn chain_driver(&self) -> MonoTagged<Chain, &ChainDriver>;

    /// Get the [`TestWallets`] tagged with the given `Chain`.
    fn wallets(&self) -> MonoTagged<Chain, &TestWallets>;

    /// Get the [`Denom`] tagged with the given `Chain`.
    fn denom(&self) -> MonoTagged<Chain, &Denom>;
}

impl<Chain> TaggedFullNodeExt<Chain> for MonoTagged<Chain, FullNode> {
    fn chain_id(&self) -> MonoTagged<Chain, &ChainId> {
        self.map_ref(|c| &c.chain_driver.chain_id)
    }

    fn chain_driver(&self) -> MonoTagged<Chain, &ChainDriver> {
        self.map_ref(|c| &c.chain_driver)
    }

    fn wallets(&self) -> MonoTagged<Chain, &TestWallets> {
        self.map_ref(|c| &c.wallets)
    }

    fn denom(&self) -> MonoTagged<Chain, &Denom> {
        self.map_ref(|c| &c.denom)
    }
}

impl<'a, Chain> TaggedFullNodeExt<Chain> for MonoTagged<Chain, &'a FullNode> {
    fn chain_id(&self) -> MonoTagged<Chain, &ChainId> {
        self.map_ref(|c| &c.chain_driver.chain_id)
    }

    fn chain_driver(&self) -> MonoTagged<Chain, &ChainDriver> {
        self.map_ref(|c| &c.chain_driver)
    }

    fn wallets(&self) -> MonoTagged<Chain, &TestWallets> {
        self.map_ref(|c| &c.wallets)
    }

    fn denom(&self) -> MonoTagged<Chain, &Denom> {
        self.map_ref(|c| &c.denom)
    }
}

impl FullNode {
    /**
       Generate the relayer's chain config based on the configuration of
       the full node.
    */
    pub fn generate_chain_config(
        &self,
        chain_type: &TestedChainType,
        test_config: &TestConfig,
        chain_number: usize,
    ) -> Result<config::ChainConfig, Error> {
        let hermes_keystore_dir = test_config
            .chain_store_dir
            .join("hermes_keyring")
            .as_path()
            .display()
            .to_string();

        let compat_mode = test_config.compat_modes.as_ref().map(|modes| {
            let mode = &modes[chain_number % modes.len()];
            CompatMode::from_str(mode).unwrap()
        });

        // Provenance requires a very high gas price
        let gas_price = match chain_type {
<<<<<<< HEAD
            TestedChainType::Provenance => config::GasPrice::new(
                5000.0,
                test_config.native_tokens[native_token_number].clone(),
            ),
            TestedChainType::Namada => {
                let denom = get_denom(&self.chain_driver.home_path)?;
                config::GasPrice::new(0.003, denom)
            }
            _ => config::GasPrice::new(
                0.003,
                test_config.native_tokens[native_token_number].clone(),
            ),
        };

        let chain_config = match chain_type {
            TestedChainType::Cosmos
            | TestedChainType::Provenance
            | TestedChainType::Evmos
            | TestedChainType::Osmosis
            | TestedChainType::Injective => config::ChainConfig::CosmosSdk(CosmosSdkConfig {
                id: self.chain_driver.chain_id.clone(),
                rpc_addr: Url::from_str(&self.chain_driver.rpc_address())?,
                grpc_addr: Url::from_str(&self.chain_driver.grpc_address())?,
                event_source: config::EventSourceMode::Push {
                    url: WebSocketClientUrl::from_str(&self.chain_driver.websocket_address())?,
                    batch_delay: config::default::batch_delay(),
                },
                rpc_timeout: config::default::rpc_timeout(),
                trusted_node: false,
                genesis_restart: None,
                account_prefix: self.chain_driver.account_prefix.clone(),
                key_name: self.wallets.relayer.id.0.clone(),
                key_store_type: Store::Test,
                key_store_folder: Some(hermes_keystore_dir.into()),
                store_prefix: "ibc".to_string(),
                default_gas: None,
                max_gas: Some(3000000),
                gas_adjustment: None,
                gas_multiplier: Some(GasMultiplier::unsafe_new(1.5)),
                dynamic_gas_price: DynamicGasPrice::default(),
                fee_granter: None,
                max_msg_num: Default::default(),
                max_tx_size: Default::default(),
                max_grpc_decoding_size: config::default::max_grpc_decoding_size(),
                query_packets_chunk_size: config::default::query_packets_chunk_size(),
                max_block_time: Duration::from_secs(30),
                clock_drift: Duration::from_secs(5),
                trusting_period: Some(Duration::from_secs(14 * 24 * 3600)),
                client_refresh_rate: config::default::client_refresh_rate(),
                ccv_consumer_chain: false,
                trust_threshold: Default::default(),
                gas_price,
                packet_filter: Default::default(),
                address_type: chain_type.address_type(),
                memo_prefix: Default::default(),
                memo_overwrite: None,
                proof_specs: Default::default(),
                extension_options: Default::default(),
                sequential_batch_tx: false,
                compat_mode,
                clear_interval: None,
                excluded_sequences: BTreeMap::new(),
            }),
            TestedChainType::Namada => config::ChainConfig::Namada(CosmosSdkConfig {
                id: self.chain_driver.chain_id.clone(),
                rpc_addr: Url::from_str(&self.chain_driver.rpc_address())?,
                grpc_addr: Url::from_str(&self.chain_driver.grpc_address())?,
                event_source: config::EventSourceMode::Push {
                    url: WebSocketClientUrl::from_str(&self.chain_driver.websocket_address())?,
                    batch_delay: config::default::batch_delay(),
                },
                rpc_timeout: config::default::rpc_timeout(),
                trusted_node: false,
                genesis_restart: None,
                account_prefix: "".to_owned(),
                key_name: self.wallets.relayer.id.0.clone(),
                key_store_type: Store::Test,
                key_store_folder: Some(hermes_keystore_dir.into()),
                store_prefix: "ibc".to_string(),
                default_gas: None,
                max_gas: Some(3000000),
                gas_adjustment: None,
                gas_multiplier: Some(GasMultiplier::unsafe_new(1.2)),
                dynamic_gas_price: DynamicGasPrice::default(),
                fee_granter: None,
                max_msg_num: Default::default(),
                max_tx_size: Default::default(),
                max_grpc_decoding_size: config::default::max_grpc_decoding_size(),
                query_packets_chunk_size: config::default::query_packets_chunk_size(),
                max_block_time: Duration::from_secs(30),
                clock_drift: Duration::from_secs(5),
                trusting_period: Some(Duration::from_secs(1999)),
                client_refresh_rate: config::default::client_refresh_rate(),
                ccv_consumer_chain: false,
                trust_threshold: Default::default(),
                gas_price,
                packet_filter: Default::default(),
                address_type: chain_type.address_type(),
                memo_prefix: Default::default(),
                memo_overwrite: None,
                proof_specs: Default::default(),
                extension_options: Default::default(),
                sequential_batch_tx: false,
                compat_mode,
                clear_interval: None,
                excluded_sequences: BTreeMap::new(),
            }),
        };

        Ok(chain_config)
=======
            TestedChainType::Provenance => {
                config::GasPrice::new(5000.0, test_config.native_token(chain_number).clone())
            }
            _ => config::GasPrice::new(0.003, test_config.native_token(chain_number).clone()),
        };

        Ok(config::ChainConfig::CosmosSdk(CosmosSdkConfig {
            id: self.chain_driver.chain_id.clone(),
            rpc_addr: Url::from_str(&self.chain_driver.rpc_address())?,
            grpc_addr: Url::from_str(&self.chain_driver.grpc_address())?,
            event_source: config::EventSourceMode::Push {
                url: WebSocketClientUrl::from_str(&self.chain_driver.websocket_address())?,
                batch_delay: config::default::batch_delay(),
            },
            rpc_timeout: config::default::rpc_timeout(),
            trusted_node: false,
            genesis_restart: None,
            account_prefix: self.chain_driver.account_prefix.clone(),
            key_name: self.wallets.relayer.id.0.clone(),
            key_store_type: Store::Test,
            key_store_folder: Some(hermes_keystore_dir.into()),
            store_prefix: "ibc".to_string(),
            default_gas: None,
            max_gas: Some(3000000),
            gas_adjustment: None,
            gas_multiplier: Some(GasMultiplier::unsafe_new(1.5)),
            dynamic_gas_price: DynamicGasPrice::default(),
            fee_granter: None,
            max_msg_num: Default::default(),
            max_tx_size: Default::default(),
            max_grpc_decoding_size: config::default::max_grpc_decoding_size(),
            query_packets_chunk_size: config::default::query_packets_chunk_size(),
            max_block_time: Duration::from_secs(30),
            clock_drift: Duration::from_secs(5),
            trusting_period: Some(Duration::from_secs(14 * 24 * 3600)),
            client_refresh_rate: config::default::client_refresh_rate(),
            ccv_consumer_chain: false,
            trust_threshold: Default::default(),
            gas_price,
            packet_filter: Default::default(),
            address_type: chain_type.address_type(),
            memo_prefix: Default::default(),
            memo_overwrite: None,
            proof_specs: Default::default(),
            extension_options: Default::default(),
            sequential_batch_tx: false,
            compat_mode,
            clear_interval: None,
            excluded_sequences: ExcludedSequences::new(BTreeMap::new()),
            allow_ccq: true,
        }))
>>>>>>> f2e6d89c
    }

    /**
       Kill the underlying child process of the full node, thereby terminating it.

       Test writers can use this to kill the full node in the middle of tests, and
       then restart it using
       [`ChainDriver::start`](crate::chain::ext::bootstrap::ChainBootstrapMethodsExt::start).
    */
    pub fn kill(&self) -> Result<(), Error> {
        self.process
            .write()
            .map_err(|_| eyre!("poisoned mutex"))?
            .kill()
    }
}

fn get_denom(home_path: &str) -> Result<String, Error> {
    let output = simple_exec(
        "namada",
        "namadaw",
        &["--base-dir", home_path, "find", "--alias", "nam"],
    )?
    .stdout;

    let words: Vec<&str> = output.split_whitespace().collect();

    if let Some(derived_index) = words.iter().position(|&w| w == "Established:") {
        if let Some(&denom) = words.get(derived_index + 1) {
            return Ok(denom.to_owned());
        }
        return Err(eyre!(
            "chain id is not 3 words after `Established:`: {output}"
        ));
    }
    Err(eyre!("could not find `Derived` in output: {output}"))
}

impl ExportEnv for FullNode {
    fn export_env(&self, writer: &mut impl EnvWriter) {
        self.chain_driver.export_env(writer);
        writer.write_env("DENOM", self.denom.as_str());
        self.wallets
            .export_env(&mut prefix_writer("WALLETS", writer));
    }
}<|MERGE_RESOLUTION|>--- conflicted
+++ resolved
@@ -147,19 +147,14 @@
 
         // Provenance requires a very high gas price
         let gas_price = match chain_type {
-<<<<<<< HEAD
-            TestedChainType::Provenance => config::GasPrice::new(
-                5000.0,
-                test_config.native_tokens[native_token_number].clone(),
-            ),
+            TestedChainType::Provenance => {
+                config::GasPrice::new(5000.0, test_config.native_token(chain_number).clone())
+            }
             TestedChainType::Namada => {
                 let denom = get_denom(&self.chain_driver.home_path)?;
-                config::GasPrice::new(0.003, denom)
+                config::GasPrice::new(0.000003, denom)
             }
-            _ => config::GasPrice::new(
-                0.003,
-                test_config.native_tokens[native_token_number].clone(),
-            ),
+            _ => config::GasPrice::new(0.003, test_config.native_token(chain_number).clone()),
         };
 
         let chain_config = match chain_type {
@@ -209,7 +204,8 @@
                 sequential_batch_tx: false,
                 compat_mode,
                 clear_interval: None,
-                excluded_sequences: BTreeMap::new(),
+                excluded_sequences: ExcludedSequences::new(BTreeMap::new()),
+                allow_ccq: true,
             }),
             TestedChainType::Namada => config::ChainConfig::Namada(CosmosSdkConfig {
                 id: self.chain_driver.chain_id.clone(),
@@ -253,64 +249,12 @@
                 sequential_batch_tx: false,
                 compat_mode,
                 clear_interval: None,
-                excluded_sequences: BTreeMap::new(),
+                excluded_sequences: ExcludedSequences::new(BTreeMap::new()),
+                allow_ccq: false,
             }),
         };
 
         Ok(chain_config)
-=======
-            TestedChainType::Provenance => {
-                config::GasPrice::new(5000.0, test_config.native_token(chain_number).clone())
-            }
-            _ => config::GasPrice::new(0.003, test_config.native_token(chain_number).clone()),
-        };
-
-        Ok(config::ChainConfig::CosmosSdk(CosmosSdkConfig {
-            id: self.chain_driver.chain_id.clone(),
-            rpc_addr: Url::from_str(&self.chain_driver.rpc_address())?,
-            grpc_addr: Url::from_str(&self.chain_driver.grpc_address())?,
-            event_source: config::EventSourceMode::Push {
-                url: WebSocketClientUrl::from_str(&self.chain_driver.websocket_address())?,
-                batch_delay: config::default::batch_delay(),
-            },
-            rpc_timeout: config::default::rpc_timeout(),
-            trusted_node: false,
-            genesis_restart: None,
-            account_prefix: self.chain_driver.account_prefix.clone(),
-            key_name: self.wallets.relayer.id.0.clone(),
-            key_store_type: Store::Test,
-            key_store_folder: Some(hermes_keystore_dir.into()),
-            store_prefix: "ibc".to_string(),
-            default_gas: None,
-            max_gas: Some(3000000),
-            gas_adjustment: None,
-            gas_multiplier: Some(GasMultiplier::unsafe_new(1.5)),
-            dynamic_gas_price: DynamicGasPrice::default(),
-            fee_granter: None,
-            max_msg_num: Default::default(),
-            max_tx_size: Default::default(),
-            max_grpc_decoding_size: config::default::max_grpc_decoding_size(),
-            query_packets_chunk_size: config::default::query_packets_chunk_size(),
-            max_block_time: Duration::from_secs(30),
-            clock_drift: Duration::from_secs(5),
-            trusting_period: Some(Duration::from_secs(14 * 24 * 3600)),
-            client_refresh_rate: config::default::client_refresh_rate(),
-            ccv_consumer_chain: false,
-            trust_threshold: Default::default(),
-            gas_price,
-            packet_filter: Default::default(),
-            address_type: chain_type.address_type(),
-            memo_prefix: Default::default(),
-            memo_overwrite: None,
-            proof_specs: Default::default(),
-            extension_options: Default::default(),
-            sequential_batch_tx: false,
-            compat_mode,
-            clear_interval: None,
-            excluded_sequences: ExcludedSequences::new(BTreeMap::new()),
-            allow_ccq: true,
-        }))
->>>>>>> f2e6d89c
     }
 
     /**

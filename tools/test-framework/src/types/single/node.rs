/*!
   Type definition for a single running full node.
*/

use core::str::FromStr;
use core::time::Duration;
use eyre::eyre;
use eyre::Report as Error;
use ibc::core::ics24_host::identifier::ChainId;
use ibc_relayer::chain::ChainType;
use ibc_relayer::config;
use ibc_relayer::keyring::Store;
use std::sync::{Arc, RwLock};
use tendermint_rpc::Url;

use crate::chain::driver::ChainDriver;
use crate::ibc::denom::Denom;
use crate::types::env::{prefix_writer, EnvWriter, ExportEnv};
use crate::types::process::ChildProcess;
use crate::types::tagged::*;
use crate::types::wallet::TestWallets;

pub type TaggedFullNode<Chain> = MonoTagged<Chain, FullNode>;

pub type TaggedFullNodeRef<'a, Chain> = MonoTagged<Chain, &'a FullNode>;

/**
   Represents a full node running as a child process managed by the test.
*/
#[derive(Clone)]
pub struct FullNode {
    /**
       The [`ChainDriver`] used to communicate with the full node.
    */
    pub chain_driver: ChainDriver,

    /**
       The currency denomination which the wallets have been loaded
       with initial balance during the chain setup.
    */
    pub denom: Denom,

    /**
       The test wallets with more than sufficient account balance that
       can be used for testing.
    */
    pub wallets: TestWallets,

    /**
       The child process that is running the full node.

       The full node is killed when the `Arc` shared pointer is dropped.

       Test authors can acquire the child process and kill the full node
       in the middle of tests using [`kill`](FullNode::kill).
    */
    pub process: Arc<RwLock<ChildProcess>>,
}

/**
   Extra methods for [`FullNode`] that is [tagged](crate::types::tagged).

   This trait is auto implemented for `MonoTagged<Chain, FullNode>` so
   that we can call methods on it directly.
*/
pub trait TaggedFullNodeExt<Chain> {
    /// Get the [`ChainId`] tagged with the given `Chain`.
    fn chain_id(&self) -> MonoTagged<Chain, &ChainId>;

    /// Get the [`ChainDriver`] tagged with the given `Chain`.
    fn chain_driver(&self) -> MonoTagged<Chain, &ChainDriver>;

    /// Get the [`TestWallets`] tagged with the given `Chain`.
    fn wallets(&self) -> MonoTagged<Chain, &TestWallets>;

    /// Get the [`Denom`] tagged with the given `Chain`.
    fn denom(&self) -> MonoTagged<Chain, &Denom>;
}

impl<Chain> TaggedFullNodeExt<Chain> for MonoTagged<Chain, FullNode> {
    fn chain_id(&self) -> MonoTagged<Chain, &ChainId> {
        self.map_ref(|c| &c.chain_driver.chain_id)
    }

    fn chain_driver(&self) -> MonoTagged<Chain, &ChainDriver> {
        self.map_ref(|c| &c.chain_driver)
    }

    fn wallets(&self) -> MonoTagged<Chain, &TestWallets> {
        self.map_ref(|c| &c.wallets)
    }

    fn denom(&self) -> MonoTagged<Chain, &Denom> {
        self.map_ref(|c| &c.denom)
    }
}

impl<'a, Chain> TaggedFullNodeExt<Chain> for MonoTagged<Chain, &'a FullNode> {
    fn chain_id(&self) -> MonoTagged<Chain, &ChainId> {
        self.map_ref(|c| &c.chain_driver.chain_id)
    }

    fn chain_driver(&self) -> MonoTagged<Chain, &ChainDriver> {
        self.map_ref(|c| &c.chain_driver)
    }

    fn wallets(&self) -> MonoTagged<Chain, &TestWallets> {
        self.map_ref(|c| &c.wallets)
    }

    fn denom(&self) -> MonoTagged<Chain, &Denom> {
        self.map_ref(|c| &c.denom)
    }
}

impl FullNode {
    /**
       Generate the relayer's chain config based on the configuration of
       the full node.
    */
    pub fn generate_chain_config(&self) -> Result<config::ChainConfig, Error> {
        Ok(config::ChainConfig {
            id: self.chain_driver.chain_id.clone(),
            r#type: ChainType::CosmosSdk,
            rpc_addr: Url::from_str(&self.chain_driver.rpc_address())?,
            websocket_addr: Url::from_str(&self.chain_driver.websocket_address())?,
            grpc_addr: Url::from_str(&self.chain_driver.grpc_address())?,
            rpc_timeout: Duration::from_secs(10),
            account_prefix: self.chain_driver.account_prefix.clone(),
            key_name: self.wallets.relayer.id.0.clone(),

            // By default we use in-memory key store to avoid polluting
            // ~/.hermes/keys. See
            // https://github.com/informalsystems/ibc-rs/issues/1541
            key_store_type: Store::Memory,

            store_prefix: "ibc".to_string(),
            default_gas: None,
            max_gas: Some(3000000),
            gas_adjustment: None,
            gas_multiplier: Some(1.1),
            fee_granter: None,
            max_msg_num: Default::default(),
            max_tx_size: Default::default(),
            max_block_time: Duration::from_secs(30),
            clock_drift: Duration::from_secs(5),
            trusting_period: Some(Duration::from_secs(14 * 24 * 3600)),
            trust_threshold: Default::default(),
            gas_price: config::GasPrice::new(0.001, "stake".to_string()),
            packet_filter: Default::default(),
            address_type: Default::default(),
            memo_prefix: Default::default(),
            proof_specs: Default::default(),
<<<<<<< HEAD
            extension_options: Default::default(),
=======
            sequential_batch_tx: false,
>>>>>>> 5d305ca3
        })
    }

    /**
       Kill the underlying child process of the full node, thereby terminating it.

       Test writers can use this to kill the full node in the middle of tests, and
       then restart it using
       [`ChainDriver::start`](crate::chain::driver::ChainDriver::start).
    */
    pub fn kill(&self) -> Result<(), Error> {
        self.process
            .write()
            .map_err(|_| eyre!("poisoned mutex"))?
            .kill()
    }
}

impl ExportEnv for FullNode {
    fn export_env(&self, writer: &mut impl EnvWriter) {
        self.chain_driver.export_env(writer);
        writer.write_env("DENOM", self.denom.as_str());
        self.wallets
            .export_env(&mut prefix_writer("WALLETS", writer));
    }
}<|MERGE_RESOLUTION|>--- conflicted
+++ resolved
@@ -151,11 +151,8 @@
             address_type: Default::default(),
             memo_prefix: Default::default(),
             proof_specs: Default::default(),
-<<<<<<< HEAD
             extension_options: Default::default(),
-=======
             sequential_batch_tx: false,
->>>>>>> 5d305ca3
         })
     }
 

/*!
   Type definition for a single running full node.
*/

use core::str::FromStr;
use core::time::Duration;
use eyre::eyre;
use eyre::Report as Error;
use ibc_relayer::chain::ChainType;
use ibc_relayer::config;
use ibc_relayer::config::gas_multiplier::GasMultiplier;
use ibc_relayer::keyring::Store;
use ibc_relayer_types::core::ics24_host::identifier::ChainId;
use std::sync::{Arc, RwLock};
use tendermint_rpc::Url;
use tendermint_rpc::WebSocketClientUrl;

use crate::chain::chain_type::ChainType as TestedChainType;
use crate::chain::driver::ChainDriver;
use crate::ibc::denom::Denom;
use crate::prelude::TestConfig;
use crate::types::env::{prefix_writer, EnvWriter, ExportEnv};
use crate::types::process::ChildProcess;
use crate::types::tagged::*;
use crate::types::wallet::TestWallets;

pub type TaggedFullNode<Chain> = MonoTagged<Chain, FullNode>;

pub type TaggedFullNodeRef<'a, Chain> = MonoTagged<Chain, &'a FullNode>;

/**
   Represents a full node running as a child process managed by the test.
*/
#[derive(Clone)]
pub struct FullNode {
    /**
       The [`ChainDriver`] used to communicate with the full node.
    */
    pub chain_driver: ChainDriver,

    /**
       The currency denomination which the wallets have been loaded
       with initial balance during the chain setup.
    */
    pub denom: Denom,

    /**
       The test wallets with more than sufficient account balance that
       can be used for testing.
    */
    pub wallets: TestWallets,

    /**
       The child process that is running the full node.

       The full node is killed when the `Arc` shared pointer is dropped.

       Test authors can acquire the child process and kill the full node
       in the middle of tests using [`kill`](FullNode::kill).
    */
    pub process: Arc<RwLock<ChildProcess>>,
}

/**
   Extra methods for [`FullNode`] that is [tagged](crate::types::tagged).

   This trait is auto implemented for `MonoTagged<Chain, FullNode>` so
   that we can call methods on it directly.
*/
pub trait TaggedFullNodeExt<Chain> {
    /// Get the [`ChainId`] tagged with the given `Chain`.
    fn chain_id(&self) -> MonoTagged<Chain, &ChainId>;

    /// Get the [`ChainDriver`] tagged with the given `Chain`.
    fn chain_driver(&self) -> MonoTagged<Chain, &ChainDriver>;

    /// Get the [`TestWallets`] tagged with the given `Chain`.
    fn wallets(&self) -> MonoTagged<Chain, &TestWallets>;

    /// Get the [`Denom`] tagged with the given `Chain`.
    fn denom(&self) -> MonoTagged<Chain, &Denom>;
}

impl<Chain> TaggedFullNodeExt<Chain> for MonoTagged<Chain, FullNode> {
    fn chain_id(&self) -> MonoTagged<Chain, &ChainId> {
        self.map_ref(|c| &c.chain_driver.chain_id)
    }

    fn chain_driver(&self) -> MonoTagged<Chain, &ChainDriver> {
        self.map_ref(|c| &c.chain_driver)
    }

    fn wallets(&self) -> MonoTagged<Chain, &TestWallets> {
        self.map_ref(|c| &c.wallets)
    }

    fn denom(&self) -> MonoTagged<Chain, &Denom> {
        self.map_ref(|c| &c.denom)
    }
}

impl<'a, Chain> TaggedFullNodeExt<Chain> for MonoTagged<Chain, &'a FullNode> {
    fn chain_id(&self) -> MonoTagged<Chain, &ChainId> {
        self.map_ref(|c| &c.chain_driver.chain_id)
    }

    fn chain_driver(&self) -> MonoTagged<Chain, &ChainDriver> {
        self.map_ref(|c| &c.chain_driver)
    }

    fn wallets(&self) -> MonoTagged<Chain, &TestWallets> {
        self.map_ref(|c| &c.wallets)
    }

    fn denom(&self) -> MonoTagged<Chain, &Denom> {
        self.map_ref(|c| &c.denom)
    }
}

impl FullNode {
    /**
       Generate the relayer's chain config based on the configuration of
       the full node.
    */
    pub fn generate_chain_config(
        &self,
        chain_type: &TestedChainType,
        test_config: &TestConfig,
    ) -> Result<config::ChainConfig, Error> {
        let hermes_keystore_dir = test_config
            .chain_store_dir
            .join("hermes_keyring")
            .as_path()
            .display()
            .to_string();

        Ok(config::ChainConfig {
            id: self.chain_driver.chain_id.clone(),
            r#type: ChainType::CosmosSdk,
            rpc_addr: Url::from_str(&self.chain_driver.rpc_address())?,
            grpc_addr: Url::from_str(&self.chain_driver.grpc_address())?,
<<<<<<< HEAD
            rpc_timeout: ibc_relayer::config::default::rpc_timeout(),
            batch_delay: ibc_relayer::config::default::batch_delay(),
            max_concurrency: config::default::max_concurrency(),
=======
            event_source: config::EventSourceMode::Push {
                url: WebSocketClientUrl::from_str(&self.chain_driver.websocket_address())?,
                batch_delay: config::default::batch_delay(),
            },
            rpc_timeout: config::default::rpc_timeout(),
            trusted_node: false,
>>>>>>> 5ebd68ff
            genesis_restart: None,
            account_prefix: self.chain_driver.account_prefix.clone(),
            key_name: self.wallets.relayer.id.0.clone(),
            key_store_type: Store::Test,
            key_store_folder: Some(hermes_keystore_dir.into()),
            store_prefix: "ibc".to_string(),
            default_gas: None,
            max_gas: Some(3000000),
            gas_adjustment: None,
            gas_multiplier: Some(GasMultiplier::unsafe_new(1.2)),
            fee_granter: None,
            max_msg_num: Default::default(),
            max_tx_size: Default::default(),
            max_grpc_decoding_size: config::default::max_grpc_decoding_size(),
            max_block_time: Duration::from_secs(30),
            clock_drift: Duration::from_secs(5),
            trusting_period: Some(Duration::from_secs(14 * 24 * 3600)),
            ccv_consumer_chain: false,
            trust_threshold: Default::default(),
            gas_price: config::GasPrice::new(0.003, "stake".to_string()),
            packet_filter: Default::default(),
            address_type: chain_type.address_type(),
            memo_prefix: Default::default(),
            proof_specs: Default::default(),
            extension_options: Default::default(),
            sequential_batch_tx: false,
        })
    }

    /**
       Kill the underlying child process of the full node, thereby terminating it.

       Test writers can use this to kill the full node in the middle of tests, and
       then restart it using
       [`ChainDriver::start`](crate::chain::ext::bootstrap::ChainBootstrapMethodsExt::start).
    */
    pub fn kill(&self) -> Result<(), Error> {
        self.process
            .write()
            .map_err(|_| eyre!("poisoned mutex"))?
            .kill()
    }
}

impl ExportEnv for FullNode {
    fn export_env(&self, writer: &mut impl EnvWriter) {
        self.chain_driver.export_env(writer);
        writer.write_env("DENOM", self.denom.as_str());
        self.wallets
            .export_env(&mut prefix_writer("WALLETS", writer));
    }
}<|MERGE_RESOLUTION|>--- conflicted
+++ resolved
@@ -139,18 +139,13 @@
             r#type: ChainType::CosmosSdk,
             rpc_addr: Url::from_str(&self.chain_driver.rpc_address())?,
             grpc_addr: Url::from_str(&self.chain_driver.grpc_address())?,
-<<<<<<< HEAD
-            rpc_timeout: ibc_relayer::config::default::rpc_timeout(),
-            batch_delay: ibc_relayer::config::default::batch_delay(),
-            max_concurrency: config::default::max_concurrency(),
-=======
             event_source: config::EventSourceMode::Push {
                 url: WebSocketClientUrl::from_str(&self.chain_driver.websocket_address())?,
                 batch_delay: config::default::batch_delay(),
             },
-            rpc_timeout: config::default::rpc_timeout(),
+            rpc_timeout: ibc_relayer::config::default::rpc_timeout(),
+            max_concurrency: config::default::max_concurrency(),
             trusted_node: false,
->>>>>>> 5ebd68ff
             genesis_restart: None,
             account_prefix: self.chain_driver.account_prefix.clone(),
             key_name: self.wallets.relayer.id.0.clone(),

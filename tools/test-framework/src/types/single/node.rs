/*!
   Type definition for a single running full node.
*/

use core::str::FromStr;
use core::time::Duration;
use eyre::eyre;
use eyre::Report as Error;
use ibc_relayer::chain::cosmos::config::CosmosSdkConfig;
use ibc_relayer::config;
use ibc_relayer::config::compat_mode::CompatMode;
use ibc_relayer::config::dynamic_gas::DynamicGasPrice;
use ibc_relayer::config::gas_multiplier::GasMultiplier;
use ibc_relayer::keyring::Store;
use ibc_relayer_types::core::ics24_host::identifier::ChainId;
use std::sync::{Arc, RwLock};
use tendermint_rpc::Url;
use tendermint_rpc::WebSocketClientUrl;

use crate::chain::chain_type::ChainType as TestedChainType;
use crate::chain::driver::ChainDriver;
use crate::chain::exec::simple_exec;
use crate::ibc::denom::Denom;
use crate::prelude::TestConfig;
use crate::types::env::{prefix_writer, EnvWriter, ExportEnv};
use crate::types::process::ChildProcess;
use crate::types::tagged::*;
use crate::types::wallet::TestWallets;

pub type TaggedFullNode<Chain> = MonoTagged<Chain, FullNode>;

pub type TaggedFullNodeRef<'a, Chain> = MonoTagged<Chain, &'a FullNode>;

/**
   Represents a full node running as a child process managed by the test.
*/
#[derive(Clone)]
pub struct FullNode {
    /**
       The [`ChainDriver`] used to communicate with the full node.
    */
    pub chain_driver: ChainDriver,

    /**
       The currency denomination which the wallets have been loaded
       with initial balance during the chain setup.
    */
    pub denom: Denom,

    /**
       The test wallets with more than sufficient account balance that
       can be used for testing.
    */
    pub wallets: TestWallets,

    /**
       The child process that is running the full node.

       The full node is killed when the `Arc` shared pointer is dropped.

       Test authors can acquire the child process and kill the full node
       in the middle of tests using [`kill`](FullNode::kill).
    */
    pub process: Arc<RwLock<ChildProcess>>,
}

/**
   Extra methods for [`FullNode`] that is [tagged](crate::types::tagged).

   This trait is auto implemented for `MonoTagged<Chain, FullNode>` so
   that we can call methods on it directly.
*/
pub trait TaggedFullNodeExt<Chain> {
    /// Get the [`ChainId`] tagged with the given `Chain`.
    fn chain_id(&self) -> MonoTagged<Chain, &ChainId>;

    /// Get the [`ChainDriver`] tagged with the given `Chain`.
    fn chain_driver(&self) -> MonoTagged<Chain, &ChainDriver>;

    /// Get the [`TestWallets`] tagged with the given `Chain`.
    fn wallets(&self) -> MonoTagged<Chain, &TestWallets>;

    /// Get the [`Denom`] tagged with the given `Chain`.
    fn denom(&self) -> MonoTagged<Chain, &Denom>;
}

impl<Chain> TaggedFullNodeExt<Chain> for MonoTagged<Chain, FullNode> {
    fn chain_id(&self) -> MonoTagged<Chain, &ChainId> {
        self.map_ref(|c| &c.chain_driver.chain_id)
    }

    fn chain_driver(&self) -> MonoTagged<Chain, &ChainDriver> {
        self.map_ref(|c| &c.chain_driver)
    }

    fn wallets(&self) -> MonoTagged<Chain, &TestWallets> {
        self.map_ref(|c| &c.wallets)
    }

    fn denom(&self) -> MonoTagged<Chain, &Denom> {
        self.map_ref(|c| &c.denom)
    }
}

impl<'a, Chain> TaggedFullNodeExt<Chain> for MonoTagged<Chain, &'a FullNode> {
    fn chain_id(&self) -> MonoTagged<Chain, &ChainId> {
        self.map_ref(|c| &c.chain_driver.chain_id)
    }

    fn chain_driver(&self) -> MonoTagged<Chain, &ChainDriver> {
        self.map_ref(|c| &c.chain_driver)
    }

    fn wallets(&self) -> MonoTagged<Chain, &TestWallets> {
        self.map_ref(|c| &c.wallets)
    }

    fn denom(&self) -> MonoTagged<Chain, &Denom> {
        self.map_ref(|c| &c.denom)
    }
}

impl FullNode {
    /**
       Generate the relayer's chain config based on the configuration of
       the full node.
    */
    pub fn generate_chain_config(
        &self,
        chain_type: &TestedChainType,
        test_config: &TestConfig,
        chain_number: usize,
    ) -> Result<config::ChainConfig, Error> {
        let native_token_number = chain_number % test_config.native_tokens.len();
        let hermes_keystore_dir = test_config
            .chain_store_dir
            .join("hermes_keyring")
            .as_path()
            .display()
            .to_string();

        let compat_mode = test_config.compat_modes.as_ref().map(|modes| {
            let mode = &modes[chain_number % modes.len()];
            CompatMode::from_str(mode).unwrap()
        });

        // Provenance requires a very high gas price
        let gas_price = match chain_type {
            TestedChainType::Provenance => config::GasPrice::new(
                5000.0,
                test_config.native_tokens[native_token_number].clone(),
            ),
            TestedChainType::Namada => {
                let denom = get_denom(&self.chain_driver.home_path)?;
                config::GasPrice::new(0.003, denom)
            }
            _ => config::GasPrice::new(
                0.003,
                test_config.native_tokens[native_token_number].clone(),
            ),
        };

<<<<<<< HEAD
        let chain_config = match chain_type {
            TestedChainType::Cosmos | TestedChainType::Provenance | TestedChainType::Evmos => {
                config::ChainConfig::CosmosSdk(CosmosSdkConfig {
                    id: self.chain_driver.chain_id.clone(),
                    rpc_addr: Url::from_str(&self.chain_driver.rpc_address())?,
                    grpc_addr: Url::from_str(&self.chain_driver.grpc_address())?,
                    event_source: config::EventSourceMode::Push {
                        url: WebSocketClientUrl::from_str(&self.chain_driver.websocket_address())?,
                        batch_delay: config::default::batch_delay(),
                    },
                    rpc_timeout: config::default::rpc_timeout(),
                    trusted_node: false,
                    genesis_restart: None,
                    account_prefix: self.chain_driver.account_prefix.clone(),
                    key_name: self.wallets.relayer.id.0.clone(),
                    key_store_type: Store::Test,
                    key_store_folder: Some(hermes_keystore_dir.into()),
                    store_prefix: "ibc".to_string(),
                    default_gas: None,
                    max_gas: Some(3000000),
                    gas_adjustment: None,
                    gas_multiplier: Some(GasMultiplier::unsafe_new(1.5)),
                    fee_granter: None,
                    max_msg_num: Default::default(),
                    max_tx_size: Default::default(),
                    max_grpc_decoding_size: config::default::max_grpc_decoding_size(),
                    query_packets_chunk_size: config::default::query_packets_chunk_size(),
                    max_block_time: Duration::from_secs(30),
                    clock_drift: Duration::from_secs(5),
                    trusting_period: Some(Duration::from_secs(14 * 24 * 3600)),
                    client_refresh_rate: config::default::client_refresh_rate(),
                    ccv_consumer_chain: false,
                    trust_threshold: Default::default(),
                    gas_price,
                    packet_filter: Default::default(),
                    address_type: chain_type.address_type(),
                    memo_prefix: Default::default(),
                    proof_specs: Default::default(),
                    extension_options: Default::default(),
                    sequential_batch_tx: false,
                    compat_mode,
                    clear_interval: None,
                })
            }
            TestedChainType::Namada => config::ChainConfig::Namada(CosmosSdkConfig {
                id: self.chain_driver.chain_id.clone(),
                rpc_addr: Url::from_str(&self.chain_driver.rpc_address())?,
                grpc_addr: Url::from_str(&self.chain_driver.grpc_address())?,
                event_source: config::EventSourceMode::Push {
                    url: WebSocketClientUrl::from_str(&self.chain_driver.websocket_address())?,
                    batch_delay: config::default::batch_delay(),
                },
                rpc_timeout: config::default::rpc_timeout(),
                trusted_node: false,
                genesis_restart: None,
                account_prefix: "".to_owned(),
                key_name: self.wallets.relayer.id.0.clone(),
                key_store_type: Store::Test,
                key_store_folder: Some(hermes_keystore_dir.into()),
                store_prefix: "ibc".to_string(),
                default_gas: None,
                max_gas: Some(3000000),
                gas_adjustment: None,
                gas_multiplier: Some(GasMultiplier::unsafe_new(1.2)),
                fee_granter: None,
                max_msg_num: Default::default(),
                max_tx_size: Default::default(),
                max_grpc_decoding_size: config::default::max_grpc_decoding_size(),
                query_packets_chunk_size: config::default::query_packets_chunk_size(),
                max_block_time: Duration::from_secs(30),
                clock_drift: Duration::from_secs(5),
                trusting_period: Some(Duration::from_secs(1999)),
                client_refresh_rate: config::default::client_refresh_rate(),
                ccv_consumer_chain: false,
                trust_threshold: Default::default(),
                gas_price,
                packet_filter: Default::default(),
                address_type: chain_type.address_type(),
                memo_prefix: Default::default(),
                proof_specs: Default::default(),
                extension_options: Default::default(),
                sequential_batch_tx: false,
                compat_mode,
                clear_interval: None,
            }),
        };

        Ok(chain_config)
=======
        Ok(config::ChainConfig::CosmosSdk(CosmosSdkConfig {
            id: self.chain_driver.chain_id.clone(),
            rpc_addr: Url::from_str(&self.chain_driver.rpc_address())?,
            grpc_addr: Url::from_str(&self.chain_driver.grpc_address())?,
            event_source: config::EventSourceMode::Push {
                url: WebSocketClientUrl::from_str(&self.chain_driver.websocket_address())?,
                batch_delay: config::default::batch_delay(),
            },
            rpc_timeout: config::default::rpc_timeout(),
            trusted_node: false,
            genesis_restart: None,
            account_prefix: self.chain_driver.account_prefix.clone(),
            key_name: self.wallets.relayer.id.0.clone(),
            key_store_type: Store::Test,
            key_store_folder: Some(hermes_keystore_dir.into()),
            store_prefix: "ibc".to_string(),
            default_gas: None,
            max_gas: Some(3000000),
            gas_adjustment: None,
            gas_multiplier: Some(GasMultiplier::unsafe_new(1.5)),
            dynamic_gas_price: DynamicGasPrice::default(),
            fee_granter: None,
            max_msg_num: Default::default(),
            max_tx_size: Default::default(),
            max_grpc_decoding_size: config::default::max_grpc_decoding_size(),
            query_packets_chunk_size: config::default::query_packets_chunk_size(),
            max_block_time: Duration::from_secs(30),
            clock_drift: Duration::from_secs(5),
            trusting_period: Some(Duration::from_secs(14 * 24 * 3600)),
            client_refresh_rate: config::default::client_refresh_rate(),
            ccv_consumer_chain: false,
            trust_threshold: Default::default(),
            gas_price,
            packet_filter: Default::default(),
            address_type: chain_type.address_type(),
            memo_prefix: Default::default(),
            proof_specs: Default::default(),
            extension_options: Default::default(),
            sequential_batch_tx: false,
            compat_mode,
            clear_interval: None,
        }))
>>>>>>> 7a1f964b
    }

    /**
       Kill the underlying child process of the full node, thereby terminating it.

       Test writers can use this to kill the full node in the middle of tests, and
       then restart it using
       [`ChainDriver::start`](crate::chain::ext::bootstrap::ChainBootstrapMethodsExt::start).
    */
    pub fn kill(&self) -> Result<(), Error> {
        self.process
            .write()
            .map_err(|_| eyre!("poisoned mutex"))?
            .kill()
    }
}

fn get_denom(home_path: &str) -> Result<String, Error> {
    let output = simple_exec(
        "namada",
        "namadaw",
        &["--base-dir", home_path, "address", "find", "--alias", "nam"],
    )?
    .stdout;

    let words: Vec<&str> = output.split_whitespace().collect();

    if let Some(derived_index) = words.iter().position(|&w| w == "Established:") {
        if let Some(&denom) = words.get(derived_index + 1) {
            return Ok(denom.to_owned());
        }
        return Err(eyre!(
            "chain id is not 3 words after `Established:`: {output}"
        ));
    }
    Err(eyre!("could not find `Derived` in output: {output}"))
}

impl ExportEnv for FullNode {
    fn export_env(&self, writer: &mut impl EnvWriter) {
        self.chain_driver.export_env(writer);
        writer.write_env("DENOM", self.denom.as_str());
        self.wallets
            .export_env(&mut prefix_writer("WALLETS", writer));
    }
}<|MERGE_RESOLUTION|>--- conflicted
+++ resolved
@@ -160,7 +160,6 @@
             ),
         };
 
-<<<<<<< HEAD
         let chain_config = match chain_type {
             TestedChainType::Cosmos | TestedChainType::Provenance | TestedChainType::Evmos => {
                 config::ChainConfig::CosmosSdk(CosmosSdkConfig {
@@ -183,6 +182,7 @@
                     max_gas: Some(3000000),
                     gas_adjustment: None,
                     gas_multiplier: Some(GasMultiplier::unsafe_new(1.5)),
+                    dynamic_gas_price: DynamicGasPrice::default(),
                     fee_granter: None,
                     max_msg_num: Default::default(),
                     max_tx_size: Default::default(),
@@ -225,6 +225,7 @@
                 max_gas: Some(3000000),
                 gas_adjustment: None,
                 gas_multiplier: Some(GasMultiplier::unsafe_new(1.2)),
+                dynamic_gas_price: DynamicGasPrice::default(),
                 fee_granter: None,
                 max_msg_num: Default::default(),
                 max_tx_size: Default::default(),
@@ -249,50 +250,6 @@
         };
 
         Ok(chain_config)
-=======
-        Ok(config::ChainConfig::CosmosSdk(CosmosSdkConfig {
-            id: self.chain_driver.chain_id.clone(),
-            rpc_addr: Url::from_str(&self.chain_driver.rpc_address())?,
-            grpc_addr: Url::from_str(&self.chain_driver.grpc_address())?,
-            event_source: config::EventSourceMode::Push {
-                url: WebSocketClientUrl::from_str(&self.chain_driver.websocket_address())?,
-                batch_delay: config::default::batch_delay(),
-            },
-            rpc_timeout: config::default::rpc_timeout(),
-            trusted_node: false,
-            genesis_restart: None,
-            account_prefix: self.chain_driver.account_prefix.clone(),
-            key_name: self.wallets.relayer.id.0.clone(),
-            key_store_type: Store::Test,
-            key_store_folder: Some(hermes_keystore_dir.into()),
-            store_prefix: "ibc".to_string(),
-            default_gas: None,
-            max_gas: Some(3000000),
-            gas_adjustment: None,
-            gas_multiplier: Some(GasMultiplier::unsafe_new(1.5)),
-            dynamic_gas_price: DynamicGasPrice::default(),
-            fee_granter: None,
-            max_msg_num: Default::default(),
-            max_tx_size: Default::default(),
-            max_grpc_decoding_size: config::default::max_grpc_decoding_size(),
-            query_packets_chunk_size: config::default::query_packets_chunk_size(),
-            max_block_time: Duration::from_secs(30),
-            clock_drift: Duration::from_secs(5),
-            trusting_period: Some(Duration::from_secs(14 * 24 * 3600)),
-            client_refresh_rate: config::default::client_refresh_rate(),
-            ccv_consumer_chain: false,
-            trust_threshold: Default::default(),
-            gas_price,
-            packet_filter: Default::default(),
-            address_type: chain_type.address_type(),
-            memo_prefix: Default::default(),
-            proof_specs: Default::default(),
-            extension_options: Default::default(),
-            sequential_batch_tx: false,
-            compat_mode,
-            clear_interval: None,
-        }))
->>>>>>> 7a1f964b
     }
 
     /**

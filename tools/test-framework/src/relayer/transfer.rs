/*!
   Functions for performing IBC transfer that works similar to
   `hermes tx raw ft-transfer`.
*/

use core::ops::Add;
use core::time::Duration;
<<<<<<< HEAD

use ibc::bigint::U256;
use ibc::events::IbcEvent;
use ibc_relayer::chain::handle::ChainHandle;
use ibc_relayer::transfer::{build_and_send_transfer_messages, TransferOptions};
=======
use ibc::signer::Signer;
use ibc::timestamp::Timestamp;
use ibc::Height;
use ibc_proto::google::protobuf::Any;
use ibc_relayer::chain::cosmos::types::config::TxConfig;
use ibc_relayer::transfer::build_transfer_message as raw_build_transfer_message;
>>>>>>> 3aed2d96

use crate::error::{handle_generic_error, Error};
use crate::ibc::denom::Denom;
use crate::relayer::tx::simple_send_tx;
use crate::types::id::{TaggedChannelIdRef, TaggedPortIdRef};
use crate::types::tagged::*;
use crate::types::wallet::{Wallet, WalletAddress};

pub fn build_transfer_message<SrcChain, DstChain>(
    port_id: &TaggedPortIdRef<'_, SrcChain, DstChain>,
    channel_id: &TaggedChannelIdRef<'_, SrcChain, DstChain>,
    sender: &MonoTagged<SrcChain, &Wallet>,
    recipient: &MonoTagged<DstChain, &WalletAddress>,
    denom: &MonoTagged<SrcChain, &Denom>,
    amount: u64,
) -> Result<Any, Error> {
    let timeout_timestamp = Timestamp::now()
        .add(Duration::from_secs(60))
        .map_err(handle_generic_error)?;

    Ok(raw_build_transfer_message(
        (*port_id.value()).clone(),
        **channel_id.value(),
        amount.into(),
        denom.value().to_string(),
        Signer::new(sender.value().address.0.clone()),
        Signer::new(recipient.value().0.clone()),
        Height::zero(),
        timeout_timestamp,
    ))
}

/**
   Perform a simplified version of IBC token transfer for testing purpose.

   It makes use of the local time to construct a 60 seconds IBC timeout
   for testing. During test, all chains should have the same local clock.
   We are also not really interested in setting a timeout for most tests,
   so we just put an approximate 1 minute timeout as the timeout
   field is compulsary, and we want to avoid IBC timeout on CI.

   The other reason we do not allow precise timeout to be specified is
   because it requires accessing the counterparty chain to query for
   the parameters. This will complicate the API which is unnecessary
   in most cases.

   If tests require explicit timeout, they should explicitly construct the
   transfer message and pass it to send_tx.
*/
pub async fn ibc_token_transfer<SrcChain, DstChain>(
    tx_config: &MonoTagged<SrcChain, &TxConfig>,
    port_id: &TaggedPortIdRef<'_, SrcChain, DstChain>,
    channel_id: &TaggedChannelIdRef<'_, SrcChain, DstChain>,
    sender: &MonoTagged<SrcChain, &Wallet>,
    recipient: &MonoTagged<DstChain, &WalletAddress>,
    denom: &MonoTagged<SrcChain, &Denom>,
    amount: u64,
<<<<<<< HEAD
    timeout_height_offset: u64,
    timeout_duration: Duration,
    number_messages: usize,
) -> Result<Vec<IbcEvent>, Error> {
    let transfer_options = TransferOptions {
        packet_src_port_id: channel.port_a.value().clone(),
        packet_src_channel_id: *channel.channel_id_a.value(),
        amount: U256::from(amount).into(),
        denom: denom.value().to_string(),
        receiver: Some(recipient.value().0.clone()),
        timeout_height_offset,
        timeout_duration,
        number_msgs: number_messages,
    };
=======
) -> Result<(), Error> {
    let message = build_transfer_message(port_id, channel_id, sender, recipient, denom, amount)?;
>>>>>>> 3aed2d96

    simple_send_tx(tx_config.value(), &sender.value().key, vec![message]).await?;

    Ok(())
}<|MERGE_RESOLUTION|>--- conflicted
+++ resolved
@@ -5,20 +5,16 @@
 
 use core::ops::Add;
 use core::time::Duration;
-<<<<<<< HEAD
 
 use ibc::bigint::U256;
 use ibc::events::IbcEvent;
-use ibc_relayer::chain::handle::ChainHandle;
-use ibc_relayer::transfer::{build_and_send_transfer_messages, TransferOptions};
-=======
 use ibc::signer::Signer;
 use ibc::timestamp::Timestamp;
 use ibc::Height;
 use ibc_proto::google::protobuf::Any;
 use ibc_relayer::chain::cosmos::types::config::TxConfig;
+use ibc_relayer::chain::handle::ChainHandle;
 use ibc_relayer::transfer::build_transfer_message as raw_build_transfer_message;
->>>>>>> 3aed2d96
 
 use crate::error::{handle_generic_error, Error};
 use crate::ibc::denom::Denom;
@@ -39,11 +35,17 @@
         .add(Duration::from_secs(60))
         .map_err(handle_generic_error)?;
 
+    let token = ibc_proto::cosmos::base::v1beta1::Coin {
+        denom: opts.denom.clone(),
+        amount: opts.amount.to_string(),
+    }
+    .try_into()
+    .map_err(TransferError::token_transfer)?;
+
     Ok(raw_build_transfer_message(
         (*port_id.value()).clone(),
         **channel_id.value(),
-        amount.into(),
-        denom.value().to_string(),
+        token,
         Signer::new(sender.value().address.0.clone()),
         Signer::new(recipient.value().0.clone()),
         Height::zero(),
@@ -76,25 +78,8 @@
     recipient: &MonoTagged<DstChain, &WalletAddress>,
     denom: &MonoTagged<SrcChain, &Denom>,
     amount: u64,
-<<<<<<< HEAD
-    timeout_height_offset: u64,
-    timeout_duration: Duration,
-    number_messages: usize,
-) -> Result<Vec<IbcEvent>, Error> {
-    let transfer_options = TransferOptions {
-        packet_src_port_id: channel.port_a.value().clone(),
-        packet_src_channel_id: *channel.channel_id_a.value(),
-        amount: U256::from(amount).into(),
-        denom: denom.value().to_string(),
-        receiver: Some(recipient.value().0.clone()),
-        timeout_height_offset,
-        timeout_duration,
-        number_msgs: number_messages,
-    };
-=======
 ) -> Result<(), Error> {
     let message = build_transfer_message(port_id, channel_id, sender, recipient, denom, amount)?;
->>>>>>> 3aed2d96
 
     simple_send_tx(tx_config.value(), &sender.value().key, vec![message]).await?;
 

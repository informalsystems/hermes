/*!
   Functions for performing IBC transfer that works similar to
   `hermes tx raw ft-transfer`.
*/

use core::ops::Add;
use core::time::Duration;

use ibc::applications::transfer::error::Error as Ics20Error;
use ibc::core::ics04_channel::timeout::TimeoutHeight;
use ibc::timestamp::Timestamp;
use ibc_proto::google::protobuf::Any;
use ibc_relayer::chain::cosmos::types::config::TxConfig;
use ibc_relayer::transfer::build_transfer_message as raw_build_transfer_message;
use ibc_relayer::transfer::TransferError;

use crate::error::{handle_generic_error, Error};
use crate::ibc::token::TaggedTokenRef;
use crate::relayer::tx::simple_send_tx;
use crate::types::id::{TaggedChannelIdRef, TaggedPortIdRef};
use crate::types::tagged::*;
use crate::types::wallet::{Wallet, WalletAddress};

pub fn build_transfer_message<SrcChain, DstChain>(
    port_id: &TaggedPortIdRef<'_, SrcChain, DstChain>,
    channel_id: &TaggedChannelIdRef<'_, SrcChain, DstChain>,
    sender: &MonoTagged<SrcChain, &Wallet>,
    recipient: &MonoTagged<DstChain, &WalletAddress>,
    token: &TaggedTokenRef<'_, SrcChain>,
    timeout: Duration,
) -> Result<Any, Error> {
    let timeout_timestamp = Timestamp::now()
        .add(timeout)
        .map_err(handle_generic_error)?;

    let sender = sender
        .value()
        .address
        .0
        .parse()
        .map_err(|e| TransferError::token_transfer(Ics20Error::signer(e)))?;

    let receiver = recipient
        .value()
        .0
        .parse()
        .map_err(|e| TransferError::token_transfer(Ics20Error::signer(e)))?;

    Ok(raw_build_transfer_message(
        (*port_id.value()).clone(),
<<<<<<< HEAD
        **channel_id.value(),
        token.value().amount,
        token.value().denom.to_string(),
=======
        (*channel_id.value()).clone(),
        amount.into(),
        denom.to_string(),
>>>>>>> 385c3ab5
        sender,
        receiver,
        TimeoutHeight::no_timeout(),
        timeout_timestamp,
    ))
}

/**
   Perform a simplified version of IBC token transfer for testing purpose.

   It makes use of the local time to construct a 60 seconds IBC timeout
   for testing. During test, all chains should have the same local clock.
   We are also not really interested in setting a timeout for most tests,
   so we just put an approximate 1 minute timeout as the timeout
   field is compulsary, and we want to avoid IBC timeout on CI.

   The other reason we do not allow precise timeout to be specified is
   because it requires accessing the counterparty chain to query for
   the parameters. This will complicate the API which is unnecessary
   in most cases.

   If tests require explicit timeout, they should explicitly construct the
   transfer message and pass it to send_tx.
*/
pub async fn ibc_token_transfer<SrcChain, DstChain>(
    tx_config: &MonoTagged<SrcChain, &TxConfig>,
    port_id: &TaggedPortIdRef<'_, SrcChain, DstChain>,
    channel_id: &TaggedChannelIdRef<'_, SrcChain, DstChain>,
    sender: &MonoTagged<SrcChain, &Wallet>,
    recipient: &MonoTagged<DstChain, &WalletAddress>,
    token: &TaggedTokenRef<'_, SrcChain>,
) -> Result<(), Error> {
    let message = build_transfer_message(
        port_id,
        channel_id,
        sender,
        recipient,
        token,
        Duration::from_secs(60),
    )?;

    simple_send_tx(tx_config.value(), &sender.value().key, vec![message]).await?;

    Ok(())
}<|MERGE_RESOLUTION|>--- conflicted
+++ resolved
@@ -48,15 +48,9 @@
 
     Ok(raw_build_transfer_message(
         (*port_id.value()).clone(),
-<<<<<<< HEAD
-        **channel_id.value(),
+        (*channel_id.value()).clone(),
         token.value().amount,
         token.value().denom.to_string(),
-=======
-        (*channel_id.value()).clone(),
-        amount.into(),
-        denom.to_string(),
->>>>>>> 385c3ab5
         sender,
         receiver,
         TimeoutHeight::no_timeout(),

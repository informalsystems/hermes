use core::time::Duration;
use eyre::eyre;
use ibc_relayer::chain::handle::ChainHandle;
use ibc_relayer::chain::requests::{IncludeProof, QueryChannelRequest, QueryHeight};
use ibc_relayer::channel::{extract_channel_id, Channel, ChannelSide};
use ibc_relayer_types::core::ics02_client::height::Height;
use ibc_relayer_types::core::ics04_channel::channel::{ChannelEnd, IdentifiedChannelEnd, Order};
use ibc_relayer_types::core::ics04_channel::channel::{Ordering, State as ChannelState};
use ibc_relayer_types::core::ics04_channel::version::Version;
use ibc_relayer_types::core::ics24_host::identifier::ConnectionId;
use ibc_relayer_types::timestamp::Timestamp;

use crate::error::Error;
use crate::types::id::{
    TaggedChannelId, TaggedChannelIdRef, TaggedClientIdRef, TaggedConnectionIdRef, TaggedPortId,
    TaggedPortIdRef,
};
use crate::types::tagged::DualTagged;
use crate::util::retry::assert_eventually_succeed;

pub trait TaggedChannelEndExt<ChainA, ChainB> {
    fn tagged_counterparty_channel_id(&self) -> Option<TaggedChannelId<ChainB, ChainA>>;
    fn tagged_counterparty_port_id(&self) -> TaggedPortId<ChainB, ChainA>;
}

impl<ChainA, ChainB> TaggedChannelEndExt<ChainA, ChainB>
    for DualTagged<ChainA, ChainB, ChannelEnd>
{
    fn tagged_counterparty_channel_id(&self) -> Option<TaggedChannelId<ChainB, ChainA>> {
        self.contra_map(|c| c.counterparty().channel_id.clone())
            .transpose()
    }

    fn tagged_counterparty_port_id(&self) -> TaggedPortId<ChainB, ChainA> {
        self.contra_map(|c| c.counterparty().port_id.clone())
    }
}

pub struct ChannelUpgradeAssertionAttributes {
    old_version: Version,
    old_ordering: Ordering,
    old_connection_hops: Vec<ConnectionId>,
    new_version: Version,
    new_ordering: Ordering,
    new_connection_hops: Vec<ConnectionId>,
}

impl ChannelUpgradeAssertionAttributes {
    pub fn new(
        old_version: Version,
        old_ordering: Ordering,
        old_connection_hops: Vec<ConnectionId>,
        new_version: Version,
        new_ordering: Ordering,
        new_connection_hops: Vec<ConnectionId>,
    ) -> Self {
        Self {
            old_version,
            old_ordering,
            old_connection_hops,
            new_version,
            new_ordering,
            new_connection_hops,
        }
    }

    pub fn old_version(&self) -> &Version {
        &self.old_version
    }

    pub fn old_ordering(&self) -> &Ordering {
        &self.old_ordering
    }

    pub fn old_connection_hops(&self) -> &Vec<ConnectionId> {
        &self.old_connection_hops
    }

    pub fn new_version(&self) -> &Version {
        &self.new_version
    }

    pub fn new_ordering(&self) -> &Ordering {
        &self.new_ordering
    }

    pub fn new_connection_hops(&self) -> &Vec<ConnectionId> {
        &self.new_connection_hops
    }
}

pub fn init_channel<ChainA: ChainHandle, ChainB: ChainHandle>(
    handle_a: &ChainA,
    handle_b: &ChainB,
    client_id_a: &TaggedClientIdRef<ChainA, ChainB>,
    client_id_b: &TaggedClientIdRef<ChainB, ChainA>,
    connection_id_a: &TaggedConnectionIdRef<ChainA, ChainB>,
    connection_id_b: &TaggedConnectionIdRef<ChainB, ChainA>,
    src_port_id: &TaggedPortIdRef<ChainA, ChainB>,
    dst_port_id: &TaggedPortIdRef<ChainB, ChainA>,
) -> Result<(TaggedChannelId<ChainB, ChainA>, Channel<ChainB, ChainA>), Error> {
    let channel = Channel {
        connection_delay: Default::default(),
        ordering: Order::Unordered,
        a_side: ChannelSide::new(
            handle_a.clone(),
            client_id_a.cloned_value(),
            connection_id_a.cloned_value(),
            src_port_id.cloned_value(),
            None,
            None,
        ),
        b_side: ChannelSide::new(
            handle_b.clone(),
            client_id_b.cloned_value(),
            connection_id_b.cloned_value(),
            dst_port_id.cloned_value(),
            None,
            None,
        ),
    };

    let event = channel.build_chan_open_init_and_send()?;
    let channel_id = extract_channel_id(&event)?.clone();
    let channel2 = Channel::restore_from_event(handle_b.clone(), handle_a.clone(), event)?;

    Ok((DualTagged::new(channel_id), channel2))
}

pub fn init_channel_optimistic<ChainA: ChainHandle, ChainB: ChainHandle>(
    handle_a: &ChainA,
    handle_b: &ChainB,
    client_id_a: &TaggedClientIdRef<ChainA, ChainB>,
    client_id_b: &TaggedClientIdRef<ChainB, ChainA>,
    connection_id_b: &TaggedConnectionIdRef<ChainB, ChainA>,
    src_port_id: &TaggedPortIdRef<ChainA, ChainB>,
    dst_port_id: &TaggedPortIdRef<ChainB, ChainA>,
) -> Result<TaggedChannelId<ChainB, ChainA>, Error> {
    let channel = Channel {
        connection_delay: Default::default(),
        ordering: Order::Unordered,
        a_side: ChannelSide::new(
            handle_a.clone(),
            client_id_a.cloned_value(),
            ConnectionId::default(),
            src_port_id.cloned_value(),
            None,
            None,
        ),
        b_side: ChannelSide::new(
            handle_b.clone(),
            client_id_b.cloned_value(),
            connection_id_b.cloned_value(),
            dst_port_id.cloned_value(),
            None,
            None,
        ),
    };

    let event = channel.build_chan_open_init_and_send()?;
    let channel_id = extract_channel_id(&event)?.clone();
    Ok(DualTagged::new(channel_id))
}

pub fn try_channel<ChainA: ChainHandle, ChainB: ChainHandle>(
    handle_a: &ChainA,
    handle_b: &ChainB,
    channel: &Channel<ChainB, ChainA>,
) -> Result<(TaggedChannelId<ChainA, ChainB>, Channel<ChainA, ChainB>), Error> {
    let event = channel.build_chan_open_try_and_send()?;
    let channel_id = extract_channel_id(&event)?.clone();
    let channel2 = Channel::restore_from_event(handle_a.clone(), handle_b.clone(), event)?;

    Ok((DualTagged::new(channel_id), channel2))
}

pub fn ack_channel<ChainA: ChainHandle, ChainB: ChainHandle>(
    handle_a: &ChainA,
    handle_b: &ChainB,
    channel: &Channel<ChainB, ChainA>,
) -> Result<(TaggedChannelId<ChainA, ChainB>, Channel<ChainA, ChainB>), Error> {
    let event = channel.build_chan_open_ack_and_send()?;
    let channel_id = extract_channel_id(&event)?.clone();
    let channel2 = Channel::restore_from_event(handle_a.clone(), handle_b.clone(), event)?;

    Ok((DualTagged::new(channel_id), channel2))
}

pub fn query_channel_end<ChainA: ChainHandle, ChainB>(
    handle: &ChainA,
    channel_id: &TaggedChannelIdRef<ChainA, ChainB>,
    port_id: &TaggedPortIdRef<ChainA, ChainB>,
) -> Result<DualTagged<ChainA, ChainB, ChannelEnd>, Error> {
    let (channel_end, _) = handle.query_channel(
        QueryChannelRequest {
            port_id: port_id.into_value().clone(),
            channel_id: channel_id.into_value().clone(),
            height: QueryHeight::Latest,
        },
        IncludeProof::No,
    )?;

    Ok(DualTagged::new(channel_end))
}

pub fn query_identified_channel_end<ChainA: ChainHandle, ChainB>(
    handle: &ChainA,
    channel_id: TaggedChannelIdRef<ChainA, ChainB>,
    port_id: TaggedPortIdRef<ChainA, ChainB>,
) -> Result<DualTagged<ChainA, ChainB, IdentifiedChannelEnd>, Error> {
    let (channel_end, _) = handle.query_channel(
        QueryChannelRequest {
            port_id: port_id.into_value().clone(),
            channel_id: channel_id.into_value().clone(),
            height: QueryHeight::Latest,
        },
        IncludeProof::No,
    )?;
    Ok(DualTagged::new(IdentifiedChannelEnd::new(
        port_id.into_value().clone(),
        channel_id.into_value().clone(),
        channel_end,
    )))
}

pub fn assert_eventually_channel_established<ChainA: ChainHandle, ChainB: ChainHandle>(
    handle_a: &ChainA,
    handle_b: &ChainB,
    channel_id_a: &TaggedChannelIdRef<ChainA, ChainB>,
    port_id_a: &TaggedPortIdRef<ChainA, ChainB>,
) -> Result<TaggedChannelId<ChainB, ChainA>, Error> {
    assert_eventually_succeed(
        "channel should eventually established",
        20,
        Duration::from_secs(1),
        || {
            let channel_end_a = query_channel_end(handle_a, channel_id_a, port_id_a)?;

            if !channel_end_a.value().state_matches(&ChannelState::Open) {
                return Err(Error::generic(eyre!(
                    "expected channel end A to be in open state"
                )));
            }

            let channel_id_b = channel_end_a
                .tagged_counterparty_channel_id()
                .ok_or_else(|| {
                    eyre!("expected counterparty channel id to present on open channel")
                })?;

            let port_id_b = channel_end_a.tagged_counterparty_port_id();

            let channel_end_b =
                query_channel_end(handle_b, &channel_id_b.as_ref(), &port_id_b.as_ref())?;

            if !channel_end_b.value().state_matches(&ChannelState::Open) {
                return Err(Error::generic(eyre!(
                    "expected channel end B to be in open state"
                )));
            }

            Ok(channel_id_b)
        },
    )
}

pub fn init_channel_upgrade<ChainA: ChainHandle, ChainB: ChainHandle>(
    handle_a: &ChainA,
    handle_b: &ChainB,
    channel: Channel<ChainA, ChainB>,
    new_version: Option<Version>,
    new_ordering: Option<Order>,
    new_connection_hops: Option<Vec<ConnectionId>>,
    timeout_height: Option<Height>,
    timeout_timestamp: Option<Timestamp>,
) -> Result<(TaggedChannelId<ChainB, ChainA>, Channel<ChainB, ChainA>), Error> {
    let event = channel.build_chan_upgrade_init_and_send(
        new_version,
        new_ordering,
        new_connection_hops,
        timeout_height,
        timeout_timestamp,
    )?;
    let channel_id = extract_channel_id(&event)?.clone();
    let channel2 = Channel::restore_from_event(handle_b.clone(), handle_a.clone(), event)?;
    Ok((DualTagged::new(channel_id), channel2))
}

pub fn assert_eventually_channel_upgrade_init<ChainA: ChainHandle, ChainB: ChainHandle>(
    handle_a: &ChainA,
    handle_b: &ChainB,
    channel_id_a: &TaggedChannelIdRef<ChainA, ChainB>,
    port_id_a: &TaggedPortIdRef<ChainA, ChainB>,
    upgrade_attrs: &ChannelUpgradeAssertionAttributes,
) -> Result<TaggedChannelId<ChainB, ChainA>, Error> {
    assert_eventually_succeed(
        "channel upgrade should be initialised",
        20,
        Duration::from_secs(1),
        || {
            assert_eventually_succeed(
                "channel upgrade should be initialised",
                20,
                Duration::from_secs(1),
                || {
                    assert_channel_upgrade_state(
                        ChannelState::InitUpgrade,
                        ChannelState::Open,
                        handle_a,
                        handle_b,
                        channel_id_a,
                        port_id_a,
<<<<<<< HEAD
                        old_version,
                        old_ordering,
                        old_connection_hops,
                        new_version,
                        new_ordering,
                        new_connection_hops,
                    )
                },
            )
        },
    )
}

pub fn try_channel_upgrade<ChainA: ChainHandle, ChainB: ChainHandle>(
    _handle_a: &ChainA,
    _handle_b: &ChainB,
    _channel: Channel<ChainA, ChainB>,
) { // -> Result<(TaggedChannelId<ChainB, ChainA>, Channel<ChainB, ChainA>), Error> {
     //let event = channel.build_chan_upgrade_try_and_send()?;
     //let channel_id = extract_channel_id(&event)?.clone();
     //let channel2 = Channel::restore_from_event(handle_b.clone(), handle_a.clone(), event)?;
     //Ok((DualTagged::new(channel_id), channel2))
}

pub fn assert_eventually_channel_upgrade_try<ChainA: ChainHandle, ChainB: ChainHandle>(
    handle_a: &ChainA,
    handle_b: &ChainB,
    channel_id_a: &TaggedChannelIdRef<ChainA, ChainB>,
    port_id_a: &TaggedPortIdRef<ChainA, ChainB>,
    old_version: &Version,
    old_ordering: &Ordering,
    old_connection_hops: &Vec<ConnectionId>,
    new_version: &Version,
    new_ordering: &Ordering,
    new_connection_hops: &Vec<ConnectionId>,
) -> Result<TaggedChannelId<ChainB, ChainA>, Error> {
    assert_eventually_succeed(
        "channel upgrade should be initialised",
        20,
        Duration::from_secs(1),
        || {
            assert_channel_upgrade_state(
                ChannelState::InitUpgrade,
                ChannelState::TryUpgrade,
                handle_a,
                handle_b,
                channel_id_a,
                port_id_a,
                old_version,
                old_ordering,
                old_connection_hops,
                new_version,
                new_ordering,
                new_connection_hops,
            )
        },
    )
}

fn assert_channel_upgrade_state<ChainA: ChainHandle, ChainB: ChainHandle>(
    a_side_state: ChannelState,
    b_side_state: ChannelState,
    handle_a: &ChainA,
    handle_b: &ChainB,
    channel_id_a: &TaggedChannelIdRef<ChainA, ChainB>,
    port_id_a: &TaggedPortIdRef<ChainA, ChainB>,
    old_version: &Version,
    old_ordering: &Ordering,
    old_connection_hops: &Vec<ConnectionId>,
    new_version: &Version,
    new_ordering: &Ordering,
    new_connection_hops: &Vec<ConnectionId>,
) -> Result<TaggedChannelId<ChainB, ChainA>, Error> {
    let channel_end_a = query_channel_end(handle_a, channel_id_a, port_id_a)?;

    if !channel_end_a.value().state_matches(&a_side_state) {
        return Err(Error::generic(eyre!(
            "expected channel end A to be in init upgrade state"
        )));
    }

    if !channel_end_a.value().version_matches(new_version) {
=======
                        upgrade_attrs,
                    )
                },
            )
        },
    )
}

fn assert_channel_upgrade_state<ChainA: ChainHandle, ChainB: ChainHandle>(
    a_side_state: ChannelState,
    b_side_state: ChannelState,
    handle_a: &ChainA,
    handle_b: &ChainB,
    channel_id_a: &TaggedChannelIdRef<ChainA, ChainB>,
    port_id_a: &TaggedPortIdRef<ChainA, ChainB>,
    upgrade_attrs: &ChannelUpgradeAssertionAttributes,
) -> Result<TaggedChannelId<ChainB, ChainA>, Error> {
    let channel_end_a = query_channel_end(handle_a, channel_id_a, port_id_a)?;

    if !channel_end_a.value().state_matches(&a_side_state) {
        return Err(Error::generic(eyre!(
            "expected channel end A to be in init upgrade state"
        )));
    }

    if !channel_end_a
        .value()
        .version_matches(upgrade_attrs.new_version())
    {
        return Err(Error::generic(eyre!(
            "expected channel end A to have new Version"
        )));
    }

    if !channel_end_a
        .value()
        .order_matches(upgrade_attrs.new_ordering())
    {
        return Err(Error::generic(eyre!(
            "expected channel end A to have new Version"
        )));
    }

    if !channel_end_a
        .value()
        .connection_hops_matches(upgrade_attrs.new_connection_hops())
    {
>>>>>>> cea437d0
        return Err(Error::generic(eyre!(
            "expected channel end A to have new Version"
        )));
    }

<<<<<<< HEAD
    if !channel_end_a.value().order_matches(new_ordering) {
        return Err(Error::generic(eyre!(
            "expected channel end A to have new Version"
        )));
    }

    if !channel_end_a
        .value()
        .connection_hops_matches(new_connection_hops)
    {
        return Err(Error::generic(eyre!(
            "expected channel end A to have new Version"
        )));
    }

    let channel_id_b = channel_end_a
        .tagged_counterparty_channel_id()
        .ok_or_else(|| eyre!("expected counterparty channel id to present on open channel"))?;

    let port_id_b = channel_end_a.tagged_counterparty_port_id();

    let channel_end_b = query_channel_end(handle_b, &channel_id_b.as_ref(), &port_id_b.as_ref())?;

    if !channel_end_b.value().state_matches(&b_side_state) {
        return Err(Error::generic(eyre!(
            "expected channel end B to be in open state"
        )));
    }

    if !channel_end_b.value().version_matches(old_version) {
        return Err(Error::generic(eyre!(
            "expected channel end A to have new Version"
        )));
    }

    if !channel_end_b.value().order_matches(old_ordering) {
        return Err(Error::generic(eyre!(
            "expected channel end A to have new Version"
        )));
    }

    if !channel_end_b
        .value()
        .connection_hops_matches(old_connection_hops)
=======
    let channel_id_b = channel_end_a
        .tagged_counterparty_channel_id()
        .ok_or_else(|| eyre!("expected counterparty channel id to present on open channel"))?;

    let port_id_b = channel_end_a.tagged_counterparty_port_id();

    let channel_end_b = query_channel_end(handle_b, &channel_id_b.as_ref(), &port_id_b.as_ref())?;

    if !channel_end_b.value().state_matches(&b_side_state) {
        return Err(Error::generic(eyre!(
            "expected channel end B to be in open state"
        )));
    }

    if !channel_end_b
        .value()
        .version_matches(upgrade_attrs.old_version())
    {
        return Err(Error::generic(eyre!(
            "expected channel end A to have new Version"
        )));
    }

    if !channel_end_b
        .value()
        .order_matches(upgrade_attrs.old_ordering())
    {
        return Err(Error::generic(eyre!(
            "expected channel end A to have new Version"
        )));
    }

    if !channel_end_b
        .value()
        .connection_hops_matches(upgrade_attrs.old_connection_hops())
>>>>>>> cea437d0
    {
        return Err(Error::generic(eyre!(
            "expected channel end A to have new Version"
        )));
    }

    Ok(channel_id_b)
}<|MERGE_RESOLUTION|>--- conflicted
+++ resolved
@@ -310,13 +310,7 @@
                         handle_b,
                         channel_id_a,
                         port_id_a,
-<<<<<<< HEAD
-                        old_version,
-                        old_ordering,
-                        old_connection_hops,
-                        new_version,
-                        new_ordering,
-                        new_connection_hops,
+                        upgrade_attrs,
                     )
                 },
             )
@@ -340,12 +334,7 @@
     handle_b: &ChainB,
     channel_id_a: &TaggedChannelIdRef<ChainA, ChainB>,
     port_id_a: &TaggedPortIdRef<ChainA, ChainB>,
-    old_version: &Version,
-    old_ordering: &Ordering,
-    old_connection_hops: &Vec<ConnectionId>,
-    new_version: &Version,
-    new_ordering: &Ordering,
-    new_connection_hops: &Vec<ConnectionId>,
+    upgrade_attrs: &ChannelUpgradeAssertionAttributes,
 ) -> Result<TaggedChannelId<ChainB, ChainA>, Error> {
     assert_eventually_succeed(
         "channel upgrade should be initialised",
@@ -359,44 +348,7 @@
                 handle_b,
                 channel_id_a,
                 port_id_a,
-                old_version,
-                old_ordering,
-                old_connection_hops,
-                new_version,
-                new_ordering,
-                new_connection_hops,
-            )
-        },
-    )
-}
-
-fn assert_channel_upgrade_state<ChainA: ChainHandle, ChainB: ChainHandle>(
-    a_side_state: ChannelState,
-    b_side_state: ChannelState,
-    handle_a: &ChainA,
-    handle_b: &ChainB,
-    channel_id_a: &TaggedChannelIdRef<ChainA, ChainB>,
-    port_id_a: &TaggedPortIdRef<ChainA, ChainB>,
-    old_version: &Version,
-    old_ordering: &Ordering,
-    old_connection_hops: &Vec<ConnectionId>,
-    new_version: &Version,
-    new_ordering: &Ordering,
-    new_connection_hops: &Vec<ConnectionId>,
-) -> Result<TaggedChannelId<ChainB, ChainA>, Error> {
-    let channel_end_a = query_channel_end(handle_a, channel_id_a, port_id_a)?;
-
-    if !channel_end_a.value().state_matches(&a_side_state) {
-        return Err(Error::generic(eyre!(
-            "expected channel end A to be in init upgrade state"
-        )));
-    }
-
-    if !channel_end_a.value().version_matches(new_version) {
-=======
-                        upgrade_attrs,
-                    )
-                },
+                upgrade_attrs,
             )
         },
     )
@@ -441,23 +393,6 @@
         .value()
         .connection_hops_matches(upgrade_attrs.new_connection_hops())
     {
->>>>>>> cea437d0
-        return Err(Error::generic(eyre!(
-            "expected channel end A to have new Version"
-        )));
-    }
-
-<<<<<<< HEAD
-    if !channel_end_a.value().order_matches(new_ordering) {
-        return Err(Error::generic(eyre!(
-            "expected channel end A to have new Version"
-        )));
-    }
-
-    if !channel_end_a
-        .value()
-        .connection_hops_matches(new_connection_hops)
-    {
         return Err(Error::generic(eyre!(
             "expected channel end A to have new Version"
         )));
@@ -477,39 +412,18 @@
         )));
     }
 
-    if !channel_end_b.value().version_matches(old_version) {
-        return Err(Error::generic(eyre!(
-            "expected channel end A to have new Version"
-        )));
-    }
-
-    if !channel_end_b.value().order_matches(old_ordering) {
-        return Err(Error::generic(eyre!(
-            "expected channel end A to have new Version"
-        )));
-    }
-
     if !channel_end_b
         .value()
-        .connection_hops_matches(old_connection_hops)
-=======
-    let channel_id_b = channel_end_a
-        .tagged_counterparty_channel_id()
-        .ok_or_else(|| eyre!("expected counterparty channel id to present on open channel"))?;
-
-    let port_id_b = channel_end_a.tagged_counterparty_port_id();
-
-    let channel_end_b = query_channel_end(handle_b, &channel_id_b.as_ref(), &port_id_b.as_ref())?;
-
-    if !channel_end_b.value().state_matches(&b_side_state) {
-        return Err(Error::generic(eyre!(
-            "expected channel end B to be in open state"
+        .version_matches(upgrade_attrs.old_version())
+    {
+        return Err(Error::generic(eyre!(
+            "expected channel end A to have new Version"
         )));
     }
 
     if !channel_end_b
         .value()
-        .version_matches(upgrade_attrs.old_version())
+        .order_matches(upgrade_attrs.old_ordering())
     {
         return Err(Error::generic(eyre!(
             "expected channel end A to have new Version"
@@ -518,17 +432,7 @@
 
     if !channel_end_b
         .value()
-        .order_matches(upgrade_attrs.old_ordering())
-    {
-        return Err(Error::generic(eyre!(
-            "expected channel end A to have new Version"
-        )));
-    }
-
-    if !channel_end_b
-        .value()
         .connection_hops_matches(upgrade_attrs.old_connection_hops())
->>>>>>> cea437d0
     {
         return Err(Error::generic(eyre!(
             "expected channel end A to have new Version"

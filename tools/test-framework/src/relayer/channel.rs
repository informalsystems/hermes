--- conflicted
+++ resolved
@@ -321,38 +321,6 @@
     )
 }
 
-<<<<<<< HEAD
-/// The field modified by the channel upgrade is only updated when the channel returns
-/// in the OPEN State
-pub fn assert_eventually_channel_upgrade_ack<ChainA: ChainHandle, ChainB: ChainHandle>(
-    handle_a: &ChainA,
-    handle_b: &ChainB,
-    channel_id_a: &TaggedChannelIdRef<ChainA, ChainB>,
-    port_id_a: &TaggedPortIdRef<ChainA, ChainB>,
-    upgrade_attrs: &ChannelUpgradableAttributes,
-) -> Result<TaggedChannelId<ChainB, ChainA>, Error> {
-    assert_eventually_succeed(
-        "channel upgrade try step should be done",
-        20,
-        Duration::from_secs(1),
-        || {
-            assert_channel_upgrade_state(
-                ChannelState::Open,
-                ChannelState::InitUpgrade,
-                FlushStatus::Flushcomplete,
-                FlushStatus::Flushcomplete,
-                handle_a,
-                handle_b,
-                channel_id_a,
-                port_id_a,
-                upgrade_attrs,
-            )
-        },
-    )
-}
-
-=======
->>>>>>> 246cf7c8
 fn assert_channel_upgrade_state<ChainA: ChainHandle, ChainB: ChainHandle>(
     a_side_state: ChannelState,
     b_side_state: ChannelState,

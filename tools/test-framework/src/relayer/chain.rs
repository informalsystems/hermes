--- conflicted
+++ resolved
@@ -403,7 +403,6 @@
         self.value().query_balance(key_name)
     }
 
-<<<<<<< HEAD
     fn maybe_register_counterparty_payee(
         &self,
         channel_id: ChannelId,
@@ -412,9 +411,9 @@
     ) -> Result<(), Error> {
         self.value()
             .maybe_register_counterparty_payee(channel_id, port_id, counterparty_payee)
-=======
+    }
+
     fn query_denom_trace(&self, hash: String) -> Result<DenomTrace, Error> {
         self.value().query_denom_trace(hash)
->>>>>>> 45cb19fa
     }
 }
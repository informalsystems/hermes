--- conflicted
+++ resolved
@@ -3,29 +3,16 @@
 use eyre::eyre;
 use http::uri::Uri;
 use ibc::core::ics24_host::identifier::ChainId;
-<<<<<<< HEAD
-use ibc::query::QueryTxHash;
-=======
->>>>>>> 43add2e2
 use ibc_proto::cosmos::tx::v1beta1::Fee;
 use ibc_proto::google::protobuf::Any;
 use ibc_relayer::chain::cosmos::gas::calculate_fee;
 use ibc_relayer::chain::cosmos::query::account::query_account;
-use ibc_relayer::chain::cosmos::query::tx_hash_query;
 use ibc_relayer::chain::cosmos::tx::estimate_fee_and_send_tx;
 use ibc_relayer::chain::cosmos::types::config::TxConfig;
 use ibc_relayer::chain::cosmos::types::gas::GasConfig;
-<<<<<<< HEAD
-=======
 use ibc_relayer::chain::cosmos::wait::wait_tx_succeed;
->>>>>>> 43add2e2
 use ibc_relayer::config::GasPrice;
 use ibc_relayer::keyring::KeyEntry;
-use std::time::Instant;
-use tendermint::abci::transaction::Hash as TxHash;
-use tendermint_rpc::endpoint::tx::Response as TxResponse;
-use tendermint_rpc::Client;
-use tendermint_rpc::Order;
 use tendermint_rpc::{HttpClient, Url};
 
 use crate::error::{handle_generic_error, Error};
@@ -109,58 +96,6 @@
             .await?;
 
     if response.code.is_err() {
-<<<<<<< HEAD
-        return Err(eyre!("error in TX response: {:?}", response).into());
-    }
-
-    wait_tx_succeed(&config.rpc_client, &config.rpc_timeout, &response.hash).await?;
-
-    Ok(())
-}
-
-pub async fn wait_tx_succeed(
-    rpc_client: &HttpClient,
-    timeout: &Duration,
-    tx_hash: &TxHash,
-) -> Result<(), Error> {
-    let start_time = Instant::now();
-
-    loop {
-        let responses = query_tx_response(rpc_client, tx_hash).await?;
-
-        if responses.is_empty() {
-            let elapsed = start_time.elapsed();
-            if &elapsed > timeout {
-                return Err(eyre!("tx no confirmation").into());
-            }
-        } else {
-            for response in responses.iter() {
-                if response.tx_result.code.is_err() {
-                    return Err(eyre!("error in TX response: {:?}", response).into());
-                }
-            }
-            return Ok(());
-        }
-    }
-}
-
-pub async fn query_tx_response(
-    rpc_client: &HttpClient,
-    tx_hash: &TxHash,
-) -> Result<Vec<TxResponse>, Error> {
-    let response = rpc_client
-        .tx_search(
-            tx_hash_query(&QueryTxHash(*tx_hash)),
-            false,
-            1,
-            1, // get only the first Tx matching the query
-            Order::Ascending,
-        )
-        .await
-        .map_err(handle_generic_error)?;
-
-    Ok(response.txs)
-=======
         return Err(eyre!("send_tx returns error response: {:?}", response).into());
     }
 
@@ -173,5 +108,4 @@
     .await?;
 
     Ok(())
->>>>>>> 43add2e2
 }
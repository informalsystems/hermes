--- conflicted
+++ resolved
@@ -6,14 +6,7 @@
 use ibc_relayer::chain::cosmos::gas::calculate_fee;
 use ibc_relayer::chain::cosmos::types::config::TxConfig;
 use ibc_relayer::chain::cosmos::types::gas::GasConfig;
-<<<<<<< HEAD
-use ibc_relayer::config::GasPrice;
-=======
-use ibc_relayer::chain::cosmos::types::tx::{TxStatus, TxSyncResult};
-use ibc_relayer::chain::cosmos::wait::wait_for_block_commits;
 use ibc_relayer::config::{AddressType, GasPrice};
-use ibc_relayer::keyring::KeyEntry;
->>>>>>> 7460f4d4
 use tendermint_rpc::{HttpClient, Url};
 
 use crate::error::{handle_generic_error, Error};
@@ -71,62 +64,4 @@
         address_type,
         extension_options,
     })
-<<<<<<< HEAD
-=======
-}
-
-/**
- A simplified version of send_tx that does not depend on `ChainHandle`.
-
- This allows different wallet ([`KeyEntry`]) to be used for submitting
- transactions. The simple behavior as follows:
-
- - Query the account information on the fly. This may introduce more
-   overhead in production, but does not matter in testing.
- - Do not split the provided messages into smaller batches.
- - Wait for TX sync result, and error if any result contains
-   error event.
-*/
-pub async fn simple_send_tx(
-    config: &TxConfig,
-    key_entry: &KeyEntry,
-    messages: Vec<Any>,
-) -> Result<(), Error> {
-    let account = query_account(&config.grpc_address, &key_entry.account)
-        .await?
-        .into();
-
-    let message_count = messages.len();
-
-    let response =
-        estimate_fee_and_send_tx(config, key_entry, &account, &Default::default(), &messages)
-            .await?;
-
-    let tx_sync_result = TxSyncResult {
-        response,
-        events: Vec::new(),
-        status: TxStatus::Pending { message_count },
-    };
-
-    let mut tx_sync_results = vec![tx_sync_result];
-
-    wait_for_block_commits(
-        &config.chain_id,
-        &config.rpc_client,
-        &config.rpc_address,
-        &config.rpc_timeout,
-        &mut tx_sync_results,
-    )
-    .await?;
-
-    for result in tx_sync_results.iter() {
-        for event in result.events.iter() {
-            if let IbcEvent::ChainError(ref e) = event.event {
-                return Err(Error::generic(eyre!("send_tx result in error: {}", e)));
-            }
-        }
-    }
-
-    Ok(())
->>>>>>> 7460f4d4
 }
/*!
   Constructs for test cases that involve interaction between two chains.
*/

pub mod chain;
pub mod channel;
pub mod connection;
<<<<<<< HEAD
pub mod next;
=======
pub mod ics;
>>>>>>> 904429c7
pub mod node;<|MERGE_RESOLUTION|>--- conflicted
+++ resolved
@@ -5,9 +5,6 @@
 pub mod chain;
 pub mod channel;
 pub mod connection;
-<<<<<<< HEAD
+pub mod ics;
 pub mod next;
-=======
-pub mod ics;
->>>>>>> 904429c7
 pub mod node;
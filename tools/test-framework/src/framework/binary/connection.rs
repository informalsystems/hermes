--- conflicted
+++ resolved
@@ -158,17 +158,7 @@
             .connection_delay(self.get_overrides().connection_delay())
             .bootstrap_with_random_ids(config.bootstrap_with_random_ids);
 
-<<<<<<< HEAD
-        let connection = bootstrap_connection(
-            &chains.foreign_clients,
-            BootstrapConnectionOptions {
-                connection_delay,
-                bootstrap_with_random_ids: config.bootstrap_with_random_ids,
-            },
-        )?;
-=======
         let connection = bootstrap_connection(&chains.foreign_clients, bootstrap_options)?;
->>>>>>> f2937bc1
 
         let env_path = config.chain_store_dir.join("binary-connections.env");
 

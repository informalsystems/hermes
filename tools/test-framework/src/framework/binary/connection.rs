--- conflicted
+++ resolved
@@ -8,13 +8,10 @@
 use ibc_relayer::chain::handle::ChainHandle;
 use tracing::info;
 
-<<<<<<< HEAD
 use super::chain::{
     run_binary_chain_test, BinaryChainTest, ClientSettingsOverride, RelayerConfigOverride,
 };
 use super::node::{NodeConfigOverride, NodeGenesisOverride};
-=======
->>>>>>> 9a8a421c
 use crate::bootstrap::binary::connection::bootstrap_connection;
 use crate::error::Error;
 use crate::framework::base::HasOverrides;
@@ -44,11 +41,8 @@
         + NodeConfigOverride
         + NodeGenesisOverride
         + RelayerConfigOverride
-<<<<<<< HEAD
         + ClientSettingsOverride
-=======
         + SupervisorOverride
->>>>>>> 9a8a421c
         + ConnectionDelayOverride,
 {
     run_binary_connection_test(&RunTwoWayBinaryConnectionTest::new(test))
@@ -65,11 +59,8 @@
         + NodeConfigOverride
         + NodeGenesisOverride
         + RelayerConfigOverride
-<<<<<<< HEAD
         + ClientSettingsOverride
-=======
         + SupervisorOverride
->>>>>>> 9a8a421c
         + ConnectionDelayOverride,
 {
     run_binary_node_test(&RunBinaryChainTest::new(&RunBinaryConnectionTest::new(

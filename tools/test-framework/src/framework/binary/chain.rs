/*!
   Constructs for running test cases with two chains,
   together with the relayer setup with chain handles and foreign clients.
*/

use ibc_relayer::chain::handle::ChainHandle;
use ibc_relayer::config::Config;
use ibc_relayer::foreign_client::CreateOptions as ClientOptions;
use tracing::info;

use crate::bootstrap::binary::chain::{bootstrap_chains_with_full_nodes, BootstrapClientOptions};
use crate::error::Error;
use crate::framework::base::{HasOverrides, TestConfigOverride};
use crate::framework::binary::node::{
    run_binary_node_test, run_single_node_test, BinaryNodeTest, NodeConfigOverride,
    NodeGenesisOverride,
};
use crate::framework::supervisor::{RunWithSupervisor, SupervisorOverride};
use crate::relayer::driver::RelayerDriver;
use crate::types::binary::chains::{ConnectedChains, DropChainHandle};
use crate::types::config::TestConfig;
use crate::types::env::write_env;
use crate::types::single::node::FullNode;
use crate::util::suspend::hang_on_error;

/**
   Runs a test case that implements [`BinaryChainTest`], with
   the test case being executed twice, with the second time having the
   position of the two chains flipped.
*/
pub fn run_two_way_binary_chain_test<Test, Overrides>(test: &Test) -> Result<(), Error>
where
    Test: BinaryChainTest,
    Test: HasOverrides<Overrides = Overrides>,
    Overrides: NodeConfigOverride
        + NodeGenesisOverride
        + RelayerConfigOverride
        + ClientOptionsOverride
        + SupervisorOverride
        + TestConfigOverride,
{
    run_binary_chain_test(&RunTwoWayBinaryChainTest::new(test))
}

/**
   Runs a test case that implements [`BinaryChainTest`].
*/
pub fn run_binary_chain_test<Test, Overrides>(test: &Test) -> Result<(), Error>
where
    Test: BinaryChainTest,
    Test: HasOverrides<Overrides = Overrides>,
    Overrides: NodeConfigOverride
        + NodeGenesisOverride
        + RelayerConfigOverride
        + ClientOptionsOverride
        + SupervisorOverride
        + TestConfigOverride,
{
    run_binary_node_test(&RunBinaryChainTest::new(&RunWithSupervisor::new(test)))
}

/**
   Runs a test case that implements [`BinaryChainTest`], with
   the test case being executed with a single chain that is connected
   to itself.
*/
pub fn run_self_connected_binary_chain_test<Test, Overrides>(test: &Test) -> Result<(), Error>
where
    Test: BinaryChainTest,
    Test: HasOverrides<Overrides = Overrides>,
    Overrides: NodeConfigOverride
        + NodeGenesisOverride
        + RelayerConfigOverride
        + ClientOptionsOverride
        + TestConfigOverride,
{
    run_single_node_test(&RunBinaryChainTest::new(test))
}

/**
   This trait is implemented for test cases that need to have two
   full nodes running together with the relayer setup with chain
   handles and foreign clients.

   Test writers can use this to implement test cases that only
   need the chains and relayers setup without the connection or
   channel handshake.
*/
pub trait BinaryChainTest {
    /// Test runner
    fn run<ChainA: ChainHandle, ChainB: ChainHandle>(
        &self,
        config: &TestConfig,
        relayer: RelayerDriver,
        chains: ConnectedChains<ChainA, ChainB>,
    ) -> Result<(), Error>;
}

/**
   An internal trait that can be implemented by test cases to override the
   relayer config before the relayer gets initialized.

   This is called by [`RunBinaryChainTest`] after the
   full nodes are running and before the relayer is initialized.

   Test writers should implement
   [`TestOverrides`](crate::framework::overrides::TestOverrides)
   for their test cases instead of implementing this trait directly.
*/
pub trait RelayerConfigOverride {
    /// Modify the relayer config
    fn modify_relayer_config(&self, config: &mut Config);
}

/// An internal trait that can be implemented by test cases to override the
/// settings for the foreign clients bootstrapped for the test.
///
/// The default implementation returns the settings for a client
/// connecting two Cosmos chains with no customizations.
/// Test writers should implement [`TestOverrides`]
/// for their test cases instead of implementing this trait directly.
///
/// [`TestOverrides`]: crate::framework::overrides::TestOverrides
///
pub trait ClientOptionsOverride {
    fn client_options_a_to_b(&self) -> ClientOptions {
        Default::default()
    }

    fn client_options_b_to_a(&self) -> ClientOptions {
        Default::default()
    }
}

/**
   A wrapper type that lifts a test case that implements [`BinaryChainTest`]
   into a test case the implements [`BinaryNodeTest`].
*/
pub struct RunBinaryChainTest<'a, Test> {
    /// Inner test
    pub test: &'a Test,
}

/**
   A wrapper type that lifts a test case that implements [`BinaryChainTest`]
   into a test case the implements [`BinaryChainTest`].

   During execution, the underlying [`BinaryChainTest`] is run twice, with
   the second time having the position of the two chains flipped.
*/
pub struct RunTwoWayBinaryChainTest<'a, Test> {
    /// Inner test
    pub test: &'a Test,
}

/**
   A wrapper type that lifts a test case that implements [`BinaryChainTest`]
   into a test case that implements [`BinaryNodeTest`].

   During execution, the test case is given a [`ConnectedChains`] with a
   single underlying chain that is connected to itself.
*/
pub struct RunSelfConnectedBinaryChainTest<'a, Test> {
    /// Inner test
    pub test: &'a Test,
}

impl<'a, Test> RunBinaryChainTest<'a, Test>
where
    Test: BinaryChainTest,
{
    /// Create a new [`RunBinaryChainTest`]
    pub fn new(test: &'a Test) -> Self {
        Self { test }
    }
}

impl<'a, Test> RunTwoWayBinaryChainTest<'a, Test>
where
    Test: BinaryChainTest,
{
    /// Create a new [`RunTwoWayBinaryChainTest`]
    pub fn new(test: &'a Test) -> Self {
        Self { test }
    }
}

impl<'a, Test> RunSelfConnectedBinaryChainTest<'a, Test>
where
    Test: BinaryChainTest,
{
    /// Create a new [`RunSelfConnectedBinaryChainTest`]
    pub fn new(test: &'a Test) -> Self {
        Self { test }
    }
}

impl<'a, Test, Overrides> BinaryNodeTest for RunBinaryChainTest<'a, Test>
where
    Test: BinaryChainTest,
    Test: HasOverrides<Overrides = Overrides>,
    Overrides: RelayerConfigOverride + ClientOptionsOverride,
{
    fn run(&self, config: &TestConfig, node_a: FullNode, node_b: FullNode) -> Result<(), Error> {
        let overrides = self.test.get_overrides();

<<<<<<< HEAD
=======
        let bootstrap_options = BootstrapClientOptions::default()
            .client_options_a_to_b(overrides.client_options_a_to_b())
            .client_options_b_to_a(overrides.client_options_b_to_a())
            .bootstrap_with_random_ids(config.bootstrap_with_random_ids);

>>>>>>> f2937bc1
        let (relayer, chains) = bootstrap_chains_with_full_nodes(
            config,
            node_a,
            node_b,
<<<<<<< HEAD
            BootstrapClientOptions {
                client_options_a_to_b: overrides.client_options_a_to_b(),
                client_options_b_to_a: overrides.client_options_b_to_a(),
            },
=======
            bootstrap_options,
>>>>>>> f2937bc1
            |config| {
                overrides.modify_relayer_config(config);
            },
        )?;

        let env_path = config.chain_store_dir.join("binary-chains.env");

        write_env(&env_path, &(&relayer, &chains))?;

        info!("written chains environment to {}", env_path.display());

        let _drop_handle_a = DropChainHandle(chains.handle_a.clone());
        let _drop_handle_b = DropChainHandle(chains.handle_b.clone());

        self.test.run(config, relayer, chains)?;

        Ok(())
    }
}

impl<'a, Test: BinaryChainTest> BinaryChainTest for RunTwoWayBinaryChainTest<'a, Test> {
    fn run<ChainA: ChainHandle, ChainB: ChainHandle>(
        &self,
        config: &TestConfig,
        relayer: RelayerDriver,
        chains: ConnectedChains<ChainA, ChainB>,
    ) -> Result<(), Error> {
        info!(
            "running two-way chain test, from {} to {}",
            chains.chain_id_a(),
            chains.chain_id_b(),
        );

        self.test.run(config, relayer.clone(), chains.clone())?;

        info!(
            "running two-way chain test in the opposite direction, from {} to {}",
            chains.chain_id_b(),
            chains.chain_id_a(),
        );

        let chains = chains.flip();

        self.test.run(config, relayer, chains)?;

        Ok(())
    }
}

impl<'a, Test, Overrides> BinaryChainTest for RunWithSupervisor<'a, Test>
where
    Test: BinaryChainTest,
    Test: HasOverrides<Overrides = Overrides>,
    Overrides: SupervisorOverride,
{
    fn run<ChainA: ChainHandle, ChainB: ChainHandle>(
        &self,
        config: &TestConfig,
        relayer: RelayerDriver,
        chains: ConnectedChains<ChainA, ChainB>,
    ) -> Result<(), Error> {
        if self.get_overrides().should_spawn_supervisor() {
            relayer
                .clone()
                .with_supervisor(|| self.test.run(config, relayer, chains))
        } else {
            hang_on_error(config.hang_on_fail, || {
                self.test.run(config, relayer, chains)
            })
        }
    }
}

impl<'a, Test, Overrides> HasOverrides for RunBinaryChainTest<'a, Test>
where
    Test: HasOverrides<Overrides = Overrides>,
{
    type Overrides = Overrides;

    fn get_overrides(&self) -> &Self::Overrides {
        self.test.get_overrides()
    }
}

impl<'a, Test, Overrides> HasOverrides for RunTwoWayBinaryChainTest<'a, Test>
where
    Test: HasOverrides<Overrides = Overrides>,
{
    type Overrides = Overrides;

    fn get_overrides(&self) -> &Self::Overrides {
        self.test.get_overrides()
    }
}<|MERGE_RESOLUTION|>--- conflicted
+++ resolved
@@ -204,26 +204,16 @@
     fn run(&self, config: &TestConfig, node_a: FullNode, node_b: FullNode) -> Result<(), Error> {
         let overrides = self.test.get_overrides();
 
-<<<<<<< HEAD
-=======
         let bootstrap_options = BootstrapClientOptions::default()
             .client_options_a_to_b(overrides.client_options_a_to_b())
             .client_options_b_to_a(overrides.client_options_b_to_a())
             .bootstrap_with_random_ids(config.bootstrap_with_random_ids);
 
->>>>>>> f2937bc1
         let (relayer, chains) = bootstrap_chains_with_full_nodes(
             config,
             node_a,
             node_b,
-<<<<<<< HEAD
-            BootstrapClientOptions {
-                client_options_a_to_b: overrides.client_options_a_to_b(),
-                client_options_b_to_a: overrides.client_options_b_to_a(),
-            },
-=======
             bootstrap_options,
->>>>>>> f2937bc1
             |config| {
                 overrides.modify_relayer_config(config);
             },

--- conflicted
+++ resolved
@@ -82,14 +82,11 @@
         recipient_address: &MonoTagged<Chain, &WalletAddress>,
     ) -> Result<json::Value, Error>;
 
-<<<<<<< HEAD
-=======
     /**
        Tagged version of [`query_auth_module`].
 
         Query for the authority account for a specific module.
     */
->>>>>>> a4dc9323
     fn query_auth_module(&self, module_name: &str) -> Result<String, Error>;
 }
 

--- conflicted
+++ resolved
@@ -18,17 +18,11 @@
 use crate::ibc::token::Token;
 use crate::relayer::tx::new_tx_config_for_test;
 use crate::types::env::{EnvWriter, ExportEnv};
-<<<<<<< HEAD
 use crate::types::wallet::WalletAddress;
 use crate::util::retry::assert_eventually_succeed;
 
-=======
-use crate::types::wallet::{Wallet, WalletAddress};
-use crate::util::retry::assert_eventually_succeed;
-
 use super::chain_type::ChainType;
 
->>>>>>> b0f1f6dd
 /**
    Number of times (seconds) to try and query a wallet to reach the
    target amount, as used by [`assert_eventual_wallet_amount`].
@@ -184,11 +178,7 @@
     /**
        Query for the balances for a given wallet address and denomination
     */
-<<<<<<< HEAD
     pub fn query_balance(&self, wallet_id: &WalletAddress, denom: &Denom) -> Result<Amount, Error> {
-=======
-    pub fn query_balance(&self, wallet_id: &WalletAddress, denom: &Denom) -> Result<u64, Error> {
->>>>>>> b0f1f6dd
         query_balance(
             self.chain_id.as_str(),
             &self.command_path,
@@ -196,14 +186,6 @@
             &wallet_id.0,
             &denom.to_string(),
         )
-<<<<<<< HEAD
-=======
-    }
-
-    pub fn send_tx(&self, wallet: &Wallet, messages: Vec<Any>) -> Result<(), Error> {
-        self.runtime
-            .block_on(simple_send_tx(&self.tx_config, &wallet.key, messages))
->>>>>>> b0f1f6dd
     }
 
     /**

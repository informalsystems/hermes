--- conflicted
+++ resolved
@@ -1,16 +1,7 @@
 use http::Uri;
 
-<<<<<<< HEAD
 use crate::chain::cli::proposal::{deposit_proposal, submit_gov_proposal, vote_proposal};
 use crate::chain::cli::upgrade::query_upgrade_proposal_height;
-=======
-use ibc_proto::cosmos::gov::v1beta1::{query_client::QueryClient, QueryProposalRequest};
-use ibc_proto::ibc::core::client::v1::{MsgIbcSoftwareUpgrade, UpgradeProposal};
-use ibc_relayer::error::Error as RelayerError;
-
-use crate::chain::cli::proposal::deposit_proposal;
-use crate::chain::cli::upgrade::{submit_gov_proposal, vote_proposal};
->>>>>>> 7dfd856a
 use crate::chain::driver::ChainDriver;
 use crate::error::Error;
 use crate::prelude::TaggedChainDriverExt;
@@ -26,14 +17,8 @@
         proposal_id: u64,
     ) -> Result<u64, Error>;
 
-    fn vote_proposal(&self, proposal_id: &str, fees: &str) -> Result<(), Error>;
-
-    fn deposit_proposal(&self, proposal_id: &str, amount: &str) -> Result<(), Error>;
-}
-
-<<<<<<< HEAD
-pub trait ChannelProposalMethodsExt {
-=======
+    fn vote_proposal(&self, fees: &str, proposal_id: &str) -> Result<(), Error>;
+
     fn deposit_proposal(
         &self,
         amount: &str,
@@ -41,8 +26,9 @@
         fees: &str,
         gas: &str,
     ) -> Result<(), Error>;
-
->>>>>>> 7dfd856a
+}
+
+pub trait ChannelProposalMethodsExt {
     fn initialise_channel_upgrade(
         &self,
         port_id: &str,
@@ -76,14 +62,6 @@
         self.value().vote_proposal(proposal_id, fees)
     }
 
-    fn deposit_proposal(&self, proposal_id: &str, amount: &str) -> Result<(), Error> {
-        self.value().deposit_proposal(proposal_id, amount)
-    }
-}
-
-<<<<<<< HEAD
-impl<'a, Chain: Send> ChannelProposalMethodsExt for MonoTagged<Chain, &'a ChainDriver> {
-=======
     fn deposit_proposal(
         &self,
         amount: &str,
@@ -91,11 +69,12 @@
         fees: &str,
         gas: &str,
     ) -> Result<(), Error> {
-        deposit_proposal(self.value(), amount, proposal_id, fees, gas)?;
-        Ok(())
-    }
-
->>>>>>> 7dfd856a
+        self.value()
+            .deposit_proposal(amount, proposal_id, fees, gas)
+    }
+}
+
+impl<'a, Chain: Send> ChannelProposalMethodsExt for MonoTagged<Chain, &'a ChainDriver> {
     fn initialise_channel_upgrade(
         &self,
         port_id: &str,
@@ -181,8 +160,14 @@
         vote_proposal(self, proposal_id, fees)
     }
 
-    fn deposit_proposal(&self, proposal_id: &str, amount: &str) -> Result<(), Error> {
-        deposit_proposal(self, proposal_id, amount)
+    fn deposit_proposal(
+        &self,
+        amount: &str,
+        proposal_id: &str,
+        fees: &str,
+        gas: &str,
+    ) -> Result<(), Error> {
+        deposit_proposal(self, amount, proposal_id, fees, gas)
     }
 }
 

use core::str::FromStr;
use ibc_relayer::config::AddressType;
use ibc_relayer_types::core::ics24_host::identifier::ChainId;

use crate::error::Error;
use crate::util::random::{random_u32, random_unused_tcp_port};

const COSMOS_HD_PATH: &str = "m/44'/118'/0'/0/0";
const EVMOS_HD_PATH: &str = "m/44'/60'/0'/0/0";
<<<<<<< HEAD
const NAMADA_HD_PATH: &str = "m/44'/877'/0'/0'/0'";
=======
const PROVENANCE_HD_PATH: &str = "m/44'/505'/0'/0/0";
>>>>>>> 3ec02fec

#[derive(Clone, Debug)]
pub enum ChainType {
    Cosmos,
    Evmos,
<<<<<<< HEAD
    Namada,
=======
    Provenance,
>>>>>>> 3ec02fec
}

impl ChainType {
    pub fn hd_path(&self) -> &str {
        match self {
            Self::Cosmos => COSMOS_HD_PATH,
            Self::Evmos => EVMOS_HD_PATH,
<<<<<<< HEAD
            Self::Namada => NAMADA_HD_PATH,
=======
            Self::Provenance => PROVENANCE_HD_PATH,
>>>>>>> 3ec02fec
        }
    }

    pub fn chain_id(&self, prefix: &str, use_random_id: bool) -> ChainId {
        match self {
            Self::Cosmos => {
                if use_random_id {
                    ChainId::from_string(&format!("ibc-{}-{:x}", prefix, random_u32()))
                } else {
                    ChainId::from_string(&format!("ibc{prefix}"))
                }
            }
            Self::Evmos => ChainId::from_string(&format!("evmos_9000-{prefix}")),
<<<<<<< HEAD
            Self::Namada => ChainId::from_string(&format!("namada-{prefix}")),
=======
            Self::Provenance => ChainId::from_string(&format!("pio-mainnet-{prefix}")),
>>>>>>> 3ec02fec
        }
    }

    // Extra arguments required to run `<chain binary> start`
    pub fn extra_start_args(&self) -> Vec<String> {
        let mut res = vec![];
        let json_rpc_port = random_unused_tcp_port();
        match self {
            Self::Cosmos | Self::Namada => {}
            Self::Evmos => {
                res.push("--json-rpc.address".to_owned());
                res.push(format!("localhost:{json_rpc_port}"));
            }
            Self::Provenance => {}
        }
        res
    }

    pub fn address_type(&self) -> AddressType {
        match self {
            Self::Cosmos => AddressType::default(),
            Self::Evmos => AddressType::Ethermint {
                pk_type: "/ethermint.crypto.v1.ethsecp256k1.PubKey".to_string(),
            },
<<<<<<< HEAD
            Self::Namada => AddressType::default(),
=======
            Self::Provenance => AddressType::default(),
>>>>>>> 3ec02fec
        }
    }
}

impl FromStr for ChainType {
    type Err = Error;

    fn from_str(s: &str) -> Result<Self, Self::Err> {
        match s {
            name if name.contains("gaiad") => Ok(ChainType::Cosmos),
            name if name.contains("simd") => Ok(ChainType::Cosmos),
            name if name.contains("wasmd") => Ok(ChainType::Cosmos),
            name if name.contains("icad") => Ok(ChainType::Cosmos),
            name if name.contains("evmosd") => Ok(ChainType::Evmos),
<<<<<<< HEAD
            name if name.contains("namada") => Ok(ChainType::Namada),
=======
            name if name.contains("provenanced") => Ok(ChainType::Provenance),
>>>>>>> 3ec02fec
            _ => Ok(ChainType::Cosmos),
        }
    }
}<|MERGE_RESOLUTION|>--- conflicted
+++ resolved
@@ -7,21 +7,15 @@
 
 const COSMOS_HD_PATH: &str = "m/44'/118'/0'/0/0";
 const EVMOS_HD_PATH: &str = "m/44'/60'/0'/0/0";
-<<<<<<< HEAD
+const PROVENANCE_HD_PATH: &str = "m/44'/505'/0'/0/0";
 const NAMADA_HD_PATH: &str = "m/44'/877'/0'/0'/0'";
-=======
-const PROVENANCE_HD_PATH: &str = "m/44'/505'/0'/0/0";
->>>>>>> 3ec02fec
 
 #[derive(Clone, Debug)]
 pub enum ChainType {
     Cosmos,
     Evmos,
-<<<<<<< HEAD
+    Provenance,
     Namada,
-=======
-    Provenance,
->>>>>>> 3ec02fec
 }
 
 impl ChainType {
@@ -29,11 +23,8 @@
         match self {
             Self::Cosmos => COSMOS_HD_PATH,
             Self::Evmos => EVMOS_HD_PATH,
-<<<<<<< HEAD
+            Self::Provenance => PROVENANCE_HD_PATH,
             Self::Namada => NAMADA_HD_PATH,
-=======
-            Self::Provenance => PROVENANCE_HD_PATH,
->>>>>>> 3ec02fec
         }
     }
 
@@ -47,11 +38,8 @@
                 }
             }
             Self::Evmos => ChainId::from_string(&format!("evmos_9000-{prefix}")),
-<<<<<<< HEAD
+            Self::Provenance => ChainId::from_string(&format!("pio-mainnet-{prefix}")),
             Self::Namada => ChainId::from_string(&format!("namada-{prefix}")),
-=======
-            Self::Provenance => ChainId::from_string(&format!("pio-mainnet-{prefix}")),
->>>>>>> 3ec02fec
         }
     }
 
@@ -60,27 +48,21 @@
         let mut res = vec![];
         let json_rpc_port = random_unused_tcp_port();
         match self {
-            Self::Cosmos | Self::Namada => {}
+            Self::Cosmos | Self::Namada | Self::Provenance => {}
             Self::Evmos => {
                 res.push("--json-rpc.address".to_owned());
                 res.push(format!("localhost:{json_rpc_port}"));
             }
-            Self::Provenance => {}
         }
         res
     }
 
     pub fn address_type(&self) -> AddressType {
         match self {
-            Self::Cosmos => AddressType::default(),
+            Self::Cosmos | Self::Namada | Self::Provenance => AddressType::default(),
             Self::Evmos => AddressType::Ethermint {
                 pk_type: "/ethermint.crypto.v1.ethsecp256k1.PubKey".to_string(),
             },
-<<<<<<< HEAD
-            Self::Namada => AddressType::default(),
-=======
-            Self::Provenance => AddressType::default(),
->>>>>>> 3ec02fec
         }
     }
 }
@@ -95,11 +77,8 @@
             name if name.contains("wasmd") => Ok(ChainType::Cosmos),
             name if name.contains("icad") => Ok(ChainType::Cosmos),
             name if name.contains("evmosd") => Ok(ChainType::Evmos),
-<<<<<<< HEAD
+            name if name.contains("provenanced") => Ok(ChainType::Provenance),
             name if name.contains("namada") => Ok(ChainType::Namada),
-=======
-            name if name.contains("provenanced") => Ok(ChainType::Provenance),
->>>>>>> 3ec02fec
             _ => Ok(ChainType::Cosmos),
         }
     }

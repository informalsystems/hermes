use core::str::FromStr;
use ibc_relayer::config::AddressType;
use ibc_relayer_types::core::ics24_host::identifier::ChainId;

use crate::error::Error;
use crate::util::random::{random_u32, random_unused_tcp_port};

const COSMOS_HD_PATH: &str = "m/44'/118'/0'/0/0";
const EVMOS_HD_PATH: &str = "m/44'/60'/0'/0/0";
const PROVENANCE_HD_PATH: &str = "m/44'/505'/0'/0/0";

#[derive(Clone, Debug)]
pub enum ChainType {
    Cosmos,
    Osmosis,
    Evmos,
    Provenance,
    Injective,
    Dymension,
    RollupEvm,
}

impl ChainType {
    pub fn hd_path(&self) -> &str {
        match self {
<<<<<<< HEAD
            Self::Cosmos => COSMOS_HD_PATH,
            Self::Evmos | Self::Injective | Self::Dymension | Self::RollupEvm => EVMOS_HD_PATH,
=======
            Self::Cosmos | Self::Osmosis => COSMOS_HD_PATH,
            Self::Evmos | Self::Injective => EVMOS_HD_PATH,
>>>>>>> 58891312
            Self::Provenance => PROVENANCE_HD_PATH,
        }
    }

    pub fn chain_id(&self, prefix: &str, use_random_id: bool) -> ChainId {
        match self {
            Self::Cosmos => {
                if use_random_id {
                    ChainId::from_string(&format!("ibc-{}-{:x}", prefix, random_u32()))
                } else {
                    ChainId::from_string(&format!("ibc{prefix}"))
                }
            }
            Self::Osmosis => {
                if use_random_id {
                    ChainId::from_string(&format!("osmosis-{}-{:x}", prefix, random_u32()))
                } else {
                    ChainId::from_string(&format!("osmosis{prefix}"))
                }
            }
            Self::Injective => ChainId::from_string(&format!("injective-{prefix}")),
            Self::Evmos => ChainId::from_string(&format!("evmos_9000-{prefix}")),
            Self::Provenance => ChainId::from_string(&format!("pio-mainnet-{prefix}")),
            Self::RollupEvm => ChainId::from_string(&format!("rollappevm_1234-{prefix}")),
            Self::Dymension => ChainId::from_string(&format!("dymension_100-{prefix}")),
        }
    }

    // Extra arguments required to run `<chain binary> start`
    pub fn extra_start_args(&self) -> Vec<String> {
        let mut res = vec![];
        let json_rpc_port = random_unused_tcp_port();
        match self {
            Self::Cosmos | Self::Injective | Self::Provenance => {}
<<<<<<< HEAD
            Self::Evmos | Self::Dymension | Self::RollupEvm => {
=======
            Self::Osmosis => {
                res.push("--reject-config-defaults".to_owned());
            }
            Self::Evmos => {
>>>>>>> 58891312
                res.push("--json-rpc.address".to_owned());
                res.push(format!("localhost:{json_rpc_port}"));
            }
        }
        res
    }

    // Extra arguments required to run `<chain binary> add-genesis-account`
    pub fn extra_add_genesis_account_args(&self, chain_id: &ChainId) -> Vec<String> {
        let mut res = vec![];
        match self {
<<<<<<< HEAD
            Self::Cosmos | Self::Evmos | Self::Dymension | Self::RollupEvm | Self::Provenance => {}
=======
            Self::Cosmos | Self::Osmosis | Self::Evmos | Self::Provenance => {}
>>>>>>> 58891312
            Self::Injective => {
                res.push("--chain-id".to_owned());
                res.push(format!("{chain_id}"));
            }
        }
        res
    }

    pub fn address_type(&self) -> AddressType {
        match self {
<<<<<<< HEAD
            Self::Cosmos | Self::Provenance => AddressType::default(),
            Self::Evmos | Self::Dymension | Self::RollupEvm => AddressType::Ethermint {
=======
            Self::Cosmos | Self::Osmosis | Self::Provenance => AddressType::default(),
            Self::Evmos => AddressType::Ethermint {
>>>>>>> 58891312
                pk_type: "/ethermint.crypto.v1.ethsecp256k1.PubKey".to_string(),
            },
            Self::Injective => AddressType::Ethermint {
                pk_type: "/injective.crypto.v1beta1.ethsecp256k1.PubKey".to_string(),
            },
        }
    }
}

impl FromStr for ChainType {
    type Err = Error;

    fn from_str(s: &str) -> Result<Self, Self::Err> {
        match s {
            name if name.contains("evmosd") => Ok(ChainType::Evmos),
            name if name.contains("injectived") => Ok(ChainType::Injective),
            name if name.contains("provenanced") => Ok(ChainType::Provenance),
<<<<<<< HEAD
            name if name.contains("dymd") => Ok(ChainType::Dymension),
            name if name.contains("rollapp-evm") => Ok(ChainType::RollupEvm),
=======
            name if name.contains("osmosisd") => Ok(ChainType::Osmosis),
>>>>>>> 58891312
            _ => Ok(ChainType::Cosmos),
        }
    }
}<|MERGE_RESOLUTION|>--- conflicted
+++ resolved
@@ -23,13 +23,8 @@
 impl ChainType {
     pub fn hd_path(&self) -> &str {
         match self {
-<<<<<<< HEAD
-            Self::Cosmos => COSMOS_HD_PATH,
+            Self::Cosmos | Self::Osmosis => COSMOS_HD_PATH,
             Self::Evmos | Self::Injective | Self::Dymension | Self::RollupEvm => EVMOS_HD_PATH,
-=======
-            Self::Cosmos | Self::Osmosis => COSMOS_HD_PATH,
-            Self::Evmos | Self::Injective => EVMOS_HD_PATH,
->>>>>>> 58891312
             Self::Provenance => PROVENANCE_HD_PATH,
         }
     }
@@ -64,14 +59,10 @@
         let json_rpc_port = random_unused_tcp_port();
         match self {
             Self::Cosmos | Self::Injective | Self::Provenance => {}
-<<<<<<< HEAD
-            Self::Evmos | Self::Dymension | Self::RollupEvm => {
-=======
             Self::Osmosis => {
                 res.push("--reject-config-defaults".to_owned());
             }
-            Self::Evmos => {
->>>>>>> 58891312
+            Self::Evmos | Self::Dymension | Self::RollupEvm => {
                 res.push("--json-rpc.address".to_owned());
                 res.push(format!("localhost:{json_rpc_port}"));
             }
@@ -83,11 +74,7 @@
     pub fn extra_add_genesis_account_args(&self, chain_id: &ChainId) -> Vec<String> {
         let mut res = vec![];
         match self {
-<<<<<<< HEAD
-            Self::Cosmos | Self::Evmos | Self::Dymension | Self::RollupEvm | Self::Provenance => {}
-=======
-            Self::Cosmos | Self::Osmosis | Self::Evmos | Self::Provenance => {}
->>>>>>> 58891312
+            Self::Cosmos | Self::Osmosis | Self::Evmos | Self::Dymension | Self::RollupEvm | Self::Provenance => {}
             Self::Injective => {
                 res.push("--chain-id".to_owned());
                 res.push(format!("{chain_id}"));
@@ -98,13 +85,8 @@
 
     pub fn address_type(&self) -> AddressType {
         match self {
-<<<<<<< HEAD
-            Self::Cosmos | Self::Provenance => AddressType::default(),
+            Self::Cosmos | Self::Osmosis | Self::Provenance => AddressType::default(),
             Self::Evmos | Self::Dymension | Self::RollupEvm => AddressType::Ethermint {
-=======
-            Self::Cosmos | Self::Osmosis | Self::Provenance => AddressType::default(),
-            Self::Evmos => AddressType::Ethermint {
->>>>>>> 58891312
                 pk_type: "/ethermint.crypto.v1.ethsecp256k1.PubKey".to_string(),
             },
             Self::Injective => AddressType::Ethermint {
@@ -122,12 +104,9 @@
             name if name.contains("evmosd") => Ok(ChainType::Evmos),
             name if name.contains("injectived") => Ok(ChainType::Injective),
             name if name.contains("provenanced") => Ok(ChainType::Provenance),
-<<<<<<< HEAD
+            name if name.contains("osmosisd") => Ok(ChainType::Osmosis),
             name if name.contains("dymd") => Ok(ChainType::Dymension),
             name if name.contains("rollapp-evm") => Ok(ChainType::RollupEvm),
-=======
-            name if name.contains("osmosisd") => Ok(ChainType::Osmosis),
->>>>>>> 58891312
             _ => Ok(ChainType::Cosmos),
         }
     }

/*!
    Helper functions for modifying the Gaia chain config in TOML.

    Since we do not need to understand the full structure of the
    CosmosSDK config, we are updating the config as dynamic TOML
    values instead of serializing them into proper types.
*/

use core::time::Duration;
use eyre::{eyre, Report as Error};
use toml::Value;
use tracing::debug;

/// Set the `rpc` field in the full node config.
pub fn set_rpc_port(config: &mut Value, port: u16) -> Result<(), Error> {
    config
        .get_mut("rpc")
        .ok_or_else(|| eyre!("expect rpc section"))?
        .as_table_mut()
        .ok_or_else(|| eyre!("expect object"))?
        .insert("laddr".to_string(), format!("tcp://0.0.0.0:{port}").into());

    Ok(())
}

pub fn set_grpc_port(config: &mut Value, port: u16) -> Result<(), Error> {
    config
        .get_mut("grpc")
        .ok_or_else(|| eyre!("expect grpc section"))?
        .as_table_mut()
        .ok_or_else(|| eyre!("expect object"))?
        .insert("address".to_string(), format!("0.0.0.0:{port}").into());

    Ok(())
}

pub fn disable_grpc_web(config: &mut Value) -> Result<(), Error> {
    if let Some(field) = config.get_mut("grpc-web") {
        field
            .as_table_mut()
            .ok_or_else(|| eyre!("expect object"))?
            .insert("enable".to_string(), false.into());
    }

    Ok(())
}

pub fn disable_api(config: &mut Value) -> Result<(), Error> {
    if let Some(field) = config.get_mut("api") {
        field
            .as_table_mut()
            .ok_or_else(|| eyre!("expect object"))?
            .insert("enable".to_string(), false.into());
    }

    Ok(())
}

/// Set the `p2p` field in the full node config.
pub fn set_p2p_port(config: &mut Value, port: u16) -> Result<(), Error> {
    config
        .get_mut("p2p")
        .ok_or_else(|| eyre!("expect p2p section"))?
        .as_table_mut()
        .ok_or_else(|| eyre!("expect object"))?
        .insert("laddr".to_string(), format!("tcp://0.0.0.0:{port}").into());

    Ok(())
}

/// Set the `pprof_laddr` field in the full node config.
pub fn set_pprof_port(config: &mut Value, port: u16) -> Result<(), Error> {
    config
        .as_table_mut()
        .ok_or_else(|| eyre!("expect object"))?
        .insert(
            "pprof_laddr".to_string(),
            format!("tcp://0.0.0.0:{port}").into(),
        );

    Ok(())
}

pub fn set_mempool_version(config: &mut Value, version: &str) -> Result<(), Error> {
    config
        .get_mut("mempool")
        .ok_or_else(|| eyre!("expect mempool section"))?
        .as_table_mut()
        .ok_or_else(|| eyre!("expect object"))?
        .insert("version".to_string(), version.into());

    Ok(())
}

/// Set the `consensus.timeout_commit` field in the full node config.
pub fn set_timeout_commit(config: &mut Value, duration: Duration) -> Result<(), Error> {
    config
        .get_mut("consensus")
        .ok_or_else(|| eyre!("expect consensus section"))?
        .as_table_mut()
        .ok_or_else(|| eyre!("expect object"))?
        .insert(
            "timeout_commit".to_string(),
            format!("{}ms", duration.as_millis()).into(),
        );

    Ok(())
}

/// Set the `consensus.timeout_propose` field in the full node config.
pub fn set_timeout_propose(config: &mut Value, duration: Duration) -> Result<(), Error> {
    config
        .get_mut("consensus")
        .ok_or_else(|| eyre!("expect consensus section"))?
        .as_table_mut()
        .ok_or_else(|| eyre!("expect object"))?
        .insert(
            "timeout_propose".to_string(),
            format!("{}ms", duration.as_millis()).into(),
        );

    Ok(())
}

/// Set the `log_level` field in the full node config.
pub fn set_log_level(config: &mut Value, log_level: &str) -> Result<(), Error> {
    config
        .as_table_mut()
        .ok_or_else(|| eyre!("expect object"))?
        .insert("log_level".to_string(), log_level.into());

    Ok(())
}

pub fn set_minimum_gas_price(config: &mut Value, price: &str) -> Result<(), Error> {
    config
        .as_table_mut()
        .ok_or_else(|| eyre!("expect object"))?
        .insert("minimum-gas-prices".to_string(), price.into());

    Ok(())
}

pub fn set_mode(config: &mut Value, mode: &str) -> Result<(), Error> {
    config
        .as_table_mut()
        .ok_or_else(|| eyre!("expect object"))?
        .insert("mode".to_string(), mode.into());

    Ok(())
}

pub fn set_indexer(config: &mut Value, mode: &str) -> Result<(), Error> {
    config
        .get_mut("tx_index")
        .ok_or_else(|| eyre!("expect tx_index section"))?
        .as_table_mut()
        .ok_or_else(|| eyre!("expect object"))?
        .insert("indexer".to_string(), mode.into());

    Ok(())
}

pub fn set_max_deposit_period(genesis: &mut serde_json::Value, period: &str) -> Result<(), Error> {
    let max_deposit_period = genesis
        .get_mut("app_state")
        .and_then(|app_state| app_state.get_mut("gov"))
        .and_then(|gov| get_mut_with_fallback(gov, "params", "deposit_params"))
        .and_then(|deposit_params| deposit_params.as_object_mut())
        .ok_or_else(|| eyre!("failed to update max_deposit_period in genesis file"))?;

    max_deposit_period
        .insert(
            "max_deposit_period".to_owned(),
            serde_json::Value::String(period.to_string()),
        )
        .ok_or_else(|| eyre!("failed to update max_deposit_period in genesis file"))?;

    Ok(())
}

pub fn set_staking_bond_denom(genesis: &mut serde_json::Value, denom: &str) -> Result<(), Error> {
    let bond_denom = genesis
        .get_mut("app_state")
        .and_then(|app_state| app_state.get_mut("staking"))
        .and_then(|staking| staking.get_mut("params"))
        .and_then(|params| params.as_object_mut())
        .ok_or_else(|| eyre!("failed to update bond_denom in genesis file"))?;

    bond_denom
        .insert(
            "bond_denom".to_owned(),
            serde_json::Value::String(denom.to_string()),
        )
        .ok_or_else(|| eyre!("failed to update bond_denom in genesis file"))?;

    Ok(())
}

pub fn set_staking_max_entries(
    genesis: &mut serde_json::Value,
    entries: &str,
) -> Result<(), Error> {
    let max_entries = genesis
        .get_mut("app_state")
        .and_then(|app_state| app_state.get_mut("staking"))
        .and_then(|staking| staking.get_mut("params"))
        .and_then(|params| params.as_object_mut())
        .ok_or_else(|| eyre!("failed to update max_entries in genesis file"))?;

    max_entries
        .insert(
            "max_entries".to_owned(),
            serde_json::Value::String(entries.to_string()),
        )
        .ok_or_else(|| eyre!("failed to update max_entries in genesis file"))?;

    Ok(())
}

pub fn set_mint_mint_denom(genesis: &mut serde_json::Value, denom: &str) -> Result<(), Error> {
    let mint_denom = genesis
        .get_mut("app_state")
        .and_then(|app_state| app_state.get_mut("mint"))
        .and_then(|mint| mint.get_mut("params"))
        .and_then(|params| params.as_object_mut())
        .ok_or_else(|| eyre!("failed to update mint_denom in genesis file"))?;

    mint_denom
        .insert(
            "mint_denom".to_owned(),
            serde_json::Value::String(denom.to_string()),
        )
        .ok_or_else(|| eyre!("failed to update mint_denom in genesis file"))?;

    Ok(())
}

pub fn set_crisis_denom(genesis: &mut serde_json::Value, crisis_denom: &str) -> Result<(), Error> {
    let denom = genesis
        .get_mut("app_state")
        .and_then(|app_state| app_state.get_mut("crisis"))
        .and_then(|crisis| crisis.get_mut("constant_fee"))
        .and_then(|constant_fee| constant_fee.as_object_mut())
        .ok_or_else(|| eyre!("failed to update denom in genesis file"))?;

    denom
        .insert(
            "denom".to_owned(),
            serde_json::Value::String(crisis_denom.to_string()),
        )
        .ok_or_else(|| eyre!("failed to update denom in genesis file"))?;

    Ok(())
}

pub fn set_voting_period(genesis: &mut serde_json::Value, period: u64) -> Result<(), Error> {
    // Expedited voting period must be strictly less that the regular voting period
    let regular_period = format!("{period}s");
    let expedited_period = format!("{}s", period - 1);
    let voting_period = genesis
        .get_mut("app_state")
        .and_then(|app_state| app_state.get_mut("gov"))
        .and_then(|gov| get_mut_with_fallback(gov, "params", "voting_params"))
        .and_then(|voting_params| voting_params.as_object_mut())
        .ok_or_else(|| eyre!("failed to get voting_params in genesis file"))?;

    voting_period
        .insert(
            "voting_period".to_owned(),
            serde_json::Value::String(regular_period),
        )
        .ok_or_else(|| eyre!("failed to update voting_period in genesis file"))?;

    let maybe_expedited_voting_period = genesis
        .get_mut("app_state")
        .and_then(|app_state| app_state.get_mut("gov"))
        .and_then(|gov| get_mut_with_fallback(gov, "params", "expedited_voting_period"));

    if let Some(expedited_voting_period) = maybe_expedited_voting_period {
        let expedited_voting_period = expedited_voting_period
            .as_object_mut()
            .ok_or_else(|| eyre!("failed to get voting_params in genesis file"))?;

<<<<<<< HEAD
        expedited_voting_period
            .insert(
                "expedited_voting_period".to_owned(),
                serde_json::Value::String(expedited_period),
            )
            .ok_or_else(|| eyre!("failed to update expedited_voting_period in genesis file"))?;
=======
        // Only insert `expedited_voting_period` if it already exists in order to avoid adding an unknown configuration in
        // chains using Cosmos SDK pre v0.50
        match expedited_voting_period.get("expedited_voting_period") {
            Some(_) => {
                expedited_voting_period
                .insert(
                    "expedited_voting_period".to_owned(),
                    serde_json::Value::String(expedited_period),
                ).ok_or_else(|| eyre!("failed to update expedited_voting_period in genesis file"))?;
            },
            None => debug!("`expedited_voting_period` was not updated, this configuration was introduced in Cosmos SDK v0.50"),
        }
>>>>>>> a4dc9323
    }

    Ok(())
}

pub fn set_soft_opt_out_threshold(
    genesis: &mut serde_json::Value,
    threshold: &str,
) -> Result<(), Error> {
    let params = genesis
        .get_mut("app_state")
        .and_then(|app_state| app_state.get_mut("ccvconsumer"))
        .and_then(|ccvconsumer| ccvconsumer.get_mut("params"))
        .and_then(|params| params.as_object_mut())
        .ok_or_else(|| eyre!("failed to get ccvconsumer params in genesis file"))?;

    // Might be none if the entry `soft_opt_out_threshold` didn't exist
    params.insert(
        "soft_opt_out_threshold".to_owned(),
        serde_json::Value::String(threshold.to_string()),
    );

    Ok(())
}

/// Look up a key in a JSON object, falling back to the second key if the first one cannot be found.
///
/// This lets us support both Tendermint 0.34 and 0.37, which sometimes use different keys for the
/// same configuration object in the genesis file.
///
/// Eg. in 0.34, the voting params are at `app_state.gov.voting_params`,
/// but in 0.37 they are at `app_state.gov.params`.
///
/// Note: This function is needed to avoid having to inline its code every time we need it.
/// The more obvious way to write it inline would be:
///
/// value.get_mut(key_034).or_else(|| value.get_mut(key_037))
///
/// but that does not work because of the first `get_mut` borrows `value` mutably, which
/// prevents the second `get_mut` from borrowing it again.
fn get_mut_with_fallback<'a>(
    value: &'a mut serde_json::Value,
    key: &str,
    fallback_key: &str,
) -> Option<&'a mut serde_json::Value> {
    let key = match value.get(key) {
        Some(value) if !value.is_null() => key,
        _ => fallback_key,
    };
    value.get_mut(key)
}<|MERGE_RESOLUTION|>--- conflicted
+++ resolved
@@ -282,14 +282,6 @@
             .as_object_mut()
             .ok_or_else(|| eyre!("failed to get voting_params in genesis file"))?;
 
-<<<<<<< HEAD
-        expedited_voting_period
-            .insert(
-                "expedited_voting_period".to_owned(),
-                serde_json::Value::String(expedited_period),
-            )
-            .ok_or_else(|| eyre!("failed to update expedited_voting_period in genesis file"))?;
-=======
         // Only insert `expedited_voting_period` if it already exists in order to avoid adding an unknown configuration in
         // chains using Cosmos SDK pre v0.50
         match expedited_voting_period.get("expedited_voting_period") {
@@ -302,7 +294,6 @@
             },
             None => debug!("`expedited_voting_period` was not updated, this configuration was introduced in Cosmos SDK v0.50"),
         }
->>>>>>> a4dc9323
     }
 
     Ok(())

--- conflicted
+++ resolved
@@ -113,7 +113,6 @@
     Ok(())
 }
 
-<<<<<<< HEAD
 pub fn set_minimum_gas_price(config: &mut Value, price: &str) -> Result<(), Error> {
     config
         .as_table_mut()
@@ -123,8 +122,6 @@
     Ok(())
 }
 
-=======
->>>>>>> dbd748ae
 pub fn set_mode(config: &mut Value, mode: &str) -> Result<(), Error> {
     config
         .as_table_mut()

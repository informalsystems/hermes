--- conflicted
+++ resolved
@@ -109,8 +109,6 @@
         .insert("minimum-gas-prices".to_string(), price.into());
 
     Ok(())
-<<<<<<< HEAD
-=======
 }
 
 pub fn set_mode(config: &mut Value, mode: &str) -> Result<(), Error> {
@@ -120,5 +118,4 @@
         .insert("mode".to_string(), mode.into());
 
     Ok(())
->>>>>>> 43add2e2
 }
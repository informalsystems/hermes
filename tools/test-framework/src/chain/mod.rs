/*!
   Constructs for spawning and managing full nodes, e.g. the
   Gaia chains.

   Note that this is different from the "chains" being referred on
   the relayer side in [`ibc_relayer`]. In testing we also need
   to refer to the actual chains running rather than the chain client that
   communicate with the chain.

   There is not yet good terminology to differentiate the two sides.
   For now we will refer to the running chains as full nodes or
   chain servers when qualification is needed, while keeping the original
   chain terminology in the relayer unchanged to avoid having to
   rename existing constructs in the relayer code.
*/

pub mod builder;
<<<<<<< HEAD
=======
pub mod chain_type;
>>>>>>> b0f1f6dd
pub mod cli;
pub mod config;
pub mod driver;
pub mod exec;
pub mod ext;
pub mod tagged;
pub mod version;<|MERGE_RESOLUTION|>--- conflicted
+++ resolved
@@ -15,10 +15,7 @@
 */
 
 pub mod builder;
-<<<<<<< HEAD
-=======
 pub mod chain_type;
->>>>>>> b0f1f6dd
 pub mod cli;
 pub mod config;
 pub mod driver;

/*!
   Helper functions for bootstrapping a single full node.
*/
use core::time::Duration;
use std::sync::{Arc, RwLock};
use toml;
use tracing::info;

use crate::chain::builder::ChainBuilder;
use crate::chain::config;
use crate::chain::driver::ChainDriver;
use crate::chain::ext::bootstrap::ChainBootstrapMethodsExt;
use crate::error::Error;
use crate::ibc::denom::Denom;
use crate::ibc::token::Token;
use crate::types::single::node::FullNode;
use crate::types::wallet::{TestWallets, Wallet};
use crate::util::random::{random_u128_range, random_u32};

/**
   Bootstrap a single full node with the provided [`ChainBuilder`] and
   a prefix for the chain ID.

   The function would generate random postfix attached to the end of
   a chain ID. So for example having a prefix `"alpha"` may generate
   a chain with an ID  like `"ibc-alpha-f5a2a988"`

   The bootstrap function also tries to use as many random parameters
   when intitializing the chain, such as using random denomination
   and wallets. This is to help ensure that the test is written to
   only work with specific hardcoded parameters.

   TODO: Due to the limitation of the `gaiad` command, currently
   parameters such as the stake denomination (`stake`) and the wallet
   address prefix (`cosmos`) cannot be overridden. It would be
   great to be able to randomize these parameters in the future
   as well.
*/
pub fn bootstrap_single_node(
    builder: &ChainBuilder,
    prefix: &str,
    use_random_id: bool,
    config_modifier: impl FnOnce(&mut toml::Value) -> Result<(), Error>,
    genesis_modifier: impl FnOnce(&mut serde_json::Value) -> Result<(), Error>,
) -> Result<FullNode, Error> {
    let stake_denom = Denom::base("stake");

    let denom = if use_random_id {
        Denom::base(&format!("coin{:x}", random_u32()))
    } else {
        Denom::base("samoleans")
    };

    let initial_amount = random_u128_range(1_000_000_000_000, 9_000_000_000_000);

    let initial_stake = Token::new(stake_denom, initial_amount);
    let initial_coin = Token::new(denom.clone(), initial_amount);

    let chain_driver = builder.new_chain(prefix, use_random_id)?;

    chain_driver.initialize()?;

    chain_driver.update_genesis_file("genesis.json", genesis_modifier)?;

    let validator = add_wallet(&chain_driver, "validator", use_random_id)?;
    let relayer = add_wallet(&chain_driver, "relayer", use_random_id)?;
    let user1 = add_wallet(&chain_driver, "user1", use_random_id)?;
    let user2 = add_wallet(&chain_driver, "user2", use_random_id)?;

    chain_driver.add_genesis_account(&validator.address, &[&initial_stake])?;

    chain_driver.add_genesis_validator(&validator.id, &initial_stake)?;

    chain_driver.add_genesis_account(&user1.address, &[&initial_stake, &initial_coin])?;

    chain_driver.add_genesis_account(&user2.address, &[&initial_stake, &initial_coin])?;

    chain_driver.add_genesis_account(&relayer.address, &[&initial_stake, &initial_coin])?;

    chain_driver.collect_gen_txs()?;

    let log_level = std::env::var("RUST_LOG").unwrap_or_else(|_| "info".to_string());

    chain_driver.update_chain_config("config.toml", |config| {
        config::set_log_level(config, &log_level)?;
        config::set_rpc_port(config, chain_driver.rpc_port)?;
        config::set_p2p_port(config, chain_driver.p2p_port)?;
        config::set_timeout_commit(config, Duration::from_secs(1))?;
        config::set_timeout_propose(config, Duration::from_secs(1))?;
        config::set_mode(config, "validator")?;

        config_modifier(config)?;

        Ok(())
    })?;

    chain_driver.update_chain_config("app.toml", |config| {
        config::set_grpc_port(config, chain_driver.grpc_port)?;
        config::disable_grpc_web(config)?;
<<<<<<< HEAD
        config::set_minimum_gas_price(config, "0stake")?;
=======
        config::disable_api(config)?;
>>>>>>> dbd748ae

        Ok(())
    })?;

    let process = chain_driver.start()?;

    chain_driver.assert_eventual_wallet_amount(&relayer.address, &initial_coin)?;

    info!(
        "started new chain {} at with home path {} and RPC address {}.",
        chain_driver.chain_id,
        chain_driver.home_path,
        chain_driver.rpc_address(),
    );

    info!(
        "user wallet for chain {} - id: {}, address: {}",
        chain_driver.chain_id, user1.id.0, user1.address.0,
    );

    info!(
        "you can manually interact with the chain using commands starting with:\n{} --home '{}' --node {}",
        chain_driver.command_path,
        chain_driver.home_path,
        chain_driver.rpc_address(),
    );

    let wallets = TestWallets {
        validator,
        relayer,
        user1,
        user2,
    };

    let node = FullNode {
        chain_driver,
        denom,
        wallets,
        process: Arc::new(RwLock::new(process)),
    };

    Ok(node)
}

fn add_wallet(driver: &ChainDriver, prefix: &str, use_random_id: bool) -> Result<Wallet, Error> {
    if use_random_id {
        let num = random_u32();
        let wallet_id = format!("{}-{:x}", prefix, num);
        driver.add_wallet(&wallet_id)
    } else {
        driver.add_wallet(prefix)
    }
}<|MERGE_RESOLUTION|>--- conflicted
+++ resolved
@@ -97,11 +97,8 @@
     chain_driver.update_chain_config("app.toml", |config| {
         config::set_grpc_port(config, chain_driver.grpc_port)?;
         config::disable_grpc_web(config)?;
-<<<<<<< HEAD
+        config::disable_api(config)?;
         config::set_minimum_gas_price(config, "0stake")?;
-=======
-        config::disable_api(config)?;
->>>>>>> dbd748ae
 
         Ok(())
     })?;

/*!
   Helper functions for bootstrapping a single full node.
*/
use core::time::Duration;
use std::sync::{Arc, RwLock};
use toml;
use tracing::info;

use crate::chain::builder::ChainBuilder;
use crate::chain::config;
use crate::chain::driver::ChainDriver;
use crate::chain::ext::bootstrap::ChainBootstrapMethodsExt;
use crate::error::Error;
use crate::ibc::denom::Denom;
use crate::ibc::token::Token;
use crate::types::single::node::FullNode;
use crate::types::wallet::{TestWallets, Wallet};
use crate::util::random::{random_u128_range, random_u32};

/**
   Bootstrap a single full node with the provided [`ChainBuilder`] and
   a prefix for the chain ID.

   The function would generate random postfix attached to the end of
   a chain ID. So for example having a prefix `"alpha"` may generate
   a chain with an ID  like `"ibc-alpha-f5a2a988"`

   The bootstrap function also tries to use as many random parameters
   when intitializing the chain, such as using random denomination
   and wallets. This is to help ensure that the test is written to
   only work with specific hardcoded parameters.

   TODO: Due to the limitation of the `gaiad` command, currently
   parameters such as the stake denomination (`stake`) and the wallet
   address prefix (`cosmos`) cannot be overridden. It would be
   great to be able to randomize these parameters in the future
   as well.
*/
pub fn bootstrap_single_node(
    builder: &ChainBuilder,
    prefix: &str,
    use_random_id: bool,
    config_modifier: impl FnOnce(&mut toml::Value) -> Result<(), Error>,
    genesis_modifier: impl FnOnce(&mut serde_json::Value) -> Result<(), Error>,
) -> Result<FullNode, Error> {
    let stake_denom = Denom::base("stake");

    let denom = if use_random_id {
        Denom::base(&format!("coin{:x}", random_u32()))
    } else {
        Denom::base("samoleans")
    };

<<<<<<< HEAD
    let initial_amount = random_u128_range(1_000_000_000_000, 9_000_000_000_000);

    let initial_stake = Token::new(stake_denom, initial_amount);
    let initial_coin = Token::new(denom.clone(), initial_amount);
=======
    // Evmos requires of at least 1_000_000_000_000_000_000 or else there will be the
    // error `error during handshake: error on replay: validator set is nil in genesis and still empty after InitChain`
    // when running `evmosd start`.
    let initial_amount = random_u64_range(1_000_000_000_000_000_000, u64::MAX);
>>>>>>> b0f1f6dd

    let chain_driver = builder.new_chain(prefix, use_random_id)?;

    chain_driver.initialize()?;

    chain_driver.update_genesis_file("genesis.json", genesis_modifier)?;

    let validator = add_wallet(&chain_driver, "validator", use_random_id)?;
    let relayer = add_wallet(&chain_driver, "relayer", use_random_id)?;
    let user1 = add_wallet(&chain_driver, "user1", use_random_id)?;
    let user2 = add_wallet(&chain_driver, "user2", use_random_id)?;

    chain_driver.add_genesis_account(&validator.address, &[&initial_stake])?;

    chain_driver.add_genesis_validator(&validator.id, &initial_stake)?;

    chain_driver.add_genesis_account(&user1.address, &[&initial_stake, &initial_coin])?;

    chain_driver.add_genesis_account(&user2.address, &[&initial_stake, &initial_coin])?;

    chain_driver.add_genesis_account(&relayer.address, &[&initial_stake, &initial_coin])?;

    chain_driver.collect_gen_txs()?;

    let log_level = std::env::var("RUST_LOG").unwrap_or_else(|_| "info".to_string());

    chain_driver.update_chain_config("config.toml", |config| {
        config::set_log_level(config, &log_level)?;
        config::set_rpc_port(config, chain_driver.rpc_port)?;
        config::set_p2p_port(config, chain_driver.p2p_port)?;
        config::set_timeout_commit(config, Duration::from_secs(1))?;
        config::set_timeout_propose(config, Duration::from_secs(1))?;
        config::set_mode(config, "validator")?;

        config_modifier(config)?;

        Ok(())
    })?;

    chain_driver.update_chain_config("app.toml", |config| {
        config::set_grpc_port(config, chain_driver.grpc_port)?;
        config::disable_grpc_web(config)?;
        config::disable_api(config)?;
        config::set_minimum_gas_price(config, "0stake")?;

        Ok(())
    })?;

    let process = chain_driver.start()?;

    chain_driver.assert_eventual_wallet_amount(&relayer.address, &initial_coin)?;

    info!(
        "started new chain {} at with home path {} and RPC address {}.",
        chain_driver.chain_id,
        chain_driver.home_path,
        chain_driver.rpc_address(),
    );

    info!(
        "user wallet for chain {} - id: {}, address: {}",
        chain_driver.chain_id, user1.id.0, user1.address.0,
    );

    info!(
        "you can manually interact with the chain using commands starting with:\n{} --home '{}' --node {}",
        chain_driver.command_path,
        chain_driver.home_path,
        chain_driver.rpc_address(),
    );

    let wallets = TestWallets {
        validator,
        relayer,
        user1,
        user2,
    };

    let node = FullNode {
        chain_driver,
        denom,
        wallets,
        process: Arc::new(RwLock::new(process)),
    };

    Ok(node)
}

fn add_wallet(driver: &ChainDriver, prefix: &str, use_random_id: bool) -> Result<Wallet, Error> {
    if use_random_id {
        let num = random_u32();
        let wallet_id = format!("{}-{:x}", prefix, num);
        driver.add_wallet(&wallet_id)
    } else {
        driver.add_wallet(prefix)
    }
}<|MERGE_RESOLUTION|>--- conflicted
+++ resolved
@@ -51,17 +51,13 @@
         Denom::base("samoleans")
     };
 
-<<<<<<< HEAD
-    let initial_amount = random_u128_range(1_000_000_000_000, 9_000_000_000_000);
+    // Evmos requires of at least 1_000_000_000_000_000_000 or else there will be the
+    // error `error during handshake: error on replay: validator set is nil in genesis and still empty after InitChain`
+    // when running `evmosd start`.
+    let initial_amount = random_u128_range(1_000_000_000_000_000_000, u128::MAX);
 
     let initial_stake = Token::new(stake_denom, initial_amount);
     let initial_coin = Token::new(denom.clone(), initial_amount);
-=======
-    // Evmos requires of at least 1_000_000_000_000_000_000 or else there will be the
-    // error `error during handshake: error on replay: validator set is nil in genesis and still empty after InitChain`
-    // when running `evmosd start`.
-    let initial_amount = random_u64_range(1_000_000_000_000_000_000, u64::MAX);
->>>>>>> b0f1f6dd
 
     let chain_driver = builder.new_chain(prefix, use_random_id)?;
 

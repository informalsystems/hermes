--- conflicted
+++ resolved
@@ -22,12 +22,8 @@
 pub struct BootstrapChannelOptions {
     pub order: Order,
     pub version: Version,
-<<<<<<< HEAD
-    pub bootstrap_with_random_ids: bool,
-=======
     pub pad_channel_id_a: u64,
     pub pad_channel_id_b: u64,
->>>>>>> f2937bc1
 }
 
 /**
@@ -88,12 +84,6 @@
     port_b: &TaggedPortIdRef<ChainB, ChainA>,
     options: BootstrapChannelOptions,
 ) -> Result<ConnectedChannel<ChainA, ChainB>, Error> {
-<<<<<<< HEAD
-    if options.bootstrap_with_random_ids {
-        pad_channel_id(chain_a, chain_b, &connection, port_a)?;
-        pad_channel_id(chain_b, chain_a, &connection.clone().flip(), port_b)?;
-    }
-=======
     pad_channel_id(
         chain_a,
         chain_b,
@@ -108,7 +98,6 @@
         port_b,
         options.pad_channel_id_b,
     )?;
->>>>>>> f2937bc1
 
     let channel = Channel::new(
         connection.connection.clone(),
@@ -211,11 +200,6 @@
         Self {
             order: Order::Unordered,
             version: Version::ics20(),
-<<<<<<< HEAD
-            bootstrap_with_random_ids: false,
-        }
-    }
-=======
             pad_channel_id_a: 0,
             pad_channel_id_b: 1,
         }
@@ -244,5 +228,4 @@
 
         self
     }
->>>>>>> f2937bc1
 }
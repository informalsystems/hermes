/*!
    Helper functions for bootstrapping two relayer chain handles
    with connected foreign clients.
*/

use eyre::Report as Error;
use ibc::core::ics24_host::identifier::ClientId;
use ibc_relayer::chain::handle::{ChainHandle, CountingAndCachingChainHandle};
use ibc_relayer::config::Config;
use ibc_relayer::error::ErrorDetail as RelayerErrorDetail;
use ibc_relayer::foreign_client::{
    extract_client_id, CreateOptions as ClientOptions, ForeignClient,
};
use ibc_relayer::keyring::errors::ErrorDetail as KeyringErrorDetail;
use ibc_relayer::registry::SharedRegistry;
use std::fs;
use std::path::Path;
use tracing::{debug, info};

use crate::relayer::driver::RelayerDriver;
use crate::types::binary::chains::ConnectedChains;
use crate::types::binary::foreign_client::ForeignClientPair;
use crate::types::config::TestConfig;
use crate::types::single::node::FullNode;
use crate::types::tagged::*;
use crate::types::wallet::{TestWallets, Wallet};
use crate::util::random::random_u64_range;

/// A builder to bootstrap two relayer chain handles with connected
/// foreign clients.
pub struct Builder<'config> {
    test_config: &'config TestConfig,
    node_a: FullNode,
    node_b: FullNode,
<<<<<<< HEAD
    client_options_a_to_b: ClientOptions,
    client_options_b_to_a: ClientOptions,
}
=======
    config_modifier: impl FnOnce(&mut Config),
) -> Result<
    (
        RelayerDriver,
        ConnectedChains<impl ChainHandle, impl ChainHandle>,
    ),
    Error,
> {
    let mut config = Config::default();

    add_chain_config(&mut config, &node_a)?;
    add_chain_config(&mut config, &node_b)?;

    config_modifier(&mut config);

    let config_path = test_config.chain_store_dir.join("relayer-config.toml");

    save_relayer_config(&config, &config_path)?;

    let config = config;

    let registry = new_registry(config.clone());

    // Pass in unique closure expressions `||{}` as the first argument so that
    // the returned chains are considered different types by Rust.
    // See [`spawn_chain_handle`] for more details.
    let handle_a = spawn_chain_handle(|| {}, &registry, &node_a)?;
    let handle_b = spawn_chain_handle(|| {}, &registry, &node_b)?;
>>>>>>> fdc23e8a

impl<'config> Builder<'config> {
    /// Initializes the builder with two [`FullNode`] values representing two different
    /// running full nodes, to bootstrap chain A and chain B respectively.
    pub fn with_node_pair(
        test_config: &'config TestConfig,
        node_a: FullNode,
        node_b: FullNode,
    ) -> Self {
        Self {
            test_config,
            node_a,
            node_b,
            client_options_a_to_b: Default::default(),
            client_options_b_to_a: Default::default(),
        }
    }

    /// Work similary to [`with_node_pair`][wnp], but bootstraps a
    /// single chain to be connected with itself.
    ///
    /// Self-connected chains are in fact allowed in IBC. Although we do not
    /// have a clear use case for it yet, it is important to verify that
    /// tests that pass with two connected chains should also pass with
    /// self-connected chains.
    ///
    /// [wnp]: Builder::with_node_pair
    ///
    pub fn self_connected(test_config: &'config TestConfig, node: FullNode) -> Self {
        let node1 = node.clone();
        Self::with_node_pair(test_config, node, node1)
    }

    /// Overrides options for the foreign client connecting chain A to chain B.
    pub fn client_options_a_to_b(mut self, options: ClientOptions) -> Self {
        self.client_options_a_to_b = options;
        self
    }

    /// Overrides options for the foreign client connecting chain B to chain A.
    pub fn client_options_b_to_a(mut self, options: ClientOptions) -> Self {
        self.client_options_b_to_a = options;
        self
    }

    /// Bootstraps two relayer chain handles with connected foreign clients.
    ///
    /// Returns a tuple consisting of the [`RelayerDriver`] and a
    /// [`ConnectedChains`] object that contains the given
    /// full nodes together with the corresponding two [`ChainHandle`]s and
    /// [`ForeignClient`]s.
    pub fn bootstrap(
        self,
    ) -> Result<
        (
            RelayerDriver,
            ConnectedChains<impl ChainHandle, impl ChainHandle>,
        ),
        Error,
    > {
        self.bootstrap_with_config(|_| {})
    }

    /// Bootstraps two relayer chain handles with connected foreign clients.
    ///
    /// Returns a tuple consisting of the [`RelayerDriver`] and a
    /// [`ConnectedChains`] object that contains the given
    /// full nodes together with the corresponding two [`ChainHandle`]s and
    /// [`ForeignClient`]s.
    ///
    /// This method gives the caller a way to modify the relayer configuration
    /// that is pre-generated from the configurations of the full nodes.
    pub fn bootstrap_with_config(
        self,
        config_modifier: impl FnOnce(&mut Config),
    ) -> Result<
        (
            RelayerDriver,
            ConnectedChains<impl ChainHandle, impl ChainHandle>,
        ),
        Error,
    > {
        let mut config = Config::default();

        add_chain_config(&mut config, &self.node_a)?;
        add_chain_config(&mut config, &self.node_b)?;

        config_modifier(&mut config);

        let config_path = self.test_config.chain_store_dir.join("relayer-config.toml");

        save_relayer_config(&config, &config_path)?;

        let config = Arc::new(RwLock::new(config));

        let registry = new_registry(config.clone());

        // Pass in unique closure expressions `||{}` as the first argument so that
        // the returned chains are considered different types by Rust.
        // See [`spawn_chain_handle`] for more details.
        let handle_a = spawn_chain_handle(|| {}, &registry, &self.node_a)?;
        let handle_b = spawn_chain_handle(|| {}, &registry, &self.node_b)?;

        if self.test_config.bootstrap_with_random_ids {
            pad_client_ids(&handle_a, &handle_b)?;
            pad_client_ids(&handle_b, &handle_a)?;
        }

        let foreign_clients = ForeignClientBuilder::new(&handle_a, &handle_b)
            .client_options(self.client_options_a_to_b)
            .pair()
            .client_options(self.client_options_b_to_a)
            .bootstrap()?;

        let relayer = RelayerDriver {
            config_path,
            config,
            registry,
            hang_on_fail: self.test_config.hang_on_fail,
        };

        let chains = ConnectedChains::new(
            handle_a,
            handle_b,
            MonoTagged::new(self.node_a),
            MonoTagged::new(self.node_b),
            foreign_clients,
        );

        Ok((relayer, chains))
    }
}

pub fn pad_client_ids<ChainA: ChainHandle, ChainB: ChainHandle>(
    chain_a: &ChainA,
    chain_b: &ChainB,
) -> Result<(), Error> {
    let foreign_client =
        ForeignClient::restore(ClientId::default(), chain_b.clone(), chain_a.clone());

    for i in 0..random_u64_range(1, 6) {
        debug!("creating new client id {} on chain {}", i + 1, chain_b.id());
        foreign_client.build_create_client_and_send(Default::default())?;
    }

    Ok(())
}

pub struct ForeignClientBuilder<'a, ChainA: ChainHandle, ChainB: ChainHandle> {
    chain_a: &'a ChainA,
    chain_b: &'a ChainB,
    client_options: ClientOptions,
}

pub struct ForeignClientPairBuilder<'a, ChainA: ChainHandle, ChainB: ChainHandle> {
    a_to_b: ForeignClientBuilder<'a, ChainA, ChainB>,
    b_to_a_client_options: ClientOptions,
}

impl<'a, ChainA: ChainHandle, ChainB: ChainHandle> ForeignClientBuilder<'a, ChainA, ChainB> {
    pub fn new(chain_a: &'a ChainA, chain_b: &'a ChainB) -> Self {
        Self {
            chain_a,
            chain_b,
            client_options: Default::default(),
        }
    }

    pub fn client_options(mut self, settings: ClientOptions) -> Self {
        self.client_options = settings;
        self
    }

    /// Bootstrap a foreign client from `ChainA` to `ChainB`, i.e. the foreign
    /// client collects information from `ChainA` and submits them as transactions
    /// to `ChainB`.
    ///
    /// The returned `ForeignClient` is tagged in contravariant ordering, i.e.
    /// `ChainB` then `ChainB`, because `ForeignClient` takes the the destination
    /// chain in the first position.
    pub fn bootstrap(self) -> Result<ForeignClient<ChainB, ChainA>, Error> {
        bootstrap_foreign_client(self.chain_a, self.chain_b, self.client_options)
    }

    /// Continues the builder composition for a pair of clients in both directions.
    pub fn pair(self) -> ForeignClientPairBuilder<'a, ChainA, ChainB> {
        ForeignClientPairBuilder {
            a_to_b: self,
            b_to_a_client_options: Default::default(),
        }
    }
}

impl<'a, ChainA: ChainHandle, ChainB: ChainHandle> ForeignClientPairBuilder<'a, ChainA, ChainB> {
    /// Overrides the settings for a client in the reverse direction (B to A).
    pub fn client_options(mut self, settings: ClientOptions) -> Self {
        self.b_to_a_client_options = settings;
        self
    }

    pub fn bootstrap(self) -> Result<ForeignClientPair<ChainA, ChainB>, Error> {
        let chain_a = self.a_to_b.chain_a;
        let chain_b = self.a_to_b.chain_b;
        let client_a_to_b = bootstrap_foreign_client(chain_a, chain_b, self.a_to_b.client_options)?;
        let client_b_to_a = bootstrap_foreign_client(chain_b, chain_a, self.b_to_a_client_options)?;
        Ok(ForeignClientPair::new(client_a_to_b, client_b_to_a))
    }
}

fn bootstrap_foreign_client<ChainA: ChainHandle, ChainB: ChainHandle>(
    chain_a: &ChainA,
    chain_b: &ChainB,
    client_options: ClientOptions,
) -> Result<ForeignClient<ChainB, ChainA>, Error> {
    let foreign_client =
        ForeignClient::restore(ClientId::default(), chain_b.clone(), chain_a.clone());

    let event = foreign_client.build_create_client_and_send(client_options)?;
    let client_id = extract_client_id(&event)?.clone();

    info!(
        "created foreign client from chain {} to chain {} with client id {} on chain {}",
        chain_a.id(),
        chain_b.id(),
        client_id,
        chain_b.id()
    );

    Ok(ForeignClient::restore(
        client_id,
        chain_b.clone(),
        chain_a.clone(),
    ))
}

/**
   Spawn a new chain handle using the given [`SharedRegistry`] and
   [`FullNode`].

   The function accepts a proxy type `Seed` that should be unique
   accross multiple calls so that the returned [`ChainHandle`]
   have a unique type.

   For example, the following test should fail to compile:

   ```rust,compile_fail
   # use ibc_test_framework::bootstrap::binary::chain::spawn_chain_handle;
   fn same<T>(_: T, _: T) {}

   let chain_a = spawn_chain_handle(|| {}, todo!(), todo!()).unwrap();
   let chain_b = spawn_chain_handle(|| {}, todo!(), todo!()).unwrap();
   same(chain_a, chain_b); // error: chain_a and chain_b have different types
   ```

   The reason is that Rust would give each closure expression `||{}` a
   [unique anonymous type](https://doc.rust-lang.org/reference/types/closure.html).
   When we instantiate two chains with different closure types,
   the resulting values would be considered by Rust to have different types.

   With this we can treat `chain_a` and `chain_b` having different types
   so that we do not accidentally mix them up later in the code.
*/
pub fn spawn_chain_handle<Seed>(
    _: Seed,
    registry: &SharedRegistry<impl ChainHandle>,
    node: &FullNode,
) -> Result<impl ChainHandle, Error> {
    let chain_id = &node.chain_driver.chain_id;
    let handle = registry.get_or_spawn(chain_id)?;

    add_keys_to_chain_handle(&handle, &node.wallets)?;

    Ok(handle)
}

/**
   Add a wallet key to a [`ChainHandle`]'s key store.

   Note that if the [`ChainConfig`](ibc_relayer::config::ChainConfig) is
   configured to use in-memory store only, the added key would not be
   accessible through external CLI.
*/
pub fn add_key_to_chain_handle<Chain: ChainHandle>(
    chain: &Chain,
    wallet: &Wallet,
) -> Result<(), Error> {
    let res = chain.add_key(wallet.id.0.clone(), wallet.key.clone());

    // Ignore error if chain handle already have the given key
    match res {
        Err(e) => match e.detail() {
            RelayerErrorDetail::KeyBase(e2) => match e2.source {
                KeyringErrorDetail::KeyAlreadyExist(_) => Ok(()),
                _ => Err(e.into()),
            },
            _ => Err(e.into()),
        },
        Ok(()) => Ok(()),
    }
}

/**
   Add multiple wallets provided in [`TestWallets`] into the
   [`ChainHandle`]'s key store.
*/
pub fn add_keys_to_chain_handle<Chain: ChainHandle>(
    chain: &Chain,
    wallets: &TestWallets,
) -> Result<(), Error> {
    add_key_to_chain_handle(chain, &wallets.relayer)?;
    add_key_to_chain_handle(chain, &wallets.user1)?;
    add_key_to_chain_handle(chain, &wallets.user2)?;

    Ok(())
}

/**
   Create a new [`SharedRegistry`] that uses [`CountingAndCachingChainHandle`]
   as the [`ChainHandle`] implementation.
*/
pub fn new_registry(config: Config) -> SharedRegistry<CountingAndCachingChainHandle> {
    <SharedRegistry<CountingAndCachingChainHandle>>::new(config)
}

/**
   Generate [`ChainConfig`](ibc_relayer::config::ChainConfig) from a running
   [`FullNode`] and add it to the relayer's [`Config`].
*/
pub fn add_chain_config(config: &mut Config, running_node: &FullNode) -> Result<(), Error> {
    let chain_config = running_node.generate_chain_config()?;

    config.chains.push(chain_config);
    Ok(())
}

/**
   Save a relayer's [`Config`] to the filesystem to make it accessible
   through external CLI.
*/
pub fn save_relayer_config(config: &Config, config_path: &Path) -> Result<(), Error> {
    let config_str = toml::to_string_pretty(&config)?;

    fs::write(&config_path, &config_str)?;

    info!(
        "written hermes config.toml to {}:\n{}",
        config_path.display(),
        config_str
    );

    Ok(())
}<|MERGE_RESOLUTION|>--- conflicted
+++ resolved
@@ -32,40 +32,9 @@
     test_config: &'config TestConfig,
     node_a: FullNode,
     node_b: FullNode,
-<<<<<<< HEAD
     client_options_a_to_b: ClientOptions,
     client_options_b_to_a: ClientOptions,
 }
-=======
-    config_modifier: impl FnOnce(&mut Config),
-) -> Result<
-    (
-        RelayerDriver,
-        ConnectedChains<impl ChainHandle, impl ChainHandle>,
-    ),
-    Error,
-> {
-    let mut config = Config::default();
-
-    add_chain_config(&mut config, &node_a)?;
-    add_chain_config(&mut config, &node_b)?;
-
-    config_modifier(&mut config);
-
-    let config_path = test_config.chain_store_dir.join("relayer-config.toml");
-
-    save_relayer_config(&config, &config_path)?;
-
-    let config = config;
-
-    let registry = new_registry(config.clone());
-
-    // Pass in unique closure expressions `||{}` as the first argument so that
-    // the returned chains are considered different types by Rust.
-    // See [`spawn_chain_handle`] for more details.
-    let handle_a = spawn_chain_handle(|| {}, &registry, &node_a)?;
-    let handle_b = spawn_chain_handle(|| {}, &registry, &node_b)?;
->>>>>>> fdc23e8a
 
 impl<'config> Builder<'config> {
     /// Initializes the builder with two [`FullNode`] values representing two different
@@ -159,8 +128,6 @@
 
         save_relayer_config(&config, &config_path)?;
 
-        let config = Arc::new(RwLock::new(config));
-
         let registry = new_registry(config.clone());
 
         // Pass in unique closure expressions `||{}` as the first argument so that

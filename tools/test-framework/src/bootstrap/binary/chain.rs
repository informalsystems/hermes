--- conflicted
+++ resolved
@@ -30,11 +30,8 @@
 pub struct BootstrapClientOptions {
     pub client_options_a_to_b: ClientOptions,
     pub client_options_b_to_a: ClientOptions,
-<<<<<<< HEAD
-=======
     pub pad_client_id_a_to_b: u64,
     pub pad_client_id_b_to_a: u64,
->>>>>>> f2937bc1
 }
 
 /// Bootstraps two relayer chain handles with connected foreign clients.
@@ -68,7 +65,6 @@
     save_relayer_config(&config, &config_path)?;
 
     let registry = new_registry(config.clone());
-<<<<<<< HEAD
 
     // Pass in unique closure expressions `||{}` as the first argument so that
     // the returned chains are considered different types by Rust.
@@ -76,10 +72,8 @@
     let handle_a = spawn_chain_handle(|| {}, &registry, &node_a)?;
     let handle_b = spawn_chain_handle(|| {}, &registry, &node_b)?;
 
-    if test_config.bootstrap_with_random_ids {
-        pad_client_ids(&handle_a, &handle_b)?;
-        pad_client_ids(&handle_b, &handle_a)?;
-    }
+    pad_client_ids(&handle_a, &handle_b, options.pad_client_id_a_to_b)?;
+    pad_client_ids(&handle_b, &handle_a, options.pad_client_id_b_to_a)?;
 
     let foreign_clients = bootstrap_foreign_client_pair(&handle_a, &handle_b, options)?;
 
@@ -101,38 +95,6 @@
     Ok((relayer, chains))
 }
 
-=======
-
-    // Pass in unique closure expressions `||{}` as the first argument so that
-    // the returned chains are considered different types by Rust.
-    // See [`spawn_chain_handle`] for more details.
-    let handle_a = spawn_chain_handle(|| {}, &registry, &node_a)?;
-    let handle_b = spawn_chain_handle(|| {}, &registry, &node_b)?;
-
-    pad_client_ids(&handle_a, &handle_b, options.pad_client_id_a_to_b)?;
-    pad_client_ids(&handle_b, &handle_a, options.pad_client_id_b_to_a)?;
-
-    let foreign_clients = bootstrap_foreign_client_pair(&handle_a, &handle_b, options)?;
-
-    let relayer = RelayerDriver {
-        config_path,
-        config,
-        registry,
-        hang_on_fail: test_config.hang_on_fail,
-    };
-
-    let chains = ConnectedChains::new(
-        handle_a,
-        handle_b,
-        MonoTagged::new(node_a),
-        MonoTagged::new(node_b),
-        foreign_clients,
-    );
-
-    Ok((relayer, chains))
-}
-
->>>>>>> f2937bc1
 /// Bootstraps two relayer chain handles with connected foreign clients.
 ///
 /// Returns a tuple consisting of the [`RelayerDriver`] and a
@@ -181,19 +143,12 @@
 pub fn pad_client_ids<ChainA: ChainHandle, ChainB: ChainHandle>(
     chain_a: &ChainA,
     chain_b: &ChainB,
-<<<<<<< HEAD
-=======
     pad_count: u64,
->>>>>>> f2937bc1
 ) -> Result<(), Error> {
     let foreign_client =
         ForeignClient::restore(ClientId::default(), chain_b.clone(), chain_a.clone());
 
-<<<<<<< HEAD
-    for i in 0..random_u64_range(1, 6) {
-=======
     for i in 0..pad_count {
->>>>>>> f2937bc1
         debug!("creating new client id {} on chain {}", i + 1, chain_b.id());
         foreign_client.build_create_client_and_send(Default::default())?;
     }

--- conflicted
+++ resolved
@@ -1,80 +1,44 @@
 [package]
 name       = "ibc-test-framework"
-<<<<<<< HEAD
-version    = "0.22.0"
-edition.workspace = true
-license.workspace = true
-=======
 version    = "0.24.1"
-edition    = "2021"
-license    = "Apache-2.0"
->>>>>>> 576aad6c
+edition    = { workspace = true }
+license    = { workspace = true }
 readme     = "README.md"
 keywords   = ["blockchain", "consensus", "cosmos", "ibc", "tendermint"]
-homepage.workspace = true
-repository.workspace = true
-authors.workspace = true
+homepage   = { workspace = true }
+repository = { workspace = true }
+authors    = { workspace = true }
 
 description = """
   Framework for writing integration tests for IBC relayers
 """
 
 [dependencies]
-<<<<<<< HEAD
-ibc-relayer-types = { version = "=0.22.0",     path = "../../crates/relayer-types" }
-ibc-relayer       = { version = "=0.22.0",     path = "../../crates/relayer" }
-ibc-relayer-cli   = { version = "=1.3.0",      path = "../../crates/relayer-cli" }
-ibc-proto.workspace = true
-tendermint-rpc    = { workspace = true, features = ["http-client", "websocket-client"] }
-
-http.workspace = true
-tokio = { workspace = true, features = ["full"] }
-tracing.workspace = true
-tracing-subscriber.workspace = true
-eyre.workspace = true
-color-eyre.workspace = true
-rand.workspace = true
-hex.workspace = true
-serde.workspace = true
-serde_json.workspace = true
-serde_yaml.workspace = true
-itertools.workspace = true
-toml.workspace = true
-subtle-encoding.workspace = true
-sha2.workspace = true
-crossbeam-channel.workspace = true
-semver.workspace = true
-flex-error.workspace = true
-prost.workspace = true
-tonic = { workspace = true, features = ["tls", "tls-roots"] }
-hdpath.workspace = true
-=======
 ibc-relayer-types = { version = "=0.24.1",     path = "../../crates/relayer-types" }
 ibc-relayer       = { version = "=0.24.1",     path = "../../crates/relayer" }
 ibc-relayer-cli   = { version = "=1.5.1",      path = "../../crates/relayer-cli" }
-ibc-proto         = { version = "0.32.0" }
-tendermint-rpc    = { version = "0.32.0", features = ["http-client", "websocket-client"] }
+ibc-proto         = { workspace = true }
+tendermint-rpc    = { workspace = true, features = ["http-client", "websocket-client"] }
 
-http = "0.2.9"
-tokio = { version = "1.0", features = ["full"] }
-tracing = "0.1.36"
-tracing-subscriber = "0.3.14"
-eyre = "0.6.8"
-color-eyre = "0.6"
-rand = "0.8.5"
-hex = "0.4.3"
-serde = "1.0"
-serde_json = "1"
-serde_yaml = "0.9.16"
-itertools = "0.10"
-toml = "0.7"
-subtle-encoding = "0.5.1"
-sha2 = "0.10.6"
-crossbeam-channel = "0.5.8"
-semver = "1.0.16"
-flex-error = "0.4.4"
-prost = { version = "0.11" }
-tonic = { version = "0.9", features = ["tls", "tls-roots"] }
-hdpath = "0.6.3"
-once_cell = "1.18.0"
->>>>>>> 576aad6c
+http                = { workspace = true }
+tokio               = { workspace = true, features = ["full"] }
+tracing             = { workspace = true }
+tracing-subscriber  = { workspace = true }
+eyre                = { workspace = true }
+color-eyre          = { workspace = true }
+rand                = { workspace = true }
+hex                 = { workspace = true }
+serde               = { workspace = true }
+serde_json          = { workspace = true }
+serde_yaml          = { workspace = true }
+itertools           = { workspace = true }
+toml                = { workspace = true }
+subtle-encoding     = { workspace = true }
+sha2                = { workspace = true }
+crossbeam-channel   = { workspace = true }
+semver              = { workspace = true }
+flex-error          = { workspace = true }
+prost               = { workspace = true }
+tonic               = { workspace = true, features = ["tls", "tls-roots"] }
+hdpath              = { workspace = true }
+once_cell           = { workspace = true }
[package]
name       = "ibc-test-framework"
version    = "0.20.0"
edition    = "2021"
license    = "Apache-2.0"
readme     = "README.md"
keywords   = ["blockchain", "consensus", "cosmos", "ibc", "tendermint"]
homepage   = "https://hermes.informal.systems/"
repository = "https://github.com/informalsystems/hermes"
authors    = ["Informal Systems <hello@informal.systems>"]

description = """
  Framework for writing integration tests for IBC relayers
"""

[dependencies]
<<<<<<< HEAD
ibc-relayer-types = { version = "=0.19.0",     path = "../../crates/relayer-types" }
ibc-relayer      = { version = "=0.19.0",     path = "../../crates/relayer" }
ibc-relayer-cli  = { version = "=1.0.0",      path = "../../crates/relayer-cli" }
ibc-relayer-framework = { path = "../../crates/relayer-framework" }
ibc-relayer-runtime = { path = "../../crates/relayer-runtime" }
ibc-proto        = { version = "=0.21.0" }
tendermint       = { version = "=0.25.0" }
tendermint-rpc   = { version = "=0.25.0", features = ["http-client", "websocket-client"] }
=======
ibc-relayer-types = { version = "=0.20.0",     path = "../../crates/relayer-types" }
ibc-relayer       = { version = "=0.20.0",     path = "../../crates/relayer" }
ibc-relayer-cli   = { version = "=1.1.0",      path = "../../crates/relayer-cli" }
ibc-proto         = { version = "=0.21.0" }
tendermint        = { version = "=0.25.0" }
tendermint-rpc    = { version = "=0.25.0", features = ["http-client", "websocket-client"] }
>>>>>>> 42ed55bf

async-trait = "0.1.57"
http = "0.2.8"
tokio = { version = "1.0", features = ["full"] }
tracing = "0.1.36"
tracing-subscriber = "0.3.14"
eyre = "0.6.8"
color-eyre = "0.6"
rand = "0.8.5"
hex = "0.4.3"
serde = "1.0"
serde_json = "1"
serde_yaml = "0.9.13"
itertools = "0.10"
toml = "0.5"
subtle-encoding = "0.5.1"
sha2 = "0.10.6"
crossbeam-channel = "0.5.5"
semver = "1.0.14"
flex-error = "0.4.4"
prost = { version = "0.11" }
tonic = { version = "0.8", features = ["tls", "tls-roots"] }<|MERGE_RESOLUTION|>--- conflicted
+++ resolved
@@ -14,23 +14,14 @@
 """
 
 [dependencies]
-<<<<<<< HEAD
-ibc-relayer-types = { version = "=0.19.0",     path = "../../crates/relayer-types" }
-ibc-relayer      = { version = "=0.19.0",     path = "../../crates/relayer" }
-ibc-relayer-cli  = { version = "=1.0.0",      path = "../../crates/relayer-cli" }
-ibc-relayer-framework = { path = "../../crates/relayer-framework" }
-ibc-relayer-runtime = { path = "../../crates/relayer-runtime" }
-ibc-proto        = { version = "=0.21.0" }
-tendermint       = { version = "=0.25.0" }
-tendermint-rpc   = { version = "=0.25.0", features = ["http-client", "websocket-client"] }
-=======
 ibc-relayer-types = { version = "=0.20.0",     path = "../../crates/relayer-types" }
 ibc-relayer       = { version = "=0.20.0",     path = "../../crates/relayer" }
 ibc-relayer-cli   = { version = "=1.1.0",      path = "../../crates/relayer-cli" }
+ibc-relayer-framework = { path = "../../crates/relayer-framework" }
+ibc-relayer-runtime = { path = "../../crates/relayer-runtime" }
 ibc-proto         = { version = "=0.21.0" }
 tendermint        = { version = "=0.25.0" }
 tendermint-rpc    = { version = "=0.25.0", features = ["http-client", "websocket-client"] }
->>>>>>> 42ed55bf
 
 async-trait = "0.1.57"
 http = "0.2.8"

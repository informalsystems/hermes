[package]
name       = "ibc-test-framework"
version    = "0.20.0"
edition    = "2021"
license    = "Apache-2.0"
readme     = "README.md"
keywords   = ["blockchain", "consensus", "cosmos", "ibc", "tendermint"]
homepage   = "https://hermes.informal.systems/"
repository = "https://github.com/informalsystems/hermes"
authors    = ["Informal Systems <hello@informal.systems>"]

description = """
  Framework for writing integration tests for IBC relayers
"""

[dependencies]
ibc-relayer-types = { version = "=0.20.0",     path = "../../crates/relayer-types" }
ibc-relayer       = { version = "=0.20.0",     path = "../../crates/relayer" }
ibc-relayer-cli   = { version = "=1.1.0",      path = "../../crates/relayer-cli" }
ibc-proto         = { version = "=0.22.0" }
<<<<<<< HEAD
tendermint        = { version = "=0.25.0" }
tendermint-rpc    = { version = "=0.25.0", features = ["http-client", "websocket-client"] }
=======
tendermint-rpc    = { version = "0.26.0", features = ["http-client", "websocket-client"] }
>>>>>>> f68e0f1b

http = "0.2.8"
tokio = { version = "1.0", features = ["full"] }
tracing = "0.1.36"
tracing-subscriber = "0.3.14"
eyre = "0.6.8"
color-eyre = "0.6"
rand = "0.8.5"
hex = "0.4.3"
serde = "1.0"
serde_json = "1"
serde_yaml = "0.9.13"
itertools = "0.10"
toml = "0.5"
subtle-encoding = "0.5.1"
sha2 = "0.10.6"
crossbeam-channel = "0.5.5"
semver = "1.0.14"
flex-error = "0.4.4"
prost = { version = "0.11" }
tonic = { version = "0.8", features = ["tls", "tls-roots"] }<|MERGE_RESOLUTION|>--- conflicted
+++ resolved
@@ -18,12 +18,7 @@
 ibc-relayer       = { version = "=0.20.0",     path = "../../crates/relayer" }
 ibc-relayer-cli   = { version = "=1.1.0",      path = "../../crates/relayer-cli" }
 ibc-proto         = { version = "=0.22.0" }
-<<<<<<< HEAD
-tendermint        = { version = "=0.25.0" }
-tendermint-rpc    = { version = "=0.25.0", features = ["http-client", "websocket-client"] }
-=======
 tendermint-rpc    = { version = "0.26.0", features = ["http-client", "websocket-client"] }
->>>>>>> f68e0f1b
 
 http = "0.2.8"
 tokio = { version = "1.0", features = ["full"] }

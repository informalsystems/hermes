--- conflicted
+++ resolved
@@ -14,17 +14,10 @@
 """
 
 [dependencies]
-<<<<<<< HEAD
 ibc-relayer-types = { version = "=0.26.0",     path = "../../crates/relayer-types" }
 ibc-relayer       = { version = "=0.26.0",     path = "../../crates/relayer" }
 ibc-relayer-cli   = { version = "=1.7.0",      path = "../../crates/relayer-cli" }
-ibc-proto         = { version = "0.38.0-pre.1", features = ["serde"] }
-=======
-ibc-relayer-types = { version = "=0.25.0",     path = "../../crates/relayer-types" }
-ibc-relayer       = { version = "=0.25.0",     path = "../../crates/relayer" }
-ibc-relayer-cli   = { version = "=1.6.0",      path = "../../crates/relayer-cli" }
 ibc-proto         = { version = "0.38.0", features = ["serde"] }
->>>>>>> 5417c47e
 tendermint-rpc    = { version = "0.34.0", features = ["http-client", "websocket-client"] }
 
 http = "0.2.9"

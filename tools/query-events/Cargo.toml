[package]
name    = "query-events"
version = "0.1.0"
edition = "2021"

[dependencies]
<<<<<<< HEAD
tendermint     = { version  = "0.29.0" }
tendermint-rpc = { version  = "0.29.0", features = ["http-client"] }
=======
tendermint     = { version  = "0.30.0" }
tendermint-rpc = { version  = "0.30.0", features = ["http-client"] }
>>>>>>> c0237031

clap               = { version = "3.2", features = ["derive"] }
futures            = "0.3.26"
itertools          = "0.10.5"
tokio              = { version = "1.21.2", features = ["full"] }
tracing            = "0.1.37"
tracing-subscriber = { version = "0.3.16", features = ["env-filter"] }
<|MERGE_RESOLUTION|>--- conflicted
+++ resolved
@@ -4,13 +4,8 @@
 edition = "2021"
 
 [dependencies]
-<<<<<<< HEAD
-tendermint     = { version  = "0.29.0" }
-tendermint-rpc = { version  = "0.29.0", features = ["http-client"] }
-=======
 tendermint     = { version  = "0.30.0" }
 tendermint-rpc = { version  = "0.30.0", features = ["http-client"] }
->>>>>>> c0237031
 
 clap               = { version = "3.2", features = ["derive"] }
 futures            = "0.3.26"

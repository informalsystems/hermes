--- conflicted
+++ resolved
@@ -5,13 +5,8 @@
 publish = false
 
 [dependencies]
-<<<<<<< HEAD
-tendermint     = { version  = "0.33.2" }
-tendermint-rpc = { version  = "0.33.2", features = ["http-client"] }
-=======
 tendermint     = { version  = "0.34.0" }
 tendermint-rpc = { version  = "0.34.0", features = ["http-client"] }
->>>>>>> 9e27e1e3
 
 clap               = { version = "3.2", features = ["derive"] }
 futures            = "0.3.27"

--- conflicted
+++ resolved
@@ -1,31 +1,16 @@
 [package]
 name    = "query-events"
 version = "0.1.0"
-<<<<<<< HEAD
-edition.workspace = true
-
-[dependencies]
-tendermint.workspace = true
-tendermint-rpc = { workspace = true, features = ["http-client"] }
-
-clap               = { workspace = true, features = ["derive"] }
-futures.workspace = true
-itertools.workspace = true
-tokio              = { workspace = true, features = ["full"] }
-tracing.workspace = true           
-tracing-subscriber = { workspace = true, features = ["env-filter"] }
-=======
-edition = "2021"
+edition = { wrkspace = true }
 publish = false
 
 [dependencies]
-tendermint     = { version  = "0.32.0" }
-tendermint-rpc = { version  = "0.32.0", features = ["http-client"] }
+tendermint     = { wrkspace = true }
+tendermint-rpc = { wrkspace = true, features = ["http-client"] }
 
-clap               = { version = "3.2", features = ["derive"] }
-futures            = "0.3.27"
-itertools          = "0.10.5"
-tokio              = { version = "1.21.2", features = ["full"] }
-tracing            = "0.1.37"
-tracing-subscriber = { version = "0.3.16", features = ["env-filter"] }
->>>>>>> 576aad6c
+clap               = { wrkspace = true, features = ["derive"] }
+futures            = { wrkspace = true }
+itertools          = { wrkspace = true }
+tokio              = { wrkspace = true, features = ["full"] }
+tracing            = { wrkspace = true }
+tracing-subscriber = { wrkspace = true, features = ["env-filter"] }
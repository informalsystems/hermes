use crate::framework::binary::chain::run_self_connected_binary_chain_test;
use crate::framework::binary::channel::RunBinaryChannelTest;
use crate::ibc::denom::derive_ibc_denom;
use crate::prelude::*;
use crate::util::random::random_u64_range;

#[test]
fn test_ibc_transfer() -> Result<(), Error> {
    run_binary_channel_test(&IbcTransferTest)
}

/**
   Test that IBC token transfer can still work with a single
   chain that is connected to itself.
*/
#[test]
fn test_self_connected_ibc_transfer() -> Result<(), Error> {
    run_self_connected_binary_chain_test(&RunBinaryChannelTest::new(&IbcTransferTest))
}

pub struct IbcTransferTest;

<<<<<<< HEAD
impl TestOverrides for IbcTransferTest {
    fn channel_order(&self) -> Order {
        Order::Unordered
    }
}
=======
impl TestOverrides for IbcTransferTest {}
>>>>>>> ee3c3efb

impl BinaryChannelTest for IbcTransferTest {
    fn run<ChainA: ChainHandle, ChainB: ChainHandle>(
        &self,
        _config: &TestConfig,
        chains: ConnectedChains<ChainA, ChainB>,
        channel: ConnectedChannel<ChainA, ChainB>,
    ) -> Result<(), Error> {
        let denom_a = chains.node_a.denom();

        let wallet_a = chains.node_a.wallets().user1().cloned();
        let wallet_b = chains.node_b.wallets().user1().cloned();
        let wallet_c = chains.node_a.wallets().user2().cloned();

        let balance_a = chains
            .node_a
            .chain_driver()
            .query_balance(&wallet_a.address(), &denom_a)?;

        let a_to_b_amount = random_u64_range(1000, 5000);

        info!(
            "Sending IBC transfer from chain {} to chain {} with amount of {} {}",
            chains.chain_id_a(),
            chains.chain_id_b(),
            a_to_b_amount,
            denom_a
        );

        chains.node_a.chain_driver().transfer_token(
            &channel.port_a.as_ref(),
            &channel.channel_id_a.as_ref(),
            &wallet_a.address(),
            &wallet_b.address(),
            a_to_b_amount,
            &denom_a,
        )?;

        let denom_b = derive_ibc_denom(
            &channel.port_b.as_ref(),
            &channel.channel_id_b.as_ref(),
            &denom_a,
        )?;

        info!(
            "Waiting for user on chain B to receive IBC transferred amount of {} {}",
            a_to_b_amount, denom_b
        );

        chains.node_a.chain_driver().assert_eventual_wallet_amount(
            &wallet_a.as_ref(),
            balance_a - a_to_b_amount,
            &denom_a,
        )?;

        chains.node_b.chain_driver().assert_eventual_wallet_amount(
            &wallet_b.as_ref(),
            a_to_b_amount,
            &denom_b.as_ref(),
        )?;

        info!(
            "successfully performed IBC transfer from chain {} to chain {}",
            chains.chain_id_a(),
            chains.chain_id_b(),
        );

        let balance_c = chains
            .node_a
            .chain_driver()
            .query_balance(&wallet_c.address(), &denom_a)?;

        let b_to_a_amount = random_u64_range(500, a_to_b_amount);

        info!(
            "Sending IBC transfer from chain {} to chain {} with amount of {} {}",
            chains.chain_id_b(),
            chains.chain_id_a(),
            b_to_a_amount,
            denom_b
        );

        chains.node_b.chain_driver().transfer_token(
            &channel.port_b.as_ref(),
            &channel.channel_id_b.as_ref(),
            &wallet_b.address(),
            &wallet_c.address(),
            b_to_a_amount,
            &denom_b.as_ref(),
        )?;

        chains.node_b.chain_driver().assert_eventual_wallet_amount(
            &wallet_b.as_ref(),
            a_to_b_amount - b_to_a_amount,
            &denom_b.as_ref(),
        )?;

        chains.node_a.chain_driver().assert_eventual_wallet_amount(
            &wallet_c.as_ref(),
            balance_c + b_to_a_amount,
            &denom_a,
        )?;

        info!(
            "successfully performed reverse IBC transfer from chain {} back to chain {}",
            chains.chain_id_b(),
            chains.chain_id_a(),
        );

        Ok(())
    }
}<|MERGE_RESOLUTION|>--- conflicted
+++ resolved
@@ -20,15 +20,7 @@
 
 pub struct IbcTransferTest;
 
-<<<<<<< HEAD
-impl TestOverrides for IbcTransferTest {
-    fn channel_order(&self) -> Order {
-        Order::Unordered
-    }
-}
-=======
 impl TestOverrides for IbcTransferTest {}
->>>>>>> ee3c3efb
 
 impl BinaryChannelTest for IbcTransferTest {
     fn run<ChainA: ChainHandle, ChainB: ChainHandle>(

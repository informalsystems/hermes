//! Tests the successful channel upgrade handshake:
//!
//! - `ChannelUpgradeManualHandshake` tests that after the channel can be upgraded
//!   without relaying on the supervisor. This test manually calls the INIT, TRY,
//!   ACK and CONFIRM steps.

use ibc_relayer::chain::requests::{IncludeProof, QueryChannelRequest, QueryHeight};
use ibc_relayer_types::core::ics04_channel::timeout::UpgradeTimeout;
use ibc_relayer_types::core::{ics02_client::height::Height, ics04_channel::version::Version};
use ibc_test_framework::prelude::*;
use ibc_test_framework::relayer::channel::{
    assert_eventually_channel_established, assert_eventually_channel_upgrade_init,
<<<<<<< HEAD
    assert_eventually_channel_upgrade_try, ChannelUpgradableAttributes, assert_eventually_channel_upgrade_ack,
=======
    assert_eventually_channel_upgrade_try, ChannelUpgradableAttributes,
>>>>>>> 246cf7c8
};

#[test]
fn test_channel_upgrade_manual_handshake() -> Result<(), Error> {
    run_binary_channel_test(&ChannelUpgradeManualHandshake)
}

pub struct ChannelUpgradeManualHandshake;

impl TestOverrides for ChannelUpgradeManualHandshake {
    fn modify_test_config(&self, config: &mut TestConfig) {
        config.bootstrap_with_random_ids = true;
    }

    fn should_spawn_supervisor(&self) -> bool {
        false
    }
}

impl BinaryChannelTest for ChannelUpgradeManualHandshake {
    fn run<ChainA: ChainHandle, ChainB: ChainHandle>(
        &self,
        _config: &TestConfig,
        _relayer: RelayerDriver,
        chains: ConnectedChains<ChainA, ChainB>,
        channels: ConnectedChannel<ChainA, ChainB>,
    ) -> Result<(), Error> {
        info!("Check that channels are both in OPEN State");

        assert_eventually_channel_established(
            &chains.handle_b,
            &chains.handle_a,
            &channels.channel_id_b.as_ref(),
            &channels.port_b.as_ref(),
        )?;

        let channel_end_a = chains
            .handle_a
            .query_channel(
                QueryChannelRequest {
                    port_id: channels.port_a.0.clone(),
                    channel_id: channels.channel_id_a.0.clone(),
                    height: QueryHeight::Latest,
                },
                IncludeProof::No,
            )
            .map(|(channel_end, _)| channel_end)
            .map_err(|e| eyre!("Error querying ChannelEnd A: {e}"))?;

        let channel_end_b = chains
            .handle_b
            .query_channel(
                QueryChannelRequest {
                    port_id: channels.port_b.0.clone(),
                    channel_id: channels.channel_id_b.0.clone(),
                    height: QueryHeight::Latest,
                },
                IncludeProof::No,
            )
            .map(|(channel_end, _)| channel_end)
            .map_err(|e| eyre!("Error querying ChannelEnd B: {e}"))?;

        let old_version = channel_end_a.version;
        let old_ordering = channel_end_a.ordering;
        let old_connection_hops_a = channel_end_a.connection_hops;
        let old_connection_hops_b = channel_end_b.connection_hops;

        let channel = channels.channel;
        let new_version = Version::ics20_with_fee();
        let new_ordering = None;
        let new_connection_hops = None;

        let upgrade_attrs = ChannelUpgradableAttributes::new(
            old_version,
            old_ordering,
            old_connection_hops_a,
            old_connection_hops_b,
        );

        let timeout_height = Height::new(
            ChainId::chain_version(chains.chain_id_b().0.to_string().as_str()),
            120,
        )
        .map_err(|e| eyre!("error creating height for timeout height: {e}"))?;
        let timeout = UpgradeTimeout::Height(timeout_height);

        info!("Set channel in (INITUPGRADE, OPEN) state...");

        channel.flipped().build_chan_upgrade_init_and_send(
            Some(new_version),
            new_ordering,
            new_connection_hops,
            timeout.clone(),
        )?;

        info!("Check that the step ChanUpgradeInit was correctly executed...");

        assert_eventually_channel_upgrade_init(
            &chains.handle_a,
            &chains.handle_b,
            &channels.channel_id_a.as_ref(),
            &channels.port_a.as_ref(),
            &upgrade_attrs,
        )?;

        info!("Set channel in (INITUPGRADE, TRYUPGRADE) state...");

        channel.build_chan_upgrade_try_and_send(timeout)?;

        assert_eventually_channel_upgrade_try(
<<<<<<< HEAD
            &chains.handle_b,
            &chains.handle_a,
            &channels.channel_id_b.as_ref(),
            &channels.port_b.as_ref(),
            &upgrade_attrs.flipped(),
        )?;

        info!("Set channel in (OPEN, TRYUPGRADE) state...");

        //channel.build_chan_upgrade_ack_and_send()?;

        assert_eventually_channel_upgrade_ack(
=======
>>>>>>> 246cf7c8
            &chains.handle_b,
            &chains.handle_a,
            &channels.channel_id_b.as_ref(),
            &channels.port_b.as_ref(),
            &upgrade_attrs.flipped(),
        )?;

        Ok(())
    }
}<|MERGE_RESOLUTION|>--- conflicted
+++ resolved
@@ -10,11 +10,7 @@
 use ibc_test_framework::prelude::*;
 use ibc_test_framework::relayer::channel::{
     assert_eventually_channel_established, assert_eventually_channel_upgrade_init,
-<<<<<<< HEAD
-    assert_eventually_channel_upgrade_try, ChannelUpgradableAttributes, assert_eventually_channel_upgrade_ack,
-=======
     assert_eventually_channel_upgrade_try, ChannelUpgradableAttributes,
->>>>>>> 246cf7c8
 };
 
 #[test]
@@ -125,21 +121,6 @@
         channel.build_chan_upgrade_try_and_send(timeout)?;
 
         assert_eventually_channel_upgrade_try(
-<<<<<<< HEAD
-            &chains.handle_b,
-            &chains.handle_a,
-            &channels.channel_id_b.as_ref(),
-            &channels.port_b.as_ref(),
-            &upgrade_attrs.flipped(),
-        )?;
-
-        info!("Set channel in (OPEN, TRYUPGRADE) state...");
-
-        //channel.build_chan_upgrade_ack_and_send()?;
-
-        assert_eventually_channel_upgrade_ack(
-=======
->>>>>>> 246cf7c8
             &chains.handle_b,
             &chains.handle_a,
             &channels.channel_id_b.as_ref(),

--- conflicted
+++ resolved
@@ -80,11 +80,7 @@
         let new_ordering = None;
         let new_connection_hops = None;
 
-<<<<<<< HEAD
-        let initial_attrs = ChannelUpgradableAttributes::new(
-=======
         let old_attrs = ChannelUpgradableAttributes::new(
->>>>>>> eb29842f
             old_version.clone(),
             old_version.clone(),
             old_ordering,
@@ -92,12 +88,7 @@
             old_connection_hops_b.clone(),
         );
 
-<<<<<<< HEAD
-        let intermediary_attrs = ChannelUpgradableAttributes::new(
-            new_version.clone(),
-=======
         let interm_attrs = ChannelUpgradableAttributes::new(
->>>>>>> eb29842f
             old_version,
             new_version.clone(),
             old_ordering,
@@ -119,10 +110,6 @@
             Some(new_version),
             new_ordering,
             new_connection_hops,
-<<<<<<< HEAD
-            timeout,
-=======
->>>>>>> eb29842f
         )?;
 
         info!("Check that the step ChanUpgradeInit was correctly executed...");
@@ -132,7 +119,7 @@
             &chains.handle_b,
             &channels.channel_id_a.as_ref(),
             &channels.port_a.as_ref(),
-            &initial_attrs,
+            &old_attrs,
         )?;
 
         info!("Will run ChanUpgradeTry step...");
@@ -146,7 +133,7 @@
             &chains.handle_a,
             &channels.channel_id_b.as_ref(),
             &channels.port_b.as_ref(),
-            &initial_attrs.flipped(),
+            &old_attrs.flipped(),
         )?;
 
         info!("Will run ChanUpgradeAck step...");
@@ -160,7 +147,7 @@
             &chains.handle_b,
             &channels.channel_id_a.as_ref(),
             &channels.port_a.as_ref(),
-            &intermediary_attrs,
+            &old_attrs,
         )?;
 
         info!("Will run ChanUpgradeConfirm step...");
@@ -177,13 +164,10 @@
             &interm_attrs.flipped(),
         )?;
 
-<<<<<<< HEAD
-=======
         info!("Will run ChanUpgradeOpen step...");
 
         channel.flipped().build_chan_upgrade_open_and_send()?;
 
->>>>>>> eb29842f
         info!("Check that the ChanUpgradeOpen steps were correctly executed...");
 
         assert_eventually_channel_upgrade_open(

//! Tests channel upgrade:
//!
//! - `ChannelUpgradeManualHandshake` tests each step of the channel upgrade manually,
//!   without relaying on the supervisor.
//!
//! - `ChannelUpgradeHandshakeFromTry` tests that the channel worker will finish the
//!   upgrade handshake if the channel is being upgraded and is at the Try step.
//!
//! - `ChannelUpgradeHandshakeFromAck` tests that the channel worker will finish the
//!   upgrade handshake if the channel is being upgraded and is at the Ack step.
//!
//! - `ChannelUpgradeHandshakeFromConfirm` tests that the channel worker will finish the
//!   upgrade handshake if the channel is being upgraded and is at the Confirm step.
//!
//! - `ChannelUpgradeHandshakeTimeoutOnAck` tests that the channel worker will cancel the
//!   upgrade handshake if the Ack step fails due to an upgrade timeout.
//!
//! - `ChannelUpgradeHandshakeTimeoutWhenFlushing` tests that the channel worker will timeout the
//!   upgrade handshake if the counterparty does not finish flushing the packets before the upgrade timeout.

use ibc_relayer::chain::requests::{IncludeProof, QueryChannelRequest, QueryHeight};
use ibc_relayer_types::core::ics04_channel::channel::State as ChannelState;
use ibc_relayer_types::core::ics04_channel::packet::Sequence;
use ibc_relayer_types::core::ics04_channel::version::Version;
use ibc_relayer_types::events::IbcEventType;
use ibc_test_framework::chain::config::{set_max_deposit_period, set_voting_period};
use ibc_test_framework::prelude::*;
use ibc_test_framework::relayer::channel::{
    assert_eventually_channel_established, assert_eventually_channel_upgrade_ack,
    assert_eventually_channel_upgrade_cancel, assert_eventually_channel_upgrade_confirm,
    assert_eventually_channel_upgrade_flushing, assert_eventually_channel_upgrade_init,
    assert_eventually_channel_upgrade_open, assert_eventually_channel_upgrade_try,
    ChannelUpgradableAttributes,
};
use ibc_test_framework::util::random::random_u128_range;

use ibc_test_framework::util::random::random_u128_range;

#[test]
fn test_channel_upgrade_manual_handshake() -> Result<(), Error> {
    run_binary_channel_test(&ChannelUpgradeManualHandshake)
}

#[test]
fn test_channel_upgrade_handshake_from_try() -> Result<(), Error> {
    run_binary_channel_test(&ChannelUpgradeHandshakeFromTry)
}

#[test]
fn test_channel_upgrade_handshake_from_ack() -> Result<(), Error> {
    run_binary_channel_test(&ChannelUpgradeHandshakeFromAck)
}

#[test]
fn test_channel_upgrade_handshake_from_confirm() -> Result<(), Error> {
    run_binary_channel_test(&ChannelUpgradeHandshakeFromConfirm)
}

#[test]
fn test_channel_upgrade_handshake_timeout_on_ack() -> Result<(), Error> {
    run_binary_channel_test(&ChannelUpgradeHandshakeTimeoutOnAck)
}

#[test]
<<<<<<< HEAD
fn test_channel_upgrade_handshake_flush_packets() -> Result<(), Error> {
    run_binary_channel_test(&ChannelUpgradeHandshakeFlushPackets)
=======
fn test_channel_upgrade_handshake_timeout_when_flushing() -> Result<(), Error> {
    run_binary_channel_test(&ChannelUpgradeHandshakeTimeoutWhenFlushing)
>>>>>>> ee971f31
}

const MAX_DEPOSIT_PERIOD: &str = "10s";
const VOTING_PERIOD: u64 = 10;

struct ChannelUpgradeTestOverrides;

impl TestOverrides for ChannelUpgradeTestOverrides {
    fn modify_genesis_file(&self, genesis: &mut serde_json::Value) -> Result<(), Error> {
        set_max_deposit_period(genesis, MAX_DEPOSIT_PERIOD)?;
        set_voting_period(genesis, VOTING_PERIOD)?;
        Ok(())
    }

    fn modify_relayer_config(&self, config: &mut Config) {
        config.mode.channels.enabled = true;
    }

    fn should_spawn_supervisor(&self) -> bool {
        false
    }
}

struct ChannelUpgradeManualHandshake;

impl BinaryChannelTest for ChannelUpgradeManualHandshake {
    fn run<ChainA: ChainHandle, ChainB: ChainHandle>(
        &self,
        _config: &TestConfig,
        _relayer: RelayerDriver,
        chains: ConnectedChains<ChainA, ChainB>,
        channels: ConnectedChannel<ChainA, ChainB>,
    ) -> Result<(), Error> {
        info!("Check that channels are both in OPEN State");

        assert_eventually_channel_established(
            &chains.handle_b,
            &chains.handle_a,
            &channels.channel_id_b.as_ref(),
            &channels.port_b.as_ref(),
        )?;

        let channel_end_a = chains
            .handle_a
            .query_channel(
                QueryChannelRequest {
                    port_id: channels.port_a.0.clone(),
                    channel_id: channels.channel_id_a.0.clone(),
                    height: QueryHeight::Latest,
                },
                IncludeProof::No,
            )
            .map(|(channel_end, _)| channel_end)
            .map_err(|e| eyre!("Error querying ChannelEnd A: {e}"))?;

        let channel_end_b = chains
            .handle_b
            .query_channel(
                QueryChannelRequest {
                    port_id: channels.port_b.0.clone(),
                    channel_id: channels.channel_id_b.0.clone(),
                    height: QueryHeight::Latest,
                },
                IncludeProof::No,
            )
            .map(|(channel_end, _)| channel_end)
            .map_err(|e| eyre!("Error querying ChannelEnd B: {e}"))?;

        let old_version = channel_end_a.version;
        let old_ordering = channel_end_a.ordering;
        let old_connection_hops_a = channel_end_a.connection_hops;
        let old_connection_hops_b = channel_end_b.connection_hops;

        let channel = channels.channel;
        let new_version = Version::ics20_with_fee();

        let old_attrs = ChannelUpgradableAttributes::new(
            old_version.clone(),
            old_version.clone(),
            old_ordering,
            old_connection_hops_a.clone(),
            old_connection_hops_b.clone(),
            Sequence::from(1),
        );

        let interm_attrs = ChannelUpgradableAttributes::new(
            old_version,
            new_version.clone(),
            old_ordering,
            old_connection_hops_a.clone(),
            old_connection_hops_b.clone(),
            Sequence::from(1),
        );

        let upgraded_attrs = ChannelUpgradableAttributes::new(
            new_version.clone(),
            new_version.clone(),
            old_ordering,
            old_connection_hops_a.clone(),
            old_connection_hops_b,
            Sequence::from(1),
        );

        info!("Will initialise upgrade handshake with governance proposal...");

        chains.node_a.chain_driver().initialise_channel_upgrade(
            channel.src_port_id().as_str(),
            channel.src_channel_id().unwrap().as_str(),
            old_ordering.as_str(),
            old_connection_hops_a.first().unwrap().as_str(),
            &serde_json::to_string(&new_version.0).unwrap(),
            chains.handle_a().get_signer().unwrap().as_ref(),
            "1",
        )?;

        info!("Check that the step ChanUpgradeInit was correctly executed...");

        assert_eventually_channel_upgrade_init(
            &chains.handle_a,
            &chains.handle_b,
            &channels.channel_id_a.as_ref(),
            &channels.port_a.as_ref(),
            &old_attrs,
        )?;

        info!("Will run ChanUpgradeTry step...");

        channel.build_chan_upgrade_try_and_send()?;

        info!("Check that the step ChanUpgradeTry was correctly executed...");

        assert_eventually_channel_upgrade_try(
            &chains.handle_b,
            &chains.handle_a,
            &channels.channel_id_b.as_ref(),
            &channels.port_b.as_ref(),
            &old_attrs.flipped(),
        )?;

        info!("Will run ChanUpgradeAck step...");

        channel.flipped().build_chan_upgrade_ack_and_send()?;

        info!("Check that the step ChanUpgradeAck was correctly executed...");

        assert_eventually_channel_upgrade_ack(
            &chains.handle_a,
            &chains.handle_b,
            &channels.channel_id_a.as_ref(),
            &channels.port_a.as_ref(),
            ChannelState::Flushcomplete,
            ChannelState::Flushing,
            &old_attrs,
        )?;

        info!("Will run ChanUpgradeConfirm step...");

        channel.build_chan_upgrade_confirm_and_send()?;

        info!("Check that the step ChanUpgradeConfirm was correctly executed...");

        assert_eventually_channel_upgrade_confirm(
            &chains.handle_b,
            &chains.handle_a,
            &channels.channel_id_b.as_ref(),
            &channels.port_b.as_ref(),
            &interm_attrs.flipped(),
        )?;

        info!("Will run ChanUpgradeOpen step...");

        channel.flipped().build_chan_upgrade_open_and_send()?;

        info!("Check that the ChanUpgradeOpen steps were correctly executed...");

        // This will assert that both channel ends are eventually
        // in Open state, and that the fields targeted by the upgrade
        // have been correctly updated.
        assert_eventually_channel_upgrade_open(
            &chains.handle_a,
            &chains.handle_b,
            &channels.channel_id_a.as_ref(),
            &channels.port_a.as_ref(),
            &upgraded_attrs,
        )?;

        Ok(())
    }
}

struct ChannelUpgradeHandshakeFromTry;

impl BinaryChannelTest for ChannelUpgradeHandshakeFromTry {
    fn run<ChainA: ChainHandle, ChainB: ChainHandle>(
        &self,
        _config: &TestConfig,
        relayer: RelayerDriver,
        chains: ConnectedChains<ChainA, ChainB>,
        channels: ConnectedChannel<ChainA, ChainB>,
    ) -> Result<(), Error> {
        info!("Check that channels are both in OPEN State");

        assert_eventually_channel_established(
            &chains.handle_b,
            &chains.handle_a,
            &channels.channel_id_b.as_ref(),
            &channels.port_b.as_ref(),
        )?;

        let channel_end_a = chains
            .handle_a
            .query_channel(
                QueryChannelRequest {
                    port_id: channels.port_a.0.clone(),
                    channel_id: channels.channel_id_a.0.clone(),
                    height: QueryHeight::Latest,
                },
                IncludeProof::No,
            )
            .map(|(channel_end, _)| channel_end)
            .map_err(|e| eyre!("Error querying ChannelEnd A: {e}"))?;

        let channel_end_b = chains
            .handle_b
            .query_channel(
                QueryChannelRequest {
                    port_id: channels.port_b.0.clone(),
                    channel_id: channels.channel_id_b.0.clone(),
                    height: QueryHeight::Latest,
                },
                IncludeProof::No,
            )
            .map(|(channel_end, _)| channel_end)
            .map_err(|e| eyre!("Error querying ChannelEnd B: {e}"))?;

        let old_version = channel_end_a.version;
        let old_ordering = channel_end_a.ordering;
        let old_connection_hops_a = channel_end_a.connection_hops;
        let old_connection_hops_b = channel_end_b.connection_hops;

        let channel = channels.channel;
        let new_version = Version::ics20_with_fee();

        let old_attrs = ChannelUpgradableAttributes::new(
            old_version.clone(),
            old_version.clone(),
            old_ordering,
            old_connection_hops_a.clone(),
            old_connection_hops_b.clone(),
            Sequence::from(1),
        );

        let upgraded_attrs = ChannelUpgradableAttributes::new(
            new_version.clone(),
            new_version.clone(),
            old_ordering,
            old_connection_hops_a.clone(),
            old_connection_hops_b,
            Sequence::from(1),
        );

        info!("Will initialise upgrade handshake with governance proposal...");

        chains.node_a.chain_driver().initialise_channel_upgrade(
            channel.src_port_id().as_str(),
            channel.src_channel_id().unwrap().as_str(),
            old_ordering.as_str(),
            old_connection_hops_a.first().unwrap().as_str(),
            &serde_json::to_string(&new_version.0).unwrap(),
            chains.handle_a().get_signer().unwrap().as_ref(),
            "1",
        )?;

        info!("Will run ChanUpgradeTry step...");

        channel.build_chan_upgrade_try_and_send()?;

        info!("Check that the step ChanUpgradeTry was correctly executed...");

        assert_eventually_channel_upgrade_try(
            &chains.handle_b,
            &chains.handle_a,
            &channels.channel_id_b.as_ref(),
            &channels.port_b.as_ref(),
            &old_attrs.flipped(),
        )?;

        info!("Check that the channel upgrade successfully upgraded the version...");

        relayer.with_supervisor(|| {
            // This will assert that both channel ends are eventually
            // in Open state, and that the fields targeted by the upgrade
            // have been correctly updated.
            assert_eventually_channel_upgrade_open(
                &chains.handle_a,
                &chains.handle_b,
                &channels.channel_id_a.as_ref(),
                &channels.port_a.as_ref(),
                &upgraded_attrs,
            )?;

            Ok(())
        })
    }
}

struct ChannelUpgradeHandshakeFromAck;

impl BinaryChannelTest for ChannelUpgradeHandshakeFromAck {
    fn run<ChainA: ChainHandle, ChainB: ChainHandle>(
        &self,
        _config: &TestConfig,
        relayer: RelayerDriver,
        chains: ConnectedChains<ChainA, ChainB>,
        channels: ConnectedChannel<ChainA, ChainB>,
    ) -> Result<(), Error> {
        info!("Check that channels are both in OPEN State");

        assert_eventually_channel_established(
            &chains.handle_b,
            &chains.handle_a,
            &channels.channel_id_b.as_ref(),
            &channels.port_b.as_ref(),
        )?;

        let channel_end_a = chains
            .handle_a
            .query_channel(
                QueryChannelRequest {
                    port_id: channels.port_a.0.clone(),
                    channel_id: channels.channel_id_a.0.clone(),
                    height: QueryHeight::Latest,
                },
                IncludeProof::No,
            )
            .map(|(channel_end, _)| channel_end)
            .map_err(|e| eyre!("Error querying ChannelEnd A: {e}"))?;

        let channel_end_b = chains
            .handle_b
            .query_channel(
                QueryChannelRequest {
                    port_id: channels.port_b.0.clone(),
                    channel_id: channels.channel_id_b.0.clone(),
                    height: QueryHeight::Latest,
                },
                IncludeProof::No,
            )
            .map(|(channel_end, _)| channel_end)
            .map_err(|e| eyre!("Error querying ChannelEnd B: {e}"))?;

        let old_version = channel_end_a.version;
        let old_ordering = channel_end_a.ordering;
        let old_connection_hops_a = channel_end_a.connection_hops;
        let old_connection_hops_b = channel_end_b.connection_hops;

        let channel = channels.channel;
        let new_version = Version::ics20_with_fee();

        let old_attrs = ChannelUpgradableAttributes::new(
            old_version.clone(),
            old_version.clone(),
            old_ordering,
            old_connection_hops_a.clone(),
            old_connection_hops_b.clone(),
            Sequence::from(1),
        );

        let upgraded_attrs = ChannelUpgradableAttributes::new(
            new_version.clone(),
            new_version.clone(),
            old_ordering,
            old_connection_hops_a.clone(),
            old_connection_hops_b,
            Sequence::from(1),
        );

        info!("Will initialise upgrade handshake with governance proposal...");

        chains.node_a.chain_driver().initialise_channel_upgrade(
            channel.src_port_id().as_str(),
            channel.src_channel_id().unwrap().as_str(),
            old_ordering.as_str(),
            old_connection_hops_a.first().unwrap().as_str(),
            &serde_json::to_string(&new_version.0).unwrap(),
            chains.handle_a().get_signer().unwrap().as_ref(),
            "1",
        )?;

        info!("Will run ChanUpgradeTry step...");

        channel.build_chan_upgrade_try_and_send()?;

        info!("Check that the step ChanUpgradeTry was correctly executed...");

        assert_eventually_channel_upgrade_try(
            &chains.handle_b,
            &chains.handle_a,
            &channels.channel_id_b.as_ref(),
            &channels.port_b.as_ref(),
            &old_attrs.flipped(),
        )?;

        info!("Will run ChanUpgradeAck step...");

        channel.flipped().build_chan_upgrade_ack_and_send()?;

        info!("Check that the step ChanUpgradeAck was correctly executed...");

        assert_eventually_channel_upgrade_ack(
            &chains.handle_a,
            &chains.handle_b,
            &channels.channel_id_a.as_ref(),
            &channels.port_a.as_ref(),
            ChannelState::Flushcomplete,
            ChannelState::Flushing,
            &old_attrs,
        )?;

        info!("Check that the channel upgrade successfully upgraded the version...");

        relayer.with_supervisor(|| {
            // This will assert that both channel ends are eventually
            // in Open state, and that the fields targeted by the upgrade
            // have been correctly updated.
            assert_eventually_channel_upgrade_open(
                &chains.handle_a,
                &chains.handle_b,
                &channels.channel_id_a.as_ref(),
                &channels.port_a.as_ref(),
                &upgraded_attrs,
            )?;

            Ok(())
        })
    }
}
struct ChannelUpgradeHandshakeFromConfirm;

impl BinaryChannelTest for ChannelUpgradeHandshakeFromConfirm {
    fn run<ChainA: ChainHandle, ChainB: ChainHandle>(
        &self,
        _config: &TestConfig,
        relayer: RelayerDriver,
        chains: ConnectedChains<ChainA, ChainB>,
        channels: ConnectedChannel<ChainA, ChainB>,
    ) -> Result<(), Error> {
        info!("Check that channels are both in OPEN State");

        assert_eventually_channel_established(
            &chains.handle_b,
            &chains.handle_a,
            &channels.channel_id_b.as_ref(),
            &channels.port_b.as_ref(),
        )?;

        let channel_end_a = chains
            .handle_a
            .query_channel(
                QueryChannelRequest {
                    port_id: channels.port_a.0.clone(),
                    channel_id: channels.channel_id_a.0.clone(),
                    height: QueryHeight::Latest,
                },
                IncludeProof::No,
            )
            .map(|(channel_end, _)| channel_end)
            .map_err(|e| eyre!("Error querying ChannelEnd A: {e}"))?;

        let channel_end_b = chains
            .handle_b
            .query_channel(
                QueryChannelRequest {
                    port_id: channels.port_b.0.clone(),
                    channel_id: channels.channel_id_b.0.clone(),
                    height: QueryHeight::Latest,
                },
                IncludeProof::No,
            )
            .map(|(channel_end, _)| channel_end)
            .map_err(|e| eyre!("Error querying ChannelEnd B: {e}"))?;

        let old_version = channel_end_a.version;
        let old_ordering = channel_end_a.ordering;
        let old_connection_hops_a = channel_end_a.connection_hops;
        let old_connection_hops_b = channel_end_b.connection_hops;

        let channel = channels.channel;
        let new_version = Version::ics20_with_fee();

        let old_attrs = ChannelUpgradableAttributes::new(
            old_version.clone(),
            old_version.clone(),
            old_ordering,
            old_connection_hops_a.clone(),
            old_connection_hops_b.clone(),
            Sequence::from(1),
        );

        let interm_attrs = ChannelUpgradableAttributes::new(
            old_version,
            new_version.clone(),
            old_ordering,
            old_connection_hops_a.clone(),
            old_connection_hops_b.clone(),
            Sequence::from(1),
        );

        let upgraded_attrs = ChannelUpgradableAttributes::new(
            new_version.clone(),
            new_version.clone(),
            old_ordering,
            old_connection_hops_a.clone(),
            old_connection_hops_b,
            Sequence::from(1),
        );

        info!("Will initialise upgrade handshake with governance proposal...");

        chains.node_a.chain_driver().initialise_channel_upgrade(
            channel.src_port_id().as_str(),
            channel.src_channel_id().unwrap().as_str(),
            old_ordering.as_str(),
            old_connection_hops_a.first().unwrap().as_str(),
            &serde_json::to_string(&new_version.0).unwrap(),
            chains.handle_a().get_signer().unwrap().as_ref(),
            "1",
        )?;

        info!("Will run ChanUpgradeTry step...");

        channel.build_chan_upgrade_try_and_send()?;

        info!("Check that the step ChanUpgradeTry was correctly executed...");

        assert_eventually_channel_upgrade_try(
            &chains.handle_b,
            &chains.handle_a,
            &channels.channel_id_b.as_ref(),
            &channels.port_b.as_ref(),
            &old_attrs.flipped(),
        )?;

        info!("Will run ChanUpgradeAck step...");

        channel.flipped().build_chan_upgrade_ack_and_send()?;

        info!("Check that the step ChanUpgradeAck was correctly executed...");

        assert_eventually_channel_upgrade_ack(
            &chains.handle_a,
            &chains.handle_b,
            &channels.channel_id_a.as_ref(),
            &channels.port_a.as_ref(),
            ChannelState::Flushcomplete,
            ChannelState::Flushing,
            &old_attrs,
        )?;

        info!("Will run ChanUpgradeConfirm step...");

        channel.build_chan_upgrade_confirm_and_send()?;

        info!("Check that the step ChanUpgradeConfirm was correctly executed...");

        assert_eventually_channel_upgrade_confirm(
            &chains.handle_b,
            &chains.handle_a,
            &channels.channel_id_b.as_ref(),
            &channels.port_b.as_ref(),
            &interm_attrs.flipped(),
        )?;

        info!("Check that the channel upgrade successfully upgraded the version...");

        relayer.with_supervisor(|| {
            // This will assert that both channel ends are eventually
            // in Open state, and that the fields targeted by the upgrade
            // have been correctly updated.
            assert_eventually_channel_upgrade_open(
                &chains.handle_a,
                &chains.handle_b,
                &channels.channel_id_a.as_ref(),
                &channels.port_a.as_ref(),
                &upgraded_attrs,
            )?;

            Ok(())
        })
    }
}

struct ChannelUpgradeHandshakeTimeoutOnAck;

impl BinaryChannelTest for ChannelUpgradeHandshakeTimeoutOnAck {
    fn run<ChainA: ChainHandle, ChainB: ChainHandle>(
        &self,
        _config: &TestConfig,
        _relayer: RelayerDriver,
        chains: ConnectedChains<ChainA, ChainB>,
        channels: ConnectedChannel<ChainA, ChainB>,
    ) -> Result<(), Error> {
        info!("Check that channels are both in OPEN State");

        assert_eventually_channel_established(
            &chains.handle_b,
            &chains.handle_a,
            &channels.channel_id_b.as_ref(),
            &channels.port_b.as_ref(),
        )?;

        let channel_end_a = chains
            .handle_a
            .query_channel(
                QueryChannelRequest {
                    port_id: channels.port_a.0.clone(),
                    channel_id: channels.channel_id_a.0.clone(),
                    height: QueryHeight::Latest,
                },
                IncludeProof::No,
            )
            .map(|(channel_end, _)| channel_end)
            .map_err(|e| eyre!("Error querying ChannelEnd A: {e}"))?;

        let channel_end_b = chains
            .handle_b
            .query_channel(
                QueryChannelRequest {
                    port_id: channels.port_b.0.clone(),
                    channel_id: channels.channel_id_b.0.clone(),
                    height: QueryHeight::Latest,
                },
                IncludeProof::No,
            )
            .map(|(channel_end, _)| channel_end)
            .map_err(|e| eyre!("Error querying ChannelEnd B: {e}"))?;

        let old_version = channel_end_a.version;
        let old_ordering = channel_end_a.ordering;
        let old_connection_hops_a = channel_end_a.connection_hops;
        let old_connection_hops_b = channel_end_b.connection_hops;

        let channel = channels.channel;
        let new_version = Version::ics20_with_fee();

        let old_attrs = ChannelUpgradableAttributes::new(
            old_version.clone(),
            old_version.clone(),
            old_ordering,
            old_connection_hops_a.clone(),
            old_connection_hops_b.clone(),
            Sequence::from(1),
        );

        info!("Will update channel params to set a short upgrade timeout...");

        chains.node_b.chain_driver().update_channel_params(
            5000000000,
            chains.handle_b().get_signer().unwrap().as_ref(),
            "1",
        )?;

        info!("Will initialise upgrade handshake with governance proposal...");

        chains.node_a.chain_driver().initialise_channel_upgrade(
            channel.src_port_id().as_str(),
            channel.src_channel_id().unwrap().as_str(),
            old_ordering.as_str(),
            old_connection_hops_a.first().unwrap().as_str(),
            &serde_json::to_string(&new_version.0).unwrap(),
            chains.handle_a().get_signer().unwrap().as_ref(),
            "1",
        )?;

        info!("Check that the step ChanUpgradeInit was correctly executed...");

        assert_eventually_channel_upgrade_init(
            &chains.handle_a,
            &chains.handle_b,
            &channels.channel_id_a.as_ref(),
            &channels.port_a.as_ref(),
            &old_attrs,
        )?;

        info!("Will run ChanUpgradeTry step...");

        channel.build_chan_upgrade_try_and_send()?;

        info!("Check that the step ChanUpgradeTry was correctly executed...");

        assert_eventually_channel_upgrade_try(
            &chains.handle_b,
            &chains.handle_a,
            &channels.channel_id_b.as_ref(),
            &channels.port_b.as_ref(),
            &old_attrs.flipped(),
        )?;

        // wait enough time so that ACK fails due to upgrade timeout
        sleep(Duration::from_secs(10));

        info!("Will run ChanUpgradeAck step...");

        let ack_event = channel.flipped().build_chan_upgrade_ack_and_send()?;

        info!("Check that the step ChanUpgradeAck timed out...");

        // ACK should fail because the upgrade has timed out
        assert!(
            ack_event.is_none(),
            "channel upgrade ack should have failed due to timeout"
        );

        info!("Will run ChanUpgradeCancel step...");

        // Since the following assertion checks that the fields of channel ends
        // have not been updated, asserting there is a `UpgradeCancelChannel` event
        // avoids having a passing test due to the Upgrade Init step failing
        let cancel_event = channel.build_chan_upgrade_cancel_and_send()?;
        assert_eq!(
            cancel_event.event_type(),
            IbcEventType::UpgradeCancelChannel
        );

        info!("Check that the step ChanUpgradeCancel was correctly executed...");

        assert_eventually_channel_upgrade_cancel(
            &chains.handle_b,
            &chains.handle_a,
            &channels.channel_id_b.as_ref(),
            &channels.port_b.as_ref(),
            &old_attrs.flipped(),
        )?;

        Ok(())
    }
}

<<<<<<< HEAD
struct ChannelUpgradeHandshakeFlushPackets;

impl BinaryChannelTest for ChannelUpgradeHandshakeFlushPackets {
    fn run<ChainA: ChainHandle, ChainB: ChainHandle>(
        &self,
        _config: &TestConfig,
        relayer: RelayerDriver,
=======
struct ChannelUpgradeHandshakeTimeoutWhenFlushing;

impl BinaryChannelTest for ChannelUpgradeHandshakeTimeoutWhenFlushing {
    fn run<ChainA: ChainHandle, ChainB: ChainHandle>(
        &self,
        _config: &TestConfig,
        _relayer: RelayerDriver,
>>>>>>> ee971f31
        chains: ConnectedChains<ChainA, ChainB>,
        channels: ConnectedChannel<ChainA, ChainB>,
    ) -> Result<(), Error> {
        info!("Check that channels are both in OPEN State");

        assert_eventually_channel_established(
            &chains.handle_b,
            &chains.handle_a,
            &channels.channel_id_b.as_ref(),
            &channels.port_b.as_ref(),
        )?;

        let channel_end_a = chains
            .handle_a
            .query_channel(
                QueryChannelRequest {
                    port_id: channels.port_a.0.clone(),
                    channel_id: channels.channel_id_a.0.clone(),
                    height: QueryHeight::Latest,
                },
                IncludeProof::No,
            )
            .map(|(channel_end, _)| channel_end)
            .map_err(|e| eyre!("Error querying ChannelEnd A: {e}"))?;

        let channel_end_b = chains
            .handle_b
            .query_channel(
                QueryChannelRequest {
                    port_id: channels.port_b.0.clone(),
                    channel_id: channels.channel_id_b.0.clone(),
                    height: QueryHeight::Latest,
                },
                IncludeProof::No,
            )
            .map(|(channel_end, _)| channel_end)
            .map_err(|e| eyre!("Error querying ChannelEnd B: {e}"))?;

        let old_version = channel_end_a.version;
        let old_ordering = channel_end_a.ordering;
        let old_connection_hops_a = channel_end_a.connection_hops;
        let old_connection_hops_b = channel_end_b.connection_hops;

        let channel = channels.channel;
        let new_version = Version::ics20_with_fee();

        let old_attrs = ChannelUpgradableAttributes::new(
            old_version.clone(),
            old_version.clone(),
            old_ordering,
            old_connection_hops_a.clone(),
            old_connection_hops_b.clone(),
            Sequence::from(1),
        );

<<<<<<< HEAD
=======
        info!("Will update channel params to set a shorter upgrade timeout...");

        // the upgrade timeout should be long enough for chain a
        // to complete Ack successfully so that it goes into `FLUSHING`
        chains.node_b.chain_driver().update_channel_params(
            25000000000,
            chains.handle_b().get_signer().unwrap().as_ref(),
            "1",
        )?;

>>>>>>> ee971f31
        info!("Will initialise upgrade handshake with governance proposal...");

        chains.node_a.chain_driver().initialise_channel_upgrade(
            channel.src_port_id().as_str(),
            channel.src_channel_id().unwrap().as_str(),
            old_ordering.as_str(),
            old_connection_hops_a.first().unwrap().as_str(),
            &serde_json::to_string(&new_version.0).unwrap(),
            chains.handle_a().get_signer().unwrap().as_ref(),
            "1",
        )?;

        info!("Check that the step ChanUpgradeInit was correctly executed...");

        assert_eventually_channel_upgrade_init(
            &chains.handle_a,
            &chains.handle_b,
            &channels.channel_id_a.as_ref(),
            &channels.port_a.as_ref(),
            &old_attrs,
        )?;

<<<<<<< HEAD
=======
        info!("Will run ChanUpgradeTry step...");

        channel.build_chan_upgrade_try_and_send()?;

        info!("Check that the step ChanUpgradeTry was correctly executed...");

        assert_eventually_channel_upgrade_try(
            &chains.handle_b,
            &chains.handle_a,
            &channels.channel_id_b.as_ref(),
            &channels.port_b.as_ref(),
            &old_attrs.flipped(),
        )?;

>>>>>>> ee971f31
        // send a IBC transfer message from chain a to chain b
        // so that we have an in-flight packet and chain a
        // will move to `FLUSHING` during Ack
        let denom_a = chains.node_a.denom();
        let wallet_a = chains.node_a.wallets().user1().cloned();
        let wallet_b = chains.node_b.wallets().user1().cloned();
        let a_to_b_amount = random_u128_range(1000, 5000);

        info!(
            "Sending IBC transfer from chain {} to chain {} with amount of {} {}",
            chains.chain_id_a(),
            chains.chain_id_b(),
            a_to_b_amount,
            denom_a
        );

        chains.node_a.chain_driver().ibc_transfer_token(
            &channels.port_a.as_ref(),
            &channels.channel_id_a.as_ref(),
            &wallet_a.as_ref(),
            &wallet_b.address(),
            &denom_a.with_amount(a_to_b_amount).as_ref(),
        )?;

<<<<<<< HEAD
        // send a IBC transfer message from chain b to chain a
        // so that we have an in-flight packet and chain a
        // will move to `FLUSHING` during Try
        let denom_b = chains.node_b.denom();
        let wallet_b = chains.node_b.wallets().user1().cloned();
        let wallet_a = chains.node_a.wallets().user1().cloned();
        let b_to_a_amount = random_u128_range(1000, 5000);

        info!(
            "Sending IBC transfer from chain {} to chain {} with amount of {} {}",
            chains.chain_id_b(),
            chains.chain_id_a(),
            b_to_a_amount,
            denom_b
        );

        chains.node_b.chain_driver().ibc_transfer_token(
            &channels.port_b.as_ref(),
            &channels.channel_id_b.as_ref(),
            &wallet_b.as_ref(),
            &wallet_a.address(),
            &denom_b.with_amount(b_to_a_amount).as_ref(),
        )?;

        info!("Will run ChanUpgradeTry step...");

        channel.build_chan_upgrade_try_and_send()?;

        info!("Check that the step ChanUpgradeTry was correctly executed...");

        assert_eventually_channel_upgrade_try(
            &chains.handle_b,
            &chains.handle_a,
            &channels.channel_id_b.as_ref(),
            &channels.port_b.as_ref(),
            &old_attrs.flipped(),
        )?;

=======
>>>>>>> ee971f31
        info!("Will run ChanUpgradeAck step...");

        channel.flipped().build_chan_upgrade_ack_and_send()?;

        info!("Check that the step ChanUpgradeAck was correctly executed...");

<<<<<<< HEAD
        // channel a is `FLUSHING` because the packet
        // from a to b has not been cleared yet
        assert_eventually_channel_upgrade_ack(
=======
        assert_eventually_channel_upgrade_flushing(
>>>>>>> ee971f31
            &chains.handle_a,
            &chains.handle_b,
            &channels.channel_id_a.as_ref(),
            &channels.port_a.as_ref(),
<<<<<<< HEAD
            ChannelState::Flushing,
            ChannelState::Flushing,
            &old_attrs,
        )?;

        // start supervisor to clear in-flight packets
        // and move channel ends to `FLUSH_COMPLETE`
        relayer.with_supervisor(|| {
            let ibc_denom_a = derive_ibc_denom(
                &channels.port_a.as_ref(),
                &channels.channel_id_a.as_ref(),
                &denom_b,
            )?;

            chains.node_a.chain_driver().assert_eventual_wallet_amount(
                &wallet_a.address(),
                &ibc_denom_a.with_amount(b_to_a_amount).as_ref(),
            )?;

            let ibc_denom_b = derive_ibc_denom(
                &channels.port_b.as_ref(),
                &channels.channel_id_b.as_ref(),
                &denom_a,
            )?;

            chains.node_b.chain_driver().assert_eventual_wallet_amount(
                &wallet_b.address(),
                &ibc_denom_b.with_amount(a_to_b_amount).as_ref(),
            )?;

            Ok(())
        })?;

        info!("Will run ChanUpgradeConfirm step...");

        channel.build_chan_upgrade_confirm_and_send()?;

        info!("Check that the step ChanUpgradeConfirm was correctly executed...");

        assert_eventually_channel_upgrade_confirm(
=======
            &old_attrs,
        )?;

        // wait enough time so that timeout expires while chain a is in FLUSHING
        sleep(Duration::from_nanos(35000000000));

        info!("Will run ChanUpgradeTimeout step...");

        // Since the chain a has not moved to `FLUSH_COMPLETE` before the upgrade timeout
        // expired, then we can submit `MsgChannelUpgradeTimeout` on chain b
        // to cancel the upgrade and move the channel back to `OPEN`
        let timeout_event = channel.build_chan_upgrade_timeout_and_send()?;
        assert_eq!(
            timeout_event.event_type(),
            IbcEventType::UpgradeTimeoutChannel
        );

        let cancel_event = channel.flipped().build_chan_upgrade_cancel_and_send()?;
        assert_eq!(
            cancel_event.event_type(),
            IbcEventType::UpgradeCancelChannel
        );

        info!("Check that the step ChanUpgradeTimeout was correctly executed...");

        assert_eventually_channel_upgrade_cancel(
>>>>>>> ee971f31
            &chains.handle_b,
            &chains.handle_a,
            &channels.channel_id_b.as_ref(),
            &channels.port_b.as_ref(),
<<<<<<< HEAD
            &interm_attrs.flipped(),
        )?;

        info!("Will run ChanUpgradeOpen step...");

        channel.flipped().build_chan_upgrade_open_and_send()?;

        info!("Check that the ChanUpgradeOpen steps were correctly executed...");

        // This will assert that both channel ends are eventually
        // in Open state, and that the fields targeted by the upgrade
        // have been correctly updated.
        assert_eventually_channel_upgrade_open(
            &chains.handle_a,
            &chains.handle_b,
            &channels.channel_id_a.as_ref(),
            &channels.port_a.as_ref(),
            &upgraded_attrs,
=======
            &old_attrs.flipped(),
>>>>>>> ee971f31
        )?;

        Ok(())
    }
}

impl HasOverrides for ChannelUpgradeManualHandshake {
    type Overrides = ChannelUpgradeTestOverrides;

    fn get_overrides(&self) -> &ChannelUpgradeTestOverrides {
        &ChannelUpgradeTestOverrides
    }
}

impl HasOverrides for ChannelUpgradeHandshakeFromTry {
    type Overrides = ChannelUpgradeTestOverrides;

    fn get_overrides(&self) -> &ChannelUpgradeTestOverrides {
        &ChannelUpgradeTestOverrides
    }
}

impl HasOverrides for ChannelUpgradeHandshakeFromAck {
    type Overrides = ChannelUpgradeTestOverrides;

    fn get_overrides(&self) -> &ChannelUpgradeTestOverrides {
        &ChannelUpgradeTestOverrides
    }
}

impl HasOverrides for ChannelUpgradeHandshakeFromConfirm {
    type Overrides = ChannelUpgradeTestOverrides;

    fn get_overrides(&self) -> &ChannelUpgradeTestOverrides {
        &ChannelUpgradeTestOverrides
    }
}

impl HasOverrides for ChannelUpgradeHandshakeTimeoutOnAck {
    type Overrides = ChannelUpgradeTestOverrides;

    fn get_overrides(&self) -> &ChannelUpgradeTestOverrides {
        &ChannelUpgradeTestOverrides
    }
}

<<<<<<< HEAD
impl HasOverrides for ChannelUpgradeHandshakeFlushPackets {
=======
impl HasOverrides for ChannelUpgradeHandshakeTimeoutWhenFlushing {
>>>>>>> ee971f31
    type Overrides = ChannelUpgradeTestOverrides;

    fn get_overrides(&self) -> &ChannelUpgradeTestOverrides {
        &ChannelUpgradeTestOverrides
    }
}<|MERGE_RESOLUTION|>--- conflicted
+++ resolved
@@ -17,6 +17,9 @@
 //!
 //! - `ChannelUpgradeHandshakeTimeoutWhenFlushing` tests that the channel worker will timeout the
 //!   upgrade handshake if the counterparty does not finish flushing the packets before the upgrade timeout.
+//! 
+//! - `ChannelUpgradeHandshakeFlushPackets` tests that the channel worker will complete the
+//!   upgrade handshake when packets need to be flushed during the handshake.
 
 use ibc_relayer::chain::requests::{IncludeProof, QueryChannelRequest, QueryHeight};
 use ibc_relayer_types::core::ics04_channel::channel::State as ChannelState;
@@ -62,13 +65,13 @@
 }
 
 #[test]
-<<<<<<< HEAD
+fn test_channel_upgrade_handshake_timeout_when_flushing() -> Result<(), Error> {
+    run_binary_channel_test(&ChannelUpgradeHandshakeTimeoutWhenFlushing)
+}
+
+#[test]
 fn test_channel_upgrade_handshake_flush_packets() -> Result<(), Error> {
     run_binary_channel_test(&ChannelUpgradeHandshakeFlushPackets)
-=======
-fn test_channel_upgrade_handshake_timeout_when_flushing() -> Result<(), Error> {
-    run_binary_channel_test(&ChannelUpgradeHandshakeTimeoutWhenFlushing)
->>>>>>> ee971f31
 }
 
 const MAX_DEPOSIT_PERIOD: &str = "10s";
@@ -807,15 +810,6 @@
     }
 }
 
-<<<<<<< HEAD
-struct ChannelUpgradeHandshakeFlushPackets;
-
-impl BinaryChannelTest for ChannelUpgradeHandshakeFlushPackets {
-    fn run<ChainA: ChainHandle, ChainB: ChainHandle>(
-        &self,
-        _config: &TestConfig,
-        relayer: RelayerDriver,
-=======
 struct ChannelUpgradeHandshakeTimeoutWhenFlushing;
 
 impl BinaryChannelTest for ChannelUpgradeHandshakeTimeoutWhenFlushing {
@@ -823,7 +817,6 @@
         &self,
         _config: &TestConfig,
         _relayer: RelayerDriver,
->>>>>>> ee971f31
         chains: ConnectedChains<ChainA, ChainB>,
         channels: ConnectedChannel<ChainA, ChainB>,
     ) -> Result<(), Error> {
@@ -879,8 +872,6 @@
             Sequence::from(1),
         );
 
-<<<<<<< HEAD
-=======
         info!("Will update channel params to set a shorter upgrade timeout...");
 
         // the upgrade timeout should be long enough for chain a
@@ -891,7 +882,6 @@
             "1",
         )?;
 
->>>>>>> ee971f31
         info!("Will initialise upgrade handshake with governance proposal...");
 
         chains.node_a.chain_driver().initialise_channel_upgrade(
@@ -914,8 +904,6 @@
             &old_attrs,
         )?;
 
-<<<<<<< HEAD
-=======
         info!("Will run ChanUpgradeTry step...");
 
         channel.build_chan_upgrade_try_and_send()?;
@@ -930,7 +918,6 @@
             &old_attrs.flipped(),
         )?;
 
->>>>>>> ee971f31
         // send a IBC transfer message from chain a to chain b
         // so that we have an in-flight packet and chain a
         // will move to `FLUSHING` during Ack
@@ -955,7 +942,162 @@
             &denom_a.with_amount(a_to_b_amount).as_ref(),
         )?;
 
-<<<<<<< HEAD
+        info!("Will run ChanUpgradeAck step...");
+
+        channel.flipped().build_chan_upgrade_ack_and_send()?;
+
+        info!("Check that the step ChanUpgradeAck was correctly executed...");
+
+        assert_eventually_channel_upgrade_flushing(
+            &chains.handle_a,
+            &chains.handle_b,
+            &channels.channel_id_a.as_ref(),
+            &channels.port_a.as_ref(),
+            &old_attrs,
+        )?;
+
+        // wait enough time so that timeout expires while chain a is in FLUSHING
+        sleep(Duration::from_nanos(35000000000));
+
+        info!("Will run ChanUpgradeTimeout step...");
+
+        // Since the chain a has not moved to `FLUSH_COMPLETE` before the upgrade timeout
+        // expired, then we can submit `MsgChannelUpgradeTimeout` on chain b
+        // to cancel the upgrade and move the channel back to `OPEN`
+        let timeout_event = channel.build_chan_upgrade_timeout_and_send()?;
+        assert_eq!(
+            timeout_event.event_type(),
+            IbcEventType::UpgradeTimeoutChannel
+        );
+
+        let cancel_event = channel.flipped().build_chan_upgrade_cancel_and_send()?;
+        assert_eq!(
+            cancel_event.event_type(),
+            IbcEventType::UpgradeCancelChannel
+        );
+
+        info!("Check that the step ChanUpgradeTimeout was correctly executed...");
+
+        assert_eventually_channel_upgrade_cancel(
+            &chains.handle_b,
+            &chains.handle_a,
+            &channels.channel_id_b.as_ref(),
+            &channels.port_b.as_ref(),
+            &old_attrs.flipped(),
+        )?;
+
+        Ok(())
+    }
+}
+
+struct ChannelUpgradeHandshakeFlushPackets;
+
+impl BinaryChannelTest for ChannelUpgradeHandshakeFlushPackets {
+    fn run<ChainA: ChainHandle, ChainB: ChainHandle>(
+        &self,
+        _config: &TestConfig,
+        relayer: RelayerDriver,
+        chains: ConnectedChains<ChainA, ChainB>,
+        channels: ConnectedChannel<ChainA, ChainB>,
+    ) -> Result<(), Error> {
+        info!("Check that channels are both in OPEN State");
+
+        assert_eventually_channel_established(
+            &chains.handle_b,
+            &chains.handle_a,
+            &channels.channel_id_b.as_ref(),
+            &channels.port_b.as_ref(),
+        )?;
+
+        let channel_end_a = chains
+            .handle_a
+            .query_channel(
+                QueryChannelRequest {
+                    port_id: channels.port_a.0.clone(),
+                    channel_id: channels.channel_id_a.0.clone(),
+                    height: QueryHeight::Latest,
+                },
+                IncludeProof::No,
+            )
+            .map(|(channel_end, _)| channel_end)
+            .map_err(|e| eyre!("Error querying ChannelEnd A: {e}"))?;
+
+        let channel_end_b = chains
+            .handle_b
+            .query_channel(
+                QueryChannelRequest {
+                    port_id: channels.port_b.0.clone(),
+                    channel_id: channels.channel_id_b.0.clone(),
+                    height: QueryHeight::Latest,
+                },
+                IncludeProof::No,
+            )
+            .map(|(channel_end, _)| channel_end)
+            .map_err(|e| eyre!("Error querying ChannelEnd B: {e}"))?;
+
+        let old_version = channel_end_a.version;
+        let old_ordering = channel_end_a.ordering;
+        let old_connection_hops_a = channel_end_a.connection_hops;
+        let old_connection_hops_b = channel_end_b.connection_hops;
+
+        let channel = channels.channel;
+        let new_version = Version::ics20_with_fee();
+
+        let old_attrs = ChannelUpgradableAttributes::new(
+            old_version.clone(),
+            old_version.clone(),
+            old_ordering,
+            old_connection_hops_a.clone(),
+            old_connection_hops_b.clone(),
+            Sequence::from(1),
+        );
+
+        info!("Will initialise upgrade handshake with governance proposal...");
+
+        chains.node_a.chain_driver().initialise_channel_upgrade(
+            channel.src_port_id().as_str(),
+            channel.src_channel_id().unwrap().as_str(),
+            old_ordering.as_str(),
+            old_connection_hops_a.first().unwrap().as_str(),
+            &serde_json::to_string(&new_version.0).unwrap(),
+            chains.handle_a().get_signer().unwrap().as_ref(),
+            "1",
+        )?;
+
+        info!("Check that the step ChanUpgradeInit was correctly executed...");
+
+        assert_eventually_channel_upgrade_init(
+            &chains.handle_a,
+            &chains.handle_b,
+            &channels.channel_id_a.as_ref(),
+            &channels.port_a.as_ref(),
+            &old_attrs,
+        )?;
+
+        // send a IBC transfer message from chain a to chain b
+        // so that we have an in-flight packet and chain a
+        // will move to `FLUSHING` during Ack
+        let denom_a = chains.node_a.denom();
+        let wallet_a = chains.node_a.wallets().user1().cloned();
+        let wallet_b = chains.node_b.wallets().user1().cloned();
+        let a_to_b_amount = random_u128_range(1000, 5000);
+
+        info!(
+            "Sending IBC transfer from chain {} to chain {} with amount of {} {}",
+            chains.chain_id_a(),
+            chains.chain_id_b(),
+            a_to_b_amount,
+            denom_a
+        );
+
+        chains.node_a.chain_driver().ibc_transfer_token(
+            &channels.port_a.as_ref(),
+            &channels.channel_id_a.as_ref(),
+            &wallet_a.as_ref(),
+            &wallet_b.address(),
+            &denom_a.with_amount(a_to_b_amount).as_ref(),
+        )?;
+
         // send a IBC transfer message from chain b to chain a
         // so that we have an in-flight packet and chain a
         // will move to `FLUSHING` during Try
@@ -994,26 +1136,19 @@
             &old_attrs.flipped(),
         )?;
 
-=======
->>>>>>> ee971f31
         info!("Will run ChanUpgradeAck step...");
 
         channel.flipped().build_chan_upgrade_ack_and_send()?;
 
         info!("Check that the step ChanUpgradeAck was correctly executed...");
 
-<<<<<<< HEAD
         // channel a is `FLUSHING` because the packet
         // from a to b has not been cleared yet
         assert_eventually_channel_upgrade_ack(
-=======
-        assert_eventually_channel_upgrade_flushing(
->>>>>>> ee971f31
             &chains.handle_a,
             &chains.handle_b,
             &channels.channel_id_a.as_ref(),
             &channels.port_a.as_ref(),
-<<<<<<< HEAD
             ChannelState::Flushing,
             ChannelState::Flushing,
             &old_attrs,
@@ -1054,39 +1189,10 @@
         info!("Check that the step ChanUpgradeConfirm was correctly executed...");
 
         assert_eventually_channel_upgrade_confirm(
-=======
-            &old_attrs,
-        )?;
-
-        // wait enough time so that timeout expires while chain a is in FLUSHING
-        sleep(Duration::from_nanos(35000000000));
-
-        info!("Will run ChanUpgradeTimeout step...");
-
-        // Since the chain a has not moved to `FLUSH_COMPLETE` before the upgrade timeout
-        // expired, then we can submit `MsgChannelUpgradeTimeout` on chain b
-        // to cancel the upgrade and move the channel back to `OPEN`
-        let timeout_event = channel.build_chan_upgrade_timeout_and_send()?;
-        assert_eq!(
-            timeout_event.event_type(),
-            IbcEventType::UpgradeTimeoutChannel
-        );
-
-        let cancel_event = channel.flipped().build_chan_upgrade_cancel_and_send()?;
-        assert_eq!(
-            cancel_event.event_type(),
-            IbcEventType::UpgradeCancelChannel
-        );
-
-        info!("Check that the step ChanUpgradeTimeout was correctly executed...");
-
-        assert_eventually_channel_upgrade_cancel(
->>>>>>> ee971f31
-            &chains.handle_b,
-            &chains.handle_a,
-            &channels.channel_id_b.as_ref(),
-            &channels.port_b.as_ref(),
-<<<<<<< HEAD
+            &chains.handle_b,
+            &chains.handle_a,
+            &channels.channel_id_b.as_ref(),
+            &channels.port_b.as_ref(),
             &interm_attrs.flipped(),
         )?;
 
@@ -1105,9 +1211,6 @@
             &channels.channel_id_a.as_ref(),
             &channels.port_a.as_ref(),
             &upgraded_attrs,
-=======
-            &old_attrs.flipped(),
->>>>>>> ee971f31
         )?;
 
         Ok(())
@@ -1154,14 +1257,18 @@
     }
 }
 
-<<<<<<< HEAD
-impl HasOverrides for ChannelUpgradeHandshakeFlushPackets {
-=======
 impl HasOverrides for ChannelUpgradeHandshakeTimeoutWhenFlushing {
->>>>>>> ee971f31
     type Overrides = ChannelUpgradeTestOverrides;
 
     fn get_overrides(&self) -> &ChannelUpgradeTestOverrides {
         &ChannelUpgradeTestOverrides
     }
+}
+
+impl HasOverrides for ChannelUpgradeHandshakeFlushPackets {
+    type Overrides = ChannelUpgradeTestOverrides;
+
+    fn get_overrides(&self) -> &ChannelUpgradeTestOverrides {
+        &ChannelUpgradeTestOverrides
+    }
 }
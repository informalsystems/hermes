--- conflicted
+++ resolved
@@ -185,15 +185,12 @@
         Ok(())
     }
 }
-<<<<<<< HEAD
 
 #[test]
 fn test_ica_filter_deny() -> Result<(), Error> {
     run_binary_connection_test(&IcaFilterTestDeny)
 }
 
-=======
->>>>>>> f986dc82
 pub struct IcaFilterTestDeny;
 
 impl TestOverrides for IcaFilterTestDeny {

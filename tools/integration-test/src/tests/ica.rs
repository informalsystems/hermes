--- conflicted
+++ resolved
@@ -95,7 +95,7 @@
         connection: ConnectedConnection<Controller, Host>,
     ) -> Result<(), Error> {
         let fee_denom_host: MonoTagged<Host, Denom> =
-            MonoTagged::new(Denom::base(config.native_token(1)));
+            MonoTagged::new(Denom::base(config.native_token(1), config.native_token(1)));
         // Register an interchain account on behalf of
         // controller wallet `user1` where the counterparty chain is the interchain accounts host.
         let (wallet, channel_id, port_id) =
@@ -251,24 +251,9 @@
         chains: ConnectedChains<Controller, Host>,
         connection: ConnectedConnection<Controller, Host>,
     ) -> Result<(), Error> {
-<<<<<<< HEAD
-        let gas_denom_str = match relayer
-            .config
-            .chains
-            .first()
-            .ok_or_else(|| eyre!("chain configuration is empty"))?
-        {
-            ChainConfig::CosmosSdk(chain_config) | ChainConfig::Namada(chain_config) => {
-                chain_config.gas_price.denom.clone()
-            }
-        };
-        let stake_denom: MonoTagged<Host, Denom> =
-            MonoTagged::new(Denom::base(&gas_denom_str, &gas_denom_str));
-=======
         let fee_denom_host: MonoTagged<Host, Denom> =
-            MonoTagged::new(Denom::base(config.native_token(1)));
-        let stake_denom: MonoTagged<Host, Denom> = MonoTagged::new(Denom::base("stake"));
->>>>>>> f2e6d89c
+            MonoTagged::new(Denom::base(config.native_token(1), config.native_token(1)));
+        let stake_denom: MonoTagged<Host, Denom> = MonoTagged::new(Denom::base("stake", "stake"));
         let (wallet, ica_address, controller_channel_id, controller_port_id) = relayer
             .with_supervisor(|| {
                 // Register an interchain account on behalf of

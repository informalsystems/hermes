use ibc_test_framework::ibc::denom::derive_ibc_denom;
use ibc_test_framework::prelude::*;

#[test]
fn test_ternary_ibc_transfer() -> Result<(), Error> {
    run_nary_channel_test(&TernaryIbcTransferTest)
}

pub struct TernaryIbcTransferTest;

impl TestOverrides for TernaryIbcTransferTest {
    fn modify_test_config(&self, config: &mut TestConfig) {
        config.bootstrap_with_random_ids = false;
    }

    fn modify_relayer_config(&self, config: &mut Config) {
        config.mode.clients.misbehaviour = false;
    }
}

impl PortsOverride<3> for TernaryIbcTransferTest {}

impl NaryChannelTest<3> for TernaryIbcTransferTest {
    fn run<Handle: ChainHandle>(
        &self,
        _config: &TestConfig,
        _relayer: RelayerDriver,
        chains: NaryConnectedChains<Handle, 3>,
        channels: NaryConnectedChannels<Handle, 3>,
    ) -> Result<(), Error> {
        let node_a = chains.full_node_at::<0>()?;
        let node_b = chains.full_node_at::<1>()?;
        let node_c = chains.full_node_at::<2>()?;

        let denom_a = node_a.denom();

        let wallet_a1 = node_a.wallets().user1().cloned();

        let wallet_b1 = node_b.wallets().user1().cloned();
        let wallet_b2 = node_b.wallets().user2().cloned();

        let wallet_c1 = node_c.wallets().user1().cloned();

        let balance_a = node_a
            .chain_driver()
            .query_balance(&wallet_a1.address(), &denom_a)?;

        let a_to_b_amount = 5000u64;

        let channel_a_to_b = channels.channel_at::<0, 1>()?;

        info!(
            "Sending IBC transfer from chain {} to chain {} with amount of {} {}",
            node_a.chain_id(),
            node_b.chain_id(),
            a_to_b_amount,
            denom_a
        );

        node_a.chain_driver().ibc_transfer_token(
            &channel_a_to_b.port_a.as_ref(),
            &channel_a_to_b.channel_id_a.as_ref(),
            &wallet_a1.as_ref(),
            &wallet_b1.address(),
<<<<<<< HEAD
            &denom_a,
            a_to_b_amount,
            None,
=======
            &denom_a.with_amount(a_to_b_amount).as_ref(),
>>>>>>> 2122813a
        )?;

        let denom_a_to_b = derive_ibc_denom(
            &channel_a_to_b.port_b.as_ref(),
            &channel_a_to_b.channel_id_b.as_ref(),
            &denom_a,
        )?;

        // Chain B will receive ibc/port-b/channel-b/denom

        info!(
            "Waiting for user on chain B to receive IBC transferred amount of {} {}",
            a_to_b_amount, denom_a_to_b
        );

        node_a.chain_driver().assert_eventual_wallet_amount(
            &wallet_a1.address(),
            &(balance_a - a_to_b_amount).as_ref(),
        )?;

        node_b.chain_driver().assert_eventual_wallet_amount(
            &wallet_b1.address(),
            &denom_a_to_b.with_amount(a_to_b_amount).as_ref(),
        )?;

        info!(
            "successfully performed IBC transfer from chain {} to chain {}",
            node_a.chain_id(),
            node_b.chain_id(),
        );

        let channel_b_to_c = channels.channel_at::<1, 2>()?;

        let denom_a_to_c = derive_ibc_denom(
            &channel_b_to_c.port_b.as_ref(),
            &channel_b_to_c.channel_id_b.as_ref(),
            &denom_a_to_b.as_ref(),
        )?;

        let b_to_c_amount = 2500;

        node_b.chain_driver().ibc_transfer_token(
            &channel_b_to_c.port_a.as_ref(),
            &channel_b_to_c.channel_id_a.as_ref(),
            &wallet_b1.as_ref(),
            &wallet_c1.address(),
<<<<<<< HEAD
            &denom_a_to_b.as_ref(),
            b_to_c_amount,
            None,
=======
            &denom_a_to_b.with_amount(b_to_c_amount).as_ref(),
>>>>>>> 2122813a
        )?;

        // Chain C will receive ibc/port-c/channel-c/port-b/channel-b/denom

        info!(
            "Waiting for user on chain C to receive IBC transferred amount of {} {}",
            b_to_c_amount, denom_a_to_c
        );

        node_b.chain_driver().assert_eventual_wallet_amount(
            &wallet_b1.address(),
            &denom_a_to_b
                .with_amount(a_to_b_amount - b_to_c_amount)
                .as_ref(),
        )?;

        node_c.chain_driver().assert_eventual_wallet_amount(
            &wallet_c1.address(),
            &denom_a_to_c.with_amount(b_to_c_amount).as_ref(),
        )?;

        let channel_c_to_a = channels.channel_at::<2, 0>()?;

        let denom_a_to_c_to_a = derive_ibc_denom(
            &channel_c_to_a.port_b.as_ref(),
            &channel_c_to_a.channel_id_b.as_ref(),
            &denom_a_to_c.as_ref(),
        )?;

        let c_to_a_amount = 800;

        node_c.chain_driver().ibc_transfer_token(
            &channel_c_to_a.port_a.as_ref(),
            &channel_c_to_a.channel_id_a.as_ref(),
            &wallet_c1.as_ref(),
            &wallet_a1.address(),
<<<<<<< HEAD
            &denom_a_to_c.as_ref(),
            c_to_a_amount,
            None,
=======
            &denom_a_to_c.with_amount(c_to_a_amount).as_ref(),
>>>>>>> 2122813a
        )?;

        // Chain A will receive ibc/port-a/channel-a/port-c/channel-c/port-b/channel-b/denom

        info!(
            "Waiting for user on chain A to receive IBC transferred amount of {} {}",
            c_to_a_amount, denom_a_to_c_to_a
        );

        node_c.chain_driver().assert_eventual_wallet_amount(
            &wallet_c1.address(),
            &denom_a_to_c
                .with_amount(b_to_c_amount - c_to_a_amount)
                .as_ref(),
        )?;

        node_a.chain_driver().assert_eventual_wallet_amount(
            &wallet_a1.address(),
            &denom_a_to_c_to_a.with_amount(c_to_a_amount).as_ref(),
        )?;

        let c_to_b_amount = 500;

        node_c.chain_driver().ibc_transfer_token(
            &channel_b_to_c.port_b.as_ref(),
            &channel_b_to_c.channel_id_b.as_ref(),
            &wallet_c1.as_ref(),
            &wallet_b2.address(),
<<<<<<< HEAD
            &denom_a_to_c.as_ref(),
            c_to_b_amount,
            None,
=======
            &denom_a_to_c.with_amount(c_to_b_amount).as_ref(),
>>>>>>> 2122813a
        )?;

        // Chain B will receive ibc/port-b/channel-b/denom

        info!(
            "Waiting for user on chain B to receive IBC transferred amount of {} {}",
            c_to_b_amount, denom_a_to_b
        );

        node_c.chain_driver().assert_eventual_wallet_amount(
            &wallet_c1.address(),
            &denom_a_to_c
                .with_amount(b_to_c_amount - c_to_a_amount - c_to_b_amount)
                .as_ref(),
        )?;

        node_b.chain_driver().assert_eventual_wallet_amount(
            &wallet_b2.address(),
            &denom_a_to_b.with_amount(c_to_b_amount).as_ref(),
        )?;

        Ok(())
    }
}<|MERGE_RESOLUTION|>--- conflicted
+++ resolved
@@ -62,13 +62,8 @@
             &channel_a_to_b.channel_id_a.as_ref(),
             &wallet_a1.as_ref(),
             &wallet_b1.address(),
-<<<<<<< HEAD
-            &denom_a,
-            a_to_b_amount,
-            None,
-=======
             &denom_a.with_amount(a_to_b_amount).as_ref(),
->>>>>>> 2122813a
+            None,
         )?;
 
         let denom_a_to_b = derive_ibc_denom(
@@ -115,13 +110,8 @@
             &channel_b_to_c.channel_id_a.as_ref(),
             &wallet_b1.as_ref(),
             &wallet_c1.address(),
-<<<<<<< HEAD
-            &denom_a_to_b.as_ref(),
-            b_to_c_amount,
-            None,
-=======
             &denom_a_to_b.with_amount(b_to_c_amount).as_ref(),
->>>>>>> 2122813a
+            None,
         )?;
 
         // Chain C will receive ibc/port-c/channel-c/port-b/channel-b/denom
@@ -158,13 +148,8 @@
             &channel_c_to_a.channel_id_a.as_ref(),
             &wallet_c1.as_ref(),
             &wallet_a1.address(),
-<<<<<<< HEAD
-            &denom_a_to_c.as_ref(),
-            c_to_a_amount,
-            None,
-=======
             &denom_a_to_c.with_amount(c_to_a_amount).as_ref(),
->>>>>>> 2122813a
+            None,
         )?;
 
         // Chain A will receive ibc/port-a/channel-a/port-c/channel-c/port-b/channel-b/denom
@@ -193,13 +178,8 @@
             &channel_b_to_c.channel_id_b.as_ref(),
             &wallet_c1.as_ref(),
             &wallet_b2.address(),
-<<<<<<< HEAD
-            &denom_a_to_c.as_ref(),
-            c_to_b_amount,
-            None,
-=======
             &denom_a_to_c.with_amount(c_to_b_amount).as_ref(),
->>>>>>> 2122813a
+            None,
         )?;
 
         // Chain B will receive ibc/port-b/channel-b/denom

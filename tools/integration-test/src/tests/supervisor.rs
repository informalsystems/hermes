--- conflicted
+++ resolved
@@ -41,7 +41,6 @@
         _relayer: RelayerDriver,
         chains: ConnectedChains<ChainA, ChainB>,
     ) -> Result<(), Error> {
-<<<<<<< HEAD
         let (connection_id_b, _) = init_connection(
             &chains.handle_a,
             &chains.handle_b,
@@ -132,13 +131,13 @@
         );
 
         chains.node_a.chain_driver().assert_eventual_wallet_amount(
-            &wallet_a.as_ref(),
+            &wallet_a.address(),
             balance_a - transfer_amount,
             &denom_a,
         )?;
 
         chains.node_b.chain_driver().assert_eventual_wallet_amount(
-            &wallet_b.as_ref(),
+            &wallet_b.address(),
             transfer_amount,
             &denom_b.as_ref(),
         )?;
@@ -146,113 +145,5 @@
         std::thread::sleep(core::time::Duration::from_secs(10));
 
         Ok(())
-=======
-        relayer.with_supervisor(|| {
-            let (connection_id_b, _) = init_connection(
-                &chains.handle_a,
-                &chains.handle_b,
-                &chains.foreign_clients.client_id_a(),
-                &chains.foreign_clients.client_id_b(),
-            )?;
-
-            let connection_id_a = assert_eventually_connection_established(
-                &chains.handle_b,
-                &chains.handle_a,
-                &connection_id_b.as_ref(),
-            )?;
-
-            let port_a = tagged_transfer_port();
-            let port_b = tagged_transfer_port();
-
-            let (channel_id_b, _) = init_channel(
-                &chains.handle_a,
-                &chains.handle_b,
-                &chains.client_id_a(),
-                &chains.client_id_b(),
-                &connection_id_a.as_ref(),
-                &connection_id_b.as_ref(),
-                &port_a.as_ref(),
-                &port_b.as_ref(),
-            )?;
-
-            let channel_id_a = assert_eventually_channel_established(
-                &chains.handle_b,
-                &chains.handle_a,
-                &channel_id_b.as_ref(),
-                &port_b.as_ref(),
-            )?;
-
-            let denom_a = chains.node_a.denom();
-
-            let denom_b = derive_ibc_denom(&port_b.as_ref(), &channel_id_b.as_ref(), &denom_a)?;
-
-            // Use the same wallet as the relayer to perform token transfer.
-            // This will cause an account sequence mismatch error.
-            let wallet_a = chains.node_a.wallets().user1().cloned();
-            let wallet_b = chains.node_b.wallets().user1().cloned();
-
-            let transfer_amount = 1000;
-
-            let balance_a = chains
-                .node_a
-                .chain_driver()
-                .query_balance(&wallet_a.address(), &denom_a)?;
-
-            // Perform local transfers for both chains A and B using the relayer's
-            // wallet to mess up the account sequence number on both sides.
-
-            chains.node_a.chain_driver().local_transfer_token(
-                &chains.node_a.wallets().relayer().address(),
-                &chains.node_a.wallets().user2().address(),
-                1000,
-                &denom_a,
-            )?;
-
-            chains.node_b.chain_driver().local_transfer_token(
-                &chains.node_b.wallets().relayer().address(),
-                &chains.node_b.wallets().user2().address(),
-                1000,
-                &chains.node_b.denom(),
-            )?;
-
-            info!(
-                "Sending IBC transfer from chain {} to chain {} with amount of {} {}",
-                chains.chain_id_a(),
-                chains.chain_id_b(),
-                transfer_amount,
-                denom_a
-            );
-
-            chains.node_a.chain_driver().transfer_token(
-                &port_a.as_ref(),
-                &channel_id_a.as_ref(),
-                &wallet_a.address(),
-                &wallet_b.address(),
-                transfer_amount,
-                &denom_a,
-            )?;
-
-            // During the test, you should see error logs showing "account sequence mismatch".
-            info!(
-                "Packet worker should still succeed and recover from account sequence mismatch error",
-            );
-
-            chains.node_a.chain_driver().assert_eventual_wallet_amount(
-                &wallet_a.address(),
-                balance_a - transfer_amount,
-                &denom_a,
-            )?;
-
-            chains.node_b.chain_driver().assert_eventual_wallet_amount(
-                &wallet_b.address(),
-                transfer_amount,
-                &denom_b.as_ref(),
-            )?;
-
-            std::thread::sleep(core::time::Duration::from_secs(10));
-
-            Ok(())
-        })
->>>>>>> 96dc5c06
     }
 }
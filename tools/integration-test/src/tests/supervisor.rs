--- conflicted
+++ resolved
@@ -166,21 +166,14 @@
     fn modify_relayer_config(&self, config: &mut Config) {
         config.mode = ModeConfig {
             clients: config::Clients {
-<<<<<<< HEAD
-                enabled: true,
-=======
                 enabled: false, // disable client workers, otherwise we have to scan
->>>>>>> c1105cae
                 refresh: true,
                 misbehaviour: true,
             },
             connections: config::Connections { enabled: true },
             channels: config::Channels { enabled: true },
             packets: config::Packets {
-<<<<<<< HEAD
-=======
                 enabled: true,
->>>>>>> c1105cae
                 clear_on_start: self.clear_on_start,
                 ..Default::default()
             },

use ibc_relayer::channel::version::Version;
<<<<<<< HEAD
use ibc_test_framework::chain::config::{set_max_deposit_period, set_voting_period};
=======
use ibc_relayer::config::ChainConfig;
use ibc_test_framework::chain::config::{
    add_allow_message_interchainquery, set_max_deposit_period, set_voting_period,
};
>>>>>>> f2e6d89c
use ibc_test_framework::chain::ext::async_icq::AsyncIcqMethodsExt;
use ibc_test_framework::chain::ext::bootstrap::ChainBootstrapMethodsExt;
use ibc_test_framework::prelude::*;
use ibc_test_framework::relayer::channel::{
    assert_eventually_channel_established, init_channel_version,
};
use ibc_test_framework::util::proposal_status::ProposalStatus;
use tendermint::abci::Event;
use tendermint_rpc::Client;

#[test]
fn test_async_icq() -> Result<(), Error> {
    run_binary_connection_test(&AsyncIcqTest)
}

const MAX_DEPOSIT_PERIOD: &str = "10s";
const VOTING_PERIOD: u64 = 10;
const MAX_RETRIES: usize = 10;

pub struct AsyncIcqTest;

impl TestOverrides for AsyncIcqTest {
    fn modify_relayer_config(&self, config: &mut Config) {
        config.mode.channels.enabled = true;
        config.mode.clients.misbehaviour = false;
    }

    // Allow Oracle message on host side
    fn modify_genesis_file(&self, genesis: &mut serde_json::Value) -> Result<(), Error> {
        set_max_deposit_period(genesis, MAX_DEPOSIT_PERIOD)?;
        set_voting_period(genesis, VOTING_PERIOD)?;
        add_allow_message_interchainquery(genesis, "/provenance.oracle.v1.Query/Oracle")?;

        Ok(())
    }

    fn channel_version(&self) -> Version {
        Version::new("icq-1".to_owned())
    }
}

impl BinaryConnectionTest for AsyncIcqTest {
    fn run<ChainA: ChainHandle, ChainB: ChainHandle>(
        &self,
        config: &TestConfig,
        _relayer: RelayerDriver,
        chains: ConnectedChains<ChainA, ChainB>,
        connection: ConnectedConnection<ChainA, ChainB>,
    ) -> Result<(), Error> {
        let fee_denom_a: MonoTagged<ChainA, Denom> =
            MonoTagged::new(Denom::base(config.native_token(0)));
        let port_a = DualTagged::new(PortId::oracle());
        let port_b = DualTagged::new(PortId::icqhost());
        let (channel_id_b, channel_id_a) = init_channel_version(
            &chains.handle_a,
            &chains.handle_b,
            &chains.client_id_a(),
            &chains.client_id_b(),
            &connection.connection_id_a.as_ref(),
            &connection.connection_id_b.as_ref(),
            &port_a.as_ref(),
            &port_b.as_ref(),
            Version::new("icq-1".to_owned()),
        )?;

        // Check that the oracle channel is eventually established
        let _counterparty_channel_id = assert_eventually_channel_established(
            chains.handle_b(),
            chains.handle_a(),
            &channel_id_b.as_ref(),
            &port_b.as_ref(),
        )?;

        let driver = chains.node_a.chain_driver();

        let wallet_a = chains.node_a.wallets().user1().cloned();

        let relayer_a = chains.node_a.wallets().relayer().cloned();

        driver.update_oracle(
            &relayer_a.address().to_string(),
            &wallet_a.address().to_string(),
        )?;

        driver
            .value()
            .assert_proposal_status(ProposalStatus::VotingPeriod, "1")?;

<<<<<<< HEAD
        driver.vote_proposal("1", &fee_denom_a.with_amount(381000000u64).to_string())?;
=======
        driver.vote_proposal(&fee_denom_a.with_amount(381000000u64).to_string(), "1")?;
>>>>>>> f2e6d89c

        info!("Assert that the update oracle proposal is eventually passed");

        driver
            .value()
            .assert_proposal_status(ProposalStatus::Passed, "1")?;

        let query = r#"{"query_version":{}}"#;
        chains.node_a.chain_driver().async_icq(
            channel_id_a.a_side.channel_id().unwrap(),
            query,
            &wallet_a.address().to_string(),
        )?;

        assert_eventual_async_icq_success(&chains.node_a)?;

        Ok(())
    }
}

/// Listen to events on the controller side to assert if the async ICQ is eventually
/// successful
fn assert_eventual_async_icq_success<ChainA: ChainHandle>(
    chain: &MonoTagged<ChainA, FullNode>,
) -> Result<(), Error> {
    for _ in 0..MAX_RETRIES {
        if check_events(&chain.chain_driver()).is_ok() {
            return Ok(());
        }

        sleep(Duration::from_secs(1));
    }

    Err(Error::generic(eyre!(
        "failed to find EventOracleQueryError or EventOracleQuerySuccess after {MAX_RETRIES} tries"
    )))
}

/// Checks if there is an Oracle event in the given events
fn check_events<Chain: ChainHandle>(driver: &MonoTagged<Chain, &ChainDriver>) -> Result<(), Error> {
    let response = driver
        .value()
        .runtime
        .block_on(driver.rpc_client().unwrap().value().latest_block_results())
        .map_err(|err| Error::generic(eyre!("Failed to fetch block results: {}", err)))?;

    if let Some(txs_results) = response.txs_results {
        if let Some(events) = txs_results
            .iter()
            .find_map(|v| find_oracle_event(&v.events))
        {
            return assert_async_icq_success(events);
        }
    }

    Err(Error::generic(eyre!(
        "No EventOracleQueryError or EventOracleQuerySuccess"
    )))
}

/// This method is used to find the Oracle event triggered by relaying
/// the acknowledgment of the async ICQ
fn find_oracle_event(event: &[Event]) -> Option<Event> {
    event
        .iter()
        .find(|&e| e.kind.contains("provenance.oracle.v1.EventOracleQuery"))
        .cloned()
}

/// This method is used to assert if the found Oracle event is successful or not
fn assert_async_icq_success(event: Event) -> Result<(), Error> {
    if event.kind == "provenance.oracle.v1.EventOracleQuerySuccess" {
        debug!("async query successful with event: {event:#?}");
        Ok(())
    } else {
        Err(Error::generic(eyre!(
            "async query failed with response event: {event:#?}"
        )))
    }
}<|MERGE_RESOLUTION|>--- conflicted
+++ resolved
@@ -1,12 +1,7 @@
 use ibc_relayer::channel::version::Version;
-<<<<<<< HEAD
-use ibc_test_framework::chain::config::{set_max_deposit_period, set_voting_period};
-=======
-use ibc_relayer::config::ChainConfig;
 use ibc_test_framework::chain::config::{
     add_allow_message_interchainquery, set_max_deposit_period, set_voting_period,
 };
->>>>>>> f2e6d89c
 use ibc_test_framework::chain::ext::async_icq::AsyncIcqMethodsExt;
 use ibc_test_framework::chain::ext::bootstrap::ChainBootstrapMethodsExt;
 use ibc_test_framework::prelude::*;
@@ -95,11 +90,7 @@
             .value()
             .assert_proposal_status(ProposalStatus::VotingPeriod, "1")?;
 
-<<<<<<< HEAD
         driver.vote_proposal("1", &fee_denom_a.with_amount(381000000u64).to_string())?;
-=======
-        driver.vote_proposal(&fee_denom_a.with_amount(381000000u64).to_string(), "1")?;
->>>>>>> f2e6d89c
 
         info!("Assert that the update oracle proposal is eventually passed");
 

use core::time::Duration;
use ibc::core::ics03_connection::connection::State as ConnectionState;
use ibc::core::ics04_channel::channel::State as ChannelState;
<<<<<<< HEAD
use ibc::core::ics04_channel::Version;
=======
use ibc_relayer::config::default::connection_delay as default_connection_delay;
>>>>>>> ac9cf078
use ibc_relayer::config::{self, Config, ModeConfig};
use std::thread::sleep;

use ibc_test_framework::bootstrap::binary::chain::bootstrap_foreign_client_pair;
use ibc_test_framework::bootstrap::binary::channel::{
    bootstrap_channel_with_chains, bootstrap_channel_with_connection,
};
use ibc_test_framework::bootstrap::binary::connection::bootstrap_connection;
use ibc_test_framework::ibc::denom::derive_ibc_denom;
use ibc_test_framework::prelude::*;
use ibc_test_framework::relayer::channel::{
    assert_eventually_channel_established, init_channel, query_channel_end,
};
use ibc_test_framework::relayer::connection::{
    assert_eventually_connection_established, init_connection, query_connection_end,
};
use ibc_test_framework::relayer::refresh::spawn_refresh_client_tasks;

// The cosmos ChainHandle handles requests in serial, and a refresh client
// request may get blocked by other operations and cause the refresh to fail
// if the expiry time is too short.
const CLIENT_EXPIRY: Duration = Duration::from_secs(15);

/**
    A test to verify that the connection and channel workers are properly
    terminated instead of looping indefinitely when it is not possible to
    perform handshake due to the client being expired or frozen.

    Since the test involves long-running background tasks, it has to
    be verified manually by inspecting the logs. Run the test with
    the following command:

    ```bash
    RUST_BACKTRACE=0 RUST_LOG=info cargo test \
        -p ibc-integration-test -- test_channel_expiration
    ```

    And you should see error logs such as:

    ```log
    ERROR ibc_relayer::connection: failed to establish connection handshake on frozen client:
    0: failed during an operation on client (07-tendermint-0) hosted by chain (ibc-beta-6fe01a9b)
    1: client 07-tendermint-0 on chain id ibc-beta-6fe01a9b is expired or frozen
    ERROR ibc_relayer::util::task: aborting task ConnectionWorker(connection::connection-1:ibc-beta-6fe01a9b -> ibc-alpha-43544e24) after encountering fatal error:
    0: Worker failed after 1 retries
    INFO ibc_relayer::util::task: task ConnectionWorker(connection::connection-1:ibc-beta-6fe01a9b -> ibc-alpha-43544e24) has terminated
    ```

    The error messages should not repeat more than once. In the original code,
    the connection worker would keep retrying and indefinitely flooding
    the log with errors.
*/
#[test]
fn test_channel_expiration() -> Result<(), Error> {
    run_binary_chain_test(&ChannelExpirationTest)
}

#[test]
fn test_packet_expiration() -> Result<(), Error> {
    run_binary_chain_test(&PacketExpirationTest)
}

#[test]
fn test_create_on_expired_client() -> Result<(), Error> {
    run_binary_chain_test(&CreateOnExpiredClientTest)
}

#[cfg(feature = "manual")]
#[test]
fn test_misbehavior_expiration() -> Result<(), Error> {
    run_binary_chain_test(&MisbehaviorExpirationTest)
}

fn wait_for_client_expiry() {
    let sleep_time = CLIENT_EXPIRY + Duration::from_secs(5);

    info!(
        "Sleeping for {} seconds to wait for IBC client to expire",
        sleep_time.as_secs()
    );

    sleep(sleep_time);
}

pub struct ExpirationTestOverrides;

pub struct ChannelExpirationTest;

pub struct PacketExpirationTest;

pub struct CreateOnExpiredClientTest;

pub struct MisbehaviorExpirationTest;

impl TestOverrides for ExpirationTestOverrides {
    fn modify_test_config(&self, config: &mut TestConfig) {
        config.bootstrap_with_random_ids = false;
    }

    fn modify_relayer_config(&self, config: &mut Config) {
        config.mode = ModeConfig {
            clients: config::Clients {
                enabled: true,
                refresh: true,
                misbehaviour: true,
            },
            connections: config::Connections { enabled: true },
            channels: config::Channels { enabled: true },
            packets: config::Packets {
                enabled: true,
                clear_interval: 10,
                clear_on_start: true,
                tx_confirmation: true,
            },
        };

        for mut chain_config in config.chains.iter_mut() {
            chain_config.trusting_period = Some(CLIENT_EXPIRY);
        }
    }
}

impl BinaryChainTest for ChannelExpirationTest {
    fn run<ChainA: ChainHandle, ChainB: ChainHandle>(
        &self,
        _config: &TestConfig,
        relayer: RelayerDriver,
        chains: ConnectedChains<ChainA, ChainB>,
    ) -> Result<(), Error> {
        let connection = {
            let _refresh_tasks = spawn_refresh_client_tasks(&chains.foreign_clients)?;

            bootstrap_connection(&chains.foreign_clients, default_connection_delay(), false)?
        };

        wait_for_client_expiry();

        let _supervisor = relayer.spawn_supervisor()?;

        let port_a = tagged_transfer_port();
        let port_b = tagged_transfer_port();

        {
            info!("Trying to create connection and channel after client is expired");

            let (connection_id_b, _) = init_connection(
                &chains.handle_a,
                &chains.handle_b,
                &chains.client_id_a(),
                &chains.client_id_b(),
            )?;

            let (channel_id_b, _) = init_channel(
                &chains.handle_a,
                &chains.handle_b,
                &chains.client_id_a(),
                &chains.client_id_b(),
                &connection.connection_id_a.as_ref(),
                &connection.connection_id_b.as_ref(),
                &port_a.as_ref(),
                &port_b.as_ref(),
            )?;

            info!("Sleeping for 10 seconds to make sure that connection and channel fails to establish");

            sleep(Duration::from_secs(10));

            {
                let connection_end_b =
                    query_connection_end(&chains.handle_b, &connection_id_b.as_ref())?;

                assert_eq(
                    "connection end status should remain init",
                    connection_end_b.value().state(),
                    &ConnectionState::Init,
                )?;

                assert_eq(
                    "connection end should not have counterparty",
                    &connection_end_b.tagged_counterparty_connection_id(),
                    &None,
                )?;
            }

            {
                let channel_end_b =
                    query_channel_end(&chains.handle_b, &channel_id_b.as_ref(), &port_b.as_ref())?;

                assert_eq(
                    "channel end status should remain init",
                    channel_end_b.value().state(),
                    &ChannelState::Init,
                )?;

                assert_eq(
                    "channel end should not have counterparty",
                    &channel_end_b.tagged_counterparty_channel_id(),
                    &None,
                )?;
            }
        }

        {
            info!(
                "Trying to create new channel and worker after previous connection worker failed"
            );

            let foreign_clients_2 =
                bootstrap_foreign_client_pair(&chains.handle_a, &chains.handle_b)?;

            // Need to spawn refresh client for new clients to make sure they don't expire

            let _refresh_tasks = spawn_refresh_client_tasks(&foreign_clients_2)?;

            let (connection_id_b, _) = init_connection(
                &chains.handle_a,
                &chains.handle_b,
                &foreign_clients_2.client_b_to_a.tagged_client_id(),
                &foreign_clients_2.client_a_to_b.tagged_client_id(),
            )?;

            let connection_id_a = assert_eventually_connection_established(
                &chains.handle_b,
                &chains.handle_a,
                &connection_id_b.as_ref(),
            )?;

            let (channel_id_b_2, _) = init_channel(
                &chains.handle_a,
                &chains.handle_b,
                &foreign_clients_2.client_b_to_a.tagged_client_id(),
                &foreign_clients_2.client_a_to_b.tagged_client_id(),
                &connection_id_a.as_ref(),
                &connection_id_b.as_ref(),
                &port_a.as_ref(),
                &port_b.as_ref(),
            )?;

            // At this point the misbehavior task may raise error, because it
            // try to check on a client update event that is already expired.
            // This happens because the misbehavior task is only started when
            // there is at least one channel in it, _not_ when the client
            // is created.
            //
            // Source of error:
            // https://github.com/informalsystems/tendermint-rs/blob/c45ea8c82773de1946f7ae2eece13150f07ca5fe/light-client/src/light_client.rs#L216-L222

            assert_eventually_channel_established(
                &chains.handle_b,
                &chains.handle_a,
                &channel_id_b_2.as_ref(),
                &port_b.as_ref(),
            )?;
        }

        Ok(())
    }
}

impl BinaryChainTest for PacketExpirationTest {
    fn run<ChainA: ChainHandle, ChainB: ChainHandle>(
        &self,
        _config: &TestConfig,
        relayer: RelayerDriver,
        chains: ConnectedChains<ChainA, ChainB>,
    ) -> Result<(), Error> {
        let channels = {
            let _refresh_tasks = spawn_refresh_client_tasks(&chains.foreign_clients)?;

            bootstrap_channel_with_chains(
                &chains,
                &PortId::transfer(),
                &PortId::transfer(),
                Order::Unordered,
<<<<<<< HEAD
                Version::ics20(),
=======
                default_connection_delay(),
>>>>>>> ac9cf078
                false,
            )?
        };

        wait_for_client_expiry();

        let _supervisor = relayer.spawn_supervisor()?;

        let denom_a = chains.node_a.denom();

        let denom_b = derive_ibc_denom(
            &channels.port_b.as_ref(),
            &channels.channel_id_b.as_ref(),
            &denom_a,
        )?;

        {
            info!("sending first IBC transfer after client is expired. this should cause packet worker to fail");

            chains.node_a.chain_driver().transfer_token(
                &channels.port_a.as_ref(),
                &channels.channel_id_a.as_ref(),
                &chains.node_a.wallets().user1().address(),
                &chains.node_b.wallets().user1().address(),
                100,
                &chains.node_a.denom(),
            )?;

            sleep(Duration::from_secs(10));

            // We cannot check for the sender's balance, because
            // on Gaia v6 the transaction would just fail on expired client,
            // and the fund is not deducted from the user wallet.
            // But on Gaia v4 and v5 the fund will still be deducted
            // even though the IBC transfer will fail.

            let balance_b = chains.node_b.chain_driver().query_balance(
                &chains.node_b.wallets().user1().address(),
                &denom_b.as_ref(),
            )?;

            assert_eq("balance on wallet B should remain zero", &balance_b, &0)?;
        }

        {
            info!("sending a second IBC transfer. there should be no log from packet worker from this point on");

            chains.node_a.chain_driver().transfer_token(
                &channels.port_a.as_ref(),
                &channels.channel_id_a.as_ref(),
                &chains.node_a.wallets().user1().address(),
                &chains.node_b.wallets().user1().address(),
                100,
                &chains.node_a.denom(),
            )?;

            sleep(Duration::from_secs(10));

            let balance_b = chains.node_b.chain_driver().query_balance(
                &chains.node_b.wallets().user1().address(),
                &denom_b.as_ref(),
            )?;

            assert_eq("balance on wallet B should remain zero", &balance_b, &0)?;
        }

        Ok(())
    }
}

impl BinaryChainTest for CreateOnExpiredClientTest {
    fn run<ChainA: ChainHandle, ChainB: ChainHandle>(
        &self,
        _config: &TestConfig,
        _relayer: RelayerDriver,
        chains: ConnectedChains<ChainA, ChainB>,
    ) -> Result<(), Error> {
        // Create a connection before the IBC client expires, so that we can try create
        // new channel with the connection after the client expired.
        let connection = {
            let _refresh_tasks = spawn_refresh_client_tasks(&chains.foreign_clients)?;

            bootstrap_connection(&chains.foreign_clients, default_connection_delay(), false)?
        };

        wait_for_client_expiry();

        info!("trying to bootstrap connection after IBC client is expired");

        let res = bootstrap_connection(&chains.foreign_clients, default_connection_delay(), false);

        match res {
            Ok(_) => {
                return Err(Error::generic(eyre!(
                    "expected bootstrap_connection to fail"
                )))
            }
            Err(e) => {
                info!("bootstrap_connection failed with expected error {}", e);
            }
        }

        sleep(Duration::from_secs(5));

        info!("trying to bootstrap channel after IBC client is expired");

        let res = bootstrap_channel_with_connection(
            &chains.handle_a,
            &chains.handle_b,
            connection,
            &DualTagged::new(&PortId::transfer()),
            &DualTagged::new(&PortId::transfer()),
            Order::Unordered,
            Version::ics20(),
            false,
        );

        match res {
            Ok(_) => {
                return Err(Error::generic(eyre!(
                    "expected bootstrap_channel_with_connection to fail"
                )))
            }
            Err(e) => {
                info!(
                    "bootstrap_channel_with_connection failed with expected error {}",
                    e
                );
            }
        }

        Ok(())
    }
}

impl BinaryChainTest for MisbehaviorExpirationTest {
    fn run<ChainA: ChainHandle, ChainB: ChainHandle>(
        &self,
        _config: &TestConfig,
        _relayer: RelayerDriver,
        chains: ConnectedChains<ChainA, ChainB>,
    ) -> Result<(), Error> {
        /*
           This test reproduce the error log when a misbehavior task is
           first started. The error arise when `detect_misbehaviour_and_submit_evidence`
           is called with `None`, and the initial headers are already expired.

           Run this test with the `manual` feature and log level `trace`:

           ```text
           $ RUST_BACKTRACE=0 RUST_LOG=trace cargo test --features manual -p ibc-integration-test -- test_misbehavior_expiration
           ```

           and logs such as follow will be shown:

           ```log
           TRACE ibc_relayer::foreign_client: [ibc-beta-96682bb3 -> ibc-alpha-4095d39d:07-tendermint-0] checking misbehaviour for consensus state heights (first 50 shown here): 0-14, 0-9, 0-5, 0-3, total: 4
           TRACE ibc_relayer::light_client::tendermint: light client verification trusted=0-9 target=0-14
           TRACE ibc_relayer::light_client::tendermint: light client verification trusted=0-5 target=0-9
           TRACE ibc_relayer::light_client::tendermint: light client verification trusted=0-3 target=0-5
           WARN ibc_relayer::foreign_client: [ibc-beta-96682bb3 -> ibc-alpha-4095d39d:07-tendermint-0] misbehaviour checking result:
           0: error raised while checking for misbehaviour evidence: failed to check misbehaviour for 07-tendermint-0 at consensus height 0-5
           1: Light client error for RPC address ibc-beta-96682bb3
           2:
           2:    0: trusted state outside of trusting period
           2021-12-21T21:00:23.796731Z  INFO ibc_integration_test::tests::client_expiration: misbehavior result: ValidClient
           ```
        */

        {
            let _refresh_tasks = spawn_refresh_client_tasks(&chains.foreign_clients)?;

            // build a client header that will be expired
            chains
                .foreign_clients
                .client_b_to_a
                .build_latest_update_client_and_send()
                .map_err(handle_generic_error)?;

            info!("waiting for the initial client header to expire, while keeping the IBC client refreshed");

            wait_for_client_expiry();
        }

        // Calling detect_misbehaviour_and_submit_evidence(None) will always produce error logs
        for _ in 0..3 {
            let misbehavior_result = chains
                .foreign_clients
                .client_b_to_a
                .detect_misbehaviour_and_submit_evidence(None);

            info!("misbehavior result: {:?}", misbehavior_result);
        }

        suspend()
    }
}

impl HasOverrides for CreateOnExpiredClientTest {
    type Overrides = ExpirationTestOverrides;

    fn get_overrides(&self) -> &ExpirationTestOverrides {
        &ExpirationTestOverrides
    }
}

impl HasOverrides for ChannelExpirationTest {
    type Overrides = ExpirationTestOverrides;

    fn get_overrides(&self) -> &ExpirationTestOverrides {
        &ExpirationTestOverrides
    }
}

impl HasOverrides for PacketExpirationTest {
    type Overrides = ExpirationTestOverrides;

    fn get_overrides(&self) -> &ExpirationTestOverrides {
        &ExpirationTestOverrides
    }
}

impl HasOverrides for MisbehaviorExpirationTest {
    type Overrides = ExpirationTestOverrides;

    fn get_overrides(&self) -> &ExpirationTestOverrides {
        &ExpirationTestOverrides
    }
}<|MERGE_RESOLUTION|>--- conflicted
+++ resolved
@@ -1,13 +1,11 @@
 use core::time::Duration;
+use std::thread::sleep;
+
 use ibc::core::ics03_connection::connection::State as ConnectionState;
 use ibc::core::ics04_channel::channel::State as ChannelState;
-<<<<<<< HEAD
-use ibc::core::ics04_channel::Version;
-=======
+use ibc::core::ics04_channel::Version as ChannelVersion;
 use ibc_relayer::config::default::connection_delay as default_connection_delay;
->>>>>>> ac9cf078
 use ibc_relayer::config::{self, Config, ModeConfig};
-use std::thread::sleep;
 
 use ibc_test_framework::bootstrap::binary::chain::bootstrap_foreign_client_pair;
 use ibc_test_framework::bootstrap::binary::channel::{
@@ -280,11 +278,8 @@
                 &PortId::transfer(),
                 &PortId::transfer(),
                 Order::Unordered,
-<<<<<<< HEAD
-                Version::ics20(),
-=======
+                ChannelVersion::ics20(),
                 default_connection_delay(),
->>>>>>> ac9cf078
                 false,
             )?
         };
@@ -398,7 +393,7 @@
             &DualTagged::new(&PortId::transfer()),
             &DualTagged::new(&PortId::transfer()),
             Order::Unordered,
-            Version::ics20(),
+            ChannelVersion::ics20(),
             false,
         );
 

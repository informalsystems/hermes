use core::time::Duration;
use std::thread::sleep;

use ibc::core::ics03_connection::connection::State as ConnectionState;
use ibc::core::ics04_channel::channel::State as ChannelState;
use ibc::core::ics04_channel::Version as ChannelVersion;
use ibc_relayer::config::default::connection_delay as default_connection_delay;
use ibc_relayer::config::{self, Config, ModeConfig};

use ibc_test_framework::bootstrap::binary::chain::ForeignClientBuilder;
use ibc_test_framework::bootstrap::binary::channel::{
    bootstrap_channel_with_chains, bootstrap_channel_with_connection,
};
use ibc_test_framework::bootstrap::binary::connection::bootstrap_connection;
use ibc_test_framework::ibc::denom::derive_ibc_denom;
use ibc_test_framework::prelude::*;
use ibc_test_framework::relayer::channel::{
    assert_eventually_channel_established, init_channel, query_channel_end,
};
use ibc_test_framework::relayer::connection::{
    assert_eventually_connection_established, init_connection, query_connection_end,
};
use ibc_test_framework::relayer::refresh::spawn_refresh_client_tasks;

// The cosmos ChainHandle handles requests in serial, and a refresh client
// request may get blocked by other operations and cause the refresh to fail
// if the expiry time is too short.
const CLIENT_EXPIRY: Duration = Duration::from_secs(15);

/**
    A test to verify that the connection and channel workers are properly
    terminated instead of looping indefinitely when it is not possible to
    perform handshake due to the client being expired or frozen.

    Since the test involves long-running background tasks, it has to
    be verified manually by inspecting the logs. Run the test with
    the following command:

    ```bash
    RUST_BACKTRACE=0 RUST_LOG=info cargo test \
        -p ibc-integration-test -- test_channel_expiration
    ```

    And you should see error logs such as:

    ```log
    ERROR ibc_relayer::connection: failed to establish connection handshake on frozen client:
    0: failed during an operation on client (07-tendermint-0) hosted by chain (ibc-beta-6fe01a9b)
    1: client 07-tendermint-0 on chain id ibc-beta-6fe01a9b is expired or frozen
    ERROR ibc_relayer::util::task: aborting task ConnectionWorker(connection::connection-1:ibc-beta-6fe01a9b -> ibc-alpha-43544e24) after encountering fatal error:
    0: Worker failed after 1 retries
    INFO ibc_relayer::util::task: task ConnectionWorker(connection::connection-1:ibc-beta-6fe01a9b -> ibc-alpha-43544e24) has terminated
    ```

    The error messages should not repeat more than once. In the original code,
    the connection worker would keep retrying and indefinitely flooding
    the log with errors.
*/
#[test]
fn test_channel_expiration() -> Result<(), Error> {
    run_binary_chain_test(&ChannelExpirationTest)
}

#[test]
fn test_packet_expiration() -> Result<(), Error> {
    run_binary_chain_test(&PacketExpirationTest)
}

#[test]
fn test_create_on_expired_client() -> Result<(), Error> {
    run_binary_chain_test(&CreateOnExpiredClientTest)
}

#[cfg(feature = "manual")]
#[test]
fn test_misbehavior_expiration() -> Result<(), Error> {
    run_binary_chain_test(&MisbehaviorExpirationTest)
}

fn wait_for_client_expiry() {
    let sleep_time = CLIENT_EXPIRY + Duration::from_secs(5);

    info!(
        "Sleeping for {} seconds to wait for IBC client to expire",
        sleep_time.as_secs()
    );

    sleep(sleep_time);
}

pub struct ExpirationTestOverrides;

pub struct ChannelExpirationTest;

pub struct PacketExpirationTest;

pub struct CreateOnExpiredClientTest;

pub struct MisbehaviorExpirationTest;

impl TestOverrides for ExpirationTestOverrides {
    fn modify_test_config(&self, config: &mut TestConfig) {
        config.bootstrap_with_random_ids = false;
    }

    fn modify_relayer_config(&self, config: &mut Config) {
        config.mode = ModeConfig {
            clients: config::Clients {
                enabled: true,
                refresh: true,
                misbehaviour: true,
            },
            connections: config::Connections { enabled: true },
            channels: config::Channels { enabled: true },
            packets: config::Packets {
                enabled: true,
                clear_interval: 10,
                clear_on_start: true,
                tx_confirmation: true,
            },
        };

        for mut chain_config in config.chains.iter_mut() {
            chain_config.trusting_period = Some(CLIENT_EXPIRY);
        }
    }

    fn should_spawn_supervisor(&self) -> bool {
        false
    }
}

impl BinaryChainTest for ChannelExpirationTest {
    fn run<ChainA: ChainHandle, ChainB: ChainHandle>(
        &self,
        _config: &TestConfig,
        relayer: RelayerDriver,
        chains: ConnectedChains<ChainA, ChainB>,
    ) -> Result<(), Error> {
        let connection = {
            let _refresh_tasks = spawn_refresh_client_tasks(&chains.foreign_clients)?;

            bootstrap_connection(&chains.foreign_clients, default_connection_delay(), false)?
        };

        wait_for_client_expiry();

        relayer.with_supervisor(|| {
            let port_a = tagged_transfer_port();
            let port_b = tagged_transfer_port();

            {
                info!("Trying to create connection and channel after client is expired");

                let (connection_id_b, _) = init_connection(
                    &chains.handle_a,
                    &chains.handle_b,
                    &chains.client_id_a(),
                    &chains.client_id_b(),
                )?;

                let (channel_id_b, _) = init_channel(
                    &chains.handle_a,
                    &chains.handle_b,
                    &chains.client_id_a(),
                    &chains.client_id_b(),
                    &connection.connection_id_a.as_ref(),
                    &connection.connection_id_b.as_ref(),
                    &port_a.as_ref(),
                    &port_b.as_ref(),
                )?;

                info!("Sleeping for 10 seconds to make sure that connection and channel fails to establish");

                sleep(Duration::from_secs(10));

                {
                    let connection_end_b =
                        query_connection_end(&chains.handle_b, &connection_id_b.as_ref())?;

                    assert_eq(
                        "connection end status should remain init",
                        connection_end_b.value().state(),
                        &ConnectionState::Init,
                    )?;

                    assert_eq(
                        "connection end should not have counterparty",
                        &connection_end_b.tagged_counterparty_connection_id(),
                        &None,
                    )?;
                }

                {
                    let channel_end_b =
                        query_channel_end(&chains.handle_b, &channel_id_b.as_ref(), &port_b.as_ref())?;

                    assert_eq(
                        "channel end status should remain init",
                        channel_end_b.value().state(),
                        &ChannelState::Init,
                    )?;

                    assert_eq(
                        "channel end should not have counterparty",
                        &channel_end_b.tagged_counterparty_channel_id(),
                        &None,
                    )?;
                }
            }

            {
                info!(
                    "Trying to create new channel and worker after previous connection worker failed"
                );

<<<<<<< HEAD
            let foreign_clients_2 = ForeignClientBuilder::new(&chains.handle_a, &chains.handle_b)
                .pair()
                .bootstrap()?;
=======
                let foreign_clients_2 =
                    bootstrap_foreign_client_pair(&chains.handle_a, &chains.handle_b)?;
>>>>>>> 9a8a421c

                // Need to spawn refresh client for new clients to make sure they don't expire

                let _refresh_tasks = spawn_refresh_client_tasks(&foreign_clients_2)?;

                let (connection_id_b, _) = init_connection(
                    &chains.handle_a,
                    &chains.handle_b,
                    &foreign_clients_2.client_b_to_a.tagged_client_id(),
                    &foreign_clients_2.client_a_to_b.tagged_client_id(),
                )?;

                let connection_id_a = assert_eventually_connection_established(
                    &chains.handle_b,
                    &chains.handle_a,
                    &connection_id_b.as_ref(),
                )?;

                let (channel_id_b_2, _) = init_channel(
                    &chains.handle_a,
                    &chains.handle_b,
                    &foreign_clients_2.client_b_to_a.tagged_client_id(),
                    &foreign_clients_2.client_a_to_b.tagged_client_id(),
                    &connection_id_a.as_ref(),
                    &connection_id_b.as_ref(),
                    &port_a.as_ref(),
                    &port_b.as_ref(),
                )?;

                // At this point the misbehavior task may raise error, because it
                // try to check on a client update event that is already expired.
                // This happens because the misbehavior task is only started when
                // there is at least one channel in it, _not_ when the client
                // is created.
                //
                // Source of error:
                // https://github.com/informalsystems/tendermint-rs/blob/c45ea8c82773de1946f7ae2eece13150f07ca5fe/light-client/src/light_client.rs#L216-L222

                assert_eventually_channel_established(
                    &chains.handle_b,
                    &chains.handle_a,
                    &channel_id_b_2.as_ref(),
                    &port_b.as_ref(),
                )?;
            }

            Ok(())
        })
    }
}

impl BinaryChainTest for PacketExpirationTest {
    fn run<ChainA: ChainHandle, ChainB: ChainHandle>(
        &self,
        _config: &TestConfig,
        relayer: RelayerDriver,
        chains: ConnectedChains<ChainA, ChainB>,
    ) -> Result<(), Error> {
        let channels = {
            let _refresh_tasks = spawn_refresh_client_tasks(&chains.foreign_clients)?;

            bootstrap_channel_with_chains(
                &chains,
                &PortId::transfer(),
                &PortId::transfer(),
                Order::Unordered,
                ChannelVersion::ics20(),
                default_connection_delay(),
                false,
            )?
        };

        wait_for_client_expiry();

        relayer.with_supervisor(|| {
            let denom_a = chains.node_a.denom();

            let denom_b = derive_ibc_denom(
                &channels.port_b.as_ref(),
                &channels.channel_id_b.as_ref(),
                &denom_a,
            )?;

            {
                info!("sending first IBC transfer after client is expired. this should cause packet worker to fail");

                chains.node_a.chain_driver().transfer_token(
                    &channels.port_a.as_ref(),
                    &channels.channel_id_a.as_ref(),
                    &chains.node_a.wallets().user1().address(),
                    &chains.node_b.wallets().user1().address(),
                    100,
                    &chains.node_a.denom(),
                )?;

                sleep(Duration::from_secs(10));

                // We cannot check for the sender's balance, because
                // on Gaia v6 the transaction would just fail on expired client,
                // and the fund is not deducted from the user wallet.
                // But on Gaia v4 and v5 the fund will still be deducted
                // even though the IBC transfer will fail.

                let balance_b = chains.node_b.chain_driver().query_balance(
                    &chains.node_b.wallets().user1().address(),
                    &denom_b.as_ref(),
                )?;

                assert_eq("balance on wallet B should remain zero", &balance_b, &0)?;
            }

            {
                info!("sending a second IBC transfer. there should be no log from packet worker from this point on");

                chains.node_a.chain_driver().transfer_token(
                    &channels.port_a.as_ref(),
                    &channels.channel_id_a.as_ref(),
                    &chains.node_a.wallets().user1().address(),
                    &chains.node_b.wallets().user1().address(),
                    100,
                    &chains.node_a.denom(),
                )?;

                sleep(Duration::from_secs(10));

                let balance_b = chains.node_b.chain_driver().query_balance(
                    &chains.node_b.wallets().user1().address(),
                    &denom_b.as_ref(),
                )?;

                assert_eq("balance on wallet B should remain zero", &balance_b, &0)?;
            }

            Ok(())
        })
    }
}

impl BinaryChainTest for CreateOnExpiredClientTest {
    fn run<ChainA: ChainHandle, ChainB: ChainHandle>(
        &self,
        _config: &TestConfig,
        _relayer: RelayerDriver,
        chains: ConnectedChains<ChainA, ChainB>,
    ) -> Result<(), Error> {
        // Create a connection before the IBC client expires, so that we can try create
        // new channel with the connection after the client expired.
        let connection = {
            let _refresh_tasks = spawn_refresh_client_tasks(&chains.foreign_clients)?;

            bootstrap_connection(&chains.foreign_clients, default_connection_delay(), false)?
        };

        wait_for_client_expiry();

        info!("trying to bootstrap connection after IBC client is expired");

        let res = bootstrap_connection(&chains.foreign_clients, default_connection_delay(), false);

        match res {
            Ok(_) => {
                return Err(Error::generic(eyre!(
                    "expected bootstrap_connection to fail"
                )))
            }
            Err(e) => {
                info!("bootstrap_connection failed with expected error {}", e);
            }
        }

        sleep(Duration::from_secs(5));

        info!("trying to bootstrap channel after IBC client is expired");

        let res = bootstrap_channel_with_connection(
            &chains.handle_a,
            &chains.handle_b,
            connection,
            &DualTagged::new(&PortId::transfer()),
            &DualTagged::new(&PortId::transfer()),
            Order::Unordered,
            ChannelVersion::ics20(),
            false,
        );

        match res {
            Ok(_) => {
                return Err(Error::generic(eyre!(
                    "expected bootstrap_channel_with_connection to fail"
                )))
            }
            Err(e) => {
                info!(
                    "bootstrap_channel_with_connection failed with expected error {}",
                    e
                );
            }
        }

        Ok(())
    }
}

impl BinaryChainTest for MisbehaviorExpirationTest {
    fn run<ChainA: ChainHandle, ChainB: ChainHandle>(
        &self,
        _config: &TestConfig,
        _relayer: RelayerDriver,
        chains: ConnectedChains<ChainA, ChainB>,
    ) -> Result<(), Error> {
        /*
           This test reproduce the error log when a misbehavior task is
           first started. The error arise when `detect_misbehaviour_and_submit_evidence`
           is called with `None`, and the initial headers are already expired.

           Run this test with the `manual` feature and log level `trace`:

           ```text
           $ RUST_BACKTRACE=0 RUST_LOG=trace cargo test --features manual -p ibc-integration-test -- test_misbehavior_expiration
           ```

           and logs such as follow will be shown:

           ```log
           TRACE ibc_relayer::foreign_client: [ibc-beta-96682bb3 -> ibc-alpha-4095d39d:07-tendermint-0] checking misbehaviour for consensus state heights (first 50 shown here): 0-14, 0-9, 0-5, 0-3, total: 4
           TRACE ibc_relayer::light_client::tendermint: light client verification trusted=0-9 target=0-14
           TRACE ibc_relayer::light_client::tendermint: light client verification trusted=0-5 target=0-9
           TRACE ibc_relayer::light_client::tendermint: light client verification trusted=0-3 target=0-5
           WARN ibc_relayer::foreign_client: [ibc-beta-96682bb3 -> ibc-alpha-4095d39d:07-tendermint-0] misbehaviour checking result:
           0: error raised while checking for misbehaviour evidence: failed to check misbehaviour for 07-tendermint-0 at consensus height 0-5
           1: Light client error for RPC address ibc-beta-96682bb3
           2:
           2:    0: trusted state outside of trusting period
           2021-12-21T21:00:23.796731Z  INFO ibc_integration_test::tests::client_expiration: misbehavior result: ValidClient
           ```
        */

        {
            let _refresh_tasks = spawn_refresh_client_tasks(&chains.foreign_clients)?;

            // build a client header that will be expired
            chains
                .foreign_clients
                .client_b_to_a
                .build_latest_update_client_and_send()
                .map_err(handle_generic_error)?;

            info!("waiting for the initial client header to expire, while keeping the IBC client refreshed");

            wait_for_client_expiry();
        }

        // Calling detect_misbehaviour_and_submit_evidence(None) will always produce error logs
        for _ in 0..3 {
            let misbehavior_result = chains
                .foreign_clients
                .client_b_to_a
                .detect_misbehaviour_and_submit_evidence(None);

            info!("misbehavior result: {:?}", misbehavior_result);
        }

        suspend()
    }
}

impl HasOverrides for CreateOnExpiredClientTest {
    type Overrides = ExpirationTestOverrides;

    fn get_overrides(&self) -> &ExpirationTestOverrides {
        &ExpirationTestOverrides
    }
}

impl HasOverrides for ChannelExpirationTest {
    type Overrides = ExpirationTestOverrides;

    fn get_overrides(&self) -> &ExpirationTestOverrides {
        &ExpirationTestOverrides
    }
}

impl HasOverrides for PacketExpirationTest {
    type Overrides = ExpirationTestOverrides;

    fn get_overrides(&self) -> &ExpirationTestOverrides {
        &ExpirationTestOverrides
    }
}

impl HasOverrides for MisbehaviorExpirationTest {
    type Overrides = ExpirationTestOverrides;

    fn get_overrides(&self) -> &ExpirationTestOverrides {
        &ExpirationTestOverrides
    }
}<|MERGE_RESOLUTION|>--- conflicted
+++ resolved
@@ -214,14 +214,7 @@
                     "Trying to create new channel and worker after previous connection worker failed"
                 );
 
-<<<<<<< HEAD
-            let foreign_clients_2 = ForeignClientBuilder::new(&chains.handle_a, &chains.handle_b)
-                .pair()
-                .bootstrap()?;
-=======
-                let foreign_clients_2 =
-                    bootstrap_foreign_client_pair(&chains.handle_a, &chains.handle_b)?;
->>>>>>> 9a8a421c
+                let foreign_clients_2 = ForeignClientBuilder::new(&chains.handle_a, &chains.handle_b).bootsrap()?;
 
                 // Need to spawn refresh client for new clients to make sure they don't expire
 

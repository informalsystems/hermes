/*!
   All test cases are placed within this module.

   We expose the modules as public so that cargo doc
   will pick up the definition by default.
*/

pub mod clear_packet;
pub mod client_expiration;
<<<<<<< HEAD
mod client_settings;
=======
pub mod connection_delay;
>>>>>>> be7e06f0
pub mod memo;
pub mod supervisor;
pub mod ternary_transfer;
pub mod transfer;

#[cfg(any(doc, feature = "ordered"))]
pub mod ordered_channel;

#[cfg(any(doc, feature = "ica"))]
pub mod ica;

#[cfg(any(doc, feature = "manual"))]
pub mod manual;

#[cfg(any(doc, feature = "example"))]
pub mod example;<|MERGE_RESOLUTION|>--- conflicted
+++ resolved
@@ -7,11 +7,8 @@
 
 pub mod clear_packet;
 pub mod client_expiration;
-<<<<<<< HEAD
 mod client_settings;
-=======
 pub mod connection_delay;
->>>>>>> be7e06f0
 pub mod memo;
 pub mod supervisor;
 pub mod ternary_transfer;

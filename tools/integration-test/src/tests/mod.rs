--- conflicted
+++ resolved
@@ -14,11 +14,7 @@
 pub mod client_refresh;
 #[cfg(not(feature = "namada"))]
 pub mod client_settings;
-<<<<<<< HEAD
-#[cfg(not(any(feature = "celestia", feature = "namada")))]
-=======
-#[cfg(not(any(feature = "celestia", feature = "juno")))]
->>>>>>> 3ec02fec
+#[cfg(not(any(feature = "celestia", feature = "juno", feature = "namada")))]
 pub mod client_upgrade;
 pub mod connection_delay;
 #[cfg(not(feature = "namada"))]

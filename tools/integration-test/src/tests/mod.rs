--- conflicted
+++ resolved
@@ -4,6 +4,7 @@
    We expose the modules as public so that cargo doc
    will pick up the definition by default.
 */
+
 pub mod clear_packet;
 pub mod client_expiration;
 pub mod client_filter;
@@ -32,13 +33,11 @@
 #[cfg(any(doc, feature = "async-icq"))]
 pub mod async_icq;
 
-<<<<<<< HEAD
 #[cfg(any(doc, feature = "authz"))]
 pub mod authz;
-=======
+
 #[cfg(any(doc, feature = "channel-upgrade"))]
 pub mod channel_upgrade;
->>>>>>> e4be3e0b
 
 #[cfg(any(doc, feature = "ics29-fee"))]
 pub mod fee;

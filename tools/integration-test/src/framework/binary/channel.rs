--- conflicted
+++ resolved
@@ -13,12 +13,8 @@
 use super::node::NodeConfigOverride;
 use crate::bootstrap::binary::channel::bootstrap_channel_with_connection;
 use crate::error::Error;
-<<<<<<< HEAD
-use crate::framework::base::HasOverrides;
+use crate::framework::base::{HasOverrides, TestConfigOverride};
 use crate::relayer::driver::RelayerDriver;
-=======
-use crate::framework::base::{HasOverrides, TestConfigOverride};
->>>>>>> be1ea205
 use crate::types::binary::chains::ConnectedChains;
 use crate::types::binary::channel::ConnectedChannel;
 use crate::types::binary::connection::ConnectedConnection;
@@ -158,20 +154,13 @@
         let port_a = self.test.get_overrides().channel_port_a();
         let port_b = self.test.get_overrides().channel_port_b();
 
-<<<<<<< HEAD
         let channels = bootstrap_channel_with_connection(
             &chains.handle_a,
             &chains.handle_b,
             connection,
             &DualTagged::new(port_a).as_ref(),
             &DualTagged::new(port_b).as_ref(),
-=======
-        let channels = bootstrap_channel_with_chains(
-            &chains,
-            &port_a,
-            &port_b,
-            config.bootstrap_with_random_ids,
->>>>>>> be1ea205
+            true,
         )?;
 
         let env_path = config.chain_store_dir.join("binary-channels.env");
@@ -181,11 +170,7 @@
         info!("written channel environment to {}", env_path.display());
 
         self.test
-<<<<<<< HEAD
             .run(config, relayer, chains, channels)
-=======
-            .run(config, chains, channels)
->>>>>>> be1ea205
             .map_err(config.hang_on_error())?;
 
         Ok(())

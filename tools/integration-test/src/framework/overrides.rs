--- conflicted
+++ resolved
@@ -154,17 +154,17 @@
     }
 }
 
-<<<<<<< HEAD
+impl<Test: TestOverrides> ChannelOrderOverride for Test {
+    fn channel_order(&self) -> Order {
+        TestOverrides::channel_order(self)
+    }
+}
+
 impl<Test: TestOverrides> NaryPortsOverride<2> for Test {
     fn channel_ports(&self) -> [[PortId; 2]; 2] {
         let port_a = self.channel_port_a();
         let port_b = self.channel_port_b();
 
         [[port_a.clone(), port_b.clone()], [port_b, port_a]]
-=======
-impl<Test: TestOverrides> ChannelOrderOverride for Test {
-    fn channel_order(&self) -> Order {
-        TestOverrides::channel_order(self)
->>>>>>> 1448a2bb
     }
 }
[package]
name       = "ibc-integration-test"
version    = "0.10.0"
edition    = "2021"
license    = "Apache-2.0"
readme     = "README.md"
keywords   = ["blockchain", "consensus", "cosmos", "ibc", "tendermint"]
homepage   = "https://hermes.informal.systems/"
repository = "https://github.com/informalsystems/ibc-rs"
authors    = ["Informal Systems <hello@informal.systems>"]

description = """
  Integration tests for IBC Relayer
"""

[dependencies]
ibc             = { path = "../../modules" }
ibc-relayer     = { path = "../../relayer" }
ibc-relayer-cli = { path = "../../relayer-cli" }
ibc-proto       = { path = "../../proto" }
<<<<<<< HEAD
tendermint      = { version = "=0.23.3" }
tendermint-rpc  = { version = "=0.23.3", features = ["http-client", "websocket-client"] }
=======
tendermint      = { version = "=0.23.4" }
tendermint-rpc  = { version = "=0.23.4", features = ["http-client", "websocket-client"] }
>>>>>>> f78642a8

tokio = { version = "1.0", features = ["full"] }
tracing = "0.1.26"
tracing-subscriber = "0.3.5"
eyre = "0.6.5"
color-eyre = "0.5"
rand = "0.8.4"
env_logger = "0.9.0"
hex = "0.4.3"
serde = "1.0"
serde_json = "1"
serde_yaml = "0.8.23"
itertools = "0.10"
toml = "0.5"
subtle-encoding = "0.5.1"
sha2 = "0.10.1"
crossbeam-channel = "0.5.2"
prost = { version = "0.9", default-features = false }
prost-types = { version = "0.9", default-features = false }
semver = "1.0.4"
flex-error = "0.4.4"

[features]
default = []
example = []
manual = []
experimental = []

[[bin]]
name = "test_setup_with_binary_channel"
doc = true<|MERGE_RESOLUTION|>--- conflicted
+++ resolved
@@ -18,13 +18,8 @@
 ibc-relayer     = { path = "../../relayer" }
 ibc-relayer-cli = { path = "../../relayer-cli" }
 ibc-proto       = { path = "../../proto" }
-<<<<<<< HEAD
-tendermint      = { version = "=0.23.3" }
-tendermint-rpc  = { version = "=0.23.3", features = ["http-client", "websocket-client"] }
-=======
 tendermint      = { version = "=0.23.4" }
 tendermint-rpc  = { version = "=0.23.4", features = ["http-client", "websocket-client"] }
->>>>>>> f78642a8
 
 tokio = { version = "1.0", features = ["full"] }
 tracing = "0.1.26"

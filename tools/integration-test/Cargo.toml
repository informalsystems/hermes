--- conflicted
+++ resolved
@@ -29,11 +29,7 @@
 rand = "0.8.4"
 env_logger = "0.9.0"
 hex = "0.4.3"
-<<<<<<< HEAD
-serde = "1"
-=======
 serde = "1.0"
->>>>>>> e6907eb4
 serde_json = "1"
 itertools = "0.10"
 toml = "0.5"

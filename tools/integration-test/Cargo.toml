--- conflicted
+++ resolved
@@ -16,15 +16,7 @@
 [dependencies]
 ibc-relayer-types  = { path = "../../crates/relayer-types" }
 ibc-relayer        = { path = "../../crates/relayer" }
-<<<<<<< HEAD
-ibc-relayer-cli    = { path = "../../crates/relayer-cli" }
-ibc-proto          = { version = "0.22.0" }
 ibc-test-framework = { path = "../test-framework" }
-tendermint         = { version = "0.26.0" }
-tendermint-rpc     = { version = "0.26.0", features = ["http-client", "websocket-client"] }
-=======
-ibc-test-framework = { path = "../test-framework" }
->>>>>>> fa320416
 
 serde_json = "1"
 time = "0.3"

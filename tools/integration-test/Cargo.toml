[package]
name       = "ibc-integration-test"
version    = "0.18.0"
edition    = "2021"
license    = "Apache-2.0"
readme     = "README.md"
keywords   = ["blockchain", "consensus", "cosmos", "ibc", "tendermint"]
homepage   = "https://hermes.informal.systems/"
repository = "https://github.com/informalsystems/ibc-rs"
authors    = ["Informal Systems <hello@informal.systems>"]

description = """
  Integration tests for IBC Relayer
"""

[dependencies]
ibc             = { path = "../../modules" }
ibc-relayer     = { path = "../../relayer" }
ibc-relayer-framework     = { path = "../../relayer-framework" }
ibc-relayer-cosmos     = { path = "../../relayer-cosmos" }
ibc-relayer-cli = { path = "../../relayer-cli" }
ibc-proto       = { path = "../../proto" }
ibc-test-framework = { path = "../test-framework" }
tendermint      = { version = "=0.23.9" }
tendermint-rpc  = { version = "=0.23.9", features = ["http-client", "websocket-client"] }

serde = "1.0.141"
serde_json = "1"
time = "0.3"
<<<<<<< HEAD
tokio = "1.19.2"
=======
serde = "1.0.143"
>>>>>>> cd24342b

[features]
default = []
example = []
manual = []
ordered = []
ica = []
experimental = []
mbt = []

[[bin]]
name = "test_setup_with_binary_channel"
doc = true

[dev-dependencies]
tempfile = "3.3.0"<|MERGE_RESOLUTION|>--- conflicted
+++ resolved
@@ -24,14 +24,10 @@
 tendermint      = { version = "=0.23.9" }
 tendermint-rpc  = { version = "=0.23.9", features = ["http-client", "websocket-client"] }
 
-serde = "1.0.141"
 serde_json = "1"
 time = "0.3"
-<<<<<<< HEAD
 tokio = "1.19.2"
-=======
 serde = "1.0.143"
->>>>>>> cd24342b
 
 [features]
 default = []

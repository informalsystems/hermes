[package]
name       = "ibc-integration-test"
version    = "0.22.0"
edition    = "2021"
license    = "Apache-2.0"
readme     = "README.md"
keywords   = ["blockchain", "consensus", "cosmos", "ibc", "tendermint"]
homepage   = "https://hermes.informal.systems/"
repository = "https://github.com/informalsystems/hermes"
authors    = ["Informal Systems <hello@informal.systems>"]
rust-version = "1.65"
description = """
  Integration tests for IBC Relayer
"""

[dependencies]
ibc-relayer-types  = { path = "../../crates/relayer-types" }
ibc-relayer        = { path = "../../crates/relayer" }
ibc-relayer-cli    = { path = "../../crates/relayer-cli" }
ibc-relayer-all-in-one = { path = "../../crates/relayer-all-in-one" }
ibc-relayer-components = { version = "0.1.0", path = "../../crates/relayer-components" }
ibc-relayer-runtime    = { path = "../../crates/relayer-runtime" }
ibc-relayer-cosmos     = { path = "../../crates/relayer-cosmos" }
ibc-proto          = { version = "0.24.1" }
ibc-test-framework = { path = "../test-framework" }

<<<<<<< HEAD
async-trait = "0.1.56"
eyre = "0.6.8"
http = "0.2.8"
=======
http = "0.2.9"
>>>>>>> a74ea5c7
prost = { version = "0.11" }
serde_json = "1"
time = "0.3"
tokio = "1.19.2"
toml = "0.5"
tonic = { version = "0.8", features = ["tls", "tls-roots"] }
serde = "1.0.149"
opentelemetry = { version = "0.17.0", features = ["metrics"] }

[features]
default = []
example = []
manual = []
ordered = []
ica = []
ics29-fee = []
experimental = []
mbt = []
forward-packet = []
ics31 = []

[[bin]]
name = "test_setup_with_binary_channel"
doc = true

[dev-dependencies]
tempfile = "3.3.0"<|MERGE_RESOLUTION|>--- conflicted
+++ resolved
@@ -24,13 +24,9 @@
 ibc-proto          = { version = "0.24.1" }
 ibc-test-framework = { path = "../test-framework" }
 
-<<<<<<< HEAD
 async-trait = "0.1.56"
 eyre = "0.6.8"
-http = "0.2.8"
-=======
 http = "0.2.9"
->>>>>>> a74ea5c7
 prost = { version = "0.11" }
 serde_json = "1"
 time = "0.3"

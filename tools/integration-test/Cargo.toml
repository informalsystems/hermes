[package]
name         = "ibc-integration-test"
version      = "0.26.4"
edition      = "2021"
rust-version = "1.71"
license      = "Apache-2.0"
readme       = "README.md"
keywords     = ["blockchain", "consensus", "cosmos", "ibc", "tendermint"]
homepage     = "https://hermes.informal.systems/"
repository   = "https://github.com/informalsystems/hermes"
authors      = ["Informal Systems <hello@informal.systems>"]
description  = "Integration tests for Hermes"
publish      = false

[dependencies]
ibc-relayer-types  = { path = "../../crates/relayer-types" }
ibc-relayer        = { path = "../../crates/relayer" }
ibc-test-framework = { path = "../test-framework" }

http = "0.2.9"
serde_json = "1"
time = "0.3"
toml = "0.8"
prost = { version = "0.12" }
tonic = { version = "0.10", features = ["tls", "tls-roots"] }
serde = "1.0.195"

[features]
default = []
example = []
manual = []
ordered = []
ica = []
ics29-fee = []
experimental = []
mbt = []
forward-packet = []
ics31 = []
clean-workers = []
fee-grant = []
interchain-security = []
celestia = []
<<<<<<< HEAD
dynamic-gas-fee = []
=======
async-icq = []
juno = []
>>>>>>> 39bc4962

[[bin]]
name = "test_setup_with_binary_channel"
doc = true

[dev-dependencies]
tempfile = "3.6.0"

[dependencies.tendermint]
version = "0.34.0"

[dependencies.tendermint-rpc]
version = "0.34.0"
features = ["http-client"]

[dependencies.byte-unit]
version = "4.0.19"
default-features = false
features = ["serde"]<|MERGE_RESOLUTION|>--- conflicted
+++ resolved
@@ -40,12 +40,9 @@
 fee-grant = []
 interchain-security = []
 celestia = []
-<<<<<<< HEAD
-dynamic-gas-fee = []
-=======
 async-icq = []
 juno = []
->>>>>>> 39bc4962
+dynamic-gas-fee = []
 
 [[bin]]
 name = "test_setup_with_binary_channel"

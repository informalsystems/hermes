[package]
name         = "ibc-integration-test"
version      = "0.27.0"
edition      = "2021"
rust-version = "1.71"
license      = "Apache-2.0"
readme       = "README.md"
keywords     = ["blockchain", "consensus", "cosmos", "ibc", "tendermint"]
homepage     = "https://hermes.informal.systems/"
repository   = "https://github.com/informalsystems/hermes"
authors      = ["Informal Systems <hello@informal.systems>"]
description  = "Integration tests for Hermes"
publish      = false

[dependencies]
ibc-relayer-types  = { path = "../../crates/relayer-types" }
ibc-relayer        = { path = "../../crates/relayer" }
ibc-test-framework = { path = "../test-framework" }

http = "0.2.9"
serde_json = "1"
time = "0.3"
toml = "0.8"
prost = { version = "0.12" }
tonic = { version = "0.10", features = ["tls", "tls-roots"] }
serde = "1.0.195"

[features]
default = []
example = []
manual = []
ordered = []
ica = []
ics29-fee = []
experimental = []
mbt = []
forward-packet = []
ics31 = []
clean-workers = []
fee-grant = []
interchain-security = []
celestia = []
async-icq = []
juno = []
<<<<<<< HEAD
authz = []
=======
dynamic-gas-fee = []
>>>>>>> 8a8f1eb2

[[bin]]
name = "test_setup_with_binary_channel"
doc = true

[dev-dependencies]
tempfile = "3.6.0"

[dependencies.tendermint]
version = "0.34.0"

[dependencies.tendermint-rpc]
version = "0.34.0"
features = ["http-client"]

[dependencies.byte-unit]
version = "4.0.19"
default-features = false
features = ["serde"]<|MERGE_RESOLUTION|>--- conflicted
+++ resolved
@@ -42,11 +42,8 @@
 celestia = []
 async-icq = []
 juno = []
-<<<<<<< HEAD
+dynamic-gas-fee = []
 authz = []
-=======
-dynamic-gas-fee = []
->>>>>>> 8a8f1eb2
 
 [[bin]]
 name = "test_setup_with_binary_channel"

[package]
name         = "ibc-integration-test"
version      = "0.28.0"
edition      = "2021"
rust-version = "1.76.0"
license      = "Apache-2.0"
readme       = "README.md"
keywords     = ["blockchain", "consensus", "cosmos", "ibc", "tendermint"]
homepage     = "https://hermes.informal.systems/"
repository   = "https://github.com/informalsystems/hermes"
authors      = ["Informal Systems <hello@informal.systems>"]
description  = "Integration tests for Hermes"
publish      = false

[dependencies]
ibc-relayer-types  = { workspace = true }
ibc-relayer        = { workspace = true }
ibc-test-framework = { workspace = true }

byte-unit      = { workspace = true, features = ["serde"] }
http           = { workspace = true }
prost          = { workspace = true }
serde          = { workspace = true }
serde_json     = { workspace = true }
tendermint-rpc = { workspace = true, features = ["http-client"] }
tendermint     = { workspace = true }
time           = { workspace = true }
toml           = { workspace = true }
tonic          = { workspace = true, features = ["tls", "tls-roots"] }

[features]
<<<<<<< HEAD
default = []
example = []
manual = []
ordered = []
ica = []
ics29-fee = []
experimental = []
mbt = []
forward-packet = []
ics31 = []
clean-workers = []
fee-grant = []
interchain-security = []
celestia = []
async-icq = []
juno = []
dynamic-gas-fee = []
authz = []
=======
default                         = []
example                         = []
manual                          = []
ordered                         = []
ica                             = []
ics29-fee                       = []
experimental                    = []
mbt                             = []
forward-packet                  = []
ics31                           = []
clean-workers                   = []
fee-grant                       = []
channel-upgrade                 = []
interchain-security             = []
celestia                        = []
async-icq                       = []
juno                            = []
dynamic-gas-fee                 = []
new-register-interchain-account = []
>>>>>>> e4be3e0b

[[bin]]
name = "test_setup_with_binary_channel"
doc  = true

[dev-dependencies]
tempfile = { workspace = true }<|MERGE_RESOLUTION|>--- conflicted
+++ resolved
@@ -29,7 +29,6 @@
 tonic          = { workspace = true, features = ["tls", "tls-roots"] }
 
 [features]
-<<<<<<< HEAD
 default = []
 example = []
 manual = []
@@ -42,37 +41,18 @@
 ics31 = []
 clean-workers = []
 fee-grant = []
+channel-upgrade                 = []
 interchain-security = []
 celestia = []
 async-icq = []
 juno = []
 dynamic-gas-fee = []
+new-register-interchain-account = []
 authz = []
-=======
-default                         = []
-example                         = []
-manual                          = []
-ordered                         = []
-ica                             = []
-ics29-fee                       = []
-experimental                    = []
-mbt                             = []
-forward-packet                  = []
-ics31                           = []
-clean-workers                   = []
-fee-grant                       = []
-channel-upgrade                 = []
-interchain-security             = []
-celestia                        = []
-async-icq                       = []
-juno                            = []
-dynamic-gas-fee                 = []
-new-register-interchain-account = []
->>>>>>> e4be3e0b
 
 [[bin]]
 name = "test_setup_with_binary_channel"
-doc  = true
+doc = true
 
 [dev-dependencies]
 tempfile = { workspace = true }
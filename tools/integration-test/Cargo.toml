[package]
name         = "ibc-integration-test"
version      = "0.29.2"
edition      = "2021"
rust-version = "1.76.0"
license      = "Apache-2.0"
readme       = "README.md"
keywords     = ["blockchain", "consensus", "cosmos", "ibc", "tendermint"]
homepage     = "https://hermes.informal.systems/"
repository   = "https://github.com/informalsystems/hermes"
authors      = ["Informal Systems <hello@informal.systems>"]
description  = "Integration tests for Hermes"
publish      = false

[dependencies]
ibc-relayer-types  = { workspace = true }
ibc-relayer        = { workspace = true }
ibc-test-framework = { workspace = true }

byte-unit      = { workspace = true, features = ["serde"] }
http           = { workspace = true }
prost          = { workspace = true }
serde          = { workspace = true }
serde_json     = { workspace = true }
sha2           = { workspace = true }
tendermint-rpc = { workspace = true, features = ["http-client"] }
tendermint     = { workspace = true }
time           = { workspace = true }
toml           = { workspace = true }
tonic          = { workspace = true, features = ["tls", "tls-roots"] }

[features]
default                         = []
example                         = []
manual                          = []
ordered                         = []
ica                             = []
ics29-fee                       = []
experimental                    = []
forward-packet                  = []
ics31                           = []
clean-workers                   = []
fee-grant                       = []
channel-upgrade                 = []
interchain-security             = []
celestia                        = []
async-icq                       = []
juno                            = []
dynamic-gas-fee                 = []
new-register-interchain-account = []
authz                           = []
benchmark                       = []
<<<<<<< HEAD
wasm                            = []
=======
no-denom-trace                  = []
>>>>>>> 0d3b57cc

[[bin]]
name = "test_setup_with_binary_channel"
doc  = true<|MERGE_RESOLUTION|>--- conflicted
+++ resolved
@@ -50,11 +50,8 @@
 new-register-interchain-account = []
 authz                           = []
 benchmark                       = []
-<<<<<<< HEAD
 wasm                            = []
-=======
 no-denom-trace                  = []
->>>>>>> 0d3b57cc
 
 [[bin]]
 name = "test_setup_with_binary_channel"

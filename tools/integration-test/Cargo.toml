--- conflicted
+++ resolved
@@ -40,11 +40,8 @@
 fee-grant = []
 interchain-security = []
 celestia = []
-<<<<<<< HEAD
-=======
 async-icq = []
 juno = []
->>>>>>> 1bf13191
 
 [[bin]]
 name = "test_setup_with_binary_channel"

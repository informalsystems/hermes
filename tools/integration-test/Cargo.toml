[package]
name       = "ibc-integration-test"
version    = "0.19.0"
edition    = "2021"
license    = "Apache-2.0"
readme     = "README.md"
keywords   = ["blockchain", "consensus", "cosmos", "ibc", "tendermint"]
homepage   = "https://hermes.informal.systems/"
repository = "https://github.com/informalsystems/ibc-rs"
authors    = ["Informal Systems <hello@informal.systems>"]

description = """
  Integration tests for IBC Relayer
"""

[dependencies]
ibc             = { path = "../../modules" }
ibc-relayer     = { path = "../../relayer" }
ibc-relayer-framework     = { path = "../../relayer-framework" }
ibc-relayer-cosmos     = { path = "../../relayer-cosmos" }
ibc-relayer-cli = { path = "../../relayer-cli" }
ibc-proto       = { path = "../../proto" }
ibc-test-framework = { path = "../test-framework" }
tendermint      = { version = "=0.23.9" }
tendermint-rpc  = { version = "=0.23.9", features = ["http-client", "websocket-client"] }

serde_json = "1"
time = "0.3"
<<<<<<< HEAD
tokio = "1.19.2"
serde = "1.0.143"
=======
toml = "0.5"
serde = "1.0.144"
>>>>>>> 13669cab

[features]
default = []
example = []
manual = []
ordered = []
ica = []
experimental = []
mbt = []

[[bin]]
name = "test_setup_with_binary_channel"
doc = true

[dev-dependencies]
tempfile = "3.3.0"<|MERGE_RESOLUTION|>--- conflicted
+++ resolved
@@ -26,13 +26,9 @@
 
 serde_json = "1"
 time = "0.3"
-<<<<<<< HEAD
 tokio = "1.19.2"
-serde = "1.0.143"
-=======
 toml = "0.5"
 serde = "1.0.144"
->>>>>>> 13669cab
 
 [features]
 default = []

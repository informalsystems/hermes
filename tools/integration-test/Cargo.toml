--- conflicted
+++ resolved
@@ -23,11 +23,8 @@
 tendermint-rpc  = { version = "=0.23.5", features = ["http-client", "websocket-client"] }
 
 serde_json = "1"
-<<<<<<< HEAD
 time = "0.3"
-=======
 serde = "1.0.136"
->>>>>>> 29877ed4
 
 [features]
 default = []

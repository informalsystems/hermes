# ibc-proto-compiler

The `ibc-proto-compiler` is a simple command-line tool to automate the compilation of [Protocol Buffers](https://developers.google.com/protocol-buffers) message definitions from the [Cosmos SDK](https://github.com/cosmos/cosmos-sdk) and [IBC-Go](https://github.com/cosmos/ibc-go) to Rust source code with [Prost](https://lib.rs/crates/prost), for use in the [`ibc-proto` crate](https://lib.rs/crates/ibc-proto) in the [`ibc-rs` project](https://github.com/informalsystems/ibc-rs/).

## Usage

### Clone the Cosmos SDK

<<<<<<< HEAD
From within the `proto-compiler` directory, compile the binary using the `--locked` flag:

```bash
cargo build --locked
```

Run the following command to clone the Cosmos SDK repository, and check out a specific commit:
=======
Move into the the `proto-compiler` directory:
>>>>>>> 0a4cd91e

```bash
$ cd proto-compiler
```

Run the following command to clone the Cosmos SDK and the IBC-Go repositories, and check out a specific commit:

```bash
$ cargo run -- clone --out /tmp/cosmos --sdk-commit 21814558eaa47b018018711e5fe16e0b16811fce --ibc-go-commit 333c1f338b2a14a1928a6f8ab64c37123c0e97b6
```

Note: the full commit hash must be specified.

Alternatively, one can check out a tag for the Cosmos SDK with the `--sdk-tag` option:

```bash
$ cargo run -- clone --out /tmp/cosmos --sdk-tag v0.42.1 --ibc-commit 333c1f338b2a14a1928a6f8ab64c37123c0e97b6
```

### Generate Rust sources from Protobuf definitions

To generate the Rust sources from the Protobuf definitions, and copy them to the `src/prost` folder `ibc-proto` crate within the `ibc-rs` project:

```bash
$ cargo run -- compile --sdk /tmp/cosmos/sdk --ibc /tmp/cosmos/ibc --out ../proto/src/prost
```

Additionally, this command will output the commit hash at which the Cosmos SDK is checked out into `$out/COSMOS_SDK_COMMIT`.

This value is exposed via the `ibc_proto::COSMOS_SDK_VERSION` constant in the `ibc-proto` library.<|MERGE_RESOLUTION|>--- conflicted
+++ resolved
@@ -6,20 +6,10 @@
 
 ### Clone the Cosmos SDK
 
-<<<<<<< HEAD
 From within the `proto-compiler` directory, compile the binary using the `--locked` flag:
 
 ```bash
 cargo build --locked
-```
-
-Run the following command to clone the Cosmos SDK repository, and check out a specific commit:
-=======
-Move into the the `proto-compiler` directory:
->>>>>>> 0a4cd91e
-
-```bash
-$ cd proto-compiler
 ```
 
 Run the following command to clone the Cosmos SDK and the IBC-Go repositories, and check out a specific commit:

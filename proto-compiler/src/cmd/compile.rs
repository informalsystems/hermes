use std::fs::remove_dir_all;
use std::fs::{copy, create_dir_all};
use std::path::{Path, PathBuf};
use std::process;

use argh::FromArgs;
use tempdir::TempDir;
use walkdir::WalkDir;

use crate::buf_build::{export_dep_module, read_locked_deps};

#[derive(Debug, FromArgs)]
#[argh(subcommand, name = "compile")]
/// Compile
pub struct CompileCmd {
    #[argh(option, short = 's')]
    /// path to the Cosmos SDK
    sdk: PathBuf,

    #[argh(option, short = 'i')]
    /// path to the Cosmos IBC proto files
    ibc: Option<PathBuf>,

    #[argh(option, short = 'o')]
    /// path to output the generated Rust sources into
    out: PathBuf,
}

impl CompileCmd {
    pub fn run(&self) {
        let tmp_sdk = TempDir::new("ibc-proto-sdk").unwrap();
        Self::compile_sdk_protos(&self.sdk, tmp_sdk.as_ref(), self.ibc.as_deref());

        match &self.ibc {
            None => {
                println!("[info ] Omitting the IBC-go repo");
                Self::copy_generated_files(tmp_sdk.as_ref(), None, &self.out);
            }
            Some(ibc_path) => {
                let tmp_ibc = TempDir::new("ibc-proto-ibc-go").unwrap();
                Self::compile_ibc_protos(ibc_path, tmp_ibc.as_ref());

                // Merge the generated files into a single directory, taking care not to overwrite anything
                Self::copy_generated_files(tmp_sdk.as_ref(), Some(tmp_ibc.as_ref()), &self.out);
            }
        }
    }

    fn compile_ibc_protos(ibc_dir: &Path, out_dir: &Path) {
        println!(
            "[info ] Compiling IBC .proto files to Rust into '{}'...",
            out_dir.display()
        );

        // Paths
        let proto_paths = [
            // ibc-go proto files
            ibc_dir.join("proto/ibc"),
        ];

        // List available paths for dependencies
        let includes = [ibc_dir.join("proto"), ibc_dir.join("third_party/proto")];

        // List available proto files
        let mut protos: Vec<PathBuf> = vec![];
        for proto_path in &proto_paths {
            println!("Looking for proto files in {:?}", proto_path);
            protos.append(
                &mut WalkDir::new(proto_path)
                    .into_iter()
                    .filter_map(|e| e.ok())
                    .filter(|e| {
                        e.file_type().is_file()
                            && e.path().extension().is_some()
                            && e.path().extension().unwrap() == "proto"
                    })
                    .map(|e| e.into_path())
                    .collect(),
            );
        }

        println!("Found the following protos:");
        // Show which protos will be compiled
        for proto in &protos {
            println!("\t-> {:?}", proto);
        }
        println!("[info ] Compiling..");

        let attrs_serde = r#"#[derive(::serde::Serialize, ::serde::Deserialize)]"#;
        let attrs_jsonschema =
            r#"#[cfg_attr(feature = "json-schema", derive(::schemars::JsonSchema))]"#;
        let attrs_ord = "#[derive(Eq, PartialOrd, Ord)]";
        let attrs_eq = "#[derive(Eq)]";
        let attrs_serde_default = r#"#[serde(default)]"#;
        let attrs_serde_base64 = r#"#[serde(with = "crate::base64")]"#;
        let attrs_jsonschema_str =
            r#"#[cfg_attr(feature = "json-schema", schemars(with = "String"))]"#;

        let compilation = tonic_build::configure()
            .build_client(true)
            .compile_well_known_types(true)
            .client_mod_attribute(".", r#"#[cfg(feature = "client")]"#)
            .build_server(false)
            .out_dir(out_dir)
            .extern_path(".tendermint", "::tendermint_proto")
            .type_attribute(".google.protobuf.Any", attrs_serde)
            .type_attribute(".google.protobuf.Timestamp", attrs_serde)
            .type_attribute(".google.protobuf.Duration", attrs_serde)
            .type_attribute(".ibc.core.client.v1", attrs_serde)
            .type_attribute(".ibc.core.client.v1.Height", attrs_ord)
            .type_attribute(".ibc.core.client.v1.Height", attrs_jsonschema)
            .field_attribute(".ibc.core.client.v1.Height", attrs_serde_default)
            .type_attribute(".ibc.core.commitment.v1", attrs_serde)
            .type_attribute(".ibc.core.commitment.v1.MerkleRoot", attrs_jsonschema)
            .field_attribute(
                ".ibc.core.commitment.v1.MerkleRoot.hash",
                attrs_serde_base64,
            )
            .field_attribute(
                ".ibc.core.commitment.v1.MerkleRoot.hash",
                attrs_jsonschema_str,
            )
            .type_attribute(".ibc.core.commitment.v1.MerklePrefix", attrs_jsonschema)
            .field_attribute(
                ".ibc.core.commitment.v1.MerklePrefix.key_prefix",
                attrs_serde_base64,
            )
            .field_attribute(
                ".ibc.core.commitment.v1.MerklePrefix.key_prefix",
                attrs_jsonschema_str,
            )
            .type_attribute(".ibc.core.channel.v1", attrs_serde)
            .type_attribute(".ibc.core.channel.v1.Channel", attrs_jsonschema)
            .type_attribute(".ibc.core.channel.v1.Counterparty", attrs_jsonschema)
            .type_attribute(".ibc.core.connection.v1", attrs_serde)
            .type_attribute(".ibc.core.connection.v1.ConnectionEnd", attrs_jsonschema)
            .type_attribute(".ibc.core.connection.v1.Counterparty", attrs_jsonschema)
            .type_attribute(".ibc.core.connection.v1.Version", attrs_jsonschema)
            .type_attribute(".ibc.core.types.v1", attrs_serde)
            .type_attribute(".ibc.applications.transfer.v1", attrs_serde)
            .type_attribute(
                ".ibc.applications.interchain_accounts.controller.v1",
                attrs_serde,
            )
            .type_attribute(".ics23", attrs_serde)
            .type_attribute(".ics23.LeafOp", attrs_eq)
            .type_attribute(".ics23.LeafOp", attrs_jsonschema)
            .field_attribute(".ics23.LeafOp.prehash_key", attrs_serde_default)
            .field_attribute(".ics23.LeafOp.prefix", attrs_serde_base64)
            .field_attribute(".ics23.LeafOp.prefix", attrs_jsonschema_str)
            .type_attribute(".ics23.InnerOp", attrs_jsonschema)
            .field_attribute(".ics23.InnerOp.prefix", attrs_serde_base64)
            .field_attribute(".ics23.InnerOp.prefix", attrs_jsonschema_str)
            .field_attribute(".ics23.InnerOp.suffix", attrs_serde_base64)
            .field_attribute(".ics23.InnerOp.suffix", attrs_jsonschema_str)
            .type_attribute(".ics23.InnerOp", attrs_eq)
            .type_attribute(".ics23.ProofSpec", attrs_eq)
            .type_attribute(".ics23.ProofSpec", attrs_jsonschema)
            .field_attribute(".ics23.ProofSpec.max_depth", attrs_serde_default)
            .field_attribute(".ics23.ProofSpec.min_depth", attrs_serde_default)
            .type_attribute(".ics23.InnerSpec", attrs_eq)
            .type_attribute(".ics23.InnerSpec", attrs_jsonschema)
            .field_attribute(".ics23.InnerSpec.empty_child", attrs_serde_default)
            .field_attribute(".ics23.InnerSpec.empty_child", attrs_serde_base64)
            .field_attribute(".ics23.InnerSpec.empty_child", attrs_jsonschema_str)
            .compile(&protos, &includes);

        match compilation {
            Ok(_) => {
                println!("Successfully compiled proto files");
            }
            Err(e) => {
                println!("Failed to compile: {}", e);
                process::exit(1);
            }
        }
    }

    fn compile_sdk_protos(sdk_dir: &Path, out_dir: &Path, ibc_dep: Option<&Path>) {
        // Export dependency modules required by the SDK .proto files
        // into temporary directories, which will be added to the include list.
        let sdk_lockfile = sdk_dir.join("proto/buf.lock");
        let sdk_dep_dirs = match read_locked_deps(&sdk_lockfile) {
            Ok(deps) => deps
                .iter()
                .map(|dep| {
                    let mod_dir = TempDir::new(&dep.repository).unwrap();
                    if let Err(e) = export_dep_module(dep, mod_dir.as_ref()) {
                        eprintln!(
                            "Failed to export module {}/{}/{}: {}",
                            dep.remote, dep.owner, dep.repository, e,
                        );
                        process::exit(1);
                    }
                    mod_dir
                })
                .collect::<Vec<_>>(),
            Err(e) => {
                eprintln!("Failed to read {}: {}", sdk_lockfile.display(), e);
                process::exit(1);
            }
        };

        println!(
            "[info ] Compiling Cosmos-SDK .proto files to Rust into '{}'...",
            out_dir.display()
        );

        let root = Path::new(env!("CARGO_MANIFEST_DIR"));

        // Paths
        let proto_paths = vec![
<<<<<<< HEAD
            root.join("../proto/definitions/mock"),
            sdk_dir.join("proto/cosmos/auth"),
            sdk_dir.join("proto/cosmos/gov"),
            sdk_dir.join("proto/cosmos/tx"),
            sdk_dir.join("proto/cosmos/base"),
            sdk_dir.join("proto/cosmos/staking"),
            sdk_dir.join("proto/cosmos/upgrade"),
=======
            format!("{}/../proto/definitions/mock", root),
            format!("{}/proto/cosmos/auth", sdk_dir.display()),
            format!("{}/proto/cosmos/gov", sdk_dir.display()),
            format!("{}/proto/cosmos/tx", sdk_dir.display()),
            format!("{}/proto/cosmos/base", sdk_dir.display()),
            format!("{}/proto/cosmos/bank", sdk_dir.display()),
            format!("{}/proto/cosmos/staking", sdk_dir.display()),
            format!("{}/proto/cosmos/upgrade", sdk_dir.display()),
>>>>>>> c5c89dc8
        ];

        let mut includes = vec![root.join("../proto"), sdk_dir.join("proto")];

        for mod_dir in &sdk_dep_dirs {
            includes.push(mod_dir.path().to_owned());
        }

        if let Some(ibc_dir) = ibc_dep {
            // Use the IBC proto files from the SDK
            includes.push(ibc_dir.join("proto"));
        }

        // List available proto files
        let mut protos: Vec<PathBuf> = vec![];
        for proto_path in &proto_paths {
            println!("Looking for proto files in {:?}", proto_path);
            protos.append(
                &mut WalkDir::new(proto_path)
                    .into_iter()
                    .filter_map(|e| e.ok())
                    .filter(|e| {
                        e.file_type().is_file()
                            && e.path().extension().is_some()
                            && e.path().extension().unwrap() == "proto"
                    })
                    .map(|e| e.into_path())
                    .collect(),
            );
        }

        println!("Found the following protos:");
        // Show which protos will be compiled
        for proto in &protos {
            println!("\t-> {:?}", proto);
        }
        println!("[info ] Compiling..");

        // List available paths for dependencies
        let attrs_serde = r#"#[derive(::serde::Serialize, ::serde::Deserialize)]"#;
        let compilation = tonic_build::configure()
            .build_client(true)
            .compile_well_known_types(true)
            .client_mod_attribute(".", r#"#[cfg(feature = "client")]"#)
            .build_server(false)
            .out_dir(out_dir)
            .extern_path(".tendermint", "::tendermint_proto")
            .type_attribute(".cosmos.upgrade.v1beta1", attrs_serde)
            .type_attribute(".cosmos.base.v1beta1", attrs_serde)
            .type_attribute(".cosmos.base.query.v1beta1", attrs_serde)
            .type_attribute(".cosmos.bank.v1beta1", attrs_serde)
            .compile(&protos, &includes);

        match compilation {
            Ok(_) => {
                println!("Successfully compiled proto files");
            }
            Err(e) => {
                println!("Failed to compile: {}", e);
                process::exit(1);
            }
        }
    }

    fn copy_generated_files(from_dir_sdk: &Path, from_dir_ibc_opt: Option<&Path>, to_dir: &Path) {
        println!(
            "[info ] Copying generated files into '{}'...",
            to_dir.display()
        );

        // Remove old compiled files
        remove_dir_all(&to_dir).unwrap_or_default();
        create_dir_all(&to_dir).unwrap();

        // Copy new compiled files (prost does not use folder structures)
        // Copy the SDK files first
        let errors_sdk = WalkDir::new(from_dir_sdk)
            .into_iter()
            .filter_map(|e| e.ok())
            .filter(|e| e.file_type().is_file())
            .map(|e| {
                copy(
                    e.path(),
                    format!(
                        "{}/{}",
                        to_dir.display(),
                        &e.file_name().to_os_string().to_str().unwrap()
                    ),
                )
            })
            .filter_map(|e| e.err())
            .collect::<Vec<_>>();

        if !errors_sdk.is_empty() {
            for e in errors_sdk {
                println!("[error] Error while copying SDK-compiled file: {}", e);
            }

            panic!("[error] Aborted.");
        }

        if let Some(from_dir_ibc) = from_dir_ibc_opt {
            // Copy the IBC-go files second, double-checking if anything is overwritten
            let errors_ibc = WalkDir::new(from_dir_ibc)
            .into_iter()
            .filter_map(|e| e.ok())
            .filter(|e| e.file_type().is_file())
            .map(|e| {
                let generated_fname = e.file_name().to_owned().into_string().unwrap();
                let prefix = &generated_fname[0..6];

                let target_fname = format!(
                    "{}/{}",
                    to_dir.display(),
                    generated_fname,
                );

                // If it's a cosmos-relevant file and it exists, we should not overwrite it.
                if Path::new(&target_fname).exists() && prefix.eq("cosmos") {
                    let original_cosmos_file = std::fs::read(target_fname.clone()).unwrap();
                    let new_cosmos_file = std::fs::read(e.path()).unwrap();
                    if original_cosmos_file != new_cosmos_file {
                        println!(
                            "[warn ] Cosmos-related file exists already {}! Ignoring the one generated from IBC-go {:?}",
                            target_fname, e.path()
                        );
                    }
                    Ok(0)
                } else {
                    copy(
                        e.path(),
                        target_fname,
                    )
                }
            })
            .filter_map(|e| e.err())
            .collect::<Vec<_>>();

            if !errors_ibc.is_empty() {
                for e in errors_ibc {
                    println!("[error] Error while copying IBC-go compiled file: {}", e);
                }

                panic!("[error] Aborted.");
            }
        }
    }
}<|MERGE_RESOLUTION|>--- conflicted
+++ resolved
@@ -210,24 +210,14 @@
 
         // Paths
         let proto_paths = vec![
-<<<<<<< HEAD
             root.join("../proto/definitions/mock"),
             sdk_dir.join("proto/cosmos/auth"),
             sdk_dir.join("proto/cosmos/gov"),
             sdk_dir.join("proto/cosmos/tx"),
             sdk_dir.join("proto/cosmos/base"),
+            sdk_dir.join("proto/cosmos/bank"),
             sdk_dir.join("proto/cosmos/staking"),
             sdk_dir.join("proto/cosmos/upgrade"),
-=======
-            format!("{}/../proto/definitions/mock", root),
-            format!("{}/proto/cosmos/auth", sdk_dir.display()),
-            format!("{}/proto/cosmos/gov", sdk_dir.display()),
-            format!("{}/proto/cosmos/tx", sdk_dir.display()),
-            format!("{}/proto/cosmos/base", sdk_dir.display()),
-            format!("{}/proto/cosmos/bank", sdk_dir.display()),
-            format!("{}/proto/cosmos/staking", sdk_dir.display()),
-            format!("{}/proto/cosmos/upgrade", sdk_dir.display()),
->>>>>>> c5c89dc8
         ];
 
         let mut includes = vec![root.join("../proto"), sdk_dir.join("proto")];

--- conflicted
+++ resolved
@@ -36,13 +36,10 @@
               gaia6-ordered
               ibc-go-v2-simapp
               ibc-go-v3-simapp
-<<<<<<< HEAD
               ibc-go-main-simapp
               ibc-go-ics29-simapp
               wasmd
-=======
               apalache
->>>>>>> b7fc78e9
             ;
 
             python = nixpkgs.python3.withPackages (p: [

--- conflicted
+++ resolved
@@ -25,7 +25,6 @@
             inherit system;
           };
 
-<<<<<<< HEAD
           cosmos-nix = inputs.cosmos-nix.packages.${system};
           cosmos-nix-wasm = inputs.cosmos-nix-wasm.packages.${system};
         in
@@ -38,8 +37,7 @@
               cometbft
               evmos
               gaia6-ordered
-              gaia13
-              gaia14
+              gaia15
               ibc-go-v2-simapp
               ibc-go-v3-simapp
               ibc-go-v4-simapp
@@ -55,42 +53,9 @@
               provenance
               stride
               stride-no-admin
-              stride-consumer-no-admin
-              stride-consumer
               wasmd
               injective
               ;
-=======
-      cosmos-nix = inputs.cosmos-nix.packages.${system};
-    in {
-      packages = {
-        inherit
-          (cosmos-nix)
-          apalache
-          celestia
-          cometbft
-          evmos
-          gaia6-ordered
-          gaia15
-          ibc-go-v2-simapp
-          ibc-go-v3-simapp
-          ibc-go-v4-simapp
-          ibc-go-v5-simapp
-          ibc-go-v6-simapp
-          ibc-go-v7-simapp
-          ibc-go-v8-simapp
-          interchain-security
-          migaloo
-          neutron
-          juno
-          osmosis
-          provenance
-          stride
-          stride-no-admin
-          wasmd
-          injective
-          ;
->>>>>>> bdbbef3c
 
             inherit
               (cosmos-nix-wasm)

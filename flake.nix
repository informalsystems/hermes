{
  description = "Nix development dependencies for ibc-rs";

  inputs = {
<<<<<<< HEAD
    nixpkgs.url = github:nixos/nixpkgs/nixpkgs-unstable;
    flake-utils.url = github:numtide/flake-utils;
    cosmos-nix.url = github:informalsystems/cosmos.nix/luca_joss/add-gaia-v20-alpha;
=======
    nixpkgs.url = "github:nixos/nixpkgs/nixpkgs-unstable";
    flake-utils.url = "github:numtide/flake-utils";
    cosmos-nix.url = "github:informalsystems/cosmos.nix";
>>>>>>> c3105e92
  };

  outputs = inputs: let
    utils = inputs.flake-utils.lib;
  in
    utils.eachSystem
    [
      "aarch64-linux"
      "aarch64-darwin"
      "x86_64-darwin"
      "x86_64-linux"
    ]
    (system: let
      nixpkgs = import inputs.nixpkgs {
        inherit system;
      };

      cosmos-nix = inputs.cosmos-nix.packages.${system};
    in {
      packages = {
        inherit
          (cosmos-nix)
          apalache
          celestia
          cometbft
          evmos
          gaia6-ordered
          gaia18
          gaia20
          ibc-go-v2-simapp
          ibc-go-v3-simapp
          ibc-go-v4-simapp
          ibc-go-v5-simapp
          ibc-go-v6-simapp
          ibc-go-v7-simapp
          ibc-go-v8-simapp
          ibc-go-v9-simapp
          interchain-security
          migaloo
          neutron
          juno
          osmosis
          provenance
          stride
          stride-no-admin
          wasmd
          injective
          ;

        python = nixpkgs.python3.withPackages (p: [
          p.toml
        ]);
      };
    });
}<|MERGE_RESOLUTION|>--- conflicted
+++ resolved
@@ -2,15 +2,9 @@
   description = "Nix development dependencies for ibc-rs";
 
   inputs = {
-<<<<<<< HEAD
-    nixpkgs.url = github:nixos/nixpkgs/nixpkgs-unstable;
-    flake-utils.url = github:numtide/flake-utils;
-    cosmos-nix.url = github:informalsystems/cosmos.nix/luca_joss/add-gaia-v20-alpha;
-=======
     nixpkgs.url = "github:nixos/nixpkgs/nixpkgs-unstable";
     flake-utils.url = "github:numtide/flake-utils";
     cosmos-nix.url = "github:informalsystems/cosmos.nix";
->>>>>>> c3105e92
   };
 
   outputs = inputs: let

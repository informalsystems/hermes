{
  description = "Nix development dependencies for ibc-rs";

  inputs = {
    nixpkgs.url = "github:nixos/nixpkgs/nixpkgs-unstable";
    flake-utils.url = "github:numtide/flake-utils";
    rust-overlay.url = "github:oxalica/rust-overlay";
    cosmos-nix.url = "github:informalsystems/cosmos.nix";
    cosmos-nix-wasm.url = "github:informalsystems/cosmos.nix/jonathan/ibc-go-wasm";
  };

  outputs = inputs:
    let
      utils = inputs.flake-utils.lib;
    in
    utils.eachSystem
<<<<<<< HEAD
      [
        "aarch64-linux"
        "aarch64-darwin"
        "x86_64-darwin"
        "x86_64-linux"
      ]
      (system:
        let
          nixpkgs = import inputs.nixpkgs {
            inherit system;
            overlays = [
              inputs.rust-overlay.overlays.default
            ];
          };

          cosmos-nix = inputs.cosmos-nix.packages.${system};
          cosmos-nix-wasm = inputs.cosmos-nix-wasm.packages.${system};

          ibc-client-tendermint-cw =
            import ./nix/ibc-client-tendermint-cw.nix
              {
                inherit nixpkgs;
              };
        in
        {
          packages = {
            inherit
              (cosmos-nix)
              # apalache

              celestia
              cometbft
              evmos
              gaia6-ordered
              gaia15
              ibc-go-v2-simapp
              ibc-go-v3-simapp
              ibc-go-v4-simapp
              ibc-go-v5-simapp
              ibc-go-v6-simapp
              ibc-go-v7-simapp
              ibc-go-v8-simapp
              interchain-security
              migaloo
              neutron
              juno
              osmosis
              provenance
              stride
              stride-no-admin
              wasmd
              injective
              ;

            inherit
              (cosmos-nix-wasm)
              ibc-go-v7-wasm-simapp
              ;

            ibc-client-tendermint-cw = ibc-client-tendermint-cw;

            python = nixpkgs.python3.withPackages (p: [
              p.toml
            ]);
          };
        });
=======
    [
      "aarch64-linux"
      "aarch64-darwin"
      "x86_64-darwin"
      "x86_64-linux"
    ]
    (system: let
      nixpkgs = import inputs.nixpkgs {
        inherit system;
      };

      cosmos-nix = inputs.cosmos-nix.packages.${system};
    in {
      packages = {
        inherit
          (cosmos-nix)
          apalache
          celestia
          cometbft
          evmos
          gaia6-ordered
          gaia17
          ibc-go-v2-simapp
          ibc-go-v3-simapp
          ibc-go-v4-simapp
          ibc-go-v5-simapp
          ibc-go-v6-simapp
          ibc-go-v7-simapp
          ibc-go-v8-simapp
          interchain-security
          migaloo
          neutron
          juno
          osmosis
          provenance
          stride
          stride-no-admin
          wasmd
          injective
          ;

        python = nixpkgs.python3.withPackages (p: [
          p.toml
        ]);
      };
    });
>>>>>>> f2e6d89c
}<|MERGE_RESOLUTION|>--- conflicted
+++ resolved
@@ -11,26 +11,25 @@
 
   outputs = inputs:
     let
-      utils = inputs.flake-utils.lib;
-    in
+    utils = inputs.flake-utils.lib;
+  in
     utils.eachSystem
-<<<<<<< HEAD
-      [
-        "aarch64-linux"
-        "aarch64-darwin"
-        "x86_64-darwin"
-        "x86_64-linux"
-      ]
+    [
+      "aarch64-linux"
+      "aarch64-darwin"
+      "x86_64-darwin"
+      "x86_64-linux"
+    ]
       (system:
         let
-          nixpkgs = import inputs.nixpkgs {
-            inherit system;
+      nixpkgs = import inputs.nixpkgs {
+        inherit system;
             overlays = [
               inputs.rust-overlay.overlays.default
             ];
-          };
+      };
 
-          cosmos-nix = inputs.cosmos-nix.packages.${system};
+      cosmos-nix = inputs.cosmos-nix.packages.${system};
           cosmos-nix-wasm = inputs.cosmos-nix-wasm.packages.${system};
 
           ibc-client-tendermint-cw =
@@ -40,61 +39,6 @@
               };
         in
         {
-          packages = {
-            inherit
-              (cosmos-nix)
-              # apalache
-
-              celestia
-              cometbft
-              evmos
-              gaia6-ordered
-              gaia15
-              ibc-go-v2-simapp
-              ibc-go-v3-simapp
-              ibc-go-v4-simapp
-              ibc-go-v5-simapp
-              ibc-go-v6-simapp
-              ibc-go-v7-simapp
-              ibc-go-v8-simapp
-              interchain-security
-              migaloo
-              neutron
-              juno
-              osmosis
-              provenance
-              stride
-              stride-no-admin
-              wasmd
-              injective
-              ;
-
-            inherit
-              (cosmos-nix-wasm)
-              ibc-go-v7-wasm-simapp
-              ;
-
-            ibc-client-tendermint-cw = ibc-client-tendermint-cw;
-
-            python = nixpkgs.python3.withPackages (p: [
-              p.toml
-            ]);
-          };
-        });
-=======
-    [
-      "aarch64-linux"
-      "aarch64-darwin"
-      "x86_64-darwin"
-      "x86_64-linux"
-    ]
-    (system: let
-      nixpkgs = import inputs.nixpkgs {
-        inherit system;
-      };
-
-      cosmos-nix = inputs.cosmos-nix.packages.${system};
-    in {
       packages = {
         inherit
           (cosmos-nix)
@@ -123,10 +67,16 @@
           injective
           ;
 
+            inherit
+              (cosmos-nix-wasm)
+              ibc-go-v7-wasm-simapp
+              ;
+
+            ibc-client-tendermint-cw = ibc-client-tendermint-cw;
+
         python = nixpkgs.python3.withPackages (p: [
           p.toml
         ]);
       };
     });
->>>>>>> f2e6d89c
 }
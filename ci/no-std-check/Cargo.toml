[package]
name = "no-std-check"
version = "0.1.0"
edition = "2021"
resolver = "2"

[dependencies]

ibc = { path = "../../modules", optional = true }
ibc-proto = { path = "../../proto", optional = true }

sp-core = { version = "3.0.0", default-features = false, optional = true }
sp-io = { version = "3.0.0", default-features = false, optional = true }
sp-runtime = { version = "3.0.0", default-features = false, optional = true }
sp-std = { version = "3.0.0", default-features = false, optional = true }

# Dependencies that support no_std
bytes = { version = "1.0.1", default-features = false }
chrono = { version = "0.4.19", default-features = false }
contracts = { version = "0.4.0", default-features = false }
crossbeam-channel = { version = "0.5.1", default-features = false }
ed25519 = { version = "1.2.0", default-features = false, features = ["serde"] }
ed25519-dalek = { version = "1.0.1", default-features = false, features = ["rand", "u64_backend"] }
flex-error = { version = "0.4.4", default-features = false }
futures = { version = "0.3.17", default-features = false }
impl-serde = { version = "0.3.1", default-features = false }
k256 = { version = "0.9", default-features = false, features = ["ecdsa"] }
num-derive = { version = "0.3", default-features = false }
num-traits = { version = "0.2", default-features = false }
once_cell = { version = "1.3", default-features = false }
prost = { version = "0.9", default-features = false }
prost-types = { version = "0.9", default-features = false }
ripemd160 = { version = "0.9", default-features = false }
ryu = { version = "1.0.5" }
<<<<<<< HEAD
serde = { version = "1", default-features = false }
=======
serde = { version = "1.0", default-features = false }
>>>>>>> e6907eb4
serde_bytes = { version = "0.11.5", default-features = false }
serde_derive = { version = "1.0.130", default-features = false }
serde_json = { version = "1.0.65", default-features = false, features = ["alloc"] }
serde_repr = { version = "0.1.7", default-features = false }
serde_cbor = { version = "0.11.1", default-features = false, features = ["alloc"] }
serde-json-core = { version = "0.4.0", default-features = false, features = ["heapless"] }
sha2 = { version = "0.9.3", default-features = false }
signature = { version = "1.3.1", default-features = false }
static_assertions = { version = "1.1.0", default-features = false }
subtle = { version = "2.4.1", default-features = false }
subtle-encoding = { version = "0.5.1", default-features = false }
time = { version = "0.3.2", default-features = false, features = ["alloc", "serde"] }
tracing = { version = "0.1.26", default-features = false }
zeroize = { version = "1.1", features = ["zeroize_derive"] }
safe-regex = { version = "0.2.4" }

# Dependencies that do not support no_std
tonic = { version = "0.6", optional = true, default-features = false }
socket2 = { version = "0.4.1", optional = true, default-features = false }
getrandom = { version = "0.2.3", optional = true, default-features = false, features = ["js"] }
ics23 = { version = "0.6.6", optional = true, default-features = false }
thiserror = { version = "1.0.26", optional = true, default-features = false }
regex = { version = "1.5.4", optional = true, default-features = false }
sled = { version = "0.34.7", optional = true, default-features = false }
tokio = { version = "1.11.0", optional = true, default-features = false }
toml = { version = "0.5.8", optional = true, default-features = false }
url = { version = "2.2", optional = true, default-features = false, features = ["serde"] }

[features]
default = []
use-ibc = [
  "ibc",
  "ibc-proto",
]
use-substrate = [
  "sp-core",
  "sp-io",
  "sp-runtime",
  "sp-std",
]

use-unsupported = [
  "tonic",
  "socket2",
  "getrandom",
  "ics23",
  "thiserror",
  "regex",
  "sled",
  "tokio",
  "toml",
  "url",
]

[profile.dev]
panic = "abort"

[profile.release]
panic = "abort"<|MERGE_RESOLUTION|>--- conflicted
+++ resolved
@@ -32,11 +32,7 @@
 prost-types = { version = "0.9", default-features = false }
 ripemd160 = { version = "0.9", default-features = false }
 ryu = { version = "1.0.5" }
-<<<<<<< HEAD
-serde = { version = "1", default-features = false }
-=======
 serde = { version = "1.0", default-features = false }
->>>>>>> e6907eb4
 serde_bytes = { version = "0.11.5", default-features = false }
 serde_derive = { version = "1.0.130", default-features = false }
 serde_json = { version = "1.0.65", default-features = false, features = ["alloc"] }

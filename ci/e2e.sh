--- conflicted
+++ resolved
@@ -62,142 +62,4 @@
 echo "                                             END-TO-END TESTS                                                    "
 echo "================================================================================================================="
 
-<<<<<<< HEAD
 python3 /relayer/e2e/run.py -c "$CONFIG_PATH" --cmd "$RELAYER_CMD"
-=======
-echo "-----------------------------------------------------------------------------------------------------------------"
-echo "Create client transactions"
-echo "-----------------------------------------------------------------------------------------------------------------"
-echo "Creating $CHAIN_B client on chain $CHAIN_A"
-hermes -c "$CONFIG_PATH" tx raw create-client "$CHAIN_A" "$CHAIN_B"
-echo "-----------------------------------------------------------------------------------------------------------------"
-# shellcheck disable=SC2027
-echo "Creating $CHAIN_A client on chain $CHAIN_B"
-hermes -c "$CONFIG_PATH" tx raw create-client "$CHAIN_B" "$CHAIN_A"
-
-# TODO: jq -r '.result[].CreateClient.client_id')
-
-
-#echo "-----------------------------------------------------------------------------------------------------------------"
-#echo "Query clients"
-#echo "-----------------------------------------------------------------------------------------------------------------"
-#echo "querying "$CHAIN_B"_client on chain "$CHAIN_A"..."
-#hermes -c "$CONFIG_PATH" query client state "$CHAIN_A" "$CHAIN_B"_client
-#echo "-----------------------------------------------------------------------------------------------------------------"
-#echo "querying "$CHAIN_A"_client on chain "$CHAIN_B"..."
-#hermes -c "$CONFIG_PATH" query client state "$CHAIN_B" "$CHAIN_A"_client
-#
-#echo "================================================================================================================="
-#echo "                                             CONNECTIONS                                                         "
-#echo "================================================================================================================="
-#
-#echo "-----------------------------------------------------------------------------------------------------------------"
-#echo "Connection Init transaction"
-#echo "-----------------------------------------------------------------------------------------------------------------"
-#hermes -c "$CONFIG_PATH" tx raw conn-init \
-#        "$CHAIN_A" \
-#        "$CHAIN_B" \
-#        "$CHAIN_B"_client \
-#        "$CHAIN_A"_client \
-#        conn_"$CHAIN_A"_to_"$CHAIN_B" \
-#        conn_"$CHAIN_B"_to_"$CHAIN_A"
-#
-#echo "-----------------------------------------------------------------------------------------------------------------"
-#echo "Connection Open Try transaction"
-#echo "-----------------------------------------------------------------------------------------------------------------"
-#hermes -c "$CONFIG_PATH" tx raw conn-try \
-#        "$CHAIN_B" \
-#        "$CHAIN_A" \
-#        "$CHAIN_A"_client \
-#        "$CHAIN_B"_client \
-#        conn_"$CHAIN_B"_to_"$CHAIN_A" \
-#        conn_"$CHAIN_A"_to_"$CHAIN_B"
-#
-#echo "-----------------------------------------------------------------------------------------------------------------"
-#echo "Connection Open Ack transaction"
-#echo "-----------------------------------------------------------------------------------------------------------------"
-#hermes -c "$CONFIG_PATH" tx raw conn-ack \
-#        "$CHAIN_A" \
-#        "$CHAIN_B" \
-#        "$CHAIN_B"_client \
-#        "$CHAIN_A"_client \
-#        conn_"$CHAIN_A"_to_"$CHAIN_B" \
-#        conn_"$CHAIN_B"_to_"$CHAIN_A"
-#
-#echo "-----------------------------------------------------------------------------------------------------------------"
-#echo "Connection Open Confirm transaction"
-#echo "-----------------------------------------------------------------------------------------------------------------"
-#hermes -c "$CONFIG_PATH" tx raw conn-confirm \
-#        "$CHAIN_B" \
-#        "$CHAIN_A" \
-#        "$CHAIN_A"_client \
-#        "$CHAIN_B"_client \
-#        conn_"$CHAIN_B"_to_"$CHAIN_A" \
-#        conn_"$CHAIN_A"_to_"$CHAIN_B"
-#
-#echo "-----------------------------------------------------------------------------------------------------------------"
-#echo "Query connection - Verify that the two ends are in Open state"
-#echo "-----------------------------------------------------------------------------------------------------------------"
-#hermes -c "$CONFIG_PATH" query connection end "$CHAIN_A" conn_"$CHAIN_A"_to_"$CHAIN_B"
-#echo "-----------------------------------------------------------------------------------------------------------------"
-#hermes -c "$CONFIG_PATH" query connection end "$CHAIN_B" conn_"$CHAIN_B"_to_"$CHAIN_A"
-#
-#echo "================================================================================================================="
-#echo "                                                CHANNELS                                                         "
-#echo "================================================================================================================="
-#
-#echo "-----------------------------------------------------------------------------------------------------------------"
-#echo "Channel Open Init transaction"
-#echo "-----------------------------------------------------------------------------------------------------------------"
-#hermes -c "$CONFIG_PATH" tx raw chan-init \
-#        "$CHAIN_A" \
-#        "$CHAIN_B" \
-#        conn_"$CHAIN_A"_to_"$CHAIN_B" \
-#        transfer \
-#        transfer \
-#        chan_"$CHAIN_A"_to_"$CHAIN_B" \
-#        chan_"$CHAIN_B"_to_"$CHAIN_A"
-#
-#echo "-----------------------------------------------------------------------------------------------------------------"
-#echo "Channel Open Try transaction"
-#echo "-----------------------------------------------------------------------------------------------------------------"
-#hermes -c "$CONFIG_PATH"  tx raw chan-try \
-#        "$CHAIN_B" \
-#        "$CHAIN_A" \
-#        conn_"$CHAIN_B"_to_"$CHAIN_A" \
-#        transfer \
-#        transfer \
-#        chan_"$CHAIN_B"_to_"$CHAIN_A" \
-#        chan_"$CHAIN_A"_to_"$CHAIN_B"
-#
-#echo "-----------------------------------------------------------------------------------------------------------------"
-#echo "Channel Open Ack transaction"
-#echo "-----------------------------------------------------------------------------------------------------------------"
-#hermes -c "$CONFIG_PATH" tx raw chan-ack \
-#        "$CHAIN_A" \
-#        "$CHAIN_B" \
-#        conn_"$CHAIN_A"_to_"$CHAIN_B" \
-#        transfer \
-#        transfer \
-#        chan_"$CHAIN_A"_to_"$CHAIN_B" \
-#        chan_"$CHAIN_B"_to_"$CHAIN_A"
-#
-#echo "-----------------------------------------------------------------------------------------------------------------"
-#echo "Channel Open Confirm transaction"
-#echo "-----------------------------------------------------------------------------------------------------------------"
-#hermes -c "$CONFIG_PATH"  tx raw chan-confirm \
-#        "$CHAIN_B" \
-#        "$CHAIN_A" \
-#        conn_"$CHAIN_B"_to_"$CHAIN_A" \
-#        transfer \
-#        transfer \
-#        chan_"$CHAIN_B"_to_"$CHAIN_A" \
-#        chan_"$CHAIN_A"_to_"$CHAIN_B"
-#
-#echo "-----------------------------------------------------------------------------------------------------------------"
-#echo "Query channel - Verify that the two ends are in Open state"
-#echo "-----------------------------------------------------------------------------------------------------------------"
-#hermes -c "$CONFIG_PATH" query channel end "$CHAIN_A" transfer chan_"$CHAIN_A"_to_"$CHAIN_B"
-#echo "-----------------------------------------------------------------------------------------------------------------"
-#hermes -c "$CONFIG_PATH" query channel end "$CHAIN_B" transfer chan_"$CHAIN_B"_to_"$CHAIN_A"
->>>>>>> 04873d27

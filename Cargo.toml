--- conflicted
+++ resolved
@@ -8,11 +8,6 @@
     "crates/relayer-cli",
     "crates/relayer-rest",
     "crates/relayer-framework",
-<<<<<<< HEAD
-    "crates/relayer-framework-guide",
-    "crates/relayer-framework-test",
-=======
->>>>>>> bfdc6b3d
     "crates/relayer-runtime",
     "crates/relayer-cosmos",
     "crates/telemetry",

--- conflicted
+++ resolved
@@ -15,13 +15,8 @@
     "tools/query-events",
 ]
 
-<<<<<<< HEAD
-[patch.crates-io]
-ibc-proto                        = { git = "https://github.com/cosmos/ibc-proto-rs.git",       branch = "anca/3125-proto-ics" }
-=======
 # [patch.crates-io]
 # ibc-proto                        = { git = "https://github.com/cosmos/ibc-proto-rs.git",       branch = "main" }
->>>>>>> 948f1322
 # tendermint                       = { git = "https://github.com/informalsystems/tendermint-rs", branch = "main" }
 # tendermint-rpc                   = { git = "https://github.com/informalsystems/tendermint-rs", branch = "main" }
 # tendermint-proto                 = { git = "https://github.com/informalsystems/tendermint-rs", branch = "main" }

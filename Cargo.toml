[workspace]

resolver = "2"

members = [
    "modules",
    "relayer",
    "relayer-cli",
    "relayer-rest",
    "telemetry",
    "proto",
    "tools/integration-test",
]

exclude = [
    "ci/no-std-check",
    "proto-compiler"
]

<<<<<<< HEAD
[patch.crates-io]
tendermint              = { git = "https://github.com/informalsystems/tendermint-rs", branch = "soares/light-client-verifier-v0.23" }
tendermint-rpc          = { git = "https://github.com/informalsystems/tendermint-rs", branch = "soares/light-client-verifier-v0.23" }
tendermint-proto        = { git = "https://github.com/informalsystems/tendermint-rs", branch = "soares/light-client-verifier-v0.23" }
tendermint-light-client = { git = "https://github.com/informalsystems/tendermint-rs", branch = "soares/light-client-verifier-v0.23" }
tendermint-light-client-verifier = { git = "https://github.com/informalsystems/tendermint-rs", branch = "soares/light-client-verifier-v0.23" }
tendermint-testgen      = { git = "https://github.com/informalsystems/tendermint-rs", branch = "soares/light-client-verifier-v0.23" }

# [patch.crates-io]
# tendermint              = { path = "../tendermint-rs/tendermint" }
# tendermint-rpc          = { path = "../tendermint-rs/rpc" }
# tendermint-proto        = { path = "../tendermint-rs/proto" }
# tendermint-light-client = { path = "../tendermint-rs/light-client" }
# tendermint-testgen      = { path = "../tendermint-rs/testgen" }
=======
# [patch.crates-io]
# tendermint              = { git = "https://github.com/informalsystems/tendermint-rs", branch = "v0.23.x" }
# tendermint-rpc          = { git = "https://github.com/informalsystems/tendermint-rs", branch = "v0.23.x" }
# tendermint-proto        = { git = "https://github.com/informalsystems/tendermint-rs", branch = "v0.23.x" }
# tendermint-light-client = { git = "https://github.com/informalsystems/tendermint-rs", branch = "v0.23.x" }
# tendermint-testgen      = { git = "https://github.com/informalsystems/tendermint-rs", branch = "v0.23.x" }
>>>>>>> f78642a8
<|MERGE_RESOLUTION|>--- conflicted
+++ resolved
@@ -17,26 +17,10 @@
     "proto-compiler"
 ]
 
-<<<<<<< HEAD
 [patch.crates-io]
-tendermint              = { git = "https://github.com/informalsystems/tendermint-rs", branch = "soares/light-client-verifier-v0.23" }
-tendermint-rpc          = { git = "https://github.com/informalsystems/tendermint-rs", branch = "soares/light-client-verifier-v0.23" }
-tendermint-proto        = { git = "https://github.com/informalsystems/tendermint-rs", branch = "soares/light-client-verifier-v0.23" }
-tendermint-light-client = { git = "https://github.com/informalsystems/tendermint-rs", branch = "soares/light-client-verifier-v0.23" }
-tendermint-light-client-verifier = { git = "https://github.com/informalsystems/tendermint-rs", branch = "soares/light-client-verifier-v0.23" }
-tendermint-testgen      = { git = "https://github.com/informalsystems/tendermint-rs", branch = "soares/light-client-verifier-v0.23" }
-
-# [patch.crates-io]
-# tendermint              = { path = "../tendermint-rs/tendermint" }
-# tendermint-rpc          = { path = "../tendermint-rs/rpc" }
-# tendermint-proto        = { path = "../tendermint-rs/proto" }
-# tendermint-light-client = { path = "../tendermint-rs/light-client" }
-# tendermint-testgen      = { path = "../tendermint-rs/testgen" }
-=======
-# [patch.crates-io]
-# tendermint              = { git = "https://github.com/informalsystems/tendermint-rs", branch = "v0.23.x" }
-# tendermint-rpc          = { git = "https://github.com/informalsystems/tendermint-rs", branch = "v0.23.x" }
-# tendermint-proto        = { git = "https://github.com/informalsystems/tendermint-rs", branch = "v0.23.x" }
-# tendermint-light-client = { git = "https://github.com/informalsystems/tendermint-rs", branch = "v0.23.x" }
-# tendermint-testgen      = { git = "https://github.com/informalsystems/tendermint-rs", branch = "v0.23.x" }
->>>>>>> f78642a8
+tendermint              = { git = "https://github.com/informalsystems/tendermint-rs", branch = "v0.23.x" }
+tendermint-rpc          = { git = "https://github.com/informalsystems/tendermint-rs", branch = "v0.23.x" }
+tendermint-proto        = { git = "https://github.com/informalsystems/tendermint-rs", branch = "v0.23.x" }
+tendermint-light-client = { git = "https://github.com/informalsystems/tendermint-rs", branch = "v0.23.x" }
+tendermint-light-client-verifier = { git = "https://github.com/informalsystems/tendermint-rs", branch = "v0.23.x" }
+tendermint-testgen      = { git = "https://github.com/informalsystems/tendermint-rs", branch = "v0.23.x" }
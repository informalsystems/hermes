--- conflicted
+++ resolved
@@ -16,20 +16,10 @@
 ]
 
 [patch.crates-io]
-<<<<<<< HEAD
-ibc-proto = { git = "https://github.com/cosmos/ibc-proto-rs.git", branch = "mikhail/explicit-tendermint-core-ver" }
-tendermint              = { git = "https://github.com/informalsystems/tendermint-rs", branch = "mikhail/multi-tc-version-support" }
-tendermint-rpc          = { git = "https://github.com/informalsystems/tendermint-rs", branch = "mikhail/multi-tc-version-support" }
-tendermint-proto        = { git = "https://github.com/informalsystems/tendermint-rs", branch = "mikhail/multi-tc-version-support" }
-tendermint-light-client = { git = "https://github.com/informalsystems/tendermint-rs", branch = "mikhail/multi-tc-version-support" }
-tendermint-light-client-verifier = { git = "https://github.com/informalsystems/tendermint-rs", branch = "mikhail/multi-tc-version-support" }
-tendermint-testgen      = { git = "https://github.com/informalsystems/tendermint-rs", branch = "mikhail/multi-tc-version-support" }
-=======
 # ibc-proto               = { git = "https://github.com/cosmos/ibc-proto-rs.git", branch = "mikhail/explicit-tendermint-core-ver" }
 tendermint                       = { git = "https://github.com/informalsystems/tendermint-rs", branch = "main" }
 tendermint-rpc                   = { git = "https://github.com/informalsystems/tendermint-rs", branch = "main" }
 tendermint-proto                 = { git = "https://github.com/informalsystems/tendermint-rs", branch = "main" }
 tendermint-light-client          = { git = "https://github.com/informalsystems/tendermint-rs", branch = "main" }
 tendermint-light-client-verifier = { git = "https://github.com/informalsystems/tendermint-rs", branch = "main" }
-tendermint-testgen               = { git = "https://github.com/informalsystems/tendermint-rs", branch = "main" }
->>>>>>> 5b75423f
+tendermint-testgen               = { git = "https://github.com/informalsystems/tendermint-rs", branch = "main" }
[workspace]

resolver = "2"

members = [
    "crates/relayer",
    "crates/relayer-types",
    "crates/relayer-cli",
    "crates/relayer-rest",
    "crates/telemetry",
    "crates/chain-registry",
    "tools/integration-test",
    "tools/test-framework",
    "tools/check-guide",
]

<<<<<<< HEAD
exclude = [
    "ci/no-std-check",
    "proto-compiler",
    "relayer-x/ibc-proxy",
]

=======
>>>>>>> c6c06bd0
[patch.crates-io]
tendermint                       = { git = "https://github.com/informalsystems/tendermint-rs", branch = "romac/ibc-proxy" }
tendermint-rpc                   = { git = "https://github.com/informalsystems/tendermint-rs", branch = "romac/ibc-proxy" }
tendermint-proto                 = { git = "https://github.com/informalsystems/tendermint-rs", branch = "romac/ibc-proxy" }
tendermint-light-client          = { git = "https://github.com/informalsystems/tendermint-rs", branch = "romac/ibc-proxy" }
tendermint-light-client-verifier = { git = "https://github.com/informalsystems/tendermint-rs", branch = "romac/ibc-proxy" }
tendermint-testgen               = { git = "https://github.com/informalsystems/tendermint-rs", branch = "romac/ibc-proxy" }<|MERGE_RESOLUTION|>--- conflicted
+++ resolved
@@ -14,19 +14,16 @@
     "tools/check-guide",
 ]
 
-<<<<<<< HEAD
 exclude = [
     "ci/no-std-check",
     "proto-compiler",
     "relayer-x/ibc-proxy",
 ]
 
-=======
->>>>>>> c6c06bd0
 [patch.crates-io]
-tendermint                       = { git = "https://github.com/informalsystems/tendermint-rs", branch = "romac/ibc-proxy" }
-tendermint-rpc                   = { git = "https://github.com/informalsystems/tendermint-rs", branch = "romac/ibc-proxy" }
-tendermint-proto                 = { git = "https://github.com/informalsystems/tendermint-rs", branch = "romac/ibc-proxy" }
-tendermint-light-client          = { git = "https://github.com/informalsystems/tendermint-rs", branch = "romac/ibc-proxy" }
-tendermint-light-client-verifier = { git = "https://github.com/informalsystems/tendermint-rs", branch = "romac/ibc-proxy" }
-tendermint-testgen               = { git = "https://github.com/informalsystems/tendermint-rs", branch = "romac/ibc-proxy" }+tendermint                       = { git = "https://github.com/informalsystems/tendermint-rs", branch = "romac/ibcnode" }
+tendermint-rpc                   = { git = "https://github.com/informalsystems/tendermint-rs", branch = "romac/ibcnode" }
+tendermint-proto                 = { git = "https://github.com/informalsystems/tendermint-rs", branch = "romac/ibcnode" }
+tendermint-light-client          = { git = "https://github.com/informalsystems/tendermint-rs", branch = "romac/ibcnode" }
+tendermint-light-client-verifier = { git = "https://github.com/informalsystems/tendermint-rs", branch = "romac/ibcnode" }
+tendermint-testgen               = { git = "https://github.com/informalsystems/tendermint-rs", branch = "romac/ibcnode" }
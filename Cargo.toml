--- conflicted
+++ resolved
@@ -22,29 +22,10 @@
 overflow-checks = true
 
 [patch.crates-io]
-<<<<<<< HEAD
-ibc-proto                        = { git = "https://github.com/cosmos/ibc-proto-rs.git", branch = "ccv-protos" }
-# ibc-proto                        = { path = "../ibc-proto-rs" }
-# tendermint                       = { path = "../tendermint-rs/tendermint" }
-# tendermint-rpc                   = { path = "../tendermint-rs/rpc" }
-# tendermint-proto                 = { path = "../tendermint-rs/proto" }
-# tendermint-light-client          = { path = "../tendermint-rs/light-client" }
-# tendermint-light-client-verifier = { path = "../tendermint-rs/light-client-verifier" }
-# tendermint-light-client-detector = { path = "../tendermint-rs/light-client-detector" }
-# tendermint-testgen               = { path = "../tendermint-rs/testgen" }
-# tendermint                       = { git = "https://github.com/informalsystems/tendermint-rs.git", branch = "fix-evidence" }
-# tendermint-rpc                   = { git = "https://github.com/informalsystems/tendermint-rs.git", branch = "fix-evidence" }
-# tendermint-proto                 = { git = "https://github.com/informalsystems/tendermint-rs.git", branch = "fix-evidence" }
-# tendermint-light-client          = { git = "https://github.com/informalsystems/tendermint-rs.git", branch = "fix-evidence" }
-# tendermint-light-client-verifier = { git = "https://github.com/informalsystems/tendermint-rs.git", branch = "fix-evidence" }
-# tendermint-light-client-detector = { git = "https://github.com/informalsystems/tendermint-rs.git", branch = "fix-evidence" }
-# tendermint-testgen               = { git = "https://github.com/informalsystems/tendermint-rs.git", branch = "fix-evidence" }
-=======
 # tendermint                       = { git = "https://github.com/informalsystems/tendermint-rs.git", branch = "main" }
 # tendermint-rpc                   = { git = "https://github.com/informalsystems/tendermint-rs.git", branch = "main" }
 # tendermint-proto                 = { git = "https://github.com/informalsystems/tendermint-rs.git", branch = "main" }
 # tendermint-light-client          = { git = "https://github.com/informalsystems/tendermint-rs.git", branch = "main" }
 # tendermint-light-client-verifier = { git = "https://github.com/informalsystems/tendermint-rs.git", branch = "main" }
 # tendermint-light-client-detector = { git = "https://github.com/informalsystems/tendermint-rs.git", branch = "main" }
-# tendermint-testgen               = { git = "https://github.com/informalsystems/tendermint-rs.git", branch = "main" }
->>>>>>> 9e27e1e3
+# tendermint-testgen               = { git = "https://github.com/informalsystems/tendermint-rs.git", branch = "main" }
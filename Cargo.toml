[workspace]

resolver = "2"

members = [
    "crates/relayer",
    "crates/relayer-types",
    "crates/relayer-cli",
    "crates/relayer-rest",
    "crates/telemetry",
    "crates/chain-registry",
    "tools/integration-test",
    "tools/test-framework",
    "tools/check-guide",
    "tools/query-events",
]

[patch.crates-io]
<<<<<<< HEAD
tendermint              = { git = "https://github.com/informalsystems/tendermint-rs", branch = "main" }
tendermint-rpc          = { git = "https://github.com/informalsystems/tendermint-rs", branch = "main" }
tendermint-proto        = { git = "https://github.com/informalsystems/tendermint-rs", branch = "main" }
tendermint-light-client = { git = "https://github.com/informalsystems/tendermint-rs", branch = "main" }
tendermint-light-client-verifier = { git = "https://github.com/informalsystems/tendermint-rs", branch = "main" }
tendermint-testgen      = { git = "https://github.com/informalsystems/tendermint-rs", branch = "main" }
ibc-proto               = { git = "https://github.com/cosmos/ibc-proto-rs", branch = "luca_joss/update-ibc-go-protos" }
=======
# ibc-proto                        = { git = "https://github.com/cosmos/ibc-proto-rs.git",       branch = "main" }
# tendermint                       = { git = "https://github.com/informalsystems/tendermint-rs", branch = "main" }
# tendermint-rpc                   = { git = "https://github.com/informalsystems/tendermint-rs", branch = "main" }
# tendermint-proto                 = { git = "https://github.com/informalsystems/tendermint-rs", branch = "main" }
# tendermint-light-client          = { git = "https://github.com/informalsystems/tendermint-rs", branch = "main" }
# tendermint-light-client-verifier = { git = "https://github.com/informalsystems/tendermint-rs", branch = "main" }
# tendermint-testgen               = { git = "https://github.com/informalsystems/tendermint-rs", branch = "main" }
>>>>>>> c0237031
<|MERGE_RESOLUTION|>--- conflicted
+++ resolved
@@ -16,20 +16,10 @@
 ]
 
 [patch.crates-io]
-<<<<<<< HEAD
-tendermint              = { git = "https://github.com/informalsystems/tendermint-rs", branch = "main" }
-tendermint-rpc          = { git = "https://github.com/informalsystems/tendermint-rs", branch = "main" }
-tendermint-proto        = { git = "https://github.com/informalsystems/tendermint-rs", branch = "main" }
-tendermint-light-client = { git = "https://github.com/informalsystems/tendermint-rs", branch = "main" }
-tendermint-light-client-verifier = { git = "https://github.com/informalsystems/tendermint-rs", branch = "main" }
-tendermint-testgen      = { git = "https://github.com/informalsystems/tendermint-rs", branch = "main" }
-ibc-proto               = { git = "https://github.com/cosmos/ibc-proto-rs", branch = "luca_joss/update-ibc-go-protos" }
-=======
 # ibc-proto                        = { git = "https://github.com/cosmos/ibc-proto-rs.git",       branch = "main" }
 # tendermint                       = { git = "https://github.com/informalsystems/tendermint-rs", branch = "main" }
 # tendermint-rpc                   = { git = "https://github.com/informalsystems/tendermint-rs", branch = "main" }
 # tendermint-proto                 = { git = "https://github.com/informalsystems/tendermint-rs", branch = "main" }
 # tendermint-light-client          = { git = "https://github.com/informalsystems/tendermint-rs", branch = "main" }
 # tendermint-light-client-verifier = { git = "https://github.com/informalsystems/tendermint-rs", branch = "main" }
-# tendermint-testgen               = { git = "https://github.com/informalsystems/tendermint-rs", branch = "main" }
->>>>>>> c0237031
+# tendermint-testgen               = { git = "https://github.com/informalsystems/tendermint-rs", branch = "main" }
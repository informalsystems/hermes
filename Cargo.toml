[workspace]

resolver = "2"

members = [
    "crates/relayer",
    "crates/relayer-types",
    "crates/relayer-cli",
    "crates/relayer-rest",
    "crates/telemetry",
    "crates/ibc-chain-registry",
    "tools/integration-test",
    "tools/test-framework",
    "tools/check-guide",
]

exclude = [
    "ci/no-std-check",
    "proto-compiler",
    "relayer-x/ibc-proxy",
]

[patch.crates-io]
<<<<<<< HEAD
ibc-proto = { git = "https://github.com/cosmos/ibc-proto-rs", rev = "3fac7ce93c80126cc690d565c85be042e384b31c" }
tendermint                       = { git = "https://github.com/informalsystems/tendermint-rs", branch = "romac/ibc-proxy" }
tendermint-rpc                   = { git = "https://github.com/informalsystems/tendermint-rs", branch = "romac/ibc-proxy" }
tendermint-proto                 = { git = "https://github.com/informalsystems/tendermint-rs", branch = "romac/ibc-proxy" }
tendermint-light-client          = { git = "https://github.com/informalsystems/tendermint-rs", branch = "romac/ibc-proxy" }
tendermint-light-client-verifier = { git = "https://github.com/informalsystems/tendermint-rs", branch = "romac/ibc-proxy" }
tendermint-testgen               = { git = "https://github.com/informalsystems/tendermint-rs", branch = "romac/ibc-proxy" }
=======
ibc-proto = { git = "https://github.com/cosmos/ibc-proto-rs", rev = "65c050e3a20e3a1ef3c1247788b5013112e207d7" }
# tendermint              = { git = "https://github.com/informalsystems/tendermint-rs", branch = "v0.23.x" }
# tendermint-rpc          = { git = "https://github.com/informalsystems/tendermint-rs", branch = "v0.23.x" }
# tendermint-proto        = { git = "https://github.com/informalsystems/tendermint-rs", branch = "v0.23.x" }
# tendermint-light-client = { git = "https://github.com/informalsystems/tendermint-rs", branch = "v0.23.x" }
# tendermint-light-client-verifier = { git = "https://github.com/informalsystems/tendermint-rs", branch = "v0.23.x" }
# tendermint-testgen      = { git = "https://github.com/informalsystems/tendermint-rs", branch = "v0.23.x" }
>>>>>>> 56300430
<|MERGE_RESOLUTION|>--- conflicted
+++ resolved
@@ -21,20 +21,10 @@
 ]
 
 [patch.crates-io]
-<<<<<<< HEAD
 ibc-proto = { git = "https://github.com/cosmos/ibc-proto-rs", rev = "3fac7ce93c80126cc690d565c85be042e384b31c" }
 tendermint                       = { git = "https://github.com/informalsystems/tendermint-rs", branch = "romac/ibc-proxy" }
 tendermint-rpc                   = { git = "https://github.com/informalsystems/tendermint-rs", branch = "romac/ibc-proxy" }
 tendermint-proto                 = { git = "https://github.com/informalsystems/tendermint-rs", branch = "romac/ibc-proxy" }
 tendermint-light-client          = { git = "https://github.com/informalsystems/tendermint-rs", branch = "romac/ibc-proxy" }
 tendermint-light-client-verifier = { git = "https://github.com/informalsystems/tendermint-rs", branch = "romac/ibc-proxy" }
-tendermint-testgen               = { git = "https://github.com/informalsystems/tendermint-rs", branch = "romac/ibc-proxy" }
-=======
-ibc-proto = { git = "https://github.com/cosmos/ibc-proto-rs", rev = "65c050e3a20e3a1ef3c1247788b5013112e207d7" }
-# tendermint              = { git = "https://github.com/informalsystems/tendermint-rs", branch = "v0.23.x" }
-# tendermint-rpc          = { git = "https://github.com/informalsystems/tendermint-rs", branch = "v0.23.x" }
-# tendermint-proto        = { git = "https://github.com/informalsystems/tendermint-rs", branch = "v0.23.x" }
-# tendermint-light-client = { git = "https://github.com/informalsystems/tendermint-rs", branch = "v0.23.x" }
-# tendermint-light-client-verifier = { git = "https://github.com/informalsystems/tendermint-rs", branch = "v0.23.x" }
-# tendermint-testgen      = { git = "https://github.com/informalsystems/tendermint-rs", branch = "v0.23.x" }
->>>>>>> 56300430
+tendermint-testgen               = { git = "https://github.com/informalsystems/tendermint-rs", branch = "romac/ibc-proxy" }
{
  "nodes": {
    "akash-src": {
      "flake": false,
      "locked": {
        "lastModified": 1648485085,
        "narHash": "sha256-33FPy0dn6QuqneEqZYkFoCRm9agG7PE+9C/pYH9Gwx4=",
        "owner": "ovrclk",
        "repo": "akash",
        "rev": "5b8b6bbede6c9fbb2df1ca536b8edfcf5652adf8",
        "type": "github"
      },
      "original": {
        "owner": "ovrclk",
        "ref": "v0.15.0-rc17",
        "repo": "akash",
        "type": "github"
      }
    },
    "apalache-src": {
      "flake": false,
      "locked": {
        "lastModified": 1650241137,
        "narHash": "sha256-15jzwbBc7ByxHJbpHmIukSNvih9oxTXeinNamgXirCU=",
        "owner": "informalsystems",
        "repo": "apalache",
        "rev": "40d9ec66b3defe8e72803ca9241a73366497eeee",
        "type": "github"
      },
      "original": {
        "owner": "informalsystems",
        "ref": "v0.24.0",
        "repo": "apalache",
        "type": "github"
      }
    },
    "beaker-src": {
      "flake": false,
      "locked": {
        "lastModified": 1686823358,
        "narHash": "sha256-bQiN5Q7RV4Uupc7rk1rGurRvCTy+5EiiB4p3bHct7M0=",
        "owner": "osmosis-labs",
        "repo": "beaker",
        "rev": "f3c7a9fc6886aa2b4e0d259f70058d6c23c225e5",
        "type": "github"
      },
      "original": {
        "owner": "osmosis-labs",
        "ref": "v0.1.6",
        "repo": "beaker",
        "type": "github"
      }
    },
    "celestia-src": {
      "flake": false,
      "locked": {
        "lastModified": 1697229641,
        "narHash": "sha256-1HvYCZEcB7BCY5q9ykEZuCMzqcbA3JoDMwoHVJ0+SaY=",
        "owner": "celestiaorg",
        "repo": "celestia-app",
        "rev": "2b8cc9e23826ccb658b7dd5aa6cd51a0921a0c29",
        "type": "github"
      },
      "original": {
        "owner": "celestiaorg",
        "ref": "v1.1.0",
        "repo": "celestia-app",
        "type": "github"
      }
    },
    "centauri-src": {
      "flake": false,
      "locked": {
        "lastModified": 1697027127,
        "narHash": "sha256-zdEJr4VfwKq20rGx7JZYV7cnz5APwnPSMJrjX9S/bT8=",
        "owner": "dzmitry-lahoda-forks",
        "repo": "composable-centauri",
        "rev": "9a296e3dcca3ff390dd5622ab3cfbdfa0b68d2e9",
        "type": "github"
      },
      "original": {
        "owner": "dzmitry-lahoda-forks",
        "repo": "composable-centauri",
        "rev": "9a296e3dcca3ff390dd5622ab3cfbdfa0b68d2e9",
        "type": "github"
      }
    },
    "cometbft-src": {
      "flake": false,
      "locked": {
        "lastModified": 1694550324,
        "narHash": "sha256-G5gchJMn/BFzwYx8/ikPDL5fS/TuFIBF4DKJbkalp/M=",
        "owner": "cometbft",
        "repo": "cometbft",
        "rev": "66a5a9da9f7a3306f382eb9142ccb9c9f7997d3f",
        "type": "github"
      },
      "original": {
        "owner": "cometbft",
        "ref": "v0.38.0",
        "repo": "cometbft",
        "type": "github"
      }
    },
    "cosmos-nix": {
      "inputs": {
        "akash-src": "akash-src",
        "apalache-src": "apalache-src",
        "beaker-src": "beaker-src",
        "celestia-src": "celestia-src",
        "centauri-src": "centauri-src",
        "cometbft-src": "cometbft-src",
        "cosmos-sdk-src": "cosmos-sdk-src",
        "cosmwasm-src": "cosmwasm-src",
        "crescent-src": "crescent-src",
        "evmos-src": "evmos-src",
        "flake-utils": "flake-utils",
        "gaia-main-src": "gaia-main-src",
        "gaia10-src": "gaia10-src",
        "gaia11-src": "gaia11-src",
        "gaia12-src": "gaia12-src",
        "gaia5-src": "gaia5-src",
        "gaia6-ordered-src": "gaia6-ordered-src",
        "gaia6-src": "gaia6-src",
        "gaia7-src": "gaia7-src",
        "gaia8-src": "gaia8-src",
        "gaia9-src": "gaia9-src",
        "gex-src": "gex-src",
        "hermes-src": "hermes-src",
        "ibc-go-v2-src": "ibc-go-v2-src",
        "ibc-go-v3-src": "ibc-go-v3-src",
        "ibc-go-v4-src": "ibc-go-v4-src",
        "ibc-go-v5-src": "ibc-go-v5-src",
        "ibc-go-v6-src": "ibc-go-v6-src",
        "ibc-go-v7-src": "ibc-go-v7-src",
        "ibc-go-v8-channel-upgrade-src": "ibc-go-v8-channel-upgrade-src",
        "ibc-go-v8-src": "ibc-go-v8-src",
        "ibc-rs-src": "ibc-rs-src",
        "ica-src": "ica-src",
        "ignite-cli-src": "ignite-cli-src",
        "interchain-security-src": "interchain-security-src",
        "iris-src": "iris-src",
        "ixo-src": "ixo-src",
        "juno-src": "juno-src",
        "migaloo-src": "migaloo-src",
        "neutron-src": "neutron-src",
        "nix-std": "nix-std",
        "nixpkgs": "nixpkgs",
        "osmosis-src": "osmosis-src",
        "pre-commit-hooks": "pre-commit-hooks",
        "regen-src": "regen-src",
        "relayer-src": "relayer-src",
        "rust-overlay": "rust-overlay",
        "sbt-derivation": "sbt-derivation",
        "sconfig-src": "sconfig-src",
        "sentinel-src": "sentinel-src",
        "sifchain-src": "sifchain-src",
        "stargaze-src": "stargaze-src",
        "stoml-src": "stoml-src",
        "stride-consumer-src": "stride-consumer-src",
        "stride-src": "stride-src",
        "ts-relayer-src": "ts-relayer-src",
        "umee-src": "umee-src",
        "wasmd-src": "wasmd-src",
        "wasmd_next-src": "wasmd_next-src",
        "wasmvm_0_16_3-src": "wasmvm_0_16_3-src",
        "wasmvm_1-src": "wasmvm_1-src",
        "wasmvm_1_1_1-src": "wasmvm_1_1_1-src",
        "wasmvm_1_1_2-src": "wasmvm_1_1_2-src",
        "wasmvm_1_2_3-src": "wasmvm_1_2_3-src",
        "wasmvm_1_2_4-src": "wasmvm_1_2_4-src",
        "wasmvm_1_beta7-src": "wasmvm_1_beta7-src"
      },
      "locked": {
<<<<<<< HEAD
        "lastModified": 1697663750,
        "narHash": "sha256-Fe0FGqhseN2LnlqXIVcjbqTrQWnhrcsyu2QKBZcxsZQ=",
        "owner": "informalsystems",
        "repo": "cosmos.nix",
        "rev": "999d7978f52046107fcf50c57294ccd7444ae027",
=======
        "lastModified": 1698864415,
        "narHash": "sha256-v1Vx4Xt3O8aFoUuEUlZ6HZGKPkKJjOQ4rVLP/JCl6Cg=",
        "owner": "informalsystems",
        "repo": "cosmos.nix",
        "rev": "2e06a0e9d985db778cf416c6d460a275cc39c43b",
>>>>>>> 9e4b2a39
        "type": "github"
      },
      "original": {
        "owner": "informalsystems",
        "repo": "cosmos.nix",
        "type": "github"
      }
    },
    "cosmos-sdk-src": {
      "flake": false,
      "locked": {
        "lastModified": 1658846655,
        "narHash": "sha256-Xs83vbgt4+YH2LRJx7692nIjRBr5QCYoUHI17njsjlw=",
        "owner": "cosmos",
        "repo": "cosmos-sdk",
        "rev": "a1143138716b64bc4fa0aa53c0f0fa59eb675bb7",
        "type": "github"
      },
      "original": {
        "owner": "cosmos",
        "ref": "v0.46.0",
        "repo": "cosmos-sdk",
        "type": "github"
      }
    },
    "cosmwasm-src": {
      "flake": false,
      "locked": {
        "lastModified": 1685975182,
        "narHash": "sha256-6uhJijuDPXvEZG8mKBGyswsj/JR75Ui713BVx4XD7WI=",
        "owner": "CosmWasm",
        "repo": "cosmwasm",
        "rev": "b8e9c03e744e8b84174477e20eb934529cad41e7",
        "type": "github"
      },
      "original": {
        "owner": "CosmWasm",
        "ref": "v1.2.6",
        "repo": "cosmwasm",
        "type": "github"
      }
    },
    "crescent-src": {
      "flake": false,
      "locked": {
        "lastModified": 1647869429,
        "narHash": "sha256-c1xiTB/HgtQJSwD3ccFQIoSHPbJK6rf1nSjnM3r0oCE=",
        "owner": "crescent-network",
        "repo": "crescent",
        "rev": "01980cfd06b06786109eaba78c154e6db1adc3d6",
        "type": "github"
      },
      "original": {
        "owner": "crescent-network",
        "ref": "v1.0.0-rc3",
        "repo": "crescent",
        "type": "github"
      }
    },
    "evmos-src": {
      "flake": false,
      "locked": {
        "lastModified": 1666728289,
        "narHash": "sha256-hMry1q+31jqSe0krg880LIMcz0xgftB3mwfywWoLX3w=",
        "owner": "tharsis",
        "repo": "evmos",
        "rev": "80c38f659a65a983b221e2a568c6172b8ac3bffc",
        "type": "github"
      },
      "original": {
        "owner": "tharsis",
        "ref": "v9.1.0",
        "repo": "evmos",
        "type": "github"
      }
    },
    "flake-compat": {
      "flake": false,
      "locked": {
        "lastModified": 1673956053,
        "narHash": "sha256-4gtG9iQuiKITOjNQQeQIpoIB6b16fm+504Ch3sNKLd8=",
        "owner": "edolstra",
        "repo": "flake-compat",
        "rev": "35bb57c0c8d8b62bbfd284272c928ceb64ddbde9",
        "type": "github"
      },
      "original": {
        "owner": "edolstra",
        "repo": "flake-compat",
        "type": "github"
      }
    },
    "flake-utils": {
      "inputs": {
        "systems": "systems"
      },
      "locked": {
        "lastModified": 1694529238,
        "narHash": "sha256-zsNZZGTGnMOf9YpHKJqMSsa0dXbfmxeoJ7xHlrt+xmY=",
        "owner": "numtide",
        "repo": "flake-utils",
        "rev": "ff7b65b44d01cf9ba6a71320833626af21126384",
        "type": "github"
      },
      "original": {
        "owner": "numtide",
        "repo": "flake-utils",
        "type": "github"
      }
    },
    "flake-utils_2": {
      "inputs": {
        "systems": "systems_2"
      },
      "locked": {
        "lastModified": 1681202837,
        "narHash": "sha256-H+Rh19JDwRtpVPAWp64F+rlEtxUWBAQW28eAi3SRSzg=",
        "owner": "numtide",
        "repo": "flake-utils",
        "rev": "cfacdce06f30d2b68473a46042957675eebb3401",
        "type": "github"
      },
      "original": {
        "owner": "numtide",
        "repo": "flake-utils",
        "type": "github"
      }
    },
    "flake-utils_3": {
      "locked": {
        "lastModified": 1667395993,
        "narHash": "sha256-nuEHfE/LcWyuSWnS8t12N1wc105Qtau+/OdUAjtQ0rA=",
        "owner": "numtide",
        "repo": "flake-utils",
        "rev": "5aed5285a952e0b949eb3ba02c12fa4fcfef535f",
        "type": "github"
      },
      "original": {
        "owner": "numtide",
        "repo": "flake-utils",
        "type": "github"
      }
    },
    "flake-utils_4": {
      "inputs": {
        "systems": "systems_3"
      },
      "locked": {
        "lastModified": 1694529238,
        "narHash": "sha256-zsNZZGTGnMOf9YpHKJqMSsa0dXbfmxeoJ7xHlrt+xmY=",
        "owner": "numtide",
        "repo": "flake-utils",
        "rev": "ff7b65b44d01cf9ba6a71320833626af21126384",
        "type": "github"
      },
      "original": {
        "owner": "numtide",
        "repo": "flake-utils",
        "type": "github"
      }
    },
    "gaia-main-src": {
      "flake": false,
      "locked": {
        "lastModified": 1697456548,
        "narHash": "sha256-iXcwU0/kDAGzQKYrHKTMX6/ayB6Ns0KBYMOpi5uNYJk=",
        "owner": "cosmos",
        "repo": "gaia",
        "rev": "e6da2cc3d1602a6c64fc50c90ea60651177d911b",
        "type": "github"
      },
      "original": {
        "owner": "cosmos",
        "repo": "gaia",
        "type": "github"
      }
    },
    "gaia10-src": {
      "flake": false,
      "locked": {
        "lastModified": 1688401730,
        "narHash": "sha256-F72AxDI1OdleE8If5s4HJbORqMsDVsdEO5q7nrK07E8=",
        "owner": "cosmos",
        "repo": "gaia",
        "rev": "a2b14cdd568273e12b80579b4e22681df95b4cb9",
        "type": "github"
      },
      "original": {
        "owner": "cosmos",
        "ref": "v10.0.2",
        "repo": "gaia",
        "type": "github"
      }
    },
    "gaia11-src": {
      "flake": false,
      "locked": {
        "lastModified": 1690464504,
        "narHash": "sha256-bIegGSPDdDRbznfgsrojsGCwCPSesNknpffTFskc7fE=",
        "owner": "cosmos",
        "repo": "gaia",
        "rev": "541a8d86af28231c767d6db52eb88ba9496ad0c4",
        "type": "github"
      },
      "original": {
        "owner": "cosmos",
        "ref": "v11.0.0",
        "repo": "gaia",
        "type": "github"
      }
    },
    "gaia12-src": {
      "flake": false,
      "locked": {
        "lastModified": 1692870038,
        "narHash": "sha256-KqpkazhGGQWzvHiiwCiE7ciA8+L2t2HgxN8270zuGd0=",
        "owner": "cosmos",
        "repo": "gaia",
        "rev": "6f8067d76ce30996f83645862153ccfaf5f13dd1",
        "type": "github"
      },
      "original": {
        "owner": "cosmos",
        "ref": "v12.0.0",
        "repo": "gaia",
        "type": "github"
      }
    },
    "gaia5-src": {
      "flake": false,
      "locked": {
        "lastModified": 1634231239,
        "narHash": "sha256-NfR9GRBNBlm5hB3lFea+Vlf4dkapZIZg0sZuyOX2cn8=",
        "owner": "cosmos",
        "repo": "gaia",
        "rev": "b72cc994f7156c8a8991e6beed2dde84ad274588",
        "type": "github"
      },
      "original": {
        "owner": "cosmos",
        "ref": "v5.0.8",
        "repo": "gaia",
        "type": "github"
      }
    },
    "gaia6-ordered-src": {
      "flake": false,
      "locked": {
        "lastModified": 1648034337,
        "narHash": "sha256-yw3WUCLRvn46xlWAnk6nBmvc3T91aryvBcOOfJ2ocPA=",
        "owner": "informalsystems",
        "repo": "gaia",
        "rev": "d9e61fb98308dea2e02e8c6c6a9ab969dc240cc7",
        "type": "github"
      },
      "original": {
        "owner": "informalsystems",
        "ref": "v6.0.4-ordered",
        "repo": "gaia",
        "type": "github"
      }
    },
    "gaia6-src": {
      "flake": false,
      "locked": {
        "lastModified": 1646904235,
        "narHash": "sha256-JdD0DTdMo05ggGvpHN5hugEEtGA0/WQ4bhbryDlfGXo=",
        "owner": "cosmos",
        "repo": "gaia",
        "rev": "305668ab9d962431c79d718bb0ffdeec77a46439",
        "type": "github"
      },
      "original": {
        "owner": "cosmos",
        "ref": "v6.0.4",
        "repo": "gaia",
        "type": "github"
      }
    },
    "gaia7-src": {
      "flake": false,
      "locked": {
        "lastModified": 1665762684,
        "narHash": "sha256-hsDqDASwTPIb1BGOqa9nu4C5Y5q3hBoXYhkAFY7B9Cs=",
        "owner": "cosmos",
        "repo": "gaia",
        "rev": "5db8fcc9a229730f5115bed82d0f85b6db7184b4",
        "type": "github"
      },
      "original": {
        "owner": "cosmos",
        "ref": "v7.1.0",
        "repo": "gaia",
        "type": "github"
      }
    },
    "gaia8-src": {
      "flake": false,
      "locked": {
        "lastModified": 1676667875,
        "narHash": "sha256-8XPcJRQEQDtTbGFg0pWexkNdWESn1FoKvz4T2Z8UPDw=",
        "owner": "cosmos",
        "repo": "gaia",
        "rev": "890ab3aa2e5788537b0d2ebc9bafdc968340e0e5",
        "type": "github"
      },
      "original": {
        "owner": "cosmos",
        "ref": "v8.0.1",
        "repo": "gaia",
        "type": "github"
      }
    },
    "gaia9-src": {
      "flake": false,
      "locked": {
        "lastModified": 1681924944,
        "narHash": "sha256-UIM6yfqs1yZZ2BO/bBB43pPYSW1IzaYsk2f500tDYzA=",
        "owner": "cosmos",
        "repo": "gaia",
        "rev": "05b6b87d3c9121e933eab437772ea56f33ae268f",
        "type": "github"
      },
      "original": {
        "owner": "cosmos",
        "ref": "v9.0.3",
        "repo": "gaia",
        "type": "github"
      }
    },
    "gex-src": {
      "flake": false,
      "locked": {
        "lastModified": 1660333522,
        "narHash": "sha256-7jtCpOTHamXAInfKYkMIDFKF4lViuPkusThj4ggGUbg=",
        "owner": "cosmos",
        "repo": "gex",
        "rev": "bc168741b2019745d343606d31b5c274f216fc3f",
        "type": "github"
      },
      "original": {
        "owner": "cosmos",
        "repo": "gex",
        "rev": "bc168741b2019745d343606d31b5c274f216fc3f",
        "type": "github"
      }
    },
    "gitignore": {
      "inputs": {
        "nixpkgs": [
          "cosmos-nix",
          "pre-commit-hooks",
          "nixpkgs"
        ]
      },
      "locked": {
        "lastModified": 1660459072,
        "narHash": "sha256-8DFJjXG8zqoONA1vXtgeKXy68KdJL5UaXR8NtVMUbx8=",
        "owner": "hercules-ci",
        "repo": "gitignore.nix",
        "rev": "a20de23b925fd8264fd7fad6454652e142fd7f73",
        "type": "github"
      },
      "original": {
        "owner": "hercules-ci",
        "repo": "gitignore.nix",
        "type": "github"
      }
    },
    "hermes-src": {
      "flake": false,
      "locked": {
        "lastModified": 1689751768,
        "narHash": "sha256-yq+jdHSwUejMA1hURSHWHJ8QSyhDdnhpKE+tejgWSSE=",
        "owner": "informalsystems",
        "repo": "hermes",
        "rev": "1c1cf02988db67507de7d484e1a7f317fe494d6c",
        "type": "github"
      },
      "original": {
        "owner": "informalsystems",
        "ref": "v1.6.0",
        "repo": "hermes",
        "type": "github"
      }
    },
    "ibc-go-v2-src": {
      "flake": false,
      "locked": {
        "lastModified": 1663274791,
        "narHash": "sha256-LuJvlXmGRyJAiM6+uk+NuamjIsEqMqF20twBmB0p8+k=",
        "owner": "cosmos",
        "repo": "ibc-go",
        "rev": "e45fa32d1cf91c36807428f688d8e2ec88947940",
        "type": "github"
      },
      "original": {
        "owner": "cosmos",
        "ref": "v2.4.1",
        "repo": "ibc-go",
        "type": "github"
      }
    },
    "ibc-go-v3-src": {
      "flake": false,
      "locked": {
        "lastModified": 1663683283,
        "narHash": "sha256-Er24B1unLYR/gG4JSrV+vZ/cPD6t7OFvtqp7AJCtDSE=",
        "owner": "cosmos",
        "repo": "ibc-go",
        "rev": "250157f3fd40abaf9f8f1452cd78bf3304c38c72",
        "type": "github"
      },
      "original": {
        "owner": "cosmos",
        "ref": "v3.3.0",
        "repo": "ibc-go",
        "type": "github"
      }
    },
    "ibc-go-v4-src": {
      "flake": false,
      "locked": {
        "lastModified": 1667809128,
        "narHash": "sha256-R1/AH6laXdaMftgwnV4t/pL3QoKnZ1UaBGoqOipOvQI=",
        "owner": "cosmos",
        "repo": "ibc-go",
        "rev": "ecb845d5e43f53decf48f8ed88c7847a9a4375cb",
        "type": "github"
      },
      "original": {
        "owner": "cosmos",
        "ref": "v4.2.0",
        "repo": "ibc-go",
        "type": "github"
      }
    },
    "ibc-go-v5-src": {
      "flake": false,
      "locked": {
        "lastModified": 1668024626,
        "narHash": "sha256-+Z78PyGODLr2Y5G8evubsoQE3tyUcxCHJDsLXKTmdlI=",
        "owner": "cosmos",
        "repo": "ibc-go",
        "rev": "c0acd5bd1778f2b7ecdf593006f56bd3e273bd49",
        "type": "github"
      },
      "original": {
        "owner": "cosmos",
        "ref": "v5.1.0",
        "repo": "ibc-go",
        "type": "github"
      }
    },
    "ibc-go-v6-src": {
      "flake": false,
      "locked": {
        "lastModified": 1671525236,
        "narHash": "sha256-V8kUNwgNfx1tZJazlnaTF6wBb7ztueh1KrAGgiP8hCM=",
        "owner": "cosmos",
        "repo": "ibc-go",
        "rev": "d34cef7e075dda1a24a0a3e9b6d3eff406cc606c",
        "type": "github"
      },
      "original": {
        "owner": "cosmos",
        "ref": "v6.1.0",
        "repo": "ibc-go",
        "type": "github"
      }
    },
    "ibc-go-v7-src": {
      "flake": false,
      "locked": {
        "lastModified": 1693509694,
        "narHash": "sha256-umh/ckDALt0ugXwN8glcaCkGfAQvXY7S3Jd95Do2XeA=",
        "owner": "cosmos",
        "repo": "ibc-go",
        "rev": "c75650a1a037a9fecba5a9005df380f707520ff7",
        "type": "github"
      },
      "original": {
        "owner": "cosmos",
        "ref": "v7.3.0",
        "repo": "ibc-go",
        "type": "github"
      }
    },
    "ibc-go-v8-channel-upgrade-src": {
      "flake": false,
      "locked": {
        "lastModified": 1695726576,
        "narHash": "sha256-mM6h1KAi8lQUrJakxI6f8WI+vpmBhCnAysk3hTZBI7M=",
        "owner": "cosmos",
        "repo": "ibc-go",
        "rev": "63c30108f0ecf954108cf51f50f3d36ec58c7e51",
        "type": "github"
      },
      "original": {
        "owner": "cosmos",
        "ref": "04-channel-upgrades-alpha.0",
        "repo": "ibc-go",
        "type": "github"
      }
    },
    "ibc-go-v8-src": {
      "flake": false,
      "locked": {
        "lastModified": 1695930850,
        "narHash": "sha256-BHmsnnqB+SoS8UdfGbEk07EXGZJG9ELo4+2gAbP8LdM=",
        "owner": "cosmos",
        "repo": "ibc-go",
        "rev": "9c7212198d0ef82b8219ea66cee9c96b40e7981d",
        "type": "github"
      },
      "original": {
        "owner": "cosmos",
        "ref": "v8.0.0-beta.1",
        "repo": "ibc-go",
        "type": "github"
      }
    },
    "ibc-rs-src": {
      "flake": false,
      "locked": {
        "lastModified": 1661171856,
        "narHash": "sha256-M9KsPQdvyTArDe3sTi29+gfs69KHtpoNYLgI7IHYo9U=",
        "owner": "informalsystems",
        "repo": "ibc-rs",
        "rev": "ed4dd8c8b4ebd695730de2a1c69f3011cb179352",
        "type": "github"
      },
      "original": {
        "owner": "informalsystems",
        "ref": "v1.0.0",
        "repo": "ibc-rs",
        "type": "github"
      }
    },
    "ica-src": {
      "flake": false,
      "locked": {
        "lastModified": 1695202199,
        "narHash": "sha256-8RwZSnqqZzVjQsSMTckNhmTy3VYyubVmgE/hU6ntq9M=",
        "owner": "cosmos",
        "repo": "interchain-accounts-demo",
        "rev": "9d9ec3f4f7e37e9d2a1c7f4a199e7d18c17e14db",
        "type": "github"
      },
      "original": {
        "owner": "cosmos",
        "repo": "interchain-accounts-demo",
        "type": "github"
      }
    },
    "ignite-cli-src": {
      "flake": false,
      "locked": {
        "lastModified": 1662991379,
        "narHash": "sha256-sVgIjecswxD8OBXRXoVk2BNsTXzUcYAb6QZk0rVrQqo=",
        "owner": "ignite",
        "repo": "cli",
        "rev": "21c6430cfcc17c69885524990c448d4a3f56461c",
        "type": "github"
      },
      "original": {
        "owner": "ignite",
        "ref": "v0.24.0",
        "repo": "cli",
        "type": "github"
      }
    },
    "interchain-security-src": {
      "flake": false,
      "locked": {
<<<<<<< HEAD
        "lastModified": 1662985265,
        "narHash": "sha256-MhH5R1eEKel8nX1UIw4PAsSTPraP7ivrPU/+StqaD6U=",
        "owner": "cosmos",
        "repo": "interchain-security",
        "rev": "1162655c89221588d4b440717b2ca1c65170aec2",
=======
        "lastModified": 1697113174,
        "narHash": "sha256-J+duWnA9ipgHryO5+9sv6uwcPVN2ceL0PGoCyVvN5YQ=",
        "owner": "cosmos",
        "repo": "interchain-security",
        "rev": "28e0c14b34d5d15ea0eb19b694c74513667afe09",
>>>>>>> 9e4b2a39
        "type": "github"
      },
      "original": {
        "owner": "cosmos",
        "ref": "v0.1.4",
        "repo": "interchain-security",
        "type": "github"
      }
    },
    "iris-src": {
      "flake": false,
      "locked": {
        "lastModified": 1618986686,
        "narHash": "sha256-1nPJOuYeGjzBYFCS0IiC5j9TJd5KVa9IL0kROks328E=",
        "owner": "irisnet",
        "repo": "irishub",
        "rev": "53e156b2ee7eeb0b9d5b263066d0d3c88a1af736",
        "type": "github"
      },
      "original": {
        "owner": "irisnet",
        "ref": "v1.1.1",
        "repo": "irishub",
        "type": "github"
      }
    },
    "ixo-src": {
      "flake": false,
      "locked": {
        "lastModified": 1645476442,
        "narHash": "sha256-Ewp9UyoH6z7YGrcXVpYJveRvDq02c1mNZj2hzlOoW8s=",
        "owner": "ixofoundation",
        "repo": "ixo-blockchain",
        "rev": "2bef5d79205057be71677837dc1174be848e13e9",
        "type": "github"
      },
      "original": {
        "owner": "ixofoundation",
        "ref": "v0.18.0-rc1",
        "repo": "ixo-blockchain",
        "type": "github"
      }
    },
    "juno-src": {
      "flake": false,
      "locked": {
        "lastModified": 1679292088,
        "narHash": "sha256-9xWOnlqjJWY7dyICYjl1Fmqi27352TF9ihcbZBI/Dps=",
        "owner": "CosmosContracts",
        "repo": "juno",
        "rev": "1f392744afd9829f3f7837fe6f13800a19bad961",
        "type": "github"
      },
      "original": {
        "owner": "CosmosContracts",
        "ref": "v13.0.1",
        "repo": "juno",
        "type": "github"
      }
    },
    "migaloo-src": {
      "flake": false,
      "locked": {
        "lastModified": 1681833529,
        "narHash": "sha256-7sOAcUcc1HpZgLjjdiNuXeXCq9vB9EXCMY4YIT1MAgU=",
        "owner": "White-Whale-Defi-Platform",
        "repo": "migaloo-chain",
        "rev": "129e6fecd377614123f2af33417f9e31accf195f",
        "type": "github"
      },
      "original": {
        "owner": "White-Whale-Defi-Platform",
        "ref": "v2.0.2",
        "repo": "migaloo-chain",
        "type": "github"
      }
    },
    "neutron-src": {
      "flake": false,
      "locked": {
        "lastModified": 1685114240,
        "narHash": "sha256-xHi4W4fOT3kTmkPEKdGp6JbzKQELdWy9PIn0qsZhprY=",
        "owner": "neutron-org",
        "repo": "neutron",
        "rev": "3c8dde1ff524551e24295d393a3913c25199d265",
        "type": "github"
      },
      "original": {
        "owner": "neutron-org",
        "ref": "v1.0.2",
        "repo": "neutron",
        "type": "github"
      }
    },
    "nix-std": {
      "locked": {
        "lastModified": 1685917625,
        "narHash": "sha256-2manVKofCZrCToVDnDYNvtYUFBYOM5JhdDoNGVY4fq4=",
        "owner": "chessai",
        "repo": "nix-std",
        "rev": "e20af8822b5739434b875643bfc61fe0195ea2fb",
        "type": "github"
      },
      "original": {
        "owner": "chessai",
        "repo": "nix-std",
        "type": "github"
      }
    },
    "nixpkgs": {
      "locked": {
<<<<<<< HEAD
        "lastModified": 1697379843,
        "narHash": "sha256-RcnGuJgC2K/UpTy+d32piEoBXq2M+nVFzM3ah/ZdJzg=",
        "owner": "nixos",
        "repo": "nixpkgs",
        "rev": "12bdeb01ff9e2d3917e6a44037ed7df6e6c3df9d",
=======
        "lastModified": 1698553279,
        "narHash": "sha256-T/9P8yBSLcqo/v+FTOBK+0rjzjPMctVymZydbvR/Fak=",
        "owner": "nixos",
        "repo": "nixpkgs",
        "rev": "90e85bc7c1a6fc0760a94ace129d3a1c61c3d035",
>>>>>>> 9e4b2a39
        "type": "github"
      },
      "original": {
        "owner": "nixos",
        "ref": "nixpkgs-unstable",
        "repo": "nixpkgs",
        "type": "github"
      }
    },
    "nixpkgs-stable": {
      "locked": {
        "lastModified": 1685801374,
        "narHash": "sha256-otaSUoFEMM+LjBI1XL/xGB5ao6IwnZOXc47qhIgJe8U=",
        "owner": "NixOS",
        "repo": "nixpkgs",
        "rev": "c37ca420157f4abc31e26f436c1145f8951ff373",
        "type": "github"
      },
      "original": {
        "owner": "NixOS",
        "ref": "nixos-23.05",
        "repo": "nixpkgs",
        "type": "github"
      }
    },
    "nixpkgs_2": {
      "locked": {
        "lastModified": 1681358109,
        "narHash": "sha256-eKyxW4OohHQx9Urxi7TQlFBTDWII+F+x2hklDOQPB50=",
        "owner": "NixOS",
        "repo": "nixpkgs",
        "rev": "96ba1c52e54e74c3197f4d43026b3f3d92e83ff9",
        "type": "github"
      },
      "original": {
        "owner": "NixOS",
        "ref": "nixpkgs-unstable",
        "repo": "nixpkgs",
        "type": "github"
      }
    },
    "nixpkgs_3": {
      "locked": {
        "lastModified": 1674990008,
        "narHash": "sha256-4zOyp+hFW2Y7imxIpZqZGT8CEqKmDjwgfD6BzRUE0mQ=",
        "owner": "NixOS",
        "repo": "nixpkgs",
        "rev": "d2bbcbe6c626d339b25a4995711f07625b508214",
        "type": "github"
      },
      "original": {
        "owner": "NixOS",
        "ref": "nixpkgs-unstable",
        "repo": "nixpkgs",
        "type": "github"
      }
    },
    "nixpkgs_4": {
      "locked": {
<<<<<<< HEAD
        "lastModified": 1697379843,
        "narHash": "sha256-RcnGuJgC2K/UpTy+d32piEoBXq2M+nVFzM3ah/ZdJzg=",
        "owner": "nixos",
        "repo": "nixpkgs",
        "rev": "12bdeb01ff9e2d3917e6a44037ed7df6e6c3df9d",
=======
        "lastModified": 1698890957,
        "narHash": "sha256-DJ+SppjpPBoJr0Aro9TAcP3sxApCSieY6BYBCoWGUX8=",
        "owner": "nixos",
        "repo": "nixpkgs",
        "rev": "c082856b850ec60cda9f0a0db2bc7bd8900d708c",
>>>>>>> 9e4b2a39
        "type": "github"
      },
      "original": {
        "owner": "nixos",
        "ref": "nixpkgs-unstable",
        "repo": "nixpkgs",
        "type": "github"
      }
    },
    "osmosis-src": {
      "flake": false,
      "locked": {
        "lastModified": 1695859760,
        "narHash": "sha256-Ad2Z4rzD0HQtnj2aQ4GD6ic5sxOHVPsaW4iNKZEDTiw=",
        "owner": "osmosis-labs",
        "repo": "osmosis",
        "rev": "38d1d2b748d161fd23f966d88b23b66a63c9a284",
        "type": "github"
      },
      "original": {
        "owner": "osmosis-labs",
        "ref": "v19.2.0",
        "repo": "osmosis",
        "type": "github"
      }
    },
    "pre-commit-hooks": {
      "inputs": {
        "flake-compat": "flake-compat",
        "flake-utils": [
          "cosmos-nix",
          "flake-utils"
        ],
        "gitignore": "gitignore",
        "nixpkgs": [
          "cosmos-nix",
          "nixpkgs"
        ],
        "nixpkgs-stable": "nixpkgs-stable"
      },
      "locked": {
<<<<<<< HEAD
        "lastModified": 1696846637,
        "narHash": "sha256-0hv4kbXxci2+pxhuXlVgftj/Jq79VSmtAyvfabCCtYk=",
        "owner": "cachix",
        "repo": "pre-commit-hooks.nix",
        "rev": "42e1b6095ef80a51f79595d9951eb38e91c4e6ca",
=======
        "lastModified": 1698227354,
        "narHash": "sha256-Fi5H9jbaQLmLw9qBi/mkR33CoFjNbobo5xWdX4tKz1Q=",
        "owner": "cachix",
        "repo": "pre-commit-hooks.nix",
        "rev": "bd38df3d508dfcdff52cd243d297f218ed2257bf",
>>>>>>> 9e4b2a39
        "type": "github"
      },
      "original": {
        "owner": "cachix",
        "repo": "pre-commit-hooks.nix",
        "type": "github"
      }
    },
    "regen-src": {
      "flake": false,
      "locked": {
        "lastModified": 1645832054,
        "narHash": "sha256-lDb0/Bw4hAX71jsCQJUju1mKYNacWEVezx6+KdIdu6Q=",
        "owner": "regen-network",
        "repo": "regen-ledger",
        "rev": "5fb6268ed18a488ab88fb3bfa4b84e10892a7562",
        "type": "github"
      },
      "original": {
        "owner": "regen-network",
        "ref": "v3.0.0",
        "repo": "regen-ledger",
        "type": "github"
      }
    },
    "relayer-src": {
      "flake": false,
      "locked": {
        "lastModified": 1635197290,
        "narHash": "sha256-xD+xZG4Gb6557y/jkXTGdbt8qJ6izMgC4H3uo2/j5vU=",
        "owner": "cosmos",
        "repo": "relayer",
        "rev": "7797aa103af68faa4269af586fe6df1d30e91d4a",
        "type": "github"
      },
      "original": {
        "owner": "cosmos",
        "ref": "v1.0.0",
        "repo": "relayer",
        "type": "github"
      }
    },
    "root": {
      "inputs": {
        "cosmos-nix": "cosmos-nix",
        "flake-utils": "flake-utils_4",
        "nixpkgs": "nixpkgs_4"
      }
    },
    "rust-overlay": {
      "inputs": {
        "flake-utils": "flake-utils_2",
        "nixpkgs": "nixpkgs_2"
      },
      "locked": {
        "lastModified": 1688265347,
        "narHash": "sha256-oe3kLnNvw2VWbG4Rp6IWUO5Uu5gF8J2oq8DbqbCsdZ4=",
        "owner": "oxalica",
        "repo": "rust-overlay",
        "rev": "b8f3db465405014039985f1c5cea92cc29e1b3b5",
        "type": "github"
      },
      "original": {
        "owner": "oxalica",
        "repo": "rust-overlay",
        "rev": "b8f3db465405014039985f1c5cea92cc29e1b3b5",
        "type": "github"
      }
    },
    "sbt-derivation": {
      "inputs": {
        "flake-utils": "flake-utils_3",
        "nixpkgs": "nixpkgs_3"
      },
      "locked": {
        "lastModified": 1698464090,
        "narHash": "sha256-Pnej7WZIPomYWg8f/CZ65sfW85IfIUjYhphMMg7/LT0=",
        "owner": "zaninime",
        "repo": "sbt-derivation",
        "rev": "6762cf2c31de50efd9ff905cbcc87239995a4ef9",
        "type": "github"
      },
      "original": {
        "owner": "zaninime",
        "repo": "sbt-derivation",
        "type": "github"
      }
    },
    "sconfig-src": {
      "flake": false,
      "locked": {
        "lastModified": 1679585941,
        "narHash": "sha256-ywh9IcqMWbRHqJkGJezcDCvfbBYNJH7ualKvPJQRcHA=",
        "owner": "freshautomations",
        "repo": "sconfig",
        "rev": "41450b55f3b37b4b7a0fdf4a69c707619dbeb47c",
        "type": "github"
      },
      "original": {
        "owner": "freshautomations",
        "repo": "sconfig",
        "type": "github"
      }
    },
    "sentinel-src": {
      "flake": false,
      "locked": {
        "lastModified": 1647195309,
        "narHash": "sha256-+ZobsjLNxVL3+zi6OEFQhff6Gbd9kng8B0haqcOoiP0=",
        "owner": "sentinel-official",
        "repo": "hub",
        "rev": "7001dc8bc4517efa33cfcc83e8b127528b5bdf2e",
        "type": "github"
      },
      "original": {
        "owner": "sentinel-official",
        "ref": "v0.9.0-rc0",
        "repo": "hub",
        "type": "github"
      }
    },
    "sifchain-src": {
      "flake": false,
      "locked": {
        "lastModified": 1648486445,
        "narHash": "sha256-n5fmWtdrc0Rhs6Uo+zjcSXmyEFVIsA5L9dlrbRXGDmU=",
        "owner": "Sifchain",
        "repo": "sifnode",
        "rev": "269cfadf6a4c08879247c2b8373323ae7239a425",
        "type": "github"
      },
      "original": {
        "owner": "Sifchain",
        "ref": "v0.12.1",
        "repo": "sifnode",
        "type": "github"
      }
    },
    "stargaze-src": {
      "flake": false,
      "locked": {
        "lastModified": 1645539964,
        "narHash": "sha256-5I5pdnBJHwNaI2Soet+zH3aH+pUbYdC9TgHBjOd1TmA=",
        "owner": "public-awesome",
        "repo": "stargaze",
        "rev": "6ee57f18714a6d94cc6205afcd1af2ab655f8f0f",
        "type": "github"
      },
      "original": {
        "owner": "public-awesome",
        "ref": "v3.0.0",
        "repo": "stargaze",
        "type": "github"
      }
    },
    "stoml-src": {
      "flake": false,
      "locked": {
        "lastModified": 1666796497,
        "narHash": "sha256-Adjag1/Hd2wrar2/anD6jQEMDvUc2TOIG7DlEgxpTXc=",
        "owner": "freshautomations",
        "repo": "stoml",
        "rev": "4b2cd09b5795a54fddc215f0d24e24071894b3cf",
        "type": "github"
      },
      "original": {
        "owner": "freshautomations",
        "repo": "stoml",
        "type": "github"
      }
    },
    "stride-consumer-src": {
      "flake": false,
      "locked": {
        "lastModified": 1689464372,
        "narHash": "sha256-DByig9ISs9x9Kvakc8LFL558VKhM+UBiaESWgyVzI0w=",
        "owner": "Stride-Labs",
        "repo": "stride",
        "rev": "bbf0bb7f52878f3205c76bb1e96662fe7bd7af8d",
        "type": "github"
      },
      "original": {
        "owner": "Stride-Labs",
        "ref": "v12.1.0",
        "repo": "stride",
        "type": "github"
      }
    },
    "stride-src": {
      "flake": false,
      "locked": {
        "lastModified": 1679819302,
        "narHash": "sha256-fdjnFHPBZNnhDyVoMuPfqNb6YUYRdcMO73FlZHjIuzA=",
        "owner": "Stride-Labs",
        "repo": "stride",
        "rev": "3c69e7644859981b1fd9313eb1f0c5e5886e4a0d",
        "type": "github"
      },
      "original": {
        "owner": "Stride-Labs",
        "ref": "v8.0.0",
        "repo": "stride",
        "type": "github"
      }
    },
    "systems": {
      "locked": {
        "lastModified": 1681028828,
        "narHash": "sha256-Vy1rq5AaRuLzOxct8nz4T6wlgyUR7zLU309k9mBC768=",
        "owner": "nix-systems",
        "repo": "default",
        "rev": "da67096a3b9bf56a91d16901293e51ba5b49a27e",
        "type": "github"
      },
      "original": {
        "owner": "nix-systems",
        "repo": "default",
        "type": "github"
      }
    },
    "systems_2": {
      "locked": {
        "lastModified": 1681028828,
        "narHash": "sha256-Vy1rq5AaRuLzOxct8nz4T6wlgyUR7zLU309k9mBC768=",
        "owner": "nix-systems",
        "repo": "default",
        "rev": "da67096a3b9bf56a91d16901293e51ba5b49a27e",
        "type": "github"
      },
      "original": {
        "owner": "nix-systems",
        "repo": "default",
        "type": "github"
      }
    },
    "systems_3": {
      "locked": {
        "lastModified": 1681028828,
        "narHash": "sha256-Vy1rq5AaRuLzOxct8nz4T6wlgyUR7zLU309k9mBC768=",
        "owner": "nix-systems",
        "repo": "default",
        "rev": "da67096a3b9bf56a91d16901293e51ba5b49a27e",
        "type": "github"
      },
      "original": {
        "owner": "nix-systems",
        "repo": "default",
        "type": "github"
      }
    },
    "ts-relayer-src": {
      "flake": false,
      "locked": {
        "lastModified": 1640291594,
        "narHash": "sha256-mSI+qgB+e9YcFrcUAgHQnbXOQ8wxO2GmD0wNe+3ya0g=",
        "owner": "confio",
        "repo": "ts-relayer",
        "rev": "23930794ddb64afcc80ac73ffe31ca69072c6549",
        "type": "github"
      },
      "original": {
        "owner": "confio",
        "ref": "v0.4.0",
        "repo": "ts-relayer",
        "type": "github"
      }
    },
    "umee-src": {
      "flake": false,
      "locked": {
        "lastModified": 1649261156,
        "narHash": "sha256-hydRL/88fHCW/k7z7GoqAwvynZuvLEDLyA6A9Cm+6UY=",
        "owner": "umee-network",
        "repo": "umee",
        "rev": "42f57545251ce5337dcc5fe4309520ead89183b9",
        "type": "github"
      },
      "original": {
        "owner": "umee-network",
        "ref": "v2.0.0",
        "repo": "umee",
        "type": "github"
      }
    },
    "wasmd-src": {
      "flake": false,
      "locked": {
        "lastModified": 1669987561,
        "narHash": "sha256-F0p555FEeA405tuLn82yUEbRZpJLs85GrUKvSrjTdjk=",
        "owner": "CosmWasm",
        "repo": "wasmd",
        "rev": "a347ace2ff41539fe06c68168bc6f28d6ca9fa52",
        "type": "github"
      },
      "original": {
        "owner": "CosmWasm",
        "ref": "v0.30.0",
        "repo": "wasmd",
        "type": "github"
      }
    },
    "wasmd_next-src": {
      "flake": false,
      "locked": {
        "lastModified": 1682094944,
        "narHash": "sha256-b+6XhBdKyQlrzsYxVRrDf4vHpv8GAJkGwHVfJ9sdf3U=",
        "owner": "CosmWasm",
        "repo": "wasmd",
        "rev": "c2bb27d289f7f72f1471a4b33cb08fdfc8d66f63",
        "type": "github"
      },
      "original": {
        "owner": "CosmWasm",
        "ref": "v0.40.0-rc.1",
        "repo": "wasmd",
        "type": "github"
      }
    },
    "wasmvm_0_16_3-src": {
      "flake": false,
      "locked": {
        "lastModified": 1640251271,
        "narHash": "sha256-XvgAMDvAgzWaH7Q+mNZUBoaVhqAVlZ4ucIL0QFyNvWw=",
        "owner": "CosmWasm",
        "repo": "wasmvm",
        "rev": "458e983721624548e66c0dcdd35140383966515e",
        "type": "github"
      },
      "original": {
        "owner": "CosmWasm",
        "ref": "v0.16.3",
        "repo": "wasmvm",
        "type": "github"
      }
    },
    "wasmvm_1-src": {
      "flake": false,
      "locked": {
        "lastModified": 1652698028,
        "narHash": "sha256-4m64mPwFLz7aZEKVxM2lJQtX98BkhdKTZb3evpDOk/4=",
        "owner": "CosmWasm",
        "repo": "wasmvm",
        "rev": "bc49a2f4842d023c0038798f343b56f3f0530646",
        "type": "github"
      },
      "original": {
        "owner": "CosmWasm",
        "ref": "v1.0.0",
        "repo": "wasmvm",
        "type": "github"
      }
    },
    "wasmvm_1_1_1-src": {
      "flake": false,
      "locked": {
        "lastModified": 1663600745,
        "narHash": "sha256-9K/G7Wu/TfW4Z+lseEutXbdtr+A40nbVejBphegF5z4=",
        "owner": "CosmWasm",
        "repo": "wasmvm",
        "rev": "3d791055751e428f93f54f64c2d20d20da2ff2a9",
        "type": "github"
      },
      "original": {
        "owner": "CosmWasm",
        "ref": "v1.1.1",
        "repo": "wasmvm",
        "type": "github"
      }
    },
    "wasmvm_1_1_2-src": {
      "flake": false,
      "locked": {
        "lastModified": 1681833975,
        "narHash": "sha256-EbzMNkZUO94jEdX0WgAdy5qfhlCG3lpHpVHyT2FcSDw=",
        "owner": "CosmWasm",
        "repo": "wasmvm",
        "rev": "4f84395b1c623483a3c7936c990c2f7e5dad70d8",
        "type": "github"
      },
      "original": {
        "owner": "CosmWasm",
        "ref": "v1.1.2",
        "repo": "wasmvm",
        "type": "github"
      }
    },
    "wasmvm_1_2_3-src": {
      "flake": false,
      "locked": {
        "lastModified": 1681831436,
        "narHash": "sha256-GscUMJ0Tkg77S9IYA9komyKKoa1AyVXSSaU8hw3ZNwk=",
        "owner": "CosmWasm",
        "repo": "wasmvm",
        "rev": "61e41ae2a80081224f469614a267b0ba2a2d305f",
        "type": "github"
      },
      "original": {
        "owner": "CosmWasm",
        "ref": "v1.2.3",
        "repo": "wasmvm",
        "type": "github"
      }
    },
    "wasmvm_1_2_4-src": {
      "flake": false,
      "locked": {
        "lastModified": 1685977963,
        "narHash": "sha256-/GOvkKLQwsPms7h7yEZYLwbZn9Lzk5qQnBXXoZ/R6JM=",
        "owner": "CosmWasm",
        "repo": "wasmvm",
        "rev": "ba491fe9a663e0b45728dd5f0c43f6a93c97f5fe",
        "type": "github"
      },
      "original": {
        "owner": "CosmWasm",
        "ref": "v1.2.4",
        "repo": "wasmvm",
        "type": "github"
      }
    },
    "wasmvm_1_beta7-src": {
      "flake": false,
      "locked": {
        "lastModified": 1646675433,
        "narHash": "sha256-tt9aAPLxtIRsG1VFM1YAIHSotuBl170EiBcHSWTtARI=",
        "owner": "CosmWasm",
        "repo": "wasmvm",
        "rev": "f7015565a59255cd09ebfcbf9345f3c87666fedd",
        "type": "github"
      },
      "original": {
        "owner": "CosmWasm",
        "ref": "v1.0.0-beta7",
        "repo": "wasmvm",
        "type": "github"
      }
    }
  },
  "root": "root",
  "version": 7
}<|MERGE_RESOLUTION|>--- conflicted
+++ resolved
@@ -172,19 +172,11 @@
         "wasmvm_1_beta7-src": "wasmvm_1_beta7-src"
       },
       "locked": {
-<<<<<<< HEAD
-        "lastModified": 1697663750,
-        "narHash": "sha256-Fe0FGqhseN2LnlqXIVcjbqTrQWnhrcsyu2QKBZcxsZQ=",
-        "owner": "informalsystems",
-        "repo": "cosmos.nix",
-        "rev": "999d7978f52046107fcf50c57294ccd7444ae027",
-=======
         "lastModified": 1698864415,
         "narHash": "sha256-v1Vx4Xt3O8aFoUuEUlZ6HZGKPkKJjOQ4rVLP/JCl6Cg=",
         "owner": "informalsystems",
         "repo": "cosmos.nix",
         "rev": "2e06a0e9d985db778cf416c6d460a275cc39c43b",
->>>>>>> 9e4b2a39
         "type": "github"
       },
       "original": {
@@ -760,24 +752,16 @@
     "interchain-security-src": {
       "flake": false,
       "locked": {
-<<<<<<< HEAD
-        "lastModified": 1662985265,
-        "narHash": "sha256-MhH5R1eEKel8nX1UIw4PAsSTPraP7ivrPU/+StqaD6U=",
-        "owner": "cosmos",
-        "repo": "interchain-security",
-        "rev": "1162655c89221588d4b440717b2ca1c65170aec2",
-=======
         "lastModified": 1697113174,
         "narHash": "sha256-J+duWnA9ipgHryO5+9sv6uwcPVN2ceL0PGoCyVvN5YQ=",
         "owner": "cosmos",
         "repo": "interchain-security",
         "rev": "28e0c14b34d5d15ea0eb19b694c74513667afe09",
->>>>>>> 9e4b2a39
-        "type": "github"
-      },
-      "original": {
-        "owner": "cosmos",
-        "ref": "v0.1.4",
+        "type": "github"
+      },
+      "original": {
+        "owner": "cosmos",
+        "ref": "feat/ics-misbehaviour-handling",
         "repo": "interchain-security",
         "type": "github"
       }
@@ -884,19 +868,11 @@
     },
     "nixpkgs": {
       "locked": {
-<<<<<<< HEAD
-        "lastModified": 1697379843,
-        "narHash": "sha256-RcnGuJgC2K/UpTy+d32piEoBXq2M+nVFzM3ah/ZdJzg=",
-        "owner": "nixos",
-        "repo": "nixpkgs",
-        "rev": "12bdeb01ff9e2d3917e6a44037ed7df6e6c3df9d",
-=======
         "lastModified": 1698553279,
         "narHash": "sha256-T/9P8yBSLcqo/v+FTOBK+0rjzjPMctVymZydbvR/Fak=",
         "owner": "nixos",
         "repo": "nixpkgs",
         "rev": "90e85bc7c1a6fc0760a94ace129d3a1c61c3d035",
->>>>>>> 9e4b2a39
         "type": "github"
       },
       "original": {
@@ -956,19 +932,11 @@
     },
     "nixpkgs_4": {
       "locked": {
-<<<<<<< HEAD
-        "lastModified": 1697379843,
-        "narHash": "sha256-RcnGuJgC2K/UpTy+d32piEoBXq2M+nVFzM3ah/ZdJzg=",
-        "owner": "nixos",
-        "repo": "nixpkgs",
-        "rev": "12bdeb01ff9e2d3917e6a44037ed7df6e6c3df9d",
-=======
         "lastModified": 1698890957,
         "narHash": "sha256-DJ+SppjpPBoJr0Aro9TAcP3sxApCSieY6BYBCoWGUX8=",
         "owner": "nixos",
         "repo": "nixpkgs",
         "rev": "c082856b850ec60cda9f0a0db2bc7bd8900d708c",
->>>>>>> 9e4b2a39
         "type": "github"
       },
       "original": {
@@ -1010,19 +978,11 @@
         "nixpkgs-stable": "nixpkgs-stable"
       },
       "locked": {
-<<<<<<< HEAD
-        "lastModified": 1696846637,
-        "narHash": "sha256-0hv4kbXxci2+pxhuXlVgftj/Jq79VSmtAyvfabCCtYk=",
-        "owner": "cachix",
-        "repo": "pre-commit-hooks.nix",
-        "rev": "42e1b6095ef80a51f79595d9951eb38e91c4e6ca",
-=======
         "lastModified": 1698227354,
         "narHash": "sha256-Fi5H9jbaQLmLw9qBi/mkR33CoFjNbobo5xWdX4tKz1Q=",
         "owner": "cachix",
         "repo": "pre-commit-hooks.nix",
         "rev": "bd38df3d508dfcdff52cd243d297f218ed2257bf",
->>>>>>> 9e4b2a39
         "type": "github"
       },
       "original": {

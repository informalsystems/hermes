--- conflicted
+++ resolved
@@ -178,19 +178,11 @@
         "wasmvm_1_beta7-src": "wasmvm_1_beta7-src"
       },
       "locked": {
-<<<<<<< HEAD
         "lastModified": 1706108410,
         "narHash": "sha256-Yntv4LABe5kXtjk2pz8VauHdwHC6+KN2reYh1B6r8W0=",
         "owner": "informalsystems",
         "repo": "cosmos.nix",
         "rev": "f80490c31bdedb31b0dba53aea437126f85b193d",
-=======
-        "lastModified": 1705315275,
-        "narHash": "sha256-XnjvjdTdXkwWFWx1nRflbsDyazSBV09QOmr/aiAuZ1M=",
-        "owner": "informalsystems",
-        "repo": "cosmos.nix",
-        "rev": "04ef5159b4262b7dd445544838468a84a1d987cf",
->>>>>>> b07076e4
         "type": "github"
       },
       "original": {
@@ -751,28 +743,16 @@
     "ibc-go-v8-channel-upgrade-src": {
       "flake": false,
       "locked": {
-<<<<<<< HEAD
         "lastModified": 1705917317,
         "narHash": "sha256-o+dg+AjhzRPKcv+gbIV01qqFfuwsTRDXc2oBG7KuENQ=",
         "owner": "cosmos",
         "repo": "ibc-go",
         "rev": "4e3d164e4f9a5986bbe6595138feb49160e27215",
-=======
-        "lastModified": 1703189903,
-        "narHash": "sha256-vxzv+b40TKqCIN4FAkeIu+jmlPP5XRLR+P0uEIjr7AE=",
-        "owner": "cosmos",
-        "repo": "ibc-go",
-        "rev": "7a89e5d5b5ebb7643ce3992c34008c35373ecf34",
->>>>>>> b07076e4
-        "type": "github"
-      },
-      "original": {
-        "owner": "cosmos",
-<<<<<<< HEAD
+        "type": "github"
+      },
+      "original": {
+        "owner": "cosmos",
         "ref": "04-channel-upgrades-hermes-integration.1",
-=======
-        "ref": "04-channel-upgrades-rc.0",
->>>>>>> b07076e4
         "repo": "ibc-go",
         "type": "github"
       }
@@ -1062,19 +1042,11 @@
     },
     "nixpkgs_5": {
       "locked": {
-<<<<<<< HEAD
-        "lastModified": 1705913940,
-        "narHash": "sha256-pjSl/1cwYczhSSudR6z0JA/8MclZx/ztzTahvOzwPPw=",
+        "lastModified": 1706367331,
+        "narHash": "sha256-AqgkGHRrI6h/8FWuVbnkfFmXr4Bqsr4fV23aISqj/xg=",
         "owner": "nixos",
         "repo": "nixpkgs",
-        "rev": "9ed792777ae7967fee22dae2e88fdb6cb965b193",
-=======
-        "lastModified": 1705505490,
-        "narHash": "sha256-HS+Zg50Zm1Ehfat/OgGS2YJqU7/4ohsQhK+ClwcKmVA=",
-        "owner": "nixos",
-        "repo": "nixpkgs",
-        "rev": "f36047a5a4b5631f75210859abac7f97ba1ba7a7",
->>>>>>> b07076e4
+        "rev": "160b762eda6d139ac10ae081f8f78d640dd523eb",
         "type": "github"
       },
       "original": {

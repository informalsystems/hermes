{
  "nodes": {
    "akash-src": {
      "flake": false,
      "locked": {
        "narHash": "sha256-33FPy0dn6QuqneEqZYkFoCRm9agG7PE+9C/pYH9Gwx4=",
        "owner": "ovrclk",
        "repo": "akash",
        "rev": "5b8b6bbede6c9fbb2df1ca536b8edfcf5652adf8",
        "type": "github"
      },
      "original": {
        "owner": "ovrclk",
        "ref": "v0.15.0-rc17",
        "repo": "akash",
        "type": "github"
      }
    },
    "andromeda-src": {
      "flake": false,
      "locked": {
        "narHash": "sha256-8nKekKLBZR7nDNXZ1UL0J7YOMRv6HbzT7pj0W+fV+4U=",
        "owner": "andromedaprotocol",
        "repo": "andromedad",
        "rev": "a72f010f8e3f9db183da0ddaf4ef65069b690981",
        "type": "github"
      },
      "original": {
        "owner": "andromedaprotocol",
        "ref": "andromeda-1",
        "repo": "andromedad",
        "type": "github"
      }
    },
    "apalache-src": {
      "flake": false,
      "locked": {
        "lastModified": 1714996894,
        "narHash": "sha256-3xw7bajvhGL+wGne4MRh/HpDFdp+HGfnfzqq8YSx9tc=",
        "owner": "informalsystems",
        "repo": "apalache",
        "rev": "5dee24e4d05dc3476977a2e49f4963e3802fae2f",
        "type": "github"
      },
      "original": {
        "owner": "informalsystems",
        "ref": "v0.44.11",
        "repo": "apalache",
        "type": "github"
      }
    },
    "beaker-src": {
      "flake": false,
      "locked": {
        "narHash": "sha256-ZLDuTwB8PG0rMiDcLRxCf/xuoFowgK+aat9mSZVp+Dw=",
        "owner": "osmosis-labs",
        "repo": "beaker",
        "rev": "fc046f8fe9d8baecdd76404b57b31f5a4e100301",
        "type": "github"
      },
      "original": {
        "owner": "osmosis-labs",
        "ref": "v0.1.8",
        "repo": "beaker",
        "type": "github"
      }
    },
    "celestia-app-src": {
      "flake": false,
      "locked": {
        "lastModified": 1717487173,
        "narHash": "sha256-/17ysw5QX8hHdMPkp05eNqJFPYKU7NIn1jTFw688Fjg=",
        "owner": "celestiaorg",
        "repo": "celestia-app",
        "rev": "21b5bc747c8500e4888474df7d828e66c33f332d",
        "type": "github"
      },
      "original": {
        "owner": "celestiaorg",
        "ref": "v1.11.0",
        "repo": "celestia-app",
        "type": "github"
      }
    },
    "celestia-node-src": {
      "flake": false,
      "locked": {
        "narHash": "sha256-O5a8Dy7WOSaLzYHTZAZFHFeJwqOLyajcHmGEcphOpKg=",
        "owner": "celestiaorg",
        "repo": "celestia-node",
        "rev": "e55e1c88708b46839867bcbbed9bcdd8a3ffa830",
        "type": "github"
      },
      "original": {
        "owner": "celestiaorg",
        "ref": "v0.13.0",
        "repo": "celestia-node",
        "type": "github"
      }
    },
    "cometbft-src": {
      "flake": false,
      "locked": {
        "narHash": "sha256-G5gchJMn/BFzwYx8/ikPDL5fS/TuFIBF4DKJbkalp/M=",
        "owner": "cometbft",
        "repo": "cometbft",
        "rev": "66a5a9da9f7a3306f382eb9142ccb9c9f7997d3f",
        "type": "github"
      },
      "original": {
        "owner": "cometbft",
        "ref": "v0.38.0",
        "repo": "cometbft",
        "type": "github"
      }
    },
    "composable-cosmos-src": {
      "flake": false,
      "locked": {
        "lastModified": 1710970443,
        "narHash": "sha256-7h+vLGFxj2QvcTfXgHqS3pfnYzIzyf8DhO7adJKRe8c=",
        "owner": "ComposableFi",
        "repo": "composable-cosmos",
        "rev": "a76ebd371059b778aa3e9799366b09e8453f114b",
        "type": "github"
      },
      "original": {
        "owner": "ComposableFi",
        "ref": "v6.4.88",
        "repo": "composable-cosmos",
        "type": "github"
      }
    },
    "cosmos-nix": {
      "inputs": {
        "akash-src": "akash-src",
        "andromeda-src": "andromeda-src",
        "apalache-src": "apalache-src",
        "beaker-src": "beaker-src",
        "celestia-app-src": "celestia-app-src",
        "celestia-node-src": "celestia-node-src",
        "cometbft-src": "cometbft-src",
        "composable-cosmos-src": "composable-cosmos-src",
        "cosmos-sdk-src": "cosmos-sdk-src",
        "cosmwasm-src": "cosmwasm-src",
        "cw-plus-src": "cw-plus-src",
        "dydx-src": "dydx-src",
        "dymension-src": "dymension-src",
        "evmos-src": "evmos-src",
        "flake-parts": "flake-parts",
        "gaia-main-src": "gaia-main-src",
        "gaia10-src": "gaia10-src",
        "gaia11-src": "gaia11-src",
        "gaia12-src": "gaia12-src",
        "gaia13-src": "gaia13-src",
        "gaia14-src": "gaia14-src",
        "gaia15-src": "gaia15-src",
        "gaia17-src": "gaia17-src",
        "gaia18-src": "gaia18-src",
        "gaia5-src": "gaia5-src",
        "gaia6-ordered-src": "gaia6-ordered-src",
        "gaia6-src": "gaia6-src",
        "gaia7-src": "gaia7-src",
        "gaia8-src": "gaia8-src",
        "gaia9-src": "gaia9-src",
        "gex-src": "gex-src",
        "gomod2nix": "gomod2nix",
        "haqq-src": "haqq-src",
        "hermes-src": "hermes-src",
        "ibc-go-v2-src": "ibc-go-v2-src",
        "ibc-go-v3-src": "ibc-go-v3-src",
        "ibc-go-v4-src": "ibc-go-v4-src",
        "ibc-go-v5-src": "ibc-go-v5-src",
        "ibc-go-v6-src": "ibc-go-v6-src",
        "ibc-go-v7-src": "ibc-go-v7-src",
        "ibc-go-v8-src": "ibc-go-v8-src",
        "ibc-rs-src": "ibc-rs-src",
        "ica-src": "ica-src",
        "ignite-cli-src": "ignite-cli-src",
        "injective-src": "injective-src",
        "interchain-security-src": "interchain-security-src",
        "iris-src": "iris-src",
        "ixo-src": "ixo-src",
        "juno-src": "juno-src",
        "migaloo-src": "migaloo-src",
        "namada-src": "namada-src",
        "neutron-src": "neutron-src",
        "nix-std": "nix-std",
        "nix2container": "nix2container",
        "nixpkgs": "nixpkgs_3",
        "osmosis-src": "osmosis-src",
        "provenance-src": "provenance-src",
        "regen-src": "regen-src",
        "relayer-src": "relayer-src",
        "rollapp-evm-src": "rollapp-evm-src",
        "rust-overlay": "rust-overlay",
        "sbt-derivation": "sbt-derivation",
        "sconfig-src": "sconfig-src",
        "sentinel-src": "sentinel-src",
        "sifchain-src": "sifchain-src",
        "slinky-src": "slinky-src",
        "stargaze-src": "stargaze-src",
        "stoml-src": "stoml-src",
        "stride-src": "stride-src",
        "umee-src": "umee-src",
        "wasmd-src": "wasmd-src",
        "wasmvm_1-src": "wasmvm_1-src",
        "wasmvm_1_1_1-src": "wasmvm_1_1_1-src",
        "wasmvm_1_1_2-src": "wasmvm_1_1_2-src",
        "wasmvm_1_2_3-src": "wasmvm_1_2_3-src",
        "wasmvm_1_2_4-src": "wasmvm_1_2_4-src",
        "wasmvm_1_2_6-src": "wasmvm_1_2_6-src",
        "wasmvm_1_3_0-src": "wasmvm_1_3_0-src",
        "wasmvm_1_5_0-src": "wasmvm_1_5_0-src",
        "wasmvm_1_5_2-src": "wasmvm_1_5_2-src",
        "wasmvm_1_beta7-src": "wasmvm_1_beta7-src",
        "wasmvm_2_0_0-src": "wasmvm_2_0_0-src",
        "wasmvm_2_1_0-src": "wasmvm_2_1_0-src"
      },
      "locked": {
<<<<<<< HEAD
        "lastModified": 1722948788,
        "narHash": "sha256-Yw1Nr9uqEM3kfraIQ3rhcMx6lgXmQ+Ymwy1qg66VmYA=",
        "owner": "informalsystems",
        "repo": "cosmos.nix",
        "rev": "6040ceff881325127624c1a9cbe1d2f52b767d7e",
=======
        "lastModified": 1722952698,
        "narHash": "sha256-CiJMYtlXzapMgsVBVI6wCxvKUIdaFva0E5wcR/KP8+Q=",
        "owner": "informalsystems",
        "repo": "cosmos.nix",
        "rev": "536e2e77a702d0d2be6ba5d2eebf33b4261c58d4",
>>>>>>> 845cc21f
        "type": "github"
      },
      "original": {
        "owner": "informalsystems",
        "ref": "luca_joss/update-neutron-to-v4",
        "repo": "cosmos.nix",
        "type": "github"
      }
    },
    "cosmos-sdk-src": {
      "flake": false,
      "locked": {
        "narHash": "sha256-Xs83vbgt4+YH2LRJx7692nIjRBr5QCYoUHI17njsjlw=",
        "owner": "cosmos",
        "repo": "cosmos-sdk",
        "rev": "a1143138716b64bc4fa0aa53c0f0fa59eb675bb7",
        "type": "github"
      },
      "original": {
        "owner": "cosmos",
        "ref": "v0.46.0",
        "repo": "cosmos-sdk",
        "type": "github"
      }
    },
    "cosmwasm-src": {
      "flake": false,
      "locked": {
        "narHash": "sha256-F+INGtJZj272HZkj/lUPlskNqAPe9x5itNYXCQsezkA=",
        "owner": "CosmWasm",
        "repo": "cosmwasm",
        "rev": "3c33a0a5dfa5d1c30f474011c77117ec3bf4dc04",
        "type": "github"
      },
      "original": {
        "owner": "CosmWasm",
        "ref": "v1.5.3",
        "repo": "cosmwasm",
        "type": "github"
      }
    },
    "cw-plus-src": {
      "flake": false,
      "locked": {
        "narHash": "sha256-E5vkY+B4BDoTDtvuB+7Tm3k/5dCYPSjUujMWcgYsWf0=",
        "owner": "CosmWasm",
        "repo": "cw-plus",
        "rev": "d33824679d5b91ca0b4615a8dede7e0028947486",
        "type": "github"
      },
      "original": {
        "owner": "CosmWasm",
        "ref": "v1.1.2",
        "repo": "cw-plus",
        "type": "github"
      }
    },
    "devenv": {
      "inputs": {
        "flake-compat": "flake-compat",
        "nix": "nix",
        "nixpkgs": [
          "cosmos-nix",
          "haqq-src",
          "nixpkgs-unstable"
        ],
        "pre-commit-hooks": "pre-commit-hooks"
      },
      "locked": {
        "narHash": "sha256-NLvhvXBmX+WuqDN9PbRbQCsA+y57yGaf+jCWuJVdaIQ=",
        "owner": "cachix",
        "repo": "devenv",
        "rev": "0c41b86406e910a75fbde28f81ec7f6fda74f7e1",
        "type": "github"
      },
      "original": {
        "owner": "cachix",
        "repo": "devenv",
        "type": "github"
      }
    },
    "dydx-src": {
      "flake": false,
      "locked": {
        "narHash": "sha256-NiC+Nol8Cye0z/U5cgQ+zhvlbDJX6DouaMo8oYsRGDQ=",
        "owner": "dydxprotocol",
        "repo": "v4-chain",
        "rev": "35b87db422b0ef4138101ba73b0f00d16780ba89",
        "type": "github"
      },
      "original": {
        "owner": "dydxprotocol",
        "ref": "protocol/v3.0.0-dev0",
        "repo": "v4-chain",
        "type": "github"
      }
    },
    "dymension-src": {
      "flake": false,
      "locked": {
        "narHash": "sha256-K1F0kL4/HVxOJvXNvLJsZUFXS3MyuqrUotyyd5u6QTQ=",
        "owner": "dymensionxyz",
        "repo": "dymension",
        "rev": "c3294dc8d2dce1aa8efbc967b1dfd3b0e965b095",
        "type": "github"
      },
      "original": {
        "owner": "dymensionxyz",
        "ref": "v3.0.0",
        "repo": "dymension",
        "type": "github"
      }
    },
    "evmos-src": {
      "flake": false,
      "locked": {
        "narHash": "sha256-ECXXQ0hx/MXascMP6aXf880zts/dNPpQM9jOCIHTLZQ=",
        "owner": "evmos",
        "repo": "evmos",
        "rev": "6f94d2002c01b7f7908a69089ed6996ac2bb450c",
        "type": "github"
      },
      "original": {
        "owner": "evmos",
        "ref": "v16.0.0-rc4",
        "repo": "evmos",
        "type": "github"
      }
    },
    "flake-compat": {
      "flake": false,
      "locked": {
        "narHash": "sha256-4gtG9iQuiKITOjNQQeQIpoIB6b16fm+504Ch3sNKLd8=",
        "owner": "edolstra",
        "repo": "flake-compat",
        "rev": "35bb57c0c8d8b62bbfd284272c928ceb64ddbde9",
        "type": "github"
      },
      "original": {
        "owner": "edolstra",
        "repo": "flake-compat",
        "type": "github"
      }
    },
    "flake-parts": {
      "inputs": {
        "nixpkgs-lib": "nixpkgs-lib"
      },
      "locked": {
        "narHash": "sha256-YcVE5emp1qQ8ieHUnxt1wCZCC3ZfAS+SRRWZ2TMda7E=",
        "owner": "hercules-ci",
        "repo": "flake-parts",
        "rev": "34fed993f1674c8d06d58b37ce1e0fe5eebcb9f5",
        "type": "github"
      },
      "original": {
        "owner": "hercules-ci",
        "repo": "flake-parts",
        "type": "github"
      }
    },
    "flake-utils": {
      "inputs": {
        "systems": "systems"
      },
      "locked": {
        "narHash": "sha256-zsNZZGTGnMOf9YpHKJqMSsa0dXbfmxeoJ7xHlrt+xmY=",
        "owner": "numtide",
        "repo": "flake-utils",
        "rev": "ff7b65b44d01cf9ba6a71320833626af21126384",
        "type": "github"
      },
      "original": {
        "owner": "numtide",
        "repo": "flake-utils",
        "type": "github"
      }
    },
    "flake-utils_2": {
      "inputs": {
        "systems": "systems_2"
      },
      "locked": {
        "narHash": "sha256-o2d0KcvaXzTrPRIo0kOLV0/QXHhDQ5DTi+OxcjO8xqY=",
        "owner": "numtide",
        "repo": "flake-utils",
        "rev": "a1720a10a6cfe8234c0e93907ffe81be440f4cef",
        "type": "github"
      },
      "original": {
        "owner": "numtide",
        "repo": "flake-utils",
        "type": "github"
      }
    },
    "flake-utils_3": {
      "inputs": {
        "systems": "systems_3"
      },
      "locked": {
        "narHash": "sha256-zsNZZGTGnMOf9YpHKJqMSsa0dXbfmxeoJ7xHlrt+xmY=",
        "owner": "numtide",
        "repo": "flake-utils",
        "rev": "ff7b65b44d01cf9ba6a71320833626af21126384",
        "type": "github"
      },
      "original": {
        "owner": "numtide",
        "repo": "flake-utils",
        "type": "github"
      }
    },
    "flake-utils_4": {
      "inputs": {
        "systems": "systems_4"
      },
      "locked": {
        "lastModified": 1710146030,
        "narHash": "sha256-SZ5L6eA7HJ/nmkzGG7/ISclqe6oZdOZTNoesiInkXPQ=",
        "owner": "numtide",
        "repo": "flake-utils",
        "rev": "b1d9ab70662946ef0850d488da1c9019f3a9752a",
        "type": "github"
      },
      "original": {
        "owner": "numtide",
        "repo": "flake-utils",
        "type": "github"
      }
    },
    "flake-utils_5": {
      "inputs": {
        "systems": "systems_5"
      },
      "locked": {
        "lastModified": 1705309234,
        "narHash": "sha256-uNRRNRKmJyCRC/8y1RqBkqWBLM034y4qN7EprSdmgyA=",
        "owner": "numtide",
        "repo": "flake-utils",
        "rev": "1ef2e671c3b0c19053962c07dbda38332dcebf26",
        "type": "github"
      },
      "original": {
        "owner": "numtide",
        "repo": "flake-utils",
        "type": "github"
      }
    },
    "flake-utils_6": {
      "locked": {
        "narHash": "sha256-nuEHfE/LcWyuSWnS8t12N1wc105Qtau+/OdUAjtQ0rA=",
        "owner": "numtide",
        "repo": "flake-utils",
        "rev": "5aed5285a952e0b949eb3ba02c12fa4fcfef535f",
        "type": "github"
      },
      "original": {
        "owner": "numtide",
        "repo": "flake-utils",
        "type": "github"
      }
    },
    "flake-utils_7": {
      "inputs": {
        "systems": "systems_6"
      },
      "locked": {
        "lastModified": 1710146030,
        "narHash": "sha256-SZ5L6eA7HJ/nmkzGG7/ISclqe6oZdOZTNoesiInkXPQ=",
        "owner": "numtide",
        "repo": "flake-utils",
        "rev": "b1d9ab70662946ef0850d488da1c9019f3a9752a",
        "type": "github"
      },
      "original": {
        "owner": "numtide",
        "repo": "flake-utils",
        "type": "github"
      }
    },
    "gaia-main-src": {
      "flake": false,
      "locked": {
        "narHash": "sha256-1O8ncSd0mUNEUHSTi2U9d21Dv1yszQKohjp/AS6IxcU=",
        "owner": "cosmos",
        "repo": "gaia",
        "rev": "2dc2b82ea9da34b3c4823458919004f1a583a597",
        "type": "github"
      },
      "original": {
        "owner": "cosmos",
        "repo": "gaia",
        "type": "github"
      }
    },
    "gaia10-src": {
      "flake": false,
      "locked": {
        "narHash": "sha256-F72AxDI1OdleE8If5s4HJbORqMsDVsdEO5q7nrK07E8=",
        "owner": "cosmos",
        "repo": "gaia",
        "rev": "a2b14cdd568273e12b80579b4e22681df95b4cb9",
        "type": "github"
      },
      "original": {
        "owner": "cosmos",
        "ref": "v10.0.2",
        "repo": "gaia",
        "type": "github"
      }
    },
    "gaia11-src": {
      "flake": false,
      "locked": {
        "narHash": "sha256-bIegGSPDdDRbznfgsrojsGCwCPSesNknpffTFskc7fE=",
        "owner": "cosmos",
        "repo": "gaia",
        "rev": "541a8d86af28231c767d6db52eb88ba9496ad0c4",
        "type": "github"
      },
      "original": {
        "owner": "cosmos",
        "ref": "v11.0.0",
        "repo": "gaia",
        "type": "github"
      }
    },
    "gaia12-src": {
      "flake": false,
      "locked": {
        "narHash": "sha256-KqpkazhGGQWzvHiiwCiE7ciA8+L2t2HgxN8270zuGd0=",
        "owner": "cosmos",
        "repo": "gaia",
        "rev": "6f8067d76ce30996f83645862153ccfaf5f13dd1",
        "type": "github"
      },
      "original": {
        "owner": "cosmos",
        "ref": "v12.0.0",
        "repo": "gaia",
        "type": "github"
      }
    },
    "gaia13-src": {
      "flake": false,
      "locked": {
        "narHash": "sha256-bvJ33JL1Fr7ilnnYEjrjnbS/dbFkyhZ2uq6u39CeTa0=",
        "owner": "cosmos",
        "repo": "gaia",
        "rev": "2406abb61856b61904ff06c7be2a355babcc3dfc",
        "type": "github"
      },
      "original": {
        "owner": "cosmos",
        "ref": "v13.0.2",
        "repo": "gaia",
        "type": "github"
      }
    },
    "gaia14-src": {
      "flake": false,
      "locked": {
        "narHash": "sha256-7AnaIy/SElf/Uj2xTbHzLSgPY68SgQqqJZ2BPmt6czo=",
        "owner": "cosmos",
        "repo": "gaia",
        "rev": "189b57be735d64d0dbf0945717b49017a1beb11e",
        "type": "github"
      },
      "original": {
        "owner": "cosmos",
        "ref": "v14.0.0",
        "repo": "gaia",
        "type": "github"
      }
    },
    "gaia15-src": {
      "flake": false,
      "locked": {
        "lastModified": 1712522710,
        "narHash": "sha256-2LsF++HkbVpX9h4DgkNea5nnyEuhDQSlNOAICdhAggU=",
        "owner": "cosmos",
        "repo": "gaia",
        "rev": "7281c9b9dc4e3087ee87f5b24e416802b52e8661",
        "type": "github"
      },
      "original": {
        "owner": "cosmos",
        "ref": "v15.2.0",
        "repo": "gaia",
        "type": "github"
      }
    },
    "gaia17-src": {
      "flake": false,
      "locked": {
        "lastModified": 1717626378,
        "narHash": "sha256-FiCnGz5ZQQv2NyPW/Z7puZw6oFKcdoNsspSCK8Nkc44=",
        "owner": "cosmos",
        "repo": "gaia",
        "rev": "17f2ba0b90d1d2884f7b67518ec08dfd37f001a7",
        "type": "github"
      },
      "original": {
        "owner": "cosmos",
        "ref": "v17.2.0",
        "repo": "gaia",
        "type": "github"
      }
    },
    "gaia18-src": {
      "flake": false,
      "locked": {
        "lastModified": 1720430036,
        "narHash": "sha256-wATunCFeMgCP9usv2TK/IKDGZIWfOKx2zWip5qWDuqk=",
        "owner": "cosmos",
        "repo": "gaia",
        "rev": "58b4e54a95c7fc6a64272ccd0f09f46213c005ad",
        "type": "github"
      },
      "original": {
        "owner": "cosmos",
        "ref": "v18.1.0",
        "repo": "gaia",
        "type": "github"
      }
    },
    "gaia5-src": {
      "flake": false,
      "locked": {
        "narHash": "sha256-NfR9GRBNBlm5hB3lFea+Vlf4dkapZIZg0sZuyOX2cn8=",
        "owner": "cosmos",
        "repo": "gaia",
        "rev": "b72cc994f7156c8a8991e6beed2dde84ad274588",
        "type": "github"
      },
      "original": {
        "owner": "cosmos",
        "ref": "v5.0.8",
        "repo": "gaia",
        "type": "github"
      }
    },
    "gaia6-ordered-src": {
      "flake": false,
      "locked": {
        "narHash": "sha256-yw3WUCLRvn46xlWAnk6nBmvc3T91aryvBcOOfJ2ocPA=",
        "owner": "informalsystems",
        "repo": "gaia",
        "rev": "d9e61fb98308dea2e02e8c6c6a9ab969dc240cc7",
        "type": "github"
      },
      "original": {
        "owner": "informalsystems",
        "ref": "v6.0.4-ordered",
        "repo": "gaia",
        "type": "github"
      }
    },
    "gaia6-src": {
      "flake": false,
      "locked": {
        "narHash": "sha256-JdD0DTdMo05ggGvpHN5hugEEtGA0/WQ4bhbryDlfGXo=",
        "owner": "cosmos",
        "repo": "gaia",
        "rev": "305668ab9d962431c79d718bb0ffdeec77a46439",
        "type": "github"
      },
      "original": {
        "owner": "cosmos",
        "ref": "v6.0.4",
        "repo": "gaia",
        "type": "github"
      }
    },
    "gaia7-src": {
      "flake": false,
      "locked": {
        "narHash": "sha256-hsDqDASwTPIb1BGOqa9nu4C5Y5q3hBoXYhkAFY7B9Cs=",
        "owner": "cosmos",
        "repo": "gaia",
        "rev": "5db8fcc9a229730f5115bed82d0f85b6db7184b4",
        "type": "github"
      },
      "original": {
        "owner": "cosmos",
        "ref": "v7.1.0",
        "repo": "gaia",
        "type": "github"
      }
    },
    "gaia8-src": {
      "flake": false,
      "locked": {
        "narHash": "sha256-8XPcJRQEQDtTbGFg0pWexkNdWESn1FoKvz4T2Z8UPDw=",
        "owner": "cosmos",
        "repo": "gaia",
        "rev": "890ab3aa2e5788537b0d2ebc9bafdc968340e0e5",
        "type": "github"
      },
      "original": {
        "owner": "cosmos",
        "ref": "v8.0.1",
        "repo": "gaia",
        "type": "github"
      }
    },
    "gaia9-src": {
      "flake": false,
      "locked": {
        "narHash": "sha256-UIM6yfqs1yZZ2BO/bBB43pPYSW1IzaYsk2f500tDYzA=",
        "owner": "cosmos",
        "repo": "gaia",
        "rev": "05b6b87d3c9121e933eab437772ea56f33ae268f",
        "type": "github"
      },
      "original": {
        "owner": "cosmos",
        "ref": "v9.0.3",
        "repo": "gaia",
        "type": "github"
      }
    },
    "gex-src": {
      "flake": false,
      "locked": {
        "narHash": "sha256-lgJVxn7Q2I8TBdvbzyn7bl1MN5StEw3NvRzCvBFFuB8=",
        "owner": "cosmos",
        "repo": "gex",
        "rev": "233d335dc9e8c89fb318d1081fae74435f6cac11",
        "type": "github"
      },
      "original": {
        "owner": "cosmos",
        "repo": "gex",
        "rev": "233d335dc9e8c89fb318d1081fae74435f6cac11",
        "type": "github"
      }
    },
    "gitignore": {
      "inputs": {
        "nixpkgs": [
          "cosmos-nix",
          "haqq-src",
          "devenv",
          "pre-commit-hooks",
          "nixpkgs"
        ]
      },
      "locked": {
        "narHash": "sha256-8DFJjXG8zqoONA1vXtgeKXy68KdJL5UaXR8NtVMUbx8=",
        "owner": "hercules-ci",
        "repo": "gitignore.nix",
        "rev": "a20de23b925fd8264fd7fad6454652e142fd7f73",
        "type": "github"
      },
      "original": {
        "owner": "hercules-ci",
        "repo": "gitignore.nix",
        "type": "github"
      }
    },
    "gomod2nix": {
      "inputs": {
        "flake-utils": "flake-utils",
        "nixpkgs": "nixpkgs"
      },
      "locked": {
        "narHash": "sha256-f1NuMA2mZ3Chw2CjlUkRAzNgDw0TYyj1i5YZJRByDdo=",
        "owner": "JonathanLorimer",
        "repo": "gomod2nix",
        "rev": "6d2fce6003d08eee42648f2931de8449d3de1f5f",
        "type": "github"
      },
      "original": {
        "owner": "JonathanLorimer",
        "ref": "jonathan/update-go",
        "repo": "gomod2nix",
        "type": "github"
      }
    },
    "gomod2nix_2": {
      "inputs": {
        "flake-utils": [
          "cosmos-nix",
          "haqq-src",
          "flake-utils"
        ],
        "nixpkgs": [
          "cosmos-nix",
          "haqq-src",
          "nixpkgs-unstable"
        ]
      },
      "locked": {
        "narHash": "sha256-yfQQ67dLejP0FLK76LKHbkzcQqNIrux6MFe32MMFGNQ=",
        "owner": "nix-community",
        "repo": "gomod2nix",
        "rev": "30e3c3a9ec4ac8453282ca7f67fca9e1da12c3e6",
        "type": "github"
      },
      "original": {
        "owner": "nix-community",
        "ref": "master",
        "repo": "gomod2nix",
        "type": "github"
      }
    },
    "haqq-src": {
      "inputs": {
        "devenv": "devenv",
        "flake-utils": "flake-utils_3",
        "gomod2nix": "gomod2nix_2",
        "nixpkgs": "nixpkgs_2",
        "nixpkgs-unstable": "nixpkgs-unstable"
      },
      "locked": {
        "narHash": "sha256-pXbLGvq6ZyZbtKYoe8GbgaxGV0SIbARrT6DkDmPwlYE=",
        "owner": "haqq-network",
        "repo": "haqq",
        "rev": "18370cfb2f9aab35d311c4c75ab5586f50213830",
        "type": "github"
      },
      "original": {
        "owner": "haqq-network",
        "repo": "haqq",
        "rev": "18370cfb2f9aab35d311c4c75ab5586f50213830",
        "type": "github"
      }
    },
    "hermes-src": {
      "flake": false,
      "locked": {
        "narHash": "sha256-JTZMp4By/pGsMdKzfi4H1LQS1RKYQHBq5NEju5ADX/s=",
        "owner": "informalsystems",
        "repo": "hermes",
        "rev": "ab732666fe35de129ada98731280d03411f6375f",
        "type": "github"
      },
      "original": {
        "owner": "informalsystems",
        "ref": "v1.7.4",
        "repo": "hermes",
        "type": "github"
      }
    },
    "ibc-go-v2-src": {
      "flake": false,
      "locked": {
        "narHash": "sha256-LuJvlXmGRyJAiM6+uk+NuamjIsEqMqF20twBmB0p8+k=",
        "owner": "cosmos",
        "repo": "ibc-go",
        "rev": "e45fa32d1cf91c36807428f688d8e2ec88947940",
        "type": "github"
      },
      "original": {
        "owner": "cosmos",
        "ref": "v2.4.1",
        "repo": "ibc-go",
        "type": "github"
      }
    },
    "ibc-go-v3-src": {
      "flake": false,
      "locked": {
        "narHash": "sha256-Er24B1unLYR/gG4JSrV+vZ/cPD6t7OFvtqp7AJCtDSE=",
        "owner": "cosmos",
        "repo": "ibc-go",
        "rev": "250157f3fd40abaf9f8f1452cd78bf3304c38c72",
        "type": "github"
      },
      "original": {
        "owner": "cosmos",
        "ref": "v3.3.0",
        "repo": "ibc-go",
        "type": "github"
      }
    },
    "ibc-go-v4-src": {
      "flake": false,
      "locked": {
        "lastModified": 1712304740,
        "narHash": "sha256-CNv3uBCALT21ZczOmXcQaavOy7KsR0VTBahw5DrvO4w=",
        "owner": "cosmos",
        "repo": "ibc-go",
        "rev": "5480cf7fac99882a8833ddb7c95e8b4820ab7d4f",
        "type": "github"
      },
      "original": {
        "owner": "cosmos",
        "ref": "v4.6.0",
        "repo": "ibc-go",
        "type": "github"
      }
    },
    "ibc-go-v5-src": {
      "flake": false,
      "locked": {
        "lastModified": 1712304845,
        "narHash": "sha256-CE6Nv6U3Jqn4c+5JB/rek9LHD+AXEnkS0FVJYz4/uSc=",
        "owner": "cosmos",
        "repo": "ibc-go",
        "rev": "40cacfe075947f21520b014294f1f7948e4eda7c",
        "type": "github"
      },
      "original": {
        "owner": "cosmos",
        "ref": "v5.4.0",
        "repo": "ibc-go",
        "type": "github"
      }
    },
    "ibc-go-v6-src": {
      "flake": false,
      "locked": {
        "lastModified": 1712318519,
        "narHash": "sha256-roRXZEOJIFJiXEQ+a71QdMmqoVJKVk2wvPgHJ9r/mQ8=",
        "owner": "cosmos",
        "repo": "ibc-go",
        "rev": "8e31269c692d87ac65bfe70cf609925975a57203",
        "type": "github"
      },
      "original": {
        "owner": "cosmos",
        "ref": "v6.3.0",
        "repo": "ibc-go",
        "type": "github"
      }
    },
    "ibc-go-v7-src": {
      "flake": false,
      "locked": {
        "lastModified": 1712318559,
        "narHash": "sha256-uYiUNXLD48v3vRGK6/aQ7z7Ed5hY8VnEBGG/3Uv87Nc=",
        "owner": "cosmos",
        "repo": "ibc-go",
        "rev": "802ca265dba74a293747e1ccb8b7999aa985af19",
        "type": "github"
      },
      "original": {
        "owner": "cosmos",
        "ref": "v7.4.0",
        "repo": "ibc-go",
        "type": "github"
      }
    },
    "ibc-go-v8-src": {
      "flake": false,
      "locked": {
        "lastModified": 1716359952,
        "narHash": "sha256-KTjyHwmXA/jgppDKRe85XfRmh8O7AHFKhDyyOb9VROU=",
        "owner": "cosmos",
        "repo": "ibc-go",
        "rev": "9b6567bf818198ded336490d5f2d89c9d42fd87b",
        "type": "github"
      },
      "original": {
        "owner": "cosmos",
        "ref": "v8.3.1",
        "repo": "ibc-go",
        "type": "github"
      }
    },
    "ibc-rs-src": {
      "flake": false,
      "locked": {
        "narHash": "sha256-M9KsPQdvyTArDe3sTi29+gfs69KHtpoNYLgI7IHYo9U=",
        "owner": "informalsystems",
        "repo": "ibc-rs",
        "rev": "ed4dd8c8b4ebd695730de2a1c69f3011cb179352",
        "type": "github"
      },
      "original": {
        "owner": "informalsystems",
        "ref": "v1.0.0",
        "repo": "ibc-rs",
        "type": "github"
      }
    },
    "ica-src": {
      "flake": false,
      "locked": {
        "narHash": "sha256-8RwZSnqqZzVjQsSMTckNhmTy3VYyubVmgE/hU6ntq9M=",
        "owner": "cosmos",
        "repo": "interchain-accounts-demo",
        "rev": "9d9ec3f4f7e37e9d2a1c7f4a199e7d18c17e14db",
        "type": "github"
      },
      "original": {
        "owner": "cosmos",
        "repo": "interchain-accounts-demo",
        "type": "github"
      }
    },
    "ignite-cli-src": {
      "flake": false,
      "locked": {
        "lastModified": 1662991379,
        "narHash": "sha256-sVgIjecswxD8OBXRXoVk2BNsTXzUcYAb6QZk0rVrQqo=",
        "owner": "ignite",
        "repo": "cli",
        "rev": "21c6430cfcc17c69885524990c448d4a3f56461c",
        "type": "github"
      },
      "original": {
        "owner": "ignite",
        "ref": "v0.24.0",
        "repo": "cli",
        "type": "github"
      }
    },
    "injective-src": {
      "flake": false,
      "locked": {
        "narHash": "sha256-Vr/l8/wtZ47wi1OTWhsfLetKZH8c1fUFeoQaxF+QS3c=",
        "owner": "OpenDeFiFoundation",
        "repo": "injective-core",
        "rev": "e1ab66c240524b05b872f63890fefcd4fced5f7a",
        "type": "github"
      },
      "original": {
        "owner": "OpenDeFiFoundation",
        "ref": "v1.12.1",
        "repo": "injective-core",
        "type": "github"
      }
    },
    "interchain-security-src": {
      "flake": false,
      "locked": {
        "narHash": "sha256-adBzn51PKoRsCL9gIzC5Tcqmu7u3GjxTcDj2jpZ/da8=",
        "owner": "cosmos",
        "repo": "interchain-security",
        "rev": "03aada4af3243dbf739a12adfacc7b37232df694",
        "type": "github"
      },
      "original": {
        "owner": "cosmos",
        "ref": "feat/ics-misbehaviour-handling",
        "repo": "interchain-security",
        "type": "github"
      }
    },
    "iris-src": {
      "flake": false,
      "locked": {
        "narHash": "sha256-1nPJOuYeGjzBYFCS0IiC5j9TJd5KVa9IL0kROks328E=",
        "owner": "irisnet",
        "repo": "irishub",
        "rev": "53e156b2ee7eeb0b9d5b263066d0d3c88a1af736",
        "type": "github"
      },
      "original": {
        "owner": "irisnet",
        "ref": "v1.1.1",
        "repo": "irishub",
        "type": "github"
      }
    },
    "ixo-src": {
      "flake": false,
      "locked": {
        "narHash": "sha256-Ewp9UyoH6z7YGrcXVpYJveRvDq02c1mNZj2hzlOoW8s=",
        "owner": "ixofoundation",
        "repo": "ixo-blockchain",
        "rev": "2bef5d79205057be71677837dc1174be848e13e9",
        "type": "github"
      },
      "original": {
        "owner": "ixofoundation",
        "ref": "v0.18.0-rc1",
        "repo": "ixo-blockchain",
        "type": "github"
      }
    },
    "juno-src": {
      "flake": false,
      "locked": {
        "lastModified": 1720542396,
        "narHash": "sha256-niG12wn49bt184zqctrGsT73mgKfZUPTZAzSKX+ZLVs=",
        "owner": "CosmosContracts",
        "repo": "juno",
        "rev": "bf140aa60045ba92b83d0cb7f3bc47a2661a4e7e",
        "type": "github"
      },
      "original": {
        "owner": "CosmosContracts",
        "ref": "v23.0.0",
        "repo": "juno",
        "type": "github"
      }
    },
    "lowdown-src": {
      "flake": false,
      "locked": {
        "narHash": "sha256-Dw32tiMjdK9t3ETl5fzGrutQTzh2rufgZV4A/BbxuD4=",
        "owner": "kristapsdz",
        "repo": "lowdown",
        "rev": "d2c2b44ff6c27b936ec27358a2653caaef8f73b8",
        "type": "github"
      },
      "original": {
        "owner": "kristapsdz",
        "repo": "lowdown",
        "type": "github"
      }
    },
    "migaloo-src": {
      "flake": false,
      "locked": {
        "lastModified": 1720168667,
        "narHash": "sha256-vOzOBNGaIOhTjTnycLp6sQKGAklkPVZdJLPPqdjufnM=",
        "owner": "White-Whale-Defi-Platform",
        "repo": "migaloo-chain",
        "rev": "076c6d12ecadcf4db42592a8340cb3be2ed23349",
        "type": "github"
      },
      "original": {
        "owner": "White-Whale-Defi-Platform",
        "ref": "v4.2.0",
        "repo": "migaloo-chain",
        "type": "github"
      }
    },
    "namada-src": {
      "flake": false,
      "locked": {
        "narHash": "sha256-WyIVffqszY3rz3ClQJlpDaexLGQk8pVK+Y3k/D9Lvxg=",
        "owner": "anoma",
        "repo": "namada",
        "rev": "468d3d3bcadd2bd11760855d2bbfcc0b4ce27e14",
        "type": "github"
      },
      "original": {
        "owner": "anoma",
        "ref": "v0.28.1",
        "repo": "namada",
        "type": "github"
      }
    },
    "neutron-src": {
      "flake": false,
      "locked": {
        "lastModified": 1722341371,
        "narHash": "sha256-dhBhWytamqp1hRsQH+xqpq1UJmPi6CRHHDQwveCQ2WQ=",
        "owner": "neutron-org",
        "repo": "neutron",
        "rev": "db33d3302abb45ee3887a97ea3d53923241fc167",
        "type": "github"
      },
      "original": {
        "owner": "neutron-org",
        "ref": "v4.1.0",
        "repo": "neutron",
        "type": "github"
      }
    },
    "nix": {
      "inputs": {
        "lowdown-src": "lowdown-src",
        "nixpkgs": [
          "cosmos-nix",
          "haqq-src",
          "devenv",
          "nixpkgs"
        ],
        "nixpkgs-regression": "nixpkgs-regression"
      },
      "locked": {
        "narHash": "sha256-EK4rZ+Hd5hsvXnzSzk2ikhStJnD63odF7SzsQ8CuSPU=",
        "owner": "domenkozar",
        "repo": "nix",
        "rev": "7c91803598ffbcfe4a55c44ac6d49b2cf07a527f",
        "type": "github"
      },
      "original": {
        "owner": "domenkozar",
        "ref": "relaxed-flakes",
        "repo": "nix",
        "type": "github"
      }
    },
    "nix-std": {
      "locked": {
        "lastModified": 1710870712,
        "narHash": "sha256-e+7MJF2gsgTBuOWv4mCimSP0D9+naeFSw9a7N3yEmv4=",
        "owner": "chessai",
        "repo": "nix-std",
        "rev": "31bbc925750cc9d8f828fe55cee1a2bd985e0c00",
        "type": "github"
      },
      "original": {
        "owner": "chessai",
        "repo": "nix-std",
        "type": "github"
      }
    },
    "nix2container": {
      "inputs": {
        "flake-utils": "flake-utils_4",
        "nixpkgs": [
          "cosmos-nix",
          "nixpkgs"
        ]
      },
      "locked": {
        "lastModified": 1712990762,
        "narHash": "sha256-hO9W3w7NcnYeX8u8cleHiSpK2YJo7ecarFTUlbybl7k=",
        "owner": "nlewo",
        "repo": "nix2container",
        "rev": "20aad300c925639d5d6cbe30013c8357ce9f2a2e",
        "type": "github"
      },
      "original": {
        "owner": "nlewo",
        "repo": "nix2container",
        "type": "github"
      }
    },
    "nixpkgs": {
      "locked": {
        "narHash": "sha256-D+zHwkwPc6oYQ4G3A1HuadopqRwUY/JkMwHz1YF7j4Q=",
        "owner": "nixos",
        "repo": "nixpkgs",
        "rev": "e97b3e4186bcadf0ef1b6be22b8558eab1cdeb5d",
        "type": "github"
      },
      "original": {
        "owner": "NixOS",
        "ref": "master",
        "repo": "nixpkgs",
        "type": "github"
      }
    },
    "nixpkgs-lib": {
      "locked": {
        "dir": "lib",
        "narHash": "sha256-ztaDIyZ7HrTAfEEUt9AtTDNoCYxUdSd6NrRHaYOIxtk=",
        "owner": "NixOS",
        "repo": "nixpkgs",
        "rev": "e92039b55bcd58469325ded85d4f58dd5a4eaf58",
        "type": "github"
      },
      "original": {
        "dir": "lib",
        "owner": "NixOS",
        "ref": "nixos-unstable",
        "repo": "nixpkgs",
        "type": "github"
      }
    },
    "nixpkgs-regression": {
      "locked": {
        "narHash": "sha256-uGJ0VXIhWKGXxkeNnq4TvV3CIOkUJ3PAoLZ3HMzNVMw=",
        "owner": "NixOS",
        "repo": "nixpkgs",
        "rev": "215d4d0fd80ca5163643b03a33fde804a29cc1e2",
        "type": "github"
      },
      "original": {
        "owner": "NixOS",
        "repo": "nixpkgs",
        "rev": "215d4d0fd80ca5163643b03a33fde804a29cc1e2",
        "type": "github"
      }
    },
    "nixpkgs-stable": {
      "locked": {
        "narHash": "sha256-otaSUoFEMM+LjBI1XL/xGB5ao6IwnZOXc47qhIgJe8U=",
        "owner": "NixOS",
        "repo": "nixpkgs",
        "rev": "c37ca420157f4abc31e26f436c1145f8951ff373",
        "type": "github"
      },
      "original": {
        "owner": "NixOS",
        "ref": "nixos-23.05",
        "repo": "nixpkgs",
        "type": "github"
      }
    },
    "nixpkgs-unstable": {
      "locked": {
        "narHash": "sha256-ZbHsm+mGk/izkWtT4xwwqz38fdlwu7nUUKXTOmm4SyE=",
        "owner": "NixOS",
        "repo": "nixpkgs",
        "rev": "faf912b086576fd1a15fca610166c98d47bc667e",
        "type": "github"
      },
      "original": {
        "owner": "NixOS",
        "ref": "nixos-unstable",
        "repo": "nixpkgs",
        "type": "github"
      }
    },
    "nixpkgs_2": {
      "locked": {
        "narHash": "sha256-LahKBAfGbY836gtpVNnWwBTIzN7yf/uYM/S0g393r0Y=",
        "rev": "9f2ee8c91ac42da3ae6c6a1d21555f283458247e",
        "revCount": 555392,
        "type": "tarball",
        "url": "https://api.flakehub.com/f/pinned/NixOS/nixpkgs/0.2311.555392%2Brev-9f2ee8c91ac42da3ae6c6a1d21555f283458247e/018d7c73-3161-76d5-aca1-5929105b0aa0/source.tar.gz"
      },
      "original": {
        "type": "tarball",
        "url": "https://flakehub.com/f/NixOS/nixpkgs/0.2311.%2A.tar.gz"
      }
    },
    "nixpkgs_3": {
      "locked": {
        "lastModified": 1717868076,
        "narHash": "sha256-c83Y9t815Wa34khrux81j8K8ET94ESmCuwORSKm2bQY=",
        "owner": "nixos",
        "repo": "nixpkgs",
        "rev": "cd18e2ae9ab8e2a0a8d715b60c91b54c0ac35ff9",
        "type": "github"
      },
      "original": {
        "owner": "nixos",
        "ref": "nixpkgs-unstable",
        "repo": "nixpkgs",
        "type": "github"
      }
    },
    "nixpkgs_4": {
      "locked": {
        "lastModified": 1706487304,
        "narHash": "sha256-LE8lVX28MV2jWJsidW13D2qrHU/RUUONendL2Q/WlJg=",
        "owner": "NixOS",
        "repo": "nixpkgs",
        "rev": "90f456026d284c22b3e3497be980b2e47d0b28ac",
        "type": "github"
      },
      "original": {
        "owner": "NixOS",
        "ref": "nixpkgs-unstable",
        "repo": "nixpkgs",
        "type": "github"
      }
    },
    "nixpkgs_5": {
      "locked": {
        "narHash": "sha256-4zOyp+hFW2Y7imxIpZqZGT8CEqKmDjwgfD6BzRUE0mQ=",
        "owner": "NixOS",
        "repo": "nixpkgs",
        "rev": "d2bbcbe6c626d339b25a4995711f07625b508214",
        "type": "github"
      },
      "original": {
        "owner": "NixOS",
        "ref": "nixpkgs-unstable",
        "repo": "nixpkgs",
        "type": "github"
      }
    },
    "nixpkgs_6": {
      "locked": {
        "lastModified": 1722926584,
        "narHash": "sha256-sLA+lfCxTkXf4o3JVxcfe+w9kAzauGfEnJ9roNbNng8=",
        "owner": "nixos",
        "repo": "nixpkgs",
        "rev": "d33cf80b603b3d0cddb48f9816cae707a59e2334",
        "type": "github"
      },
      "original": {
        "owner": "nixos",
        "ref": "nixpkgs-unstable",
        "repo": "nixpkgs",
        "type": "github"
      }
    },
    "osmosis-src": {
      "flake": false,
      "locked": {
        "lastModified": 1719537675,
        "narHash": "sha256-8Lb2SppNfq3+JwP3uanmCxuCek6tXOO/GcG27XGxRrE=",
        "owner": "osmosis-labs",
        "repo": "osmosis",
        "rev": "b973bffdf127866f45624d7e5a81f31fdc8e8e0b",
        "type": "github"
      },
      "original": {
        "owner": "osmosis-labs",
        "ref": "v25.2.0",
        "repo": "osmosis",
        "type": "github"
      }
    },
    "pre-commit-hooks": {
      "inputs": {
        "flake-compat": [
          "cosmos-nix",
          "haqq-src",
          "devenv",
          "flake-compat"
        ],
        "flake-utils": "flake-utils_2",
        "gitignore": "gitignore",
        "nixpkgs": [
          "cosmos-nix",
          "haqq-src",
          "devenv",
          "nixpkgs"
        ],
        "nixpkgs-stable": "nixpkgs-stable"
      },
      "locked": {
        "narHash": "sha256-2+SDlNRTKsgo3LBRiMUcoEUb6sDViRNQhzJquZ4koOI=",
        "owner": "cachix",
        "repo": "pre-commit-hooks.nix",
        "rev": "5843cf069272d92b60c3ed9e55b7a8989c01d4c7",
        "type": "github"
      },
      "original": {
        "owner": "cachix",
        "repo": "pre-commit-hooks.nix",
        "type": "github"
      }
    },
    "provenance-src": {
      "flake": false,
      "locked": {
        "lastModified": 1721946876,
        "narHash": "sha256-4RAyX3ORmbojnmDlMQMWF7mdmbaiBbqegZt0SMd9cXE=",
        "owner": "provenance-io",
        "repo": "provenance",
        "rev": "d1119ab02c423d86a0f485a8f124e73511ec1b9b",
        "type": "github"
      },
      "original": {
        "owner": "provenance-io",
        "ref": "v1.19.1",
        "repo": "provenance",
        "type": "github"
      }
    },
    "regen-src": {
      "flake": false,
      "locked": {
        "narHash": "sha256-lDb0/Bw4hAX71jsCQJUju1mKYNacWEVezx6+KdIdu6Q=",
        "owner": "regen-network",
        "repo": "regen-ledger",
        "rev": "5fb6268ed18a488ab88fb3bfa4b84e10892a7562",
        "type": "github"
      },
      "original": {
        "owner": "regen-network",
        "ref": "v3.0.0",
        "repo": "regen-ledger",
        "type": "github"
      }
    },
    "relayer-src": {
      "flake": false,
      "locked": {
        "narHash": "sha256-xD+xZG4Gb6557y/jkXTGdbt8qJ6izMgC4H3uo2/j5vU=",
        "owner": "cosmos",
        "repo": "relayer",
        "rev": "7797aa103af68faa4269af586fe6df1d30e91d4a",
        "type": "github"
      },
      "original": {
        "owner": "cosmos",
        "ref": "v1.0.0",
        "repo": "relayer",
        "type": "github"
      }
    },
    "rollapp-evm-src": {
      "flake": false,
      "locked": {
        "narHash": "sha256-bOH7QsNYjZVVHW7x5ysrO0IJmRNEUeE+bJRVPwdb5U8=",
        "owner": "dymensionxyz",
        "repo": "rollapp-evm",
        "rev": "21b29f6e77f5c11a2036252d60819810abbbd7b8",
        "type": "github"
      },
      "original": {
        "owner": "dymensionxyz",
        "repo": "rollapp-evm",
        "rev": "21b29f6e77f5c11a2036252d60819810abbbd7b8",
        "type": "github"
      }
    },
    "root": {
      "inputs": {
        "cosmos-nix": "cosmos-nix",
        "flake-utils": "flake-utils_7",
        "nixpkgs": "nixpkgs_6"
      }
    },
    "rust-overlay": {
      "inputs": {
        "flake-utils": "flake-utils_5",
        "nixpkgs": "nixpkgs_4"
      },
      "locked": {
        "lastModified": 1710468700,
        "narHash": "sha256-YGN6R0nLfB2L57J8T/DX+LcB06QipyYzHSz7AD8B0n0=",
        "owner": "oxalica",
        "repo": "rust-overlay",
        "rev": "7ff8e9a04ac7777a3446788cb4018b452157ab8a",
        "type": "github"
      },
      "original": {
        "owner": "oxalica",
        "repo": "rust-overlay",
        "type": "github"
      }
    },
    "sbt-derivation": {
      "inputs": {
        "flake-utils": "flake-utils_6",
        "nixpkgs": "nixpkgs_5"
      },
      "locked": {
        "narHash": "sha256-Pnej7WZIPomYWg8f/CZ65sfW85IfIUjYhphMMg7/LT0=",
        "owner": "zaninime",
        "repo": "sbt-derivation",
        "rev": "6762cf2c31de50efd9ff905cbcc87239995a4ef9",
        "type": "github"
      },
      "original": {
        "owner": "zaninime",
        "repo": "sbt-derivation",
        "type": "github"
      }
    },
    "sconfig-src": {
      "flake": false,
      "locked": {
        "narHash": "sha256-ywh9IcqMWbRHqJkGJezcDCvfbBYNJH7ualKvPJQRcHA=",
        "owner": "freshautomations",
        "repo": "sconfig",
        "rev": "41450b55f3b37b4b7a0fdf4a69c707619dbeb47c",
        "type": "github"
      },
      "original": {
        "owner": "freshautomations",
        "repo": "sconfig",
        "type": "github"
      }
    },
    "sentinel-src": {
      "flake": false,
      "locked": {
        "narHash": "sha256-+ZobsjLNxVL3+zi6OEFQhff6Gbd9kng8B0haqcOoiP0=",
        "owner": "sentinel-official",
        "repo": "hub",
        "rev": "7001dc8bc4517efa33cfcc83e8b127528b5bdf2e",
        "type": "github"
      },
      "original": {
        "owner": "sentinel-official",
        "ref": "v0.9.0-rc0",
        "repo": "hub",
        "type": "github"
      }
    },
    "sifchain-src": {
      "flake": false,
      "locked": {
        "narHash": "sha256-n5fmWtdrc0Rhs6Uo+zjcSXmyEFVIsA5L9dlrbRXGDmU=",
        "owner": "Sifchain",
        "repo": "sifnode",
        "rev": "269cfadf6a4c08879247c2b8373323ae7239a425",
        "type": "github"
      },
      "original": {
        "owner": "Sifchain",
        "ref": "v0.12.1",
        "repo": "sifnode",
        "type": "github"
      }
    },
    "slinky-src": {
      "flake": false,
      "locked": {
        "narHash": "sha256-gto9l+zeM1WLIv/VtVlrhTpUTMLN+niQTo5zlrbkx30=",
        "owner": "skip-mev",
        "repo": "slinky",
        "rev": "642846e3517f4aa4ffe1cd29180fef4d459bfbfe",
        "type": "github"
      },
      "original": {
        "owner": "skip-mev",
        "ref": "v0.2.0",
        "repo": "slinky",
        "type": "github"
      }
    },
    "stargaze-src": {
      "flake": false,
      "locked": {
        "narHash": "sha256-5I5pdnBJHwNaI2Soet+zH3aH+pUbYdC9TgHBjOd1TmA=",
        "owner": "public-awesome",
        "repo": "stargaze",
        "rev": "6ee57f18714a6d94cc6205afcd1af2ab655f8f0f",
        "type": "github"
      },
      "original": {
        "owner": "public-awesome",
        "ref": "v3.0.0",
        "repo": "stargaze",
        "type": "github"
      }
    },
    "stoml-src": {
      "flake": false,
      "locked": {
        "narHash": "sha256-Adjag1/Hd2wrar2/anD6jQEMDvUc2TOIG7DlEgxpTXc=",
        "owner": "freshautomations",
        "repo": "stoml",
        "rev": "4b2cd09b5795a54fddc215f0d24e24071894b3cf",
        "type": "github"
      },
      "original": {
        "owner": "freshautomations",
        "repo": "stoml",
        "type": "github"
      }
    },
    "stride-src": {
      "flake": false,
      "locked": {
        "lastModified": 1721921071,
        "narHash": "sha256-EtsK7sjzQ2XfYt3DSV85IbKj7HEMy2Apt0m8kfgCEuk=",
        "owner": "Stride-Labs",
        "repo": "stride",
        "rev": "d6e4e686e54a6a3c41d3ca0645f91ee1dc3ec441",
        "type": "github"
      },
      "original": {
        "owner": "Stride-Labs",
        "ref": "v23.0.1",
        "repo": "stride",
        "type": "github"
      }
    },
    "systems": {
      "locked": {
        "narHash": "sha256-Vy1rq5AaRuLzOxct8nz4T6wlgyUR7zLU309k9mBC768=",
        "owner": "nix-systems",
        "repo": "default",
        "rev": "da67096a3b9bf56a91d16901293e51ba5b49a27e",
        "type": "github"
      },
      "original": {
        "owner": "nix-systems",
        "repo": "default",
        "type": "github"
      }
    },
    "systems_2": {
      "locked": {
        "narHash": "sha256-Vy1rq5AaRuLzOxct8nz4T6wlgyUR7zLU309k9mBC768=",
        "owner": "nix-systems",
        "repo": "default",
        "rev": "da67096a3b9bf56a91d16901293e51ba5b49a27e",
        "type": "github"
      },
      "original": {
        "owner": "nix-systems",
        "repo": "default",
        "type": "github"
      }
    },
    "systems_3": {
      "locked": {
        "narHash": "sha256-Vy1rq5AaRuLzOxct8nz4T6wlgyUR7zLU309k9mBC768=",
        "owner": "nix-systems",
        "repo": "default",
        "rev": "da67096a3b9bf56a91d16901293e51ba5b49a27e",
        "type": "github"
      },
      "original": {
        "owner": "nix-systems",
        "repo": "default",
        "type": "github"
      }
    },
    "systems_4": {
      "locked": {
        "lastModified": 1681028828,
        "narHash": "sha256-Vy1rq5AaRuLzOxct8nz4T6wlgyUR7zLU309k9mBC768=",
        "owner": "nix-systems",
        "repo": "default",
        "rev": "da67096a3b9bf56a91d16901293e51ba5b49a27e",
        "type": "github"
      },
      "original": {
        "owner": "nix-systems",
        "repo": "default",
        "type": "github"
      }
    },
    "systems_5": {
      "locked": {
        "lastModified": 1681028828,
        "narHash": "sha256-Vy1rq5AaRuLzOxct8nz4T6wlgyUR7zLU309k9mBC768=",
        "owner": "nix-systems",
        "repo": "default",
        "rev": "da67096a3b9bf56a91d16901293e51ba5b49a27e",
        "type": "github"
      },
      "original": {
        "owner": "nix-systems",
        "repo": "default",
        "type": "github"
      }
    },
    "systems_6": {
      "locked": {
        "lastModified": 1681028828,
        "narHash": "sha256-Vy1rq5AaRuLzOxct8nz4T6wlgyUR7zLU309k9mBC768=",
        "owner": "nix-systems",
        "repo": "default",
        "rev": "da67096a3b9bf56a91d16901293e51ba5b49a27e",
        "type": "github"
      },
      "original": {
        "owner": "nix-systems",
        "repo": "default",
        "type": "github"
      }
    },
    "umee-src": {
      "flake": false,
      "locked": {
        "narHash": "sha256-hydRL/88fHCW/k7z7GoqAwvynZuvLEDLyA6A9Cm+6UY=",
        "owner": "umee-network",
        "repo": "umee",
        "rev": "42f57545251ce5337dcc5fe4309520ead89183b9",
        "type": "github"
      },
      "original": {
        "owner": "umee-network",
        "ref": "v2.0.0",
        "repo": "umee",
        "type": "github"
      }
    },
    "wasmd-src": {
      "flake": false,
      "locked": {
        "lastModified": 1713797184,
        "narHash": "sha256-k7c8RdLggeM6hSQhJt0UREY/48T3ZRSSijA+TMFKhUc=",
        "owner": "CosmWasm",
        "repo": "wasmd",
        "rev": "7b418de3f6cf8fbac1e9cb11c57983fcc17264d0",
        "type": "github"
      },
      "original": {
        "owner": "CosmWasm",
        "ref": "v0.51.0",
        "repo": "wasmd",
        "type": "github"
      }
    },
    "wasmvm_1-src": {
      "flake": false,
      "locked": {
        "narHash": "sha256-4m64mPwFLz7aZEKVxM2lJQtX98BkhdKTZb3evpDOk/4=",
        "owner": "CosmWasm",
        "repo": "wasmvm",
        "rev": "bc49a2f4842d023c0038798f343b56f3f0530646",
        "type": "github"
      },
      "original": {
        "owner": "CosmWasm",
        "ref": "v1.0.0",
        "repo": "wasmvm",
        "type": "github"
      }
    },
    "wasmvm_1_1_1-src": {
      "flake": false,
      "locked": {
        "narHash": "sha256-9K/G7Wu/TfW4Z+lseEutXbdtr+A40nbVejBphegF5z4=",
        "owner": "CosmWasm",
        "repo": "wasmvm",
        "rev": "3d791055751e428f93f54f64c2d20d20da2ff2a9",
        "type": "github"
      },
      "original": {
        "owner": "CosmWasm",
        "ref": "v1.1.1",
        "repo": "wasmvm",
        "type": "github"
      }
    },
    "wasmvm_1_1_2-src": {
      "flake": false,
      "locked": {
        "narHash": "sha256-EbzMNkZUO94jEdX0WgAdy5qfhlCG3lpHpVHyT2FcSDw=",
        "owner": "CosmWasm",
        "repo": "wasmvm",
        "rev": "4f84395b1c623483a3c7936c990c2f7e5dad70d8",
        "type": "github"
      },
      "original": {
        "owner": "CosmWasm",
        "ref": "v1.1.2",
        "repo": "wasmvm",
        "type": "github"
      }
    },
    "wasmvm_1_2_3-src": {
      "flake": false,
      "locked": {
        "narHash": "sha256-GscUMJ0Tkg77S9IYA9komyKKoa1AyVXSSaU8hw3ZNwk=",
        "owner": "CosmWasm",
        "repo": "wasmvm",
        "rev": "61e41ae2a80081224f469614a267b0ba2a2d305f",
        "type": "github"
      },
      "original": {
        "owner": "CosmWasm",
        "ref": "v1.2.3",
        "repo": "wasmvm",
        "type": "github"
      }
    },
    "wasmvm_1_2_4-src": {
      "flake": false,
      "locked": {
        "narHash": "sha256-/GOvkKLQwsPms7h7yEZYLwbZn9Lzk5qQnBXXoZ/R6JM=",
        "owner": "CosmWasm",
        "repo": "wasmvm",
        "rev": "ba491fe9a663e0b45728dd5f0c43f6a93c97f5fe",
        "type": "github"
      },
      "original": {
        "owner": "CosmWasm",
        "ref": "v1.2.4",
        "repo": "wasmvm",
        "type": "github"
      }
    },
    "wasmvm_1_2_6-src": {
      "flake": false,
      "locked": {
        "lastModified": 1704896412,
        "narHash": "sha256-W0WuC9eRxp67UeQZ0HDZ9/iIC5JKsylB2g6YpYFjMGM=",
        "owner": "CosmWasm",
        "repo": "wasmvm",
        "rev": "66763124d7dd49b775cb86b637376eecb1e3f56a",
        "type": "github"
      },
      "original": {
        "owner": "CosmWasm",
        "ref": "v1.2.6",
        "repo": "wasmvm",
        "type": "github"
      }
    },
    "wasmvm_1_3_0-src": {
      "flake": false,
      "locked": {
        "narHash": "sha256-rsTYvbkYpDkUE4IvILdSL3hXMgAWxz5ltGotJB2t1e4=",
        "owner": "CosmWasm",
        "repo": "wasmvm",
        "rev": "71a9c0dc0ecf9623148e82facb3564fbbf0a896f",
        "type": "github"
      },
      "original": {
        "owner": "CosmWasm",
        "ref": "v1.3.0",
        "repo": "wasmvm",
        "type": "github"
      }
    },
    "wasmvm_1_5_0-src": {
      "flake": false,
      "locked": {
        "narHash": "sha256-l0cNF0YjviEl/JLJ4VdvDtIGuAYyFfncVo83ROfQFD8=",
        "owner": "CosmWasm",
        "repo": "wasmvm",
        "rev": "2041b184c146f278157d195361bc6cc6b56cc9d4",
        "type": "github"
      },
      "original": {
        "owner": "CosmWasm",
        "ref": "v1.5.0",
        "repo": "wasmvm",
        "type": "github"
      }
    },
    "wasmvm_1_5_2-src": {
      "flake": false,
      "locked": {
        "lastModified": 1705576719,
        "narHash": "sha256-3KJq5jFllFSqlm85/iRWYMhu99iuokvR3Ib9Gq3gIjc=",
        "owner": "CosmWasm",
        "repo": "wasmvm",
        "rev": "b742b2623cce98f04ae5d8bfb488c73988f3dd61",
        "type": "github"
      },
      "original": {
        "owner": "CosmWasm",
        "ref": "v1.5.2",
        "repo": "wasmvm",
        "type": "github"
      }
    },
    "wasmvm_1_beta7-src": {
      "flake": false,
      "locked": {
        "narHash": "sha256-tt9aAPLxtIRsG1VFM1YAIHSotuBl170EiBcHSWTtARI=",
        "owner": "CosmWasm",
        "repo": "wasmvm",
        "rev": "f7015565a59255cd09ebfcbf9345f3c87666fedd",
        "type": "github"
      },
      "original": {
        "owner": "CosmWasm",
        "ref": "v1.0.0-beta7",
        "repo": "wasmvm",
        "type": "github"
      }
    },
    "wasmvm_2_0_0-src": {
      "flake": false,
      "locked": {
        "lastModified": 1710250586,
        "narHash": "sha256-OmETCXyhCXWOEW/emf1ZruLMPlH8iLvM8xrqFoDaxnw=",
        "owner": "CosmWasm",
        "repo": "wasmvm",
        "rev": "5307690b77a5fef2da3747ec72abe8f29664aeca",
        "type": "github"
      },
      "original": {
        "owner": "CosmWasm",
        "ref": "v2.0.0",
        "repo": "wasmvm",
        "type": "github"
      }
    },
    "wasmvm_2_1_0-src": {
      "flake": false,
      "locked": {
        "lastModified": 1720688907,
        "narHash": "sha256-Ev/2cUKT0i9ytvfrzh15Ibja4TBXjoeB7RLHn28yRCY=",
        "owner": "CosmWasm",
        "repo": "wasmvm",
        "rev": "d7906b3030061a959c54ee57c88e3256b8e90a0c",
        "type": "github"
      },
      "original": {
        "owner": "CosmWasm",
        "ref": "v2.1.0",
        "repo": "wasmvm",
        "type": "github"
      }
    }
  },
  "root": "root",
  "version": 7
}<|MERGE_RESOLUTION|>--- conflicted
+++ resolved
@@ -218,24 +218,15 @@
         "wasmvm_2_1_0-src": "wasmvm_2_1_0-src"
       },
       "locked": {
-<<<<<<< HEAD
-        "lastModified": 1722948788,
-        "narHash": "sha256-Yw1Nr9uqEM3kfraIQ3rhcMx6lgXmQ+Ymwy1qg66VmYA=",
+        "lastModified": 1722963157,
+        "narHash": "sha256-P0RiHRcWfNObnRPCkaUDQ7tbU5H8k2MrDmqLoVIkqqY=",
         "owner": "informalsystems",
         "repo": "cosmos.nix",
-        "rev": "6040ceff881325127624c1a9cbe1d2f52b767d7e",
-=======
-        "lastModified": 1722952698,
-        "narHash": "sha256-CiJMYtlXzapMgsVBVI6wCxvKUIdaFva0E5wcR/KP8+Q=",
+        "rev": "7f693a2a13dff856f520730a7ac1d46c101e2b5d",
+        "type": "github"
+      },
+      "original": {
         "owner": "informalsystems",
-        "repo": "cosmos.nix",
-        "rev": "536e2e77a702d0d2be6ba5d2eebf33b4261c58d4",
->>>>>>> 845cc21f
-        "type": "github"
-      },
-      "original": {
-        "owner": "informalsystems",
-        "ref": "luca_joss/update-neutron-to-v4",
         "repo": "cosmos.nix",
         "type": "github"
       }

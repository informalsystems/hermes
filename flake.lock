{
  "nodes": {
    "akash-src": {
      "flake": false,
      "locked": {
        "narHash": "sha256-33FPy0dn6QuqneEqZYkFoCRm9agG7PE+9C/pYH9Gwx4=",
        "owner": "ovrclk",
        "repo": "akash",
        "rev": "5b8b6bbede6c9fbb2df1ca536b8edfcf5652adf8",
        "type": "github"
      },
      "original": {
        "owner": "ovrclk",
        "ref": "v0.15.0-rc17",
        "repo": "akash",
        "type": "github"
      }
    },
    "andromeda-src": {
      "flake": false,
      "locked": {
        "narHash": "sha256-8nKekKLBZR7nDNXZ1UL0J7YOMRv6HbzT7pj0W+fV+4U=",
        "owner": "andromedaprotocol",
        "repo": "andromedad",
        "rev": "a72f010f8e3f9db183da0ddaf4ef65069b690981",
        "type": "github"
      },
      "original": {
        "owner": "andromedaprotocol",
        "ref": "andromeda-1",
        "repo": "andromedad",
        "type": "github"
      }
    },
    "apalache-src": {
      "flake": false,
      "locked": {
        "lastModified": 1714996894,
        "narHash": "sha256-3xw7bajvhGL+wGne4MRh/HpDFdp+HGfnfzqq8YSx9tc=",
        "owner": "informalsystems",
        "repo": "apalache",
        "rev": "5dee24e4d05dc3476977a2e49f4963e3802fae2f",
        "type": "github"
      },
      "original": {
        "owner": "informalsystems",
        "ref": "v0.44.11",
        "repo": "apalache",
        "type": "github"
      }
    },
    "beaker-src": {
      "flake": false,
      "locked": {
        "narHash": "sha256-ZLDuTwB8PG0rMiDcLRxCf/xuoFowgK+aat9mSZVp+Dw=",
        "owner": "osmosis-labs",
        "repo": "beaker",
        "rev": "fc046f8fe9d8baecdd76404b57b31f5a4e100301",
        "type": "github"
      },
      "original": {
        "owner": "osmosis-labs",
        "ref": "v0.1.8",
        "repo": "beaker",
        "type": "github"
      }
    },
    "celestia-app-src": {
      "flake": false,
      "locked": {
        "lastModified": 1717487173,
        "narHash": "sha256-/17ysw5QX8hHdMPkp05eNqJFPYKU7NIn1jTFw688Fjg=",
        "owner": "celestiaorg",
        "repo": "celestia-app",
        "rev": "21b5bc747c8500e4888474df7d828e66c33f332d",
        "type": "github"
      },
      "original": {
        "owner": "celestiaorg",
        "ref": "v1.11.0",
        "repo": "celestia-app",
        "type": "github"
      }
    },
    "celestia-node-src": {
      "flake": false,
      "locked": {
        "narHash": "sha256-O5a8Dy7WOSaLzYHTZAZFHFeJwqOLyajcHmGEcphOpKg=",
        "owner": "celestiaorg",
        "repo": "celestia-node",
        "rev": "e55e1c88708b46839867bcbbed9bcdd8a3ffa830",
        "type": "github"
      },
      "original": {
        "owner": "celestiaorg",
        "ref": "v0.13.0",
        "repo": "celestia-node",
        "type": "github"
      }
    },
    "cometbft-src": {
      "flake": false,
      "locked": {
        "narHash": "sha256-G5gchJMn/BFzwYx8/ikPDL5fS/TuFIBF4DKJbkalp/M=",
        "owner": "cometbft",
        "repo": "cometbft",
        "rev": "66a5a9da9f7a3306f382eb9142ccb9c9f7997d3f",
        "type": "github"
      },
      "original": {
        "owner": "cometbft",
        "ref": "v0.38.0",
        "repo": "cometbft",
        "type": "github"
      }
    },
    "composable-cosmos-src": {
      "flake": false,
      "locked": {
        "lastModified": 1710970443,
        "narHash": "sha256-7h+vLGFxj2QvcTfXgHqS3pfnYzIzyf8DhO7adJKRe8c=",
        "owner": "ComposableFi",
        "repo": "composable-cosmos",
        "rev": "a76ebd371059b778aa3e9799366b09e8453f114b",
        "type": "github"
      },
      "original": {
        "owner": "ComposableFi",
        "ref": "v6.4.88",
        "repo": "composable-cosmos",
        "type": "github"
      }
    },
    "cosmos-nix": {
      "inputs": {
        "akash-src": "akash-src",
        "andromeda-src": "andromeda-src",
        "apalache-src": "apalache-src",
        "beaker-src": "beaker-src",
        "celestia-app-src": "celestia-app-src",
        "celestia-node-src": "celestia-node-src",
        "cometbft-src": "cometbft-src",
        "composable-cosmos-src": "composable-cosmos-src",
        "cosmos-sdk-src": "cosmos-sdk-src",
        "cosmwasm-src": "cosmwasm-src",
        "cw-plus-src": "cw-plus-src",
        "dydx-src": "dydx-src",
        "dymension-src": "dymension-src",
        "evmos-src": "evmos-src",
        "flake-parts": "flake-parts",
        "gaia-main-src": "gaia-main-src",
        "gaia10-src": "gaia10-src",
        "gaia11-src": "gaia11-src",
        "gaia12-src": "gaia12-src",
        "gaia13-src": "gaia13-src",
        "gaia14-src": "gaia14-src",
        "gaia15-src": "gaia15-src",
        "gaia17-src": "gaia17-src",
        "gaia18-src": "gaia18-src",
        "gaia5-src": "gaia5-src",
        "gaia6-ordered-src": "gaia6-ordered-src",
        "gaia6-src": "gaia6-src",
        "gaia7-src": "gaia7-src",
        "gaia8-src": "gaia8-src",
        "gaia9-src": "gaia9-src",
        "gex-src": "gex-src",
        "gomod2nix": "gomod2nix",
        "haqq-src": "haqq-src",
        "hermes-src": "hermes-src",
        "ibc-go-v2-src": "ibc-go-v2-src",
        "ibc-go-v3-src": "ibc-go-v3-src",
        "ibc-go-v4-src": "ibc-go-v4-src",
        "ibc-go-v5-src": "ibc-go-v5-src",
        "ibc-go-v6-src": "ibc-go-v6-src",
        "ibc-go-v7-src": "ibc-go-v7-src",
        "ibc-go-v8-src": "ibc-go-v8-src",
        "ibc-rs-src": "ibc-rs-src",
        "ica-src": "ica-src",
        "ignite-cli-src": "ignite-cli-src",
        "injective-src": "injective-src",
        "interchain-security-src": "interchain-security-src",
        "iris-src": "iris-src",
        "ixo-src": "ixo-src",
        "juno-src": "juno-src",
        "migaloo-src": "migaloo-src",
        "namada-src": "namada-src",
        "neutron-src": "neutron-src",
        "nix-std": "nix-std",
        "nix2container": "nix2container",
        "nixpkgs": "nixpkgs_3",
        "osmosis-src": "osmosis-src",
        "provenance-src": "provenance-src",
        "regen-src": "regen-src",
        "relayer-src": "relayer-src",
        "rollapp-evm-src": "rollapp-evm-src",
        "rust-overlay": "rust-overlay",
        "sbt-derivation": "sbt-derivation",
        "sconfig-src": "sconfig-src",
        "sentinel-src": "sentinel-src",
        "sifchain-src": "sifchain-src",
        "slinky-src": "slinky-src",
        "stargaze-src": "stargaze-src",
        "stoml-src": "stoml-src",
        "stride-src": "stride-src",
        "umee-src": "umee-src",
        "wasmd-src": "wasmd-src",
        "wasmvm_1-src": "wasmvm_1-src",
        "wasmvm_1_1_1-src": "wasmvm_1_1_1-src",
        "wasmvm_1_1_2-src": "wasmvm_1_1_2-src",
        "wasmvm_1_2_3-src": "wasmvm_1_2_3-src",
        "wasmvm_1_2_4-src": "wasmvm_1_2_4-src",
        "wasmvm_1_2_6-src": "wasmvm_1_2_6-src",
        "wasmvm_1_3_0-src": "wasmvm_1_3_0-src",
        "wasmvm_1_5_0-src": "wasmvm_1_5_0-src",
        "wasmvm_1_5_2-src": "wasmvm_1_5_2-src",
        "wasmvm_1_beta7-src": "wasmvm_1_beta7-src",
        "wasmvm_2_0_0-src": "wasmvm_2_0_0-src",
        "wasmvm_2_1_0-src": "wasmvm_2_1_0-src"
      },
      "locked": {
<<<<<<< HEAD
        "lastModified": 1722952698,
        "narHash": "sha256-CiJMYtlXzapMgsVBVI6wCxvKUIdaFva0E5wcR/KP8+Q=",
        "owner": "informalsystems",
        "repo": "cosmos.nix",
        "rev": "536e2e77a702d0d2be6ba5d2eebf33b4261c58d4",
=======
        "lastModified": 1722948950,
        "narHash": "sha256-xEguBA7XW21btWLRQRVp/DOuHmrDedgU6feDtJbNzjY=",
        "owner": "informalsystems",
        "repo": "cosmos.nix",
        "rev": "c466493a3581c1d18b20261d1cab246683e0a828",
>>>>>>> a1c4659d
        "type": "github"
      },
      "original": {
        "owner": "informalsystems",
        "repo": "cosmos.nix",
        "type": "github"
      }
    },
    "cosmos-sdk-src": {
      "flake": false,
      "locked": {
        "narHash": "sha256-Xs83vbgt4+YH2LRJx7692nIjRBr5QCYoUHI17njsjlw=",
        "owner": "cosmos",
        "repo": "cosmos-sdk",
        "rev": "a1143138716b64bc4fa0aa53c0f0fa59eb675bb7",
        "type": "github"
      },
      "original": {
        "owner": "cosmos",
        "ref": "v0.46.0",
        "repo": "cosmos-sdk",
        "type": "github"
      }
    },
    "cosmwasm-src": {
      "flake": false,
      "locked": {
        "narHash": "sha256-F+INGtJZj272HZkj/lUPlskNqAPe9x5itNYXCQsezkA=",
        "owner": "CosmWasm",
        "repo": "cosmwasm",
        "rev": "3c33a0a5dfa5d1c30f474011c77117ec3bf4dc04",
        "type": "github"
      },
      "original": {
        "owner": "CosmWasm",
        "ref": "v1.5.3",
        "repo": "cosmwasm",
        "type": "github"
      }
    },
    "cw-plus-src": {
      "flake": false,
      "locked": {
        "narHash": "sha256-E5vkY+B4BDoTDtvuB+7Tm3k/5dCYPSjUujMWcgYsWf0=",
        "owner": "CosmWasm",
        "repo": "cw-plus",
        "rev": "d33824679d5b91ca0b4615a8dede7e0028947486",
        "type": "github"
      },
      "original": {
        "owner": "CosmWasm",
        "ref": "v1.1.2",
        "repo": "cw-plus",
        "type": "github"
      }
    },
    "devenv": {
      "inputs": {
        "flake-compat": "flake-compat",
        "nix": "nix",
        "nixpkgs": [
          "cosmos-nix",
          "haqq-src",
          "nixpkgs-unstable"
        ],
        "pre-commit-hooks": "pre-commit-hooks"
      },
      "locked": {
        "narHash": "sha256-NLvhvXBmX+WuqDN9PbRbQCsA+y57yGaf+jCWuJVdaIQ=",
        "owner": "cachix",
        "repo": "devenv",
        "rev": "0c41b86406e910a75fbde28f81ec7f6fda74f7e1",
        "type": "github"
      },
      "original": {
        "owner": "cachix",
        "repo": "devenv",
        "type": "github"
      }
    },
    "dydx-src": {
      "flake": false,
      "locked": {
        "narHash": "sha256-NiC+Nol8Cye0z/U5cgQ+zhvlbDJX6DouaMo8oYsRGDQ=",
        "owner": "dydxprotocol",
        "repo": "v4-chain",
        "rev": "35b87db422b0ef4138101ba73b0f00d16780ba89",
        "type": "github"
      },
      "original": {
        "owner": "dydxprotocol",
        "ref": "protocol/v3.0.0-dev0",
        "repo": "v4-chain",
        "type": "github"
      }
    },
    "dymension-src": {
      "flake": false,
      "locked": {
        "narHash": "sha256-K1F0kL4/HVxOJvXNvLJsZUFXS3MyuqrUotyyd5u6QTQ=",
        "owner": "dymensionxyz",
        "repo": "dymension",
        "rev": "c3294dc8d2dce1aa8efbc967b1dfd3b0e965b095",
        "type": "github"
      },
      "original": {
        "owner": "dymensionxyz",
        "ref": "v3.0.0",
        "repo": "dymension",
        "type": "github"
      }
    },
    "evmos-src": {
      "flake": false,
      "locked": {
        "narHash": "sha256-ECXXQ0hx/MXascMP6aXf880zts/dNPpQM9jOCIHTLZQ=",
        "owner": "evmos",
        "repo": "evmos",
        "rev": "6f94d2002c01b7f7908a69089ed6996ac2bb450c",
        "type": "github"
      },
      "original": {
        "owner": "evmos",
        "ref": "v16.0.0-rc4",
        "repo": "evmos",
        "type": "github"
      }
    },
    "flake-compat": {
      "flake": false,
      "locked": {
        "narHash": "sha256-4gtG9iQuiKITOjNQQeQIpoIB6b16fm+504Ch3sNKLd8=",
        "owner": "edolstra",
        "repo": "flake-compat",
        "rev": "35bb57c0c8d8b62bbfd284272c928ceb64ddbde9",
        "type": "github"
      },
      "original": {
        "owner": "edolstra",
        "repo": "flake-compat",
        "type": "github"
      }
    },
    "flake-parts": {
      "inputs": {
        "nixpkgs-lib": "nixpkgs-lib"
      },
      "locked": {
        "narHash": "sha256-YcVE5emp1qQ8ieHUnxt1wCZCC3ZfAS+SRRWZ2TMda7E=",
        "owner": "hercules-ci",
        "repo": "flake-parts",
        "rev": "34fed993f1674c8d06d58b37ce1e0fe5eebcb9f5",
        "type": "github"
      },
      "original": {
        "owner": "hercules-ci",
        "repo": "flake-parts",
        "type": "github"
      }
    },
    "flake-utils": {
      "inputs": {
        "systems": "systems"
      },
      "locked": {
        "narHash": "sha256-zsNZZGTGnMOf9YpHKJqMSsa0dXbfmxeoJ7xHlrt+xmY=",
        "owner": "numtide",
        "repo": "flake-utils",
        "rev": "ff7b65b44d01cf9ba6a71320833626af21126384",
        "type": "github"
      },
      "original": {
        "owner": "numtide",
        "repo": "flake-utils",
        "type": "github"
      }
    },
    "flake-utils_2": {
      "inputs": {
        "systems": "systems_2"
      },
      "locked": {
        "narHash": "sha256-o2d0KcvaXzTrPRIo0kOLV0/QXHhDQ5DTi+OxcjO8xqY=",
        "owner": "numtide",
        "repo": "flake-utils",
        "rev": "a1720a10a6cfe8234c0e93907ffe81be440f4cef",
        "type": "github"
      },
      "original": {
        "owner": "numtide",
        "repo": "flake-utils",
        "type": "github"
      }
    },
    "flake-utils_3": {
      "inputs": {
        "systems": "systems_3"
      },
      "locked": {
        "narHash": "sha256-zsNZZGTGnMOf9YpHKJqMSsa0dXbfmxeoJ7xHlrt+xmY=",
        "owner": "numtide",
        "repo": "flake-utils",
        "rev": "ff7b65b44d01cf9ba6a71320833626af21126384",
        "type": "github"
      },
      "original": {
        "owner": "numtide",
        "repo": "flake-utils",
        "type": "github"
      }
    },
    "flake-utils_4": {
      "inputs": {
        "systems": "systems_4"
      },
      "locked": {
        "lastModified": 1710146030,
        "narHash": "sha256-SZ5L6eA7HJ/nmkzGG7/ISclqe6oZdOZTNoesiInkXPQ=",
        "owner": "numtide",
        "repo": "flake-utils",
        "rev": "b1d9ab70662946ef0850d488da1c9019f3a9752a",
        "type": "github"
      },
      "original": {
        "owner": "numtide",
        "repo": "flake-utils",
        "type": "github"
      }
    },
    "flake-utils_5": {
      "inputs": {
        "systems": "systems_5"
      },
      "locked": {
        "lastModified": 1705309234,
        "narHash": "sha256-uNRRNRKmJyCRC/8y1RqBkqWBLM034y4qN7EprSdmgyA=",
        "owner": "numtide",
        "repo": "flake-utils",
        "rev": "1ef2e671c3b0c19053962c07dbda38332dcebf26",
        "type": "github"
      },
      "original": {
        "owner": "numtide",
        "repo": "flake-utils",
        "type": "github"
      }
    },
    "flake-utils_6": {
      "locked": {
        "narHash": "sha256-nuEHfE/LcWyuSWnS8t12N1wc105Qtau+/OdUAjtQ0rA=",
        "owner": "numtide",
        "repo": "flake-utils",
        "rev": "5aed5285a952e0b949eb3ba02c12fa4fcfef535f",
        "type": "github"
      },
      "original": {
        "owner": "numtide",
        "repo": "flake-utils",
        "type": "github"
      }
    },
    "flake-utils_7": {
      "inputs": {
        "systems": "systems_6"
      },
      "locked": {
        "lastModified": 1710146030,
        "narHash": "sha256-SZ5L6eA7HJ/nmkzGG7/ISclqe6oZdOZTNoesiInkXPQ=",
        "owner": "numtide",
        "repo": "flake-utils",
        "rev": "b1d9ab70662946ef0850d488da1c9019f3a9752a",
        "type": "github"
      },
      "original": {
        "owner": "numtide",
        "repo": "flake-utils",
        "type": "github"
      }
    },
    "gaia-main-src": {
      "flake": false,
      "locked": {
        "narHash": "sha256-1O8ncSd0mUNEUHSTi2U9d21Dv1yszQKohjp/AS6IxcU=",
        "owner": "cosmos",
        "repo": "gaia",
        "rev": "2dc2b82ea9da34b3c4823458919004f1a583a597",
        "type": "github"
      },
      "original": {
        "owner": "cosmos",
        "repo": "gaia",
        "type": "github"
      }
    },
    "gaia10-src": {
      "flake": false,
      "locked": {
        "narHash": "sha256-F72AxDI1OdleE8If5s4HJbORqMsDVsdEO5q7nrK07E8=",
        "owner": "cosmos",
        "repo": "gaia",
        "rev": "a2b14cdd568273e12b80579b4e22681df95b4cb9",
        "type": "github"
      },
      "original": {
        "owner": "cosmos",
        "ref": "v10.0.2",
        "repo": "gaia",
        "type": "github"
      }
    },
    "gaia11-src": {
      "flake": false,
      "locked": {
        "narHash": "sha256-bIegGSPDdDRbznfgsrojsGCwCPSesNknpffTFskc7fE=",
        "owner": "cosmos",
        "repo": "gaia",
        "rev": "541a8d86af28231c767d6db52eb88ba9496ad0c4",
        "type": "github"
      },
      "original": {
        "owner": "cosmos",
        "ref": "v11.0.0",
        "repo": "gaia",
        "type": "github"
      }
    },
    "gaia12-src": {
      "flake": false,
      "locked": {
        "narHash": "sha256-KqpkazhGGQWzvHiiwCiE7ciA8+L2t2HgxN8270zuGd0=",
        "owner": "cosmos",
        "repo": "gaia",
        "rev": "6f8067d76ce30996f83645862153ccfaf5f13dd1",
        "type": "github"
      },
      "original": {
        "owner": "cosmos",
        "ref": "v12.0.0",
        "repo": "gaia",
        "type": "github"
      }
    },
    "gaia13-src": {
      "flake": false,
      "locked": {
        "narHash": "sha256-bvJ33JL1Fr7ilnnYEjrjnbS/dbFkyhZ2uq6u39CeTa0=",
        "owner": "cosmos",
        "repo": "gaia",
        "rev": "2406abb61856b61904ff06c7be2a355babcc3dfc",
        "type": "github"
      },
      "original": {
        "owner": "cosmos",
        "ref": "v13.0.2",
        "repo": "gaia",
        "type": "github"
      }
    },
    "gaia14-src": {
      "flake": false,
      "locked": {
        "narHash": "sha256-7AnaIy/SElf/Uj2xTbHzLSgPY68SgQqqJZ2BPmt6czo=",
        "owner": "cosmos",
        "repo": "gaia",
        "rev": "189b57be735d64d0dbf0945717b49017a1beb11e",
        "type": "github"
      },
      "original": {
        "owner": "cosmos",
        "ref": "v14.0.0",
        "repo": "gaia",
        "type": "github"
      }
    },
    "gaia15-src": {
      "flake": false,
      "locked": {
        "lastModified": 1712522710,
        "narHash": "sha256-2LsF++HkbVpX9h4DgkNea5nnyEuhDQSlNOAICdhAggU=",
        "owner": "cosmos",
        "repo": "gaia",
        "rev": "7281c9b9dc4e3087ee87f5b24e416802b52e8661",
        "type": "github"
      },
      "original": {
        "owner": "cosmos",
        "ref": "v15.2.0",
        "repo": "gaia",
        "type": "github"
      }
    },
    "gaia17-src": {
      "flake": false,
      "locked": {
        "lastModified": 1717626378,
        "narHash": "sha256-FiCnGz5ZQQv2NyPW/Z7puZw6oFKcdoNsspSCK8Nkc44=",
        "owner": "cosmos",
        "repo": "gaia",
        "rev": "17f2ba0b90d1d2884f7b67518ec08dfd37f001a7",
        "type": "github"
      },
      "original": {
        "owner": "cosmos",
        "ref": "v17.2.0",
        "repo": "gaia",
        "type": "github"
      }
    },
    "gaia18-src": {
      "flake": false,
      "locked": {
        "lastModified": 1720430036,
        "narHash": "sha256-wATunCFeMgCP9usv2TK/IKDGZIWfOKx2zWip5qWDuqk=",
        "owner": "cosmos",
        "repo": "gaia",
        "rev": "58b4e54a95c7fc6a64272ccd0f09f46213c005ad",
        "type": "github"
      },
      "original": {
        "owner": "cosmos",
        "ref": "v18.1.0",
        "repo": "gaia",
        "type": "github"
      }
    },
    "gaia5-src": {
      "flake": false,
      "locked": {
        "narHash": "sha256-NfR9GRBNBlm5hB3lFea+Vlf4dkapZIZg0sZuyOX2cn8=",
        "owner": "cosmos",
        "repo": "gaia",
        "rev": "b72cc994f7156c8a8991e6beed2dde84ad274588",
        "type": "github"
      },
      "original": {
        "owner": "cosmos",
        "ref": "v5.0.8",
        "repo": "gaia",
        "type": "github"
      }
    },
    "gaia6-ordered-src": {
      "flake": false,
      "locked": {
        "narHash": "sha256-yw3WUCLRvn46xlWAnk6nBmvc3T91aryvBcOOfJ2ocPA=",
        "owner": "informalsystems",
        "repo": "gaia",
        "rev": "d9e61fb98308dea2e02e8c6c6a9ab969dc240cc7",
        "type": "github"
      },
      "original": {
        "owner": "informalsystems",
        "ref": "v6.0.4-ordered",
        "repo": "gaia",
        "type": "github"
      }
    },
    "gaia6-src": {
      "flake": false,
      "locked": {
        "narHash": "sha256-JdD0DTdMo05ggGvpHN5hugEEtGA0/WQ4bhbryDlfGXo=",
        "owner": "cosmos",
        "repo": "gaia",
        "rev": "305668ab9d962431c79d718bb0ffdeec77a46439",
        "type": "github"
      },
      "original": {
        "owner": "cosmos",
        "ref": "v6.0.4",
        "repo": "gaia",
        "type": "github"
      }
    },
    "gaia7-src": {
      "flake": false,
      "locked": {
        "narHash": "sha256-hsDqDASwTPIb1BGOqa9nu4C5Y5q3hBoXYhkAFY7B9Cs=",
        "owner": "cosmos",
        "repo": "gaia",
        "rev": "5db8fcc9a229730f5115bed82d0f85b6db7184b4",
        "type": "github"
      },
      "original": {
        "owner": "cosmos",
        "ref": "v7.1.0",
        "repo": "gaia",
        "type": "github"
      }
    },
    "gaia8-src": {
      "flake": false,
      "locked": {
        "narHash": "sha256-8XPcJRQEQDtTbGFg0pWexkNdWESn1FoKvz4T2Z8UPDw=",
        "owner": "cosmos",
        "repo": "gaia",
        "rev": "890ab3aa2e5788537b0d2ebc9bafdc968340e0e5",
        "type": "github"
      },
      "original": {
        "owner": "cosmos",
        "ref": "v8.0.1",
        "repo": "gaia",
        "type": "github"
      }
    },
    "gaia9-src": {
      "flake": false,
      "locked": {
        "narHash": "sha256-UIM6yfqs1yZZ2BO/bBB43pPYSW1IzaYsk2f500tDYzA=",
        "owner": "cosmos",
        "repo": "gaia",
        "rev": "05b6b87d3c9121e933eab437772ea56f33ae268f",
        "type": "github"
      },
      "original": {
        "owner": "cosmos",
        "ref": "v9.0.3",
        "repo": "gaia",
        "type": "github"
      }
    },
    "gex-src": {
      "flake": false,
      "locked": {
        "narHash": "sha256-lgJVxn7Q2I8TBdvbzyn7bl1MN5StEw3NvRzCvBFFuB8=",
        "owner": "cosmos",
        "repo": "gex",
        "rev": "233d335dc9e8c89fb318d1081fae74435f6cac11",
        "type": "github"
      },
      "original": {
        "owner": "cosmos",
        "repo": "gex",
        "rev": "233d335dc9e8c89fb318d1081fae74435f6cac11",
        "type": "github"
      }
    },
    "gitignore": {
      "inputs": {
        "nixpkgs": [
          "cosmos-nix",
          "haqq-src",
          "devenv",
          "pre-commit-hooks",
          "nixpkgs"
        ]
      },
      "locked": {
        "narHash": "sha256-8DFJjXG8zqoONA1vXtgeKXy68KdJL5UaXR8NtVMUbx8=",
        "owner": "hercules-ci",
        "repo": "gitignore.nix",
        "rev": "a20de23b925fd8264fd7fad6454652e142fd7f73",
        "type": "github"
      },
      "original": {
        "owner": "hercules-ci",
        "repo": "gitignore.nix",
        "type": "github"
      }
    },
    "gomod2nix": {
      "inputs": {
        "flake-utils": "flake-utils",
        "nixpkgs": "nixpkgs"
      },
      "locked": {
        "narHash": "sha256-f1NuMA2mZ3Chw2CjlUkRAzNgDw0TYyj1i5YZJRByDdo=",
        "owner": "JonathanLorimer",
        "repo": "gomod2nix",
        "rev": "6d2fce6003d08eee42648f2931de8449d3de1f5f",
        "type": "github"
      },
      "original": {
        "owner": "JonathanLorimer",
        "ref": "jonathan/update-go",
        "repo": "gomod2nix",
        "type": "github"
      }
    },
    "gomod2nix_2": {
      "inputs": {
        "flake-utils": [
          "cosmos-nix",
          "haqq-src",
          "flake-utils"
        ],
        "nixpkgs": [
          "cosmos-nix",
          "haqq-src",
          "nixpkgs-unstable"
        ]
      },
      "locked": {
        "narHash": "sha256-yfQQ67dLejP0FLK76LKHbkzcQqNIrux6MFe32MMFGNQ=",
        "owner": "nix-community",
        "repo": "gomod2nix",
        "rev": "30e3c3a9ec4ac8453282ca7f67fca9e1da12c3e6",
        "type": "github"
      },
      "original": {
        "owner": "nix-community",
        "ref": "master",
        "repo": "gomod2nix",
        "type": "github"
      }
    },
    "haqq-src": {
      "inputs": {
        "devenv": "devenv",
        "flake-utils": "flake-utils_3",
        "gomod2nix": "gomod2nix_2",
        "nixpkgs": "nixpkgs_2",
        "nixpkgs-unstable": "nixpkgs-unstable"
      },
      "locked": {
        "narHash": "sha256-pXbLGvq6ZyZbtKYoe8GbgaxGV0SIbARrT6DkDmPwlYE=",
        "owner": "haqq-network",
        "repo": "haqq",
        "rev": "18370cfb2f9aab35d311c4c75ab5586f50213830",
        "type": "github"
      },
      "original": {
        "owner": "haqq-network",
        "repo": "haqq",
        "rev": "18370cfb2f9aab35d311c4c75ab5586f50213830",
        "type": "github"
      }
    },
    "hermes-src": {
      "flake": false,
      "locked": {
        "narHash": "sha256-JTZMp4By/pGsMdKzfi4H1LQS1RKYQHBq5NEju5ADX/s=",
        "owner": "informalsystems",
        "repo": "hermes",
        "rev": "ab732666fe35de129ada98731280d03411f6375f",
        "type": "github"
      },
      "original": {
        "owner": "informalsystems",
        "ref": "v1.7.4",
        "repo": "hermes",
        "type": "github"
      }
    },
    "ibc-go-v2-src": {
      "flake": false,
      "locked": {
        "narHash": "sha256-LuJvlXmGRyJAiM6+uk+NuamjIsEqMqF20twBmB0p8+k=",
        "owner": "cosmos",
        "repo": "ibc-go",
        "rev": "e45fa32d1cf91c36807428f688d8e2ec88947940",
        "type": "github"
      },
      "original": {
        "owner": "cosmos",
        "ref": "v2.4.1",
        "repo": "ibc-go",
        "type": "github"
      }
    },
    "ibc-go-v3-src": {
      "flake": false,
      "locked": {
        "narHash": "sha256-Er24B1unLYR/gG4JSrV+vZ/cPD6t7OFvtqp7AJCtDSE=",
        "owner": "cosmos",
        "repo": "ibc-go",
        "rev": "250157f3fd40abaf9f8f1452cd78bf3304c38c72",
        "type": "github"
      },
      "original": {
        "owner": "cosmos",
        "ref": "v3.3.0",
        "repo": "ibc-go",
        "type": "github"
      }
    },
    "ibc-go-v4-src": {
      "flake": false,
      "locked": {
        "lastModified": 1712304740,
        "narHash": "sha256-CNv3uBCALT21ZczOmXcQaavOy7KsR0VTBahw5DrvO4w=",
        "owner": "cosmos",
        "repo": "ibc-go",
        "rev": "5480cf7fac99882a8833ddb7c95e8b4820ab7d4f",
        "type": "github"
      },
      "original": {
        "owner": "cosmos",
        "ref": "v4.6.0",
        "repo": "ibc-go",
        "type": "github"
      }
    },
    "ibc-go-v5-src": {
      "flake": false,
      "locked": {
        "lastModified": 1712304845,
        "narHash": "sha256-CE6Nv6U3Jqn4c+5JB/rek9LHD+AXEnkS0FVJYz4/uSc=",
        "owner": "cosmos",
        "repo": "ibc-go",
        "rev": "40cacfe075947f21520b014294f1f7948e4eda7c",
        "type": "github"
      },
      "original": {
        "owner": "cosmos",
        "ref": "v5.4.0",
        "repo": "ibc-go",
        "type": "github"
      }
    },
    "ibc-go-v6-src": {
      "flake": false,
      "locked": {
        "lastModified": 1712318519,
        "narHash": "sha256-roRXZEOJIFJiXEQ+a71QdMmqoVJKVk2wvPgHJ9r/mQ8=",
        "owner": "cosmos",
        "repo": "ibc-go",
        "rev": "8e31269c692d87ac65bfe70cf609925975a57203",
        "type": "github"
      },
      "original": {
        "owner": "cosmos",
        "ref": "v6.3.0",
        "repo": "ibc-go",
        "type": "github"
      }
    },
    "ibc-go-v7-src": {
      "flake": false,
      "locked": {
        "lastModified": 1712318559,
        "narHash": "sha256-uYiUNXLD48v3vRGK6/aQ7z7Ed5hY8VnEBGG/3Uv87Nc=",
        "owner": "cosmos",
        "repo": "ibc-go",
        "rev": "802ca265dba74a293747e1ccb8b7999aa985af19",
        "type": "github"
      },
      "original": {
        "owner": "cosmos",
        "ref": "v7.4.0",
        "repo": "ibc-go",
        "type": "github"
      }
    },
    "ibc-go-v8-src": {
      "flake": false,
      "locked": {
        "lastModified": 1716359952,
        "narHash": "sha256-KTjyHwmXA/jgppDKRe85XfRmh8O7AHFKhDyyOb9VROU=",
        "owner": "cosmos",
        "repo": "ibc-go",
        "rev": "9b6567bf818198ded336490d5f2d89c9d42fd87b",
        "type": "github"
      },
      "original": {
        "owner": "cosmos",
        "ref": "v8.3.1",
        "repo": "ibc-go",
        "type": "github"
      }
    },
    "ibc-rs-src": {
      "flake": false,
      "locked": {
        "narHash": "sha256-M9KsPQdvyTArDe3sTi29+gfs69KHtpoNYLgI7IHYo9U=",
        "owner": "informalsystems",
        "repo": "ibc-rs",
        "rev": "ed4dd8c8b4ebd695730de2a1c69f3011cb179352",
        "type": "github"
      },
      "original": {
        "owner": "informalsystems",
        "ref": "v1.0.0",
        "repo": "ibc-rs",
        "type": "github"
      }
    },
    "ica-src": {
      "flake": false,
      "locked": {
        "narHash": "sha256-8RwZSnqqZzVjQsSMTckNhmTy3VYyubVmgE/hU6ntq9M=",
        "owner": "cosmos",
        "repo": "interchain-accounts-demo",
        "rev": "9d9ec3f4f7e37e9d2a1c7f4a199e7d18c17e14db",
        "type": "github"
      },
      "original": {
        "owner": "cosmos",
        "repo": "interchain-accounts-demo",
        "type": "github"
      }
    },
    "ignite-cli-src": {
      "flake": false,
      "locked": {
        "lastModified": 1662991379,
        "narHash": "sha256-sVgIjecswxD8OBXRXoVk2BNsTXzUcYAb6QZk0rVrQqo=",
        "owner": "ignite",
        "repo": "cli",
        "rev": "21c6430cfcc17c69885524990c448d4a3f56461c",
        "type": "github"
      },
      "original": {
        "owner": "ignite",
        "ref": "v0.24.0",
        "repo": "cli",
        "type": "github"
      }
    },
    "injective-src": {
      "flake": false,
      "locked": {
        "narHash": "sha256-Vr/l8/wtZ47wi1OTWhsfLetKZH8c1fUFeoQaxF+QS3c=",
        "owner": "OpenDeFiFoundation",
        "repo": "injective-core",
        "rev": "e1ab66c240524b05b872f63890fefcd4fced5f7a",
        "type": "github"
      },
      "original": {
        "owner": "OpenDeFiFoundation",
        "ref": "v1.12.1",
        "repo": "injective-core",
        "type": "github"
      }
    },
    "interchain-security-src": {
      "flake": false,
      "locked": {
        "narHash": "sha256-adBzn51PKoRsCL9gIzC5Tcqmu7u3GjxTcDj2jpZ/da8=",
        "owner": "cosmos",
        "repo": "interchain-security",
        "rev": "03aada4af3243dbf739a12adfacc7b37232df694",
        "type": "github"
      },
      "original": {
        "owner": "cosmos",
        "ref": "feat/ics-misbehaviour-handling",
        "repo": "interchain-security",
        "type": "github"
      }
    },
    "iris-src": {
      "flake": false,
      "locked": {
        "narHash": "sha256-1nPJOuYeGjzBYFCS0IiC5j9TJd5KVa9IL0kROks328E=",
        "owner": "irisnet",
        "repo": "irishub",
        "rev": "53e156b2ee7eeb0b9d5b263066d0d3c88a1af736",
        "type": "github"
      },
      "original": {
        "owner": "irisnet",
        "ref": "v1.1.1",
        "repo": "irishub",
        "type": "github"
      }
    },
    "ixo-src": {
      "flake": false,
      "locked": {
        "narHash": "sha256-Ewp9UyoH6z7YGrcXVpYJveRvDq02c1mNZj2hzlOoW8s=",
        "owner": "ixofoundation",
        "repo": "ixo-blockchain",
        "rev": "2bef5d79205057be71677837dc1174be848e13e9",
        "type": "github"
      },
      "original": {
        "owner": "ixofoundation",
        "ref": "v0.18.0-rc1",
        "repo": "ixo-blockchain",
        "type": "github"
      }
    },
    "juno-src": {
      "flake": false,
      "locked": {
        "lastModified": 1720542396,
        "narHash": "sha256-niG12wn49bt184zqctrGsT73mgKfZUPTZAzSKX+ZLVs=",
        "owner": "CosmosContracts",
        "repo": "juno",
        "rev": "bf140aa60045ba92b83d0cb7f3bc47a2661a4e7e",
        "type": "github"
      },
      "original": {
        "owner": "CosmosContracts",
        "ref": "v23.0.0",
        "repo": "juno",
        "type": "github"
      }
    },
    "lowdown-src": {
      "flake": false,
      "locked": {
        "narHash": "sha256-Dw32tiMjdK9t3ETl5fzGrutQTzh2rufgZV4A/BbxuD4=",
        "owner": "kristapsdz",
        "repo": "lowdown",
        "rev": "d2c2b44ff6c27b936ec27358a2653caaef8f73b8",
        "type": "github"
      },
      "original": {
        "owner": "kristapsdz",
        "repo": "lowdown",
        "type": "github"
      }
    },
    "migaloo-src": {
      "flake": false,
      "locked": {
        "lastModified": 1720168667,
        "narHash": "sha256-vOzOBNGaIOhTjTnycLp6sQKGAklkPVZdJLPPqdjufnM=",
        "owner": "White-Whale-Defi-Platform",
        "repo": "migaloo-chain",
        "rev": "076c6d12ecadcf4db42592a8340cb3be2ed23349",
        "type": "github"
      },
      "original": {
        "owner": "White-Whale-Defi-Platform",
        "ref": "v4.2.0",
        "repo": "migaloo-chain",
        "type": "github"
      }
    },
    "namada-src": {
      "flake": false,
      "locked": {
        "narHash": "sha256-WyIVffqszY3rz3ClQJlpDaexLGQk8pVK+Y3k/D9Lvxg=",
        "owner": "anoma",
        "repo": "namada",
        "rev": "468d3d3bcadd2bd11760855d2bbfcc0b4ce27e14",
        "type": "github"
      },
      "original": {
        "owner": "anoma",
        "ref": "v0.28.1",
        "repo": "namada",
        "type": "github"
      }
    },
    "neutron-src": {
      "flake": false,
      "locked": {
        "lastModified": 1713877185,
        "narHash": "sha256-cslMi835EdyByhSUN1FG9ucXjh5tQxqs3YfCLqGwYLg=",
        "owner": "neutron-org",
        "repo": "neutron",
        "rev": "73f419c3c60a3b811b08788519063560e84d97a8",
        "type": "github"
      },
      "original": {
        "owner": "neutron-org",
        "ref": "v3.0.5",
        "repo": "neutron",
        "type": "github"
      }
    },
    "nix": {
      "inputs": {
        "lowdown-src": "lowdown-src",
        "nixpkgs": [
          "cosmos-nix",
          "haqq-src",
          "devenv",
          "nixpkgs"
        ],
        "nixpkgs-regression": "nixpkgs-regression"
      },
      "locked": {
        "narHash": "sha256-EK4rZ+Hd5hsvXnzSzk2ikhStJnD63odF7SzsQ8CuSPU=",
        "owner": "domenkozar",
        "repo": "nix",
        "rev": "7c91803598ffbcfe4a55c44ac6d49b2cf07a527f",
        "type": "github"
      },
      "original": {
        "owner": "domenkozar",
        "ref": "relaxed-flakes",
        "repo": "nix",
        "type": "github"
      }
    },
    "nix-std": {
      "locked": {
        "lastModified": 1710870712,
        "narHash": "sha256-e+7MJF2gsgTBuOWv4mCimSP0D9+naeFSw9a7N3yEmv4=",
        "owner": "chessai",
        "repo": "nix-std",
        "rev": "31bbc925750cc9d8f828fe55cee1a2bd985e0c00",
        "type": "github"
      },
      "original": {
        "owner": "chessai",
        "repo": "nix-std",
        "type": "github"
      }
    },
    "nix2container": {
      "inputs": {
        "flake-utils": "flake-utils_4",
        "nixpkgs": [
          "cosmos-nix",
          "nixpkgs"
        ]
      },
      "locked": {
        "lastModified": 1712990762,
        "narHash": "sha256-hO9W3w7NcnYeX8u8cleHiSpK2YJo7ecarFTUlbybl7k=",
        "owner": "nlewo",
        "repo": "nix2container",
        "rev": "20aad300c925639d5d6cbe30013c8357ce9f2a2e",
        "type": "github"
      },
      "original": {
        "owner": "nlewo",
        "repo": "nix2container",
        "type": "github"
      }
    },
    "nixpkgs": {
      "locked": {
        "narHash": "sha256-D+zHwkwPc6oYQ4G3A1HuadopqRwUY/JkMwHz1YF7j4Q=",
        "owner": "nixos",
        "repo": "nixpkgs",
        "rev": "e97b3e4186bcadf0ef1b6be22b8558eab1cdeb5d",
        "type": "github"
      },
      "original": {
        "owner": "NixOS",
        "ref": "master",
        "repo": "nixpkgs",
        "type": "github"
      }
    },
    "nixpkgs-lib": {
      "locked": {
        "dir": "lib",
        "narHash": "sha256-ztaDIyZ7HrTAfEEUt9AtTDNoCYxUdSd6NrRHaYOIxtk=",
        "owner": "NixOS",
        "repo": "nixpkgs",
        "rev": "e92039b55bcd58469325ded85d4f58dd5a4eaf58",
        "type": "github"
      },
      "original": {
        "dir": "lib",
        "owner": "NixOS",
        "ref": "nixos-unstable",
        "repo": "nixpkgs",
        "type": "github"
      }
    },
    "nixpkgs-regression": {
      "locked": {
        "narHash": "sha256-uGJ0VXIhWKGXxkeNnq4TvV3CIOkUJ3PAoLZ3HMzNVMw=",
        "owner": "NixOS",
        "repo": "nixpkgs",
        "rev": "215d4d0fd80ca5163643b03a33fde804a29cc1e2",
        "type": "github"
      },
      "original": {
        "owner": "NixOS",
        "repo": "nixpkgs",
        "rev": "215d4d0fd80ca5163643b03a33fde804a29cc1e2",
        "type": "github"
      }
    },
    "nixpkgs-stable": {
      "locked": {
        "narHash": "sha256-otaSUoFEMM+LjBI1XL/xGB5ao6IwnZOXc47qhIgJe8U=",
        "owner": "NixOS",
        "repo": "nixpkgs",
        "rev": "c37ca420157f4abc31e26f436c1145f8951ff373",
        "type": "github"
      },
      "original": {
        "owner": "NixOS",
        "ref": "nixos-23.05",
        "repo": "nixpkgs",
        "type": "github"
      }
    },
    "nixpkgs-unstable": {
      "locked": {
        "narHash": "sha256-ZbHsm+mGk/izkWtT4xwwqz38fdlwu7nUUKXTOmm4SyE=",
        "owner": "NixOS",
        "repo": "nixpkgs",
        "rev": "faf912b086576fd1a15fca610166c98d47bc667e",
        "type": "github"
      },
      "original": {
        "owner": "NixOS",
        "ref": "nixos-unstable",
        "repo": "nixpkgs",
        "type": "github"
      }
    },
    "nixpkgs_2": {
      "locked": {
        "narHash": "sha256-LahKBAfGbY836gtpVNnWwBTIzN7yf/uYM/S0g393r0Y=",
        "rev": "9f2ee8c91ac42da3ae6c6a1d21555f283458247e",
        "revCount": 555392,
        "type": "tarball",
        "url": "https://api.flakehub.com/f/pinned/NixOS/nixpkgs/0.2311.555392%2Brev-9f2ee8c91ac42da3ae6c6a1d21555f283458247e/018d7c73-3161-76d5-aca1-5929105b0aa0/source.tar.gz"
      },
      "original": {
        "type": "tarball",
        "url": "https://flakehub.com/f/NixOS/nixpkgs/0.2311.%2A.tar.gz"
      }
    },
    "nixpkgs_3": {
      "locked": {
        "lastModified": 1717868076,
        "narHash": "sha256-c83Y9t815Wa34khrux81j8K8ET94ESmCuwORSKm2bQY=",
        "owner": "nixos",
        "repo": "nixpkgs",
        "rev": "cd18e2ae9ab8e2a0a8d715b60c91b54c0ac35ff9",
        "type": "github"
      },
      "original": {
        "owner": "nixos",
        "ref": "nixpkgs-unstable",
        "repo": "nixpkgs",
        "type": "github"
      }
    },
    "nixpkgs_4": {
      "locked": {
        "lastModified": 1706487304,
        "narHash": "sha256-LE8lVX28MV2jWJsidW13D2qrHU/RUUONendL2Q/WlJg=",
        "owner": "NixOS",
        "repo": "nixpkgs",
        "rev": "90f456026d284c22b3e3497be980b2e47d0b28ac",
        "type": "github"
      },
      "original": {
        "owner": "NixOS",
        "ref": "nixpkgs-unstable",
        "repo": "nixpkgs",
        "type": "github"
      }
    },
    "nixpkgs_5": {
      "locked": {
        "narHash": "sha256-4zOyp+hFW2Y7imxIpZqZGT8CEqKmDjwgfD6BzRUE0mQ=",
        "owner": "NixOS",
        "repo": "nixpkgs",
        "rev": "d2bbcbe6c626d339b25a4995711f07625b508214",
        "type": "github"
      },
      "original": {
        "owner": "NixOS",
        "ref": "nixpkgs-unstable",
        "repo": "nixpkgs",
        "type": "github"
      }
    },
    "nixpkgs_6": {
      "locked": {
        "lastModified": 1722895844,
        "narHash": "sha256-kGwDuefMQgzdzMXx1BN3+pS7oKafQd6LTDG6XMwcqrU=",
        "owner": "nixos",
        "repo": "nixpkgs",
        "rev": "d3f42bd62aa840084563e3b93e4eab73cb0a0448",
        "type": "github"
      },
      "original": {
        "owner": "nixos",
        "ref": "nixpkgs-unstable",
        "repo": "nixpkgs",
        "type": "github"
      }
    },
    "osmosis-src": {
      "flake": false,
      "locked": {
        "lastModified": 1719537675,
        "narHash": "sha256-8Lb2SppNfq3+JwP3uanmCxuCek6tXOO/GcG27XGxRrE=",
        "owner": "osmosis-labs",
        "repo": "osmosis",
        "rev": "b973bffdf127866f45624d7e5a81f31fdc8e8e0b",
        "type": "github"
      },
      "original": {
        "owner": "osmosis-labs",
        "ref": "v25.2.0",
        "repo": "osmosis",
        "type": "github"
      }
    },
    "pre-commit-hooks": {
      "inputs": {
        "flake-compat": [
          "cosmos-nix",
          "haqq-src",
          "devenv",
          "flake-compat"
        ],
        "flake-utils": "flake-utils_2",
        "gitignore": "gitignore",
        "nixpkgs": [
          "cosmos-nix",
          "haqq-src",
          "devenv",
          "nixpkgs"
        ],
        "nixpkgs-stable": "nixpkgs-stable"
      },
      "locked": {
        "narHash": "sha256-2+SDlNRTKsgo3LBRiMUcoEUb6sDViRNQhzJquZ4koOI=",
        "owner": "cachix",
        "repo": "pre-commit-hooks.nix",
        "rev": "5843cf069272d92b60c3ed9e55b7a8989c01d4c7",
        "type": "github"
      },
      "original": {
        "owner": "cachix",
        "repo": "pre-commit-hooks.nix",
        "type": "github"
      }
    },
    "provenance-src": {
      "flake": false,
      "locked": {
        "lastModified": 1721946876,
        "narHash": "sha256-4RAyX3ORmbojnmDlMQMWF7mdmbaiBbqegZt0SMd9cXE=",
        "owner": "provenance-io",
        "repo": "provenance",
        "rev": "d1119ab02c423d86a0f485a8f124e73511ec1b9b",
        "type": "github"
      },
      "original": {
        "owner": "provenance-io",
        "ref": "v1.19.1",
        "repo": "provenance",
        "type": "github"
      }
    },
    "regen-src": {
      "flake": false,
      "locked": {
        "narHash": "sha256-lDb0/Bw4hAX71jsCQJUju1mKYNacWEVezx6+KdIdu6Q=",
        "owner": "regen-network",
        "repo": "regen-ledger",
        "rev": "5fb6268ed18a488ab88fb3bfa4b84e10892a7562",
        "type": "github"
      },
      "original": {
        "owner": "regen-network",
        "ref": "v3.0.0",
        "repo": "regen-ledger",
        "type": "github"
      }
    },
    "relayer-src": {
      "flake": false,
      "locked": {
        "narHash": "sha256-xD+xZG4Gb6557y/jkXTGdbt8qJ6izMgC4H3uo2/j5vU=",
        "owner": "cosmos",
        "repo": "relayer",
        "rev": "7797aa103af68faa4269af586fe6df1d30e91d4a",
        "type": "github"
      },
      "original": {
        "owner": "cosmos",
        "ref": "v1.0.0",
        "repo": "relayer",
        "type": "github"
      }
    },
    "rollapp-evm-src": {
      "flake": false,
      "locked": {
        "narHash": "sha256-bOH7QsNYjZVVHW7x5ysrO0IJmRNEUeE+bJRVPwdb5U8=",
        "owner": "dymensionxyz",
        "repo": "rollapp-evm",
        "rev": "21b29f6e77f5c11a2036252d60819810abbbd7b8",
        "type": "github"
      },
      "original": {
        "owner": "dymensionxyz",
        "repo": "rollapp-evm",
        "rev": "21b29f6e77f5c11a2036252d60819810abbbd7b8",
        "type": "github"
      }
    },
    "root": {
      "inputs": {
        "cosmos-nix": "cosmos-nix",
        "flake-utils": "flake-utils_7",
        "nixpkgs": "nixpkgs_6"
      }
    },
    "rust-overlay": {
      "inputs": {
        "flake-utils": "flake-utils_5",
        "nixpkgs": "nixpkgs_4"
      },
      "locked": {
        "lastModified": 1710468700,
        "narHash": "sha256-YGN6R0nLfB2L57J8T/DX+LcB06QipyYzHSz7AD8B0n0=",
        "owner": "oxalica",
        "repo": "rust-overlay",
        "rev": "7ff8e9a04ac7777a3446788cb4018b452157ab8a",
        "type": "github"
      },
      "original": {
        "owner": "oxalica",
        "repo": "rust-overlay",
        "type": "github"
      }
    },
    "sbt-derivation": {
      "inputs": {
        "flake-utils": "flake-utils_6",
        "nixpkgs": "nixpkgs_5"
      },
      "locked": {
        "narHash": "sha256-Pnej7WZIPomYWg8f/CZ65sfW85IfIUjYhphMMg7/LT0=",
        "owner": "zaninime",
        "repo": "sbt-derivation",
        "rev": "6762cf2c31de50efd9ff905cbcc87239995a4ef9",
        "type": "github"
      },
      "original": {
        "owner": "zaninime",
        "repo": "sbt-derivation",
        "type": "github"
      }
    },
    "sconfig-src": {
      "flake": false,
      "locked": {
        "narHash": "sha256-ywh9IcqMWbRHqJkGJezcDCvfbBYNJH7ualKvPJQRcHA=",
        "owner": "freshautomations",
        "repo": "sconfig",
        "rev": "41450b55f3b37b4b7a0fdf4a69c707619dbeb47c",
        "type": "github"
      },
      "original": {
        "owner": "freshautomations",
        "repo": "sconfig",
        "type": "github"
      }
    },
    "sentinel-src": {
      "flake": false,
      "locked": {
        "narHash": "sha256-+ZobsjLNxVL3+zi6OEFQhff6Gbd9kng8B0haqcOoiP0=",
        "owner": "sentinel-official",
        "repo": "hub",
        "rev": "7001dc8bc4517efa33cfcc83e8b127528b5bdf2e",
        "type": "github"
      },
      "original": {
        "owner": "sentinel-official",
        "ref": "v0.9.0-rc0",
        "repo": "hub",
        "type": "github"
      }
    },
    "sifchain-src": {
      "flake": false,
      "locked": {
        "narHash": "sha256-n5fmWtdrc0Rhs6Uo+zjcSXmyEFVIsA5L9dlrbRXGDmU=",
        "owner": "Sifchain",
        "repo": "sifnode",
        "rev": "269cfadf6a4c08879247c2b8373323ae7239a425",
        "type": "github"
      },
      "original": {
        "owner": "Sifchain",
        "ref": "v0.12.1",
        "repo": "sifnode",
        "type": "github"
      }
    },
    "slinky-src": {
      "flake": false,
      "locked": {
        "narHash": "sha256-gto9l+zeM1WLIv/VtVlrhTpUTMLN+niQTo5zlrbkx30=",
        "owner": "skip-mev",
        "repo": "slinky",
        "rev": "642846e3517f4aa4ffe1cd29180fef4d459bfbfe",
        "type": "github"
      },
      "original": {
        "owner": "skip-mev",
        "ref": "v0.2.0",
        "repo": "slinky",
        "type": "github"
      }
    },
    "stargaze-src": {
      "flake": false,
      "locked": {
        "narHash": "sha256-5I5pdnBJHwNaI2Soet+zH3aH+pUbYdC9TgHBjOd1TmA=",
        "owner": "public-awesome",
        "repo": "stargaze",
        "rev": "6ee57f18714a6d94cc6205afcd1af2ab655f8f0f",
        "type": "github"
      },
      "original": {
        "owner": "public-awesome",
        "ref": "v3.0.0",
        "repo": "stargaze",
        "type": "github"
      }
    },
    "stoml-src": {
      "flake": false,
      "locked": {
        "narHash": "sha256-Adjag1/Hd2wrar2/anD6jQEMDvUc2TOIG7DlEgxpTXc=",
        "owner": "freshautomations",
        "repo": "stoml",
        "rev": "4b2cd09b5795a54fddc215f0d24e24071894b3cf",
        "type": "github"
      },
      "original": {
        "owner": "freshautomations",
        "repo": "stoml",
        "type": "github"
      }
    },
    "stride-src": {
      "flake": false,
      "locked": {
        "lastModified": 1721921071,
        "narHash": "sha256-EtsK7sjzQ2XfYt3DSV85IbKj7HEMy2Apt0m8kfgCEuk=",
        "owner": "Stride-Labs",
        "repo": "stride",
        "rev": "d6e4e686e54a6a3c41d3ca0645f91ee1dc3ec441",
        "type": "github"
      },
      "original": {
        "owner": "Stride-Labs",
        "ref": "v23.0.1",
        "repo": "stride",
        "type": "github"
      }
    },
    "systems": {
      "locked": {
        "narHash": "sha256-Vy1rq5AaRuLzOxct8nz4T6wlgyUR7zLU309k9mBC768=",
        "owner": "nix-systems",
        "repo": "default",
        "rev": "da67096a3b9bf56a91d16901293e51ba5b49a27e",
        "type": "github"
      },
      "original": {
        "owner": "nix-systems",
        "repo": "default",
        "type": "github"
      }
    },
    "systems_2": {
      "locked": {
        "narHash": "sha256-Vy1rq5AaRuLzOxct8nz4T6wlgyUR7zLU309k9mBC768=",
        "owner": "nix-systems",
        "repo": "default",
        "rev": "da67096a3b9bf56a91d16901293e51ba5b49a27e",
        "type": "github"
      },
      "original": {
        "owner": "nix-systems",
        "repo": "default",
        "type": "github"
      }
    },
    "systems_3": {
      "locked": {
        "narHash": "sha256-Vy1rq5AaRuLzOxct8nz4T6wlgyUR7zLU309k9mBC768=",
        "owner": "nix-systems",
        "repo": "default",
        "rev": "da67096a3b9bf56a91d16901293e51ba5b49a27e",
        "type": "github"
      },
      "original": {
        "owner": "nix-systems",
        "repo": "default",
        "type": "github"
      }
    },
    "systems_4": {
      "locked": {
        "lastModified": 1681028828,
        "narHash": "sha256-Vy1rq5AaRuLzOxct8nz4T6wlgyUR7zLU309k9mBC768=",
        "owner": "nix-systems",
        "repo": "default",
        "rev": "da67096a3b9bf56a91d16901293e51ba5b49a27e",
        "type": "github"
      },
      "original": {
        "owner": "nix-systems",
        "repo": "default",
        "type": "github"
      }
    },
    "systems_5": {
      "locked": {
        "lastModified": 1681028828,
        "narHash": "sha256-Vy1rq5AaRuLzOxct8nz4T6wlgyUR7zLU309k9mBC768=",
        "owner": "nix-systems",
        "repo": "default",
        "rev": "da67096a3b9bf56a91d16901293e51ba5b49a27e",
        "type": "github"
      },
      "original": {
        "owner": "nix-systems",
        "repo": "default",
        "type": "github"
      }
    },
    "systems_6": {
      "locked": {
        "lastModified": 1681028828,
        "narHash": "sha256-Vy1rq5AaRuLzOxct8nz4T6wlgyUR7zLU309k9mBC768=",
        "owner": "nix-systems",
        "repo": "default",
        "rev": "da67096a3b9bf56a91d16901293e51ba5b49a27e",
        "type": "github"
      },
      "original": {
        "owner": "nix-systems",
        "repo": "default",
        "type": "github"
      }
    },
    "umee-src": {
      "flake": false,
      "locked": {
        "narHash": "sha256-hydRL/88fHCW/k7z7GoqAwvynZuvLEDLyA6A9Cm+6UY=",
        "owner": "umee-network",
        "repo": "umee",
        "rev": "42f57545251ce5337dcc5fe4309520ead89183b9",
        "type": "github"
      },
      "original": {
        "owner": "umee-network",
        "ref": "v2.0.0",
        "repo": "umee",
        "type": "github"
      }
    },
    "wasmd-src": {
      "flake": false,
      "locked": {
        "lastModified": 1713797184,
        "narHash": "sha256-k7c8RdLggeM6hSQhJt0UREY/48T3ZRSSijA+TMFKhUc=",
        "owner": "CosmWasm",
        "repo": "wasmd",
        "rev": "7b418de3f6cf8fbac1e9cb11c57983fcc17264d0",
        "type": "github"
      },
      "original": {
        "owner": "CosmWasm",
        "ref": "v0.51.0",
        "repo": "wasmd",
        "type": "github"
      }
    },
    "wasmvm_1-src": {
      "flake": false,
      "locked": {
        "narHash": "sha256-4m64mPwFLz7aZEKVxM2lJQtX98BkhdKTZb3evpDOk/4=",
        "owner": "CosmWasm",
        "repo": "wasmvm",
        "rev": "bc49a2f4842d023c0038798f343b56f3f0530646",
        "type": "github"
      },
      "original": {
        "owner": "CosmWasm",
        "ref": "v1.0.0",
        "repo": "wasmvm",
        "type": "github"
      }
    },
    "wasmvm_1_1_1-src": {
      "flake": false,
      "locked": {
        "narHash": "sha256-9K/G7Wu/TfW4Z+lseEutXbdtr+A40nbVejBphegF5z4=",
        "owner": "CosmWasm",
        "repo": "wasmvm",
        "rev": "3d791055751e428f93f54f64c2d20d20da2ff2a9",
        "type": "github"
      },
      "original": {
        "owner": "CosmWasm",
        "ref": "v1.1.1",
        "repo": "wasmvm",
        "type": "github"
      }
    },
    "wasmvm_1_1_2-src": {
      "flake": false,
      "locked": {
        "narHash": "sha256-EbzMNkZUO94jEdX0WgAdy5qfhlCG3lpHpVHyT2FcSDw=",
        "owner": "CosmWasm",
        "repo": "wasmvm",
        "rev": "4f84395b1c623483a3c7936c990c2f7e5dad70d8",
        "type": "github"
      },
      "original": {
        "owner": "CosmWasm",
        "ref": "v1.1.2",
        "repo": "wasmvm",
        "type": "github"
      }
    },
    "wasmvm_1_2_3-src": {
      "flake": false,
      "locked": {
        "narHash": "sha256-GscUMJ0Tkg77S9IYA9komyKKoa1AyVXSSaU8hw3ZNwk=",
        "owner": "CosmWasm",
        "repo": "wasmvm",
        "rev": "61e41ae2a80081224f469614a267b0ba2a2d305f",
        "type": "github"
      },
      "original": {
        "owner": "CosmWasm",
        "ref": "v1.2.3",
        "repo": "wasmvm",
        "type": "github"
      }
    },
    "wasmvm_1_2_4-src": {
      "flake": false,
      "locked": {
        "narHash": "sha256-/GOvkKLQwsPms7h7yEZYLwbZn9Lzk5qQnBXXoZ/R6JM=",
        "owner": "CosmWasm",
        "repo": "wasmvm",
        "rev": "ba491fe9a663e0b45728dd5f0c43f6a93c97f5fe",
        "type": "github"
      },
      "original": {
        "owner": "CosmWasm",
        "ref": "v1.2.4",
        "repo": "wasmvm",
        "type": "github"
      }
    },
    "wasmvm_1_2_6-src": {
      "flake": false,
      "locked": {
        "lastModified": 1704896412,
        "narHash": "sha256-W0WuC9eRxp67UeQZ0HDZ9/iIC5JKsylB2g6YpYFjMGM=",
        "owner": "CosmWasm",
        "repo": "wasmvm",
        "rev": "66763124d7dd49b775cb86b637376eecb1e3f56a",
        "type": "github"
      },
      "original": {
        "owner": "CosmWasm",
        "ref": "v1.2.6",
        "repo": "wasmvm",
        "type": "github"
      }
    },
    "wasmvm_1_3_0-src": {
      "flake": false,
      "locked": {
        "narHash": "sha256-rsTYvbkYpDkUE4IvILdSL3hXMgAWxz5ltGotJB2t1e4=",
        "owner": "CosmWasm",
        "repo": "wasmvm",
        "rev": "71a9c0dc0ecf9623148e82facb3564fbbf0a896f",
        "type": "github"
      },
      "original": {
        "owner": "CosmWasm",
        "ref": "v1.3.0",
        "repo": "wasmvm",
        "type": "github"
      }
    },
    "wasmvm_1_5_0-src": {
      "flake": false,
      "locked": {
        "narHash": "sha256-l0cNF0YjviEl/JLJ4VdvDtIGuAYyFfncVo83ROfQFD8=",
        "owner": "CosmWasm",
        "repo": "wasmvm",
        "rev": "2041b184c146f278157d195361bc6cc6b56cc9d4",
        "type": "github"
      },
      "original": {
        "owner": "CosmWasm",
        "ref": "v1.5.0",
        "repo": "wasmvm",
        "type": "github"
      }
    },
    "wasmvm_1_5_2-src": {
      "flake": false,
      "locked": {
        "lastModified": 1705576719,
        "narHash": "sha256-3KJq5jFllFSqlm85/iRWYMhu99iuokvR3Ib9Gq3gIjc=",
        "owner": "CosmWasm",
        "repo": "wasmvm",
        "rev": "b742b2623cce98f04ae5d8bfb488c73988f3dd61",
        "type": "github"
      },
      "original": {
        "owner": "CosmWasm",
        "ref": "v1.5.2",
        "repo": "wasmvm",
        "type": "github"
      }
    },
    "wasmvm_1_beta7-src": {
      "flake": false,
      "locked": {
        "narHash": "sha256-tt9aAPLxtIRsG1VFM1YAIHSotuBl170EiBcHSWTtARI=",
        "owner": "CosmWasm",
        "repo": "wasmvm",
        "rev": "f7015565a59255cd09ebfcbf9345f3c87666fedd",
        "type": "github"
      },
      "original": {
        "owner": "CosmWasm",
        "ref": "v1.0.0-beta7",
        "repo": "wasmvm",
        "type": "github"
      }
    },
    "wasmvm_2_0_0-src": {
      "flake": false,
      "locked": {
        "lastModified": 1710250586,
        "narHash": "sha256-OmETCXyhCXWOEW/emf1ZruLMPlH8iLvM8xrqFoDaxnw=",
        "owner": "CosmWasm",
        "repo": "wasmvm",
        "rev": "5307690b77a5fef2da3747ec72abe8f29664aeca",
        "type": "github"
      },
      "original": {
        "owner": "CosmWasm",
        "ref": "v2.0.0",
        "repo": "wasmvm",
        "type": "github"
      }
    },
    "wasmvm_2_1_0-src": {
      "flake": false,
      "locked": {
        "lastModified": 1720688907,
        "narHash": "sha256-Ev/2cUKT0i9ytvfrzh15Ibja4TBXjoeB7RLHn28yRCY=",
        "owner": "CosmWasm",
        "repo": "wasmvm",
        "rev": "d7906b3030061a959c54ee57c88e3256b8e90a0c",
        "type": "github"
      },
      "original": {
        "owner": "CosmWasm",
        "ref": "v2.1.0",
        "repo": "wasmvm",
        "type": "github"
      }
    }
  },
  "root": "root",
  "version": 7
}<|MERGE_RESOLUTION|>--- conflicted
+++ resolved
@@ -218,19 +218,11 @@
         "wasmvm_2_1_0-src": "wasmvm_2_1_0-src"
       },
       "locked": {
-<<<<<<< HEAD
         "lastModified": 1722952698,
         "narHash": "sha256-CiJMYtlXzapMgsVBVI6wCxvKUIdaFva0E5wcR/KP8+Q=",
         "owner": "informalsystems",
         "repo": "cosmos.nix",
         "rev": "536e2e77a702d0d2be6ba5d2eebf33b4261c58d4",
-=======
-        "lastModified": 1722948950,
-        "narHash": "sha256-xEguBA7XW21btWLRQRVp/DOuHmrDedgU6feDtJbNzjY=",
-        "owner": "informalsystems",
-        "repo": "cosmos.nix",
-        "rev": "c466493a3581c1d18b20261d1cab246683e0a828",
->>>>>>> a1c4659d
         "type": "github"
       },
       "original": {
@@ -1107,16 +1099,16 @@
     "juno-src": {
       "flake": false,
       "locked": {
-        "lastModified": 1720542396,
-        "narHash": "sha256-niG12wn49bt184zqctrGsT73mgKfZUPTZAzSKX+ZLVs=",
+        "lastModified": 1713701044,
+        "narHash": "sha256-AN9g1t/zOZVs5S/ZXP4/MrIC9kN6nUGG/wLNJz5fL6E=",
         "owner": "CosmosContracts",
         "repo": "juno",
-        "rev": "bf140aa60045ba92b83d0cb7f3bc47a2661a4e7e",
+        "rev": "b0faafbd6df4bb03940d99df13030af7f7bc315b",
         "type": "github"
       },
       "original": {
         "owner": "CosmosContracts",
-        "ref": "v23.0.0",
+        "ref": "v22.0.0",
         "repo": "juno",
         "type": "github"
       }

{
  "nodes": {
    "akash-src": {
      "flake": false,
      "locked": {
        "narHash": "sha256-33FPy0dn6QuqneEqZYkFoCRm9agG7PE+9C/pYH9Gwx4=",
        "owner": "ovrclk",
        "repo": "akash",
        "rev": "5b8b6bbede6c9fbb2df1ca536b8edfcf5652adf8",
        "type": "github"
      },
      "original": {
        "owner": "ovrclk",
        "ref": "v0.15.0-rc17",
        "repo": "akash",
        "type": "github"
      }
    },
    "andromeda-src": {
      "flake": false,
      "locked": {
        "narHash": "sha256-8nKekKLBZR7nDNXZ1UL0J7YOMRv6HbzT7pj0W+fV+4U=",
        "owner": "andromedaprotocol",
        "repo": "andromedad",
        "rev": "a72f010f8e3f9db183da0ddaf4ef65069b690981",
        "type": "github"
      },
      "original": {
        "owner": "andromedaprotocol",
        "ref": "andromeda-1",
        "repo": "andromedad",
        "type": "github"
      }
    },
    "apalache-src": {
      "flake": false,
      "locked": {
        "narHash": "sha256-Z/tmBMv+QshFJLo2kBgBdkqfKwF93CgURVIbYF3dwJE=",
        "owner": "informalsystems",
        "repo": "apalache",
        "rev": "ec979d4554360faf9d73ddf72dccf350614076d5",
        "type": "github"
      },
      "original": {
        "owner": "informalsystems",
        "ref": "v0.42.0",
        "repo": "apalache",
        "type": "github"
      }
    },
    "beaker-src": {
      "flake": false,
      "locked": {
        "narHash": "sha256-ZLDuTwB8PG0rMiDcLRxCf/xuoFowgK+aat9mSZVp+Dw=",
        "owner": "osmosis-labs",
        "repo": "beaker",
        "rev": "fc046f8fe9d8baecdd76404b57b31f5a4e100301",
        "type": "github"
      },
      "original": {
        "owner": "osmosis-labs",
        "ref": "v0.1.8",
        "repo": "beaker",
        "type": "github"
      }
    },
    "celestia-app-src": {
      "flake": false,
      "locked": {
        "narHash": "sha256-O6KrCStrZLmWy3xybQUNsWEb3O7vIRCFDE9MsEtsFro=",
        "owner": "celestiaorg",
        "repo": "celestia-app",
        "rev": "2dbfabf1849e166974c1287c35b43e5e07727643",
        "type": "github"
      },
      "original": {
        "owner": "celestiaorg",
        "ref": "v1.4.0",
        "repo": "celestia-app",
        "type": "github"
      }
    },
    "celestia-node-src": {
      "flake": false,
      "locked": {
        "narHash": "sha256-O5a8Dy7WOSaLzYHTZAZFHFeJwqOLyajcHmGEcphOpKg=",
        "owner": "celestiaorg",
        "repo": "celestia-node",
        "rev": "e55e1c88708b46839867bcbbed9bcdd8a3ffa830",
        "type": "github"
      },
      "original": {
        "owner": "celestiaorg",
        "ref": "v0.13.0",
        "repo": "celestia-node",
        "type": "github"
      }
    },
    "cometbft-src": {
      "flake": false,
      "locked": {
        "narHash": "sha256-G5gchJMn/BFzwYx8/ikPDL5fS/TuFIBF4DKJbkalp/M=",
        "owner": "cometbft",
        "repo": "cometbft",
        "rev": "66a5a9da9f7a3306f382eb9142ccb9c9f7997d3f",
        "type": "github"
      },
      "original": {
        "owner": "cometbft",
        "ref": "v0.38.0",
        "repo": "cometbft",
        "type": "github"
      }
    },
    "composable-cosmos-src": {
      "flake": false,
      "locked": {
        "lastModified": 1710970443,
        "narHash": "sha256-7h+vLGFxj2QvcTfXgHqS3pfnYzIzyf8DhO7adJKRe8c=",
        "owner": "ComposableFi",
        "repo": "composable-cosmos",
        "rev": "a76ebd371059b778aa3e9799366b09e8453f114b",
        "type": "github"
      },
      "original": {
        "owner": "ComposableFi",
        "ref": "v6.4.88",
        "repo": "composable-cosmos",
        "type": "github"
      }
    },
    "cosmos-nix": {
      "inputs": {
        "akash-src": "akash-src",
        "andromeda-src": "andromeda-src",
        "apalache-src": "apalache-src",
        "beaker-src": "beaker-src",
        "celestia-app-src": "celestia-app-src",
        "celestia-node-src": "celestia-node-src",
        "cometbft-src": "cometbft-src",
        "composable-cosmos-src": "composable-cosmos-src",
        "cosmos-sdk-src": "cosmos-sdk-src",
        "cosmwasm-src": "cosmwasm-src",
        "cw-plus-src": "cw-plus-src",
        "dydx-src": "dydx-src",
        "dymension-src": "dymension-src",
        "evmos-src": "evmos-src",
        "flake-parts": "flake-parts",
        "gaia-main-src": "gaia-main-src",
        "gaia10-src": "gaia10-src",
        "gaia11-src": "gaia11-src",
        "gaia12-src": "gaia12-src",
        "gaia13-src": "gaia13-src",
        "gaia14-src": "gaia14-src",
        "gaia15-src": "gaia15-src",
        "gaia17-src": "gaia17-src",
        "gaia5-src": "gaia5-src",
        "gaia6-ordered-src": "gaia6-ordered-src",
        "gaia6-src": "gaia6-src",
        "gaia7-src": "gaia7-src",
        "gaia8-src": "gaia8-src",
        "gaia9-src": "gaia9-src",
        "gex-src": "gex-src",
        "gomod2nix": "gomod2nix",
        "haqq-src": "haqq-src",
        "hermes-src": "hermes-src",
        "ibc-go-v2-src": "ibc-go-v2-src",
        "ibc-go-v3-src": "ibc-go-v3-src",
        "ibc-go-v4-src": "ibc-go-v4-src",
        "ibc-go-v5-src": "ibc-go-v5-src",
        "ibc-go-v6-src": "ibc-go-v6-src",
        "ibc-go-v7-src": "ibc-go-v7-src",
        "ibc-go-v8-src": "ibc-go-v8-src",
        "ibc-rs-src": "ibc-rs-src",
        "ica-src": "ica-src",
        "ignite-cli-src": "ignite-cli-src",
        "injective-src": "injective-src",
        "interchain-security-src": "interchain-security-src",
        "iris-src": "iris-src",
        "ixo-src": "ixo-src",
        "juno-src": "juno-src",
        "migaloo-src": "migaloo-src",
        "namada-src": "namada-src",
        "neutron-src": "neutron-src",
        "nix-std": "nix-std",
        "nix2container": "nix2container",
        "nixpkgs": "nixpkgs_3",
        "osmosis-src": "osmosis-src",
        "provenance-src": "provenance-src",
        "regen-src": "regen-src",
        "relayer-src": "relayer-src",
        "rollapp-evm-src": "rollapp-evm-src",
        "rust-overlay": "rust-overlay",
        "sbt-derivation": "sbt-derivation",
        "sconfig-src": "sconfig-src",
        "sentinel-src": "sentinel-src",
        "sifchain-src": "sifchain-src",
        "slinky-src": "slinky-src",
        "stargaze-src": "stargaze-src",
        "stoml-src": "stoml-src",
        "stride-src": "stride-src",
        "umee-src": "umee-src",
        "wasmd-src": "wasmd-src",
        "wasmvm_1-src": "wasmvm_1-src",
        "wasmvm_1_1_1-src": "wasmvm_1_1_1-src",
        "wasmvm_1_1_2-src": "wasmvm_1_1_2-src",
        "wasmvm_1_2_3-src": "wasmvm_1_2_3-src",
        "wasmvm_1_2_4-src": "wasmvm_1_2_4-src",
        "wasmvm_1_2_6-src": "wasmvm_1_2_6-src",
        "wasmvm_1_3_0-src": "wasmvm_1_3_0-src",
        "wasmvm_1_5_0-src": "wasmvm_1_5_0-src",
        "wasmvm_1_5_2-src": "wasmvm_1_5_2-src",
        "wasmvm_1_beta7-src": "wasmvm_1_beta7-src",
        "wasmvm_2_0_0-src": "wasmvm_2_0_0-src"
      },
      "locked": {
<<<<<<< HEAD
        "lastModified": 1718021968,
        "narHash": "sha256-R09N2AGfRtNaas++OWNwm4Nl08QebYU5cIxjG4aZyC0=",
        "owner": "informalsystems",
        "repo": "cosmos.nix",
        "rev": "832ddb55eac90996c82d5a6ffe04cc3e2d8b17cf",
=======
        "lastModified": 1718014032,
        "narHash": "sha256-ModvnRvQj9NsbNF1N01Q+xMqm421/dr2Pd1EfyOV53E=",
        "owner": "informalsystems",
        "repo": "cosmos.nix",
        "rev": "4f354f4c042519a2681cc2fefd6b276ee88815f9",
>>>>>>> f0ffaf49
        "type": "github"
      },
      "original": {
        "owner": "informalsystems",
        "repo": "cosmos.nix",
        "type": "github"
      }
    },
    "cosmos-sdk-src": {
      "flake": false,
      "locked": {
        "narHash": "sha256-Xs83vbgt4+YH2LRJx7692nIjRBr5QCYoUHI17njsjlw=",
        "owner": "cosmos",
        "repo": "cosmos-sdk",
        "rev": "a1143138716b64bc4fa0aa53c0f0fa59eb675bb7",
        "type": "github"
      },
      "original": {
        "owner": "cosmos",
        "ref": "v0.46.0",
        "repo": "cosmos-sdk",
        "type": "github"
      }
    },
    "cosmwasm-src": {
      "flake": false,
      "locked": {
        "narHash": "sha256-F+INGtJZj272HZkj/lUPlskNqAPe9x5itNYXCQsezkA=",
        "owner": "CosmWasm",
        "repo": "cosmwasm",
        "rev": "3c33a0a5dfa5d1c30f474011c77117ec3bf4dc04",
        "type": "github"
      },
      "original": {
        "owner": "CosmWasm",
        "ref": "v1.5.3",
        "repo": "cosmwasm",
        "type": "github"
      }
    },
    "cw-plus-src": {
      "flake": false,
      "locked": {
        "narHash": "sha256-E5vkY+B4BDoTDtvuB+7Tm3k/5dCYPSjUujMWcgYsWf0=",
        "owner": "CosmWasm",
        "repo": "cw-plus",
        "rev": "d33824679d5b91ca0b4615a8dede7e0028947486",
        "type": "github"
      },
      "original": {
        "owner": "CosmWasm",
        "ref": "v1.1.2",
        "repo": "cw-plus",
        "type": "github"
      }
    },
    "devenv": {
      "inputs": {
        "flake-compat": "flake-compat",
        "nix": "nix",
        "nixpkgs": [
          "cosmos-nix",
          "haqq-src",
          "nixpkgs-unstable"
        ],
        "pre-commit-hooks": "pre-commit-hooks"
      },
      "locked": {
        "narHash": "sha256-NLvhvXBmX+WuqDN9PbRbQCsA+y57yGaf+jCWuJVdaIQ=",
        "owner": "cachix",
        "repo": "devenv",
        "rev": "0c41b86406e910a75fbde28f81ec7f6fda74f7e1",
        "type": "github"
      },
      "original": {
        "owner": "cachix",
        "repo": "devenv",
        "type": "github"
      }
    },
    "dydx-src": {
      "flake": false,
      "locked": {
        "narHash": "sha256-NiC+Nol8Cye0z/U5cgQ+zhvlbDJX6DouaMo8oYsRGDQ=",
        "owner": "dydxprotocol",
        "repo": "v4-chain",
        "rev": "35b87db422b0ef4138101ba73b0f00d16780ba89",
        "type": "github"
      },
      "original": {
        "owner": "dydxprotocol",
        "ref": "protocol/v3.0.0-dev0",
        "repo": "v4-chain",
        "type": "github"
      }
    },
    "dymension-src": {
      "flake": false,
      "locked": {
        "narHash": "sha256-K1F0kL4/HVxOJvXNvLJsZUFXS3MyuqrUotyyd5u6QTQ=",
        "owner": "dymensionxyz",
        "repo": "dymension",
        "rev": "c3294dc8d2dce1aa8efbc967b1dfd3b0e965b095",
        "type": "github"
      },
      "original": {
        "owner": "dymensionxyz",
        "ref": "v3.0.0",
        "repo": "dymension",
        "type": "github"
      }
    },
    "evmos-src": {
      "flake": false,
      "locked": {
        "narHash": "sha256-ECXXQ0hx/MXascMP6aXf880zts/dNPpQM9jOCIHTLZQ=",
        "owner": "evmos",
        "repo": "evmos",
        "rev": "6f94d2002c01b7f7908a69089ed6996ac2bb450c",
        "type": "github"
      },
      "original": {
        "owner": "evmos",
        "ref": "v16.0.0-rc4",
        "repo": "evmos",
        "type": "github"
      }
    },
    "flake-compat": {
      "flake": false,
      "locked": {
        "narHash": "sha256-4gtG9iQuiKITOjNQQeQIpoIB6b16fm+504Ch3sNKLd8=",
        "owner": "edolstra",
        "repo": "flake-compat",
        "rev": "35bb57c0c8d8b62bbfd284272c928ceb64ddbde9",
        "type": "github"
      },
      "original": {
        "owner": "edolstra",
        "repo": "flake-compat",
        "type": "github"
      }
    },
    "flake-parts": {
      "inputs": {
        "nixpkgs-lib": "nixpkgs-lib"
      },
      "locked": {
        "narHash": "sha256-YcVE5emp1qQ8ieHUnxt1wCZCC3ZfAS+SRRWZ2TMda7E=",
        "owner": "hercules-ci",
        "repo": "flake-parts",
        "rev": "34fed993f1674c8d06d58b37ce1e0fe5eebcb9f5",
        "type": "github"
      },
      "original": {
        "owner": "hercules-ci",
        "repo": "flake-parts",
        "type": "github"
      }
    },
    "flake-utils": {
      "inputs": {
        "systems": "systems"
      },
      "locked": {
        "narHash": "sha256-zsNZZGTGnMOf9YpHKJqMSsa0dXbfmxeoJ7xHlrt+xmY=",
        "owner": "numtide",
        "repo": "flake-utils",
        "rev": "ff7b65b44d01cf9ba6a71320833626af21126384",
        "type": "github"
      },
      "original": {
        "owner": "numtide",
        "repo": "flake-utils",
        "type": "github"
      }
    },
    "flake-utils_2": {
      "inputs": {
        "systems": "systems_2"
      },
      "locked": {
        "narHash": "sha256-o2d0KcvaXzTrPRIo0kOLV0/QXHhDQ5DTi+OxcjO8xqY=",
        "owner": "numtide",
        "repo": "flake-utils",
        "rev": "a1720a10a6cfe8234c0e93907ffe81be440f4cef",
        "type": "github"
      },
      "original": {
        "owner": "numtide",
        "repo": "flake-utils",
        "type": "github"
      }
    },
    "flake-utils_3": {
      "inputs": {
        "systems": "systems_3"
      },
      "locked": {
        "narHash": "sha256-zsNZZGTGnMOf9YpHKJqMSsa0dXbfmxeoJ7xHlrt+xmY=",
        "owner": "numtide",
        "repo": "flake-utils",
        "rev": "ff7b65b44d01cf9ba6a71320833626af21126384",
        "type": "github"
      },
      "original": {
        "owner": "numtide",
        "repo": "flake-utils",
        "type": "github"
      }
    },
    "flake-utils_4": {
      "inputs": {
        "systems": "systems_4"
      },
      "locked": {
        "lastModified": 1694529238,
        "narHash": "sha256-zsNZZGTGnMOf9YpHKJqMSsa0dXbfmxeoJ7xHlrt+xmY=",
        "owner": "numtide",
        "repo": "flake-utils",
        "rev": "ff7b65b44d01cf9ba6a71320833626af21126384",
        "type": "github"
      },
      "original": {
        "owner": "numtide",
        "repo": "flake-utils",
        "type": "github"
      }
    },
    "flake-utils_5": {
      "inputs": {
        "systems": "systems_5"
      },
      "locked": {
        "lastModified": 1705309234,
        "narHash": "sha256-uNRRNRKmJyCRC/8y1RqBkqWBLM034y4qN7EprSdmgyA=",
        "owner": "numtide",
        "repo": "flake-utils",
        "rev": "1ef2e671c3b0c19053962c07dbda38332dcebf26",
        "type": "github"
      },
      "original": {
        "owner": "numtide",
        "repo": "flake-utils",
        "type": "github"
      }
    },
    "flake-utils_6": {
      "locked": {
        "narHash": "sha256-nuEHfE/LcWyuSWnS8t12N1wc105Qtau+/OdUAjtQ0rA=",
        "owner": "numtide",
        "repo": "flake-utils",
        "rev": "5aed5285a952e0b949eb3ba02c12fa4fcfef535f",
        "type": "github"
      },
      "original": {
        "owner": "numtide",
        "repo": "flake-utils",
        "type": "github"
      }
    },
    "flake-utils_7": {
      "inputs": {
        "systems": "systems_6"
      },
      "locked": {
        "lastModified": 1710146030,
        "narHash": "sha256-SZ5L6eA7HJ/nmkzGG7/ISclqe6oZdOZTNoesiInkXPQ=",
        "owner": "numtide",
        "repo": "flake-utils",
        "rev": "b1d9ab70662946ef0850d488da1c9019f3a9752a",
        "type": "github"
      },
      "original": {
        "owner": "numtide",
        "repo": "flake-utils",
        "type": "github"
      }
    },
    "gaia-main-src": {
      "flake": false,
      "locked": {
        "narHash": "sha256-1O8ncSd0mUNEUHSTi2U9d21Dv1yszQKohjp/AS6IxcU=",
        "owner": "cosmos",
        "repo": "gaia",
        "rev": "2dc2b82ea9da34b3c4823458919004f1a583a597",
        "type": "github"
      },
      "original": {
        "owner": "cosmos",
        "repo": "gaia",
        "type": "github"
      }
    },
    "gaia10-src": {
      "flake": false,
      "locked": {
        "narHash": "sha256-F72AxDI1OdleE8If5s4HJbORqMsDVsdEO5q7nrK07E8=",
        "owner": "cosmos",
        "repo": "gaia",
        "rev": "a2b14cdd568273e12b80579b4e22681df95b4cb9",
        "type": "github"
      },
      "original": {
        "owner": "cosmos",
        "ref": "v10.0.2",
        "repo": "gaia",
        "type": "github"
      }
    },
    "gaia11-src": {
      "flake": false,
      "locked": {
        "narHash": "sha256-bIegGSPDdDRbznfgsrojsGCwCPSesNknpffTFskc7fE=",
        "owner": "cosmos",
        "repo": "gaia",
        "rev": "541a8d86af28231c767d6db52eb88ba9496ad0c4",
        "type": "github"
      },
      "original": {
        "owner": "cosmos",
        "ref": "v11.0.0",
        "repo": "gaia",
        "type": "github"
      }
    },
    "gaia12-src": {
      "flake": false,
      "locked": {
        "narHash": "sha256-KqpkazhGGQWzvHiiwCiE7ciA8+L2t2HgxN8270zuGd0=",
        "owner": "cosmos",
        "repo": "gaia",
        "rev": "6f8067d76ce30996f83645862153ccfaf5f13dd1",
        "type": "github"
      },
      "original": {
        "owner": "cosmos",
        "ref": "v12.0.0",
        "repo": "gaia",
        "type": "github"
      }
    },
    "gaia13-src": {
      "flake": false,
      "locked": {
        "narHash": "sha256-bvJ33JL1Fr7ilnnYEjrjnbS/dbFkyhZ2uq6u39CeTa0=",
        "owner": "cosmos",
        "repo": "gaia",
        "rev": "2406abb61856b61904ff06c7be2a355babcc3dfc",
        "type": "github"
      },
      "original": {
        "owner": "cosmos",
        "ref": "v13.0.2",
        "repo": "gaia",
        "type": "github"
      }
    },
    "gaia14-src": {
      "flake": false,
      "locked": {
        "narHash": "sha256-7AnaIy/SElf/Uj2xTbHzLSgPY68SgQqqJZ2BPmt6czo=",
        "owner": "cosmos",
        "repo": "gaia",
        "rev": "189b57be735d64d0dbf0945717b49017a1beb11e",
        "type": "github"
      },
      "original": {
        "owner": "cosmos",
        "ref": "v14.0.0",
        "repo": "gaia",
        "type": "github"
      }
    },
    "gaia15-src": {
      "flake": false,
      "locked": {
        "lastModified": 1712522710,
        "narHash": "sha256-2LsF++HkbVpX9h4DgkNea5nnyEuhDQSlNOAICdhAggU=",
        "owner": "cosmos",
        "repo": "gaia",
        "rev": "7281c9b9dc4e3087ee87f5b24e416802b52e8661",
        "type": "github"
      },
      "original": {
        "owner": "cosmos",
        "ref": "v15.2.0",
        "repo": "gaia",
        "type": "github"
      }
    },
    "gaia17-src": {
      "flake": false,
      "locked": {
        "lastModified": 1717626378,
        "narHash": "sha256-FiCnGz5ZQQv2NyPW/Z7puZw6oFKcdoNsspSCK8Nkc44=",
        "owner": "cosmos",
        "repo": "gaia",
        "rev": "17f2ba0b90d1d2884f7b67518ec08dfd37f001a7",
        "type": "github"
      },
      "original": {
        "owner": "cosmos",
        "ref": "v17.2.0",
        "repo": "gaia",
        "type": "github"
      }
    },
    "gaia5-src": {
      "flake": false,
      "locked": {
        "narHash": "sha256-NfR9GRBNBlm5hB3lFea+Vlf4dkapZIZg0sZuyOX2cn8=",
        "owner": "cosmos",
        "repo": "gaia",
        "rev": "b72cc994f7156c8a8991e6beed2dde84ad274588",
        "type": "github"
      },
      "original": {
        "owner": "cosmos",
        "ref": "v5.0.8",
        "repo": "gaia",
        "type": "github"
      }
    },
    "gaia6-ordered-src": {
      "flake": false,
      "locked": {
        "narHash": "sha256-yw3WUCLRvn46xlWAnk6nBmvc3T91aryvBcOOfJ2ocPA=",
        "owner": "informalsystems",
        "repo": "gaia",
        "rev": "d9e61fb98308dea2e02e8c6c6a9ab969dc240cc7",
        "type": "github"
      },
      "original": {
        "owner": "informalsystems",
        "ref": "v6.0.4-ordered",
        "repo": "gaia",
        "type": "github"
      }
    },
    "gaia6-src": {
      "flake": false,
      "locked": {
        "narHash": "sha256-JdD0DTdMo05ggGvpHN5hugEEtGA0/WQ4bhbryDlfGXo=",
        "owner": "cosmos",
        "repo": "gaia",
        "rev": "305668ab9d962431c79d718bb0ffdeec77a46439",
        "type": "github"
      },
      "original": {
        "owner": "cosmos",
        "ref": "v6.0.4",
        "repo": "gaia",
        "type": "github"
      }
    },
    "gaia7-src": {
      "flake": false,
      "locked": {
        "narHash": "sha256-hsDqDASwTPIb1BGOqa9nu4C5Y5q3hBoXYhkAFY7B9Cs=",
        "owner": "cosmos",
        "repo": "gaia",
        "rev": "5db8fcc9a229730f5115bed82d0f85b6db7184b4",
        "type": "github"
      },
      "original": {
        "owner": "cosmos",
        "ref": "v7.1.0",
        "repo": "gaia",
        "type": "github"
      }
    },
    "gaia8-src": {
      "flake": false,
      "locked": {
        "narHash": "sha256-8XPcJRQEQDtTbGFg0pWexkNdWESn1FoKvz4T2Z8UPDw=",
        "owner": "cosmos",
        "repo": "gaia",
        "rev": "890ab3aa2e5788537b0d2ebc9bafdc968340e0e5",
        "type": "github"
      },
      "original": {
        "owner": "cosmos",
        "ref": "v8.0.1",
        "repo": "gaia",
        "type": "github"
      }
    },
    "gaia9-src": {
      "flake": false,
      "locked": {
        "narHash": "sha256-UIM6yfqs1yZZ2BO/bBB43pPYSW1IzaYsk2f500tDYzA=",
        "owner": "cosmos",
        "repo": "gaia",
        "rev": "05b6b87d3c9121e933eab437772ea56f33ae268f",
        "type": "github"
      },
      "original": {
        "owner": "cosmos",
        "ref": "v9.0.3",
        "repo": "gaia",
        "type": "github"
      }
    },
    "gex-src": {
      "flake": false,
      "locked": {
        "narHash": "sha256-lgJVxn7Q2I8TBdvbzyn7bl1MN5StEw3NvRzCvBFFuB8=",
        "owner": "cosmos",
        "repo": "gex",
        "rev": "233d335dc9e8c89fb318d1081fae74435f6cac11",
        "type": "github"
      },
      "original": {
        "owner": "cosmos",
        "repo": "gex",
        "rev": "233d335dc9e8c89fb318d1081fae74435f6cac11",
        "type": "github"
      }
    },
    "gitignore": {
      "inputs": {
        "nixpkgs": [
          "cosmos-nix",
          "haqq-src",
          "devenv",
          "pre-commit-hooks",
          "nixpkgs"
        ]
      },
      "locked": {
        "narHash": "sha256-8DFJjXG8zqoONA1vXtgeKXy68KdJL5UaXR8NtVMUbx8=",
        "owner": "hercules-ci",
        "repo": "gitignore.nix",
        "rev": "a20de23b925fd8264fd7fad6454652e142fd7f73",
        "type": "github"
      },
      "original": {
        "owner": "hercules-ci",
        "repo": "gitignore.nix",
        "type": "github"
      }
    },
    "gomod2nix": {
      "inputs": {
        "flake-utils": "flake-utils",
        "nixpkgs": "nixpkgs"
      },
      "locked": {
        "narHash": "sha256-f1NuMA2mZ3Chw2CjlUkRAzNgDw0TYyj1i5YZJRByDdo=",
        "owner": "JonathanLorimer",
        "repo": "gomod2nix",
        "rev": "6d2fce6003d08eee42648f2931de8449d3de1f5f",
        "type": "github"
      },
      "original": {
        "owner": "JonathanLorimer",
        "ref": "jonathan/update-go",
        "repo": "gomod2nix",
        "type": "github"
      }
    },
    "gomod2nix_2": {
      "inputs": {
        "flake-utils": [
          "cosmos-nix",
          "haqq-src",
          "flake-utils"
        ],
        "nixpkgs": [
          "cosmos-nix",
          "haqq-src",
          "nixpkgs-unstable"
        ]
      },
      "locked": {
        "narHash": "sha256-yfQQ67dLejP0FLK76LKHbkzcQqNIrux6MFe32MMFGNQ=",
        "owner": "nix-community",
        "repo": "gomod2nix",
        "rev": "30e3c3a9ec4ac8453282ca7f67fca9e1da12c3e6",
        "type": "github"
      },
      "original": {
        "owner": "nix-community",
        "ref": "master",
        "repo": "gomod2nix",
        "type": "github"
      }
    },
    "haqq-src": {
      "inputs": {
        "devenv": "devenv",
        "flake-utils": "flake-utils_3",
        "gomod2nix": "gomod2nix_2",
        "nixpkgs": "nixpkgs_2",
        "nixpkgs-unstable": "nixpkgs-unstable"
      },
      "locked": {
        "narHash": "sha256-pXbLGvq6ZyZbtKYoe8GbgaxGV0SIbARrT6DkDmPwlYE=",
        "owner": "haqq-network",
        "repo": "haqq",
        "rev": "18370cfb2f9aab35d311c4c75ab5586f50213830",
        "type": "github"
      },
      "original": {
        "owner": "haqq-network",
        "repo": "haqq",
        "rev": "18370cfb2f9aab35d311c4c75ab5586f50213830",
        "type": "github"
      }
    },
    "hermes-src": {
      "flake": false,
      "locked": {
        "narHash": "sha256-JTZMp4By/pGsMdKzfi4H1LQS1RKYQHBq5NEju5ADX/s=",
        "owner": "informalsystems",
        "repo": "hermes",
        "rev": "ab732666fe35de129ada98731280d03411f6375f",
        "type": "github"
      },
      "original": {
        "owner": "informalsystems",
        "ref": "v1.7.4",
        "repo": "hermes",
        "type": "github"
      }
    },
    "ibc-go-v2-src": {
      "flake": false,
      "locked": {
        "narHash": "sha256-LuJvlXmGRyJAiM6+uk+NuamjIsEqMqF20twBmB0p8+k=",
        "owner": "cosmos",
        "repo": "ibc-go",
        "rev": "e45fa32d1cf91c36807428f688d8e2ec88947940",
        "type": "github"
      },
      "original": {
        "owner": "cosmos",
        "ref": "v2.4.1",
        "repo": "ibc-go",
        "type": "github"
      }
    },
    "ibc-go-v3-src": {
      "flake": false,
      "locked": {
        "narHash": "sha256-Er24B1unLYR/gG4JSrV+vZ/cPD6t7OFvtqp7AJCtDSE=",
        "owner": "cosmos",
        "repo": "ibc-go",
        "rev": "250157f3fd40abaf9f8f1452cd78bf3304c38c72",
        "type": "github"
      },
      "original": {
        "owner": "cosmos",
        "ref": "v3.3.0",
        "repo": "ibc-go",
        "type": "github"
      }
    },
    "ibc-go-v4-src": {
      "flake": false,
      "locked": {
        "lastModified": 1712304740,
        "narHash": "sha256-CNv3uBCALT21ZczOmXcQaavOy7KsR0VTBahw5DrvO4w=",
        "owner": "cosmos",
        "repo": "ibc-go",
        "rev": "5480cf7fac99882a8833ddb7c95e8b4820ab7d4f",
        "type": "github"
      },
      "original": {
        "owner": "cosmos",
        "ref": "v4.6.0",
        "repo": "ibc-go",
        "type": "github"
      }
    },
    "ibc-go-v5-src": {
      "flake": false,
      "locked": {
        "lastModified": 1712304845,
        "narHash": "sha256-CE6Nv6U3Jqn4c+5JB/rek9LHD+AXEnkS0FVJYz4/uSc=",
        "owner": "cosmos",
        "repo": "ibc-go",
        "rev": "40cacfe075947f21520b014294f1f7948e4eda7c",
        "type": "github"
      },
      "original": {
        "owner": "cosmos",
        "ref": "v5.4.0",
        "repo": "ibc-go",
        "type": "github"
      }
    },
    "ibc-go-v6-src": {
      "flake": false,
      "locked": {
        "lastModified": 1712318519,
        "narHash": "sha256-roRXZEOJIFJiXEQ+a71QdMmqoVJKVk2wvPgHJ9r/mQ8=",
        "owner": "cosmos",
        "repo": "ibc-go",
        "rev": "8e31269c692d87ac65bfe70cf609925975a57203",
        "type": "github"
      },
      "original": {
        "owner": "cosmos",
        "ref": "v6.3.0",
        "repo": "ibc-go",
        "type": "github"
      }
    },
    "ibc-go-v7-src": {
      "flake": false,
      "locked": {
        "lastModified": 1712318559,
        "narHash": "sha256-uYiUNXLD48v3vRGK6/aQ7z7Ed5hY8VnEBGG/3Uv87Nc=",
        "owner": "cosmos",
        "repo": "ibc-go",
        "rev": "802ca265dba74a293747e1ccb8b7999aa985af19",
        "type": "github"
      },
      "original": {
        "owner": "cosmos",
        "ref": "v7.4.0",
        "repo": "ibc-go",
        "type": "github"
      }
    },
    "ibc-go-v8-src": {
      "flake": false,
      "locked": {
        "lastModified": 1716359952,
        "narHash": "sha256-KTjyHwmXA/jgppDKRe85XfRmh8O7AHFKhDyyOb9VROU=",
        "owner": "cosmos",
        "repo": "ibc-go",
        "rev": "9b6567bf818198ded336490d5f2d89c9d42fd87b",
        "type": "github"
      },
      "original": {
        "owner": "cosmos",
        "ref": "v8.3.1",
        "repo": "ibc-go",
        "type": "github"
      }
    },
    "ibc-rs-src": {
      "flake": false,
      "locked": {
        "narHash": "sha256-M9KsPQdvyTArDe3sTi29+gfs69KHtpoNYLgI7IHYo9U=",
        "owner": "informalsystems",
        "repo": "ibc-rs",
        "rev": "ed4dd8c8b4ebd695730de2a1c69f3011cb179352",
        "type": "github"
      },
      "original": {
        "owner": "informalsystems",
        "ref": "v1.0.0",
        "repo": "ibc-rs",
        "type": "github"
      }
    },
    "ica-src": {
      "flake": false,
      "locked": {
        "narHash": "sha256-8RwZSnqqZzVjQsSMTckNhmTy3VYyubVmgE/hU6ntq9M=",
        "owner": "cosmos",
        "repo": "interchain-accounts-demo",
        "rev": "9d9ec3f4f7e37e9d2a1c7f4a199e7d18c17e14db",
        "type": "github"
      },
      "original": {
        "owner": "cosmos",
        "repo": "interchain-accounts-demo",
        "type": "github"
      }
    },
    "ignite-cli-src": {
      "flake": false,
      "locked": {
        "lastModified": 1662991379,
        "narHash": "sha256-sVgIjecswxD8OBXRXoVk2BNsTXzUcYAb6QZk0rVrQqo=",
        "owner": "ignite",
        "repo": "cli",
        "rev": "21c6430cfcc17c69885524990c448d4a3f56461c",
        "type": "github"
      },
      "original": {
        "owner": "ignite",
        "ref": "v0.24.0",
        "repo": "cli",
        "type": "github"
      }
    },
    "injective-src": {
      "flake": false,
      "locked": {
        "narHash": "sha256-Vr/l8/wtZ47wi1OTWhsfLetKZH8c1fUFeoQaxF+QS3c=",
        "owner": "OpenDeFiFoundation",
        "repo": "injective-core",
        "rev": "e1ab66c240524b05b872f63890fefcd4fced5f7a",
        "type": "github"
      },
      "original": {
        "owner": "OpenDeFiFoundation",
        "ref": "v1.12.1",
        "repo": "injective-core",
        "type": "github"
      }
    },
    "interchain-security-src": {
      "flake": false,
      "locked": {
        "narHash": "sha256-adBzn51PKoRsCL9gIzC5Tcqmu7u3GjxTcDj2jpZ/da8=",
        "owner": "cosmos",
        "repo": "interchain-security",
        "rev": "03aada4af3243dbf739a12adfacc7b37232df694",
        "type": "github"
      },
      "original": {
        "owner": "cosmos",
        "ref": "feat/ics-misbehaviour-handling",
        "repo": "interchain-security",
        "type": "github"
      }
    },
    "iris-src": {
      "flake": false,
      "locked": {
        "narHash": "sha256-1nPJOuYeGjzBYFCS0IiC5j9TJd5KVa9IL0kROks328E=",
        "owner": "irisnet",
        "repo": "irishub",
        "rev": "53e156b2ee7eeb0b9d5b263066d0d3c88a1af736",
        "type": "github"
      },
      "original": {
        "owner": "irisnet",
        "ref": "v1.1.1",
        "repo": "irishub",
        "type": "github"
      }
    },
    "ixo-src": {
      "flake": false,
      "locked": {
        "narHash": "sha256-Ewp9UyoH6z7YGrcXVpYJveRvDq02c1mNZj2hzlOoW8s=",
        "owner": "ixofoundation",
        "repo": "ixo-blockchain",
        "rev": "2bef5d79205057be71677837dc1174be848e13e9",
        "type": "github"
      },
      "original": {
        "owner": "ixofoundation",
        "ref": "v0.18.0-rc1",
        "repo": "ixo-blockchain",
        "type": "github"
      }
    },
    "juno-src": {
      "flake": false,
      "locked": {
        "lastModified": 1709992388,
        "narHash": "sha256-8VcxdvaaBNyzza6U65PELt8bUII3teruokfbu5j7i9M=",
        "owner": "CosmosContracts",
        "repo": "juno",
        "rev": "e98863bf7112f4b117a2114e22f7482367362764",
        "type": "github"
      },
      "original": {
        "owner": "CosmosContracts",
        "ref": "v21.0.0",
        "repo": "juno",
        "type": "github"
      }
    },
    "lowdown-src": {
      "flake": false,
      "locked": {
        "narHash": "sha256-Dw32tiMjdK9t3ETl5fzGrutQTzh2rufgZV4A/BbxuD4=",
        "owner": "kristapsdz",
        "repo": "lowdown",
        "rev": "d2c2b44ff6c27b936ec27358a2653caaef8f73b8",
        "type": "github"
      },
      "original": {
        "owner": "kristapsdz",
        "repo": "lowdown",
        "type": "github"
      }
    },
    "migaloo-src": {
      "flake": false,
      "locked": {
        "lastModified": 1710414169,
        "narHash": "sha256-BGOUAw48c92KGpUMvzStiJfd+tgJpTBYk0bAvvUNYL8=",
        "owner": "White-Whale-Defi-Platform",
        "repo": "migaloo-chain",
        "rev": "5382bfc56173a0f57dcaef34e99c59c99cf70dda",
        "type": "github"
      },
      "original": {
        "owner": "White-Whale-Defi-Platform",
        "ref": "v4.1.3",
        "repo": "migaloo-chain",
        "type": "github"
      }
    },
    "namada-src": {
      "flake": false,
      "locked": {
        "narHash": "sha256-WyIVffqszY3rz3ClQJlpDaexLGQk8pVK+Y3k/D9Lvxg=",
        "owner": "anoma",
        "repo": "namada",
        "rev": "468d3d3bcadd2bd11760855d2bbfcc0b4ce27e14",
        "type": "github"
      },
      "original": {
        "owner": "anoma",
        "ref": "v0.28.1",
        "repo": "namada",
        "type": "github"
      }
    },
    "neutron-src": {
      "flake": false,
      "locked": {
        "lastModified": 1713877185,
        "narHash": "sha256-cslMi835EdyByhSUN1FG9ucXjh5tQxqs3YfCLqGwYLg=",
        "owner": "neutron-org",
        "repo": "neutron",
        "rev": "73f419c3c60a3b811b08788519063560e84d97a8",
        "type": "github"
      },
      "original": {
        "owner": "neutron-org",
        "ref": "v3.0.5",
        "repo": "neutron",
        "type": "github"
      }
    },
    "nix": {
      "inputs": {
        "lowdown-src": "lowdown-src",
        "nixpkgs": [
          "cosmos-nix",
          "haqq-src",
          "devenv",
          "nixpkgs"
        ],
        "nixpkgs-regression": "nixpkgs-regression"
      },
      "locked": {
        "narHash": "sha256-EK4rZ+Hd5hsvXnzSzk2ikhStJnD63odF7SzsQ8CuSPU=",
        "owner": "domenkozar",
        "repo": "nix",
        "rev": "7c91803598ffbcfe4a55c44ac6d49b2cf07a527f",
        "type": "github"
      },
      "original": {
        "owner": "domenkozar",
        "ref": "relaxed-flakes",
        "repo": "nix",
        "type": "github"
      }
    },
    "nix-std": {
      "locked": {
        "lastModified": 1710870712,
        "narHash": "sha256-e+7MJF2gsgTBuOWv4mCimSP0D9+naeFSw9a7N3yEmv4=",
        "owner": "chessai",
        "repo": "nix-std",
        "rev": "31bbc925750cc9d8f828fe55cee1a2bd985e0c00",
        "type": "github"
      },
      "original": {
        "owner": "chessai",
        "repo": "nix-std",
        "type": "github"
      }
    },
    "nix2container": {
      "inputs": {
        "flake-utils": "flake-utils_4",
        "nixpkgs": [
          "cosmos-nix",
          "nixpkgs"
        ]
      },
      "locked": {
        "lastModified": 1708764364,
        "narHash": "sha256-+pOtDvmuVTg0Gi58hKDUyrNla5NbyUvt3Xs3gLR0Fws=",
        "owner": "nlewo",
        "repo": "nix2container",
        "rev": "c891f90d2e3c48a6b33466c96e4851e0fc0cf455",
        "type": "github"
      },
      "original": {
        "owner": "nlewo",
        "repo": "nix2container",
        "type": "github"
      }
    },
    "nixpkgs": {
      "locked": {
        "narHash": "sha256-D+zHwkwPc6oYQ4G3A1HuadopqRwUY/JkMwHz1YF7j4Q=",
        "owner": "nixos",
        "repo": "nixpkgs",
        "rev": "e97b3e4186bcadf0ef1b6be22b8558eab1cdeb5d",
        "type": "github"
      },
      "original": {
        "owner": "NixOS",
        "ref": "master",
        "repo": "nixpkgs",
        "type": "github"
      }
    },
    "nixpkgs-lib": {
      "locked": {
        "dir": "lib",
        "narHash": "sha256-ztaDIyZ7HrTAfEEUt9AtTDNoCYxUdSd6NrRHaYOIxtk=",
        "owner": "NixOS",
        "repo": "nixpkgs",
        "rev": "e92039b55bcd58469325ded85d4f58dd5a4eaf58",
        "type": "github"
      },
      "original": {
        "dir": "lib",
        "owner": "NixOS",
        "ref": "nixos-unstable",
        "repo": "nixpkgs",
        "type": "github"
      }
    },
    "nixpkgs-regression": {
      "locked": {
        "narHash": "sha256-uGJ0VXIhWKGXxkeNnq4TvV3CIOkUJ3PAoLZ3HMzNVMw=",
        "owner": "NixOS",
        "repo": "nixpkgs",
        "rev": "215d4d0fd80ca5163643b03a33fde804a29cc1e2",
        "type": "github"
      },
      "original": {
        "owner": "NixOS",
        "repo": "nixpkgs",
        "rev": "215d4d0fd80ca5163643b03a33fde804a29cc1e2",
        "type": "github"
      }
    },
    "nixpkgs-stable": {
      "locked": {
        "narHash": "sha256-otaSUoFEMM+LjBI1XL/xGB5ao6IwnZOXc47qhIgJe8U=",
        "owner": "NixOS",
        "repo": "nixpkgs",
        "rev": "c37ca420157f4abc31e26f436c1145f8951ff373",
        "type": "github"
      },
      "original": {
        "owner": "NixOS",
        "ref": "nixos-23.05",
        "repo": "nixpkgs",
        "type": "github"
      }
    },
    "nixpkgs-unstable": {
      "locked": {
        "narHash": "sha256-ZbHsm+mGk/izkWtT4xwwqz38fdlwu7nUUKXTOmm4SyE=",
        "owner": "NixOS",
        "repo": "nixpkgs",
        "rev": "faf912b086576fd1a15fca610166c98d47bc667e",
        "type": "github"
      },
      "original": {
        "owner": "NixOS",
        "ref": "nixos-unstable",
        "repo": "nixpkgs",
        "type": "github"
      }
    },
    "nixpkgs_2": {
      "locked": {
        "narHash": "sha256-LahKBAfGbY836gtpVNnWwBTIzN7yf/uYM/S0g393r0Y=",
        "rev": "9f2ee8c91ac42da3ae6c6a1d21555f283458247e",
        "revCount": 555392,
        "type": "tarball",
        "url": "https://api.flakehub.com/f/pinned/NixOS/nixpkgs/0.2311.555392%2Brev-9f2ee8c91ac42da3ae6c6a1d21555f283458247e/018d7c73-3161-76d5-aca1-5929105b0aa0/source.tar.gz"
      },
      "original": {
        "type": "tarball",
        "url": "https://flakehub.com/f/NixOS/nixpkgs/0.2311.%2A.tar.gz"
      }
    },
    "nixpkgs_3": {
      "locked": {
        "narHash": "sha256-FtPPshEpxH/ewBOsdKBNhlsL2MLEFv1hEnQ19f/bFsQ=",
        "owner": "nixos",
        "repo": "nixpkgs",
        "rev": "5ad9903c16126a7d949101687af0aa589b1d7d3d",
        "type": "github"
      },
      "original": {
        "owner": "nixos",
        "ref": "nixpkgs-unstable",
        "repo": "nixpkgs",
        "type": "github"
      }
    },
    "nixpkgs_4": {
      "locked": {
        "lastModified": 1706487304,
        "narHash": "sha256-LE8lVX28MV2jWJsidW13D2qrHU/RUUONendL2Q/WlJg=",
        "owner": "NixOS",
        "repo": "nixpkgs",
        "rev": "90f456026d284c22b3e3497be980b2e47d0b28ac",
        "type": "github"
      },
      "original": {
        "owner": "NixOS",
        "ref": "nixpkgs-unstable",
        "repo": "nixpkgs",
        "type": "github"
      }
    },
    "nixpkgs_5": {
      "locked": {
        "narHash": "sha256-4zOyp+hFW2Y7imxIpZqZGT8CEqKmDjwgfD6BzRUE0mQ=",
        "owner": "NixOS",
        "repo": "nixpkgs",
        "rev": "d2bbcbe6c626d339b25a4995711f07625b508214",
        "type": "github"
      },
      "original": {
        "owner": "NixOS",
        "ref": "nixpkgs-unstable",
        "repo": "nixpkgs",
        "type": "github"
      }
    },
    "nixpkgs_6": {
      "locked": {
        "lastModified": 1717868076,
        "narHash": "sha256-c83Y9t815Wa34khrux81j8K8ET94ESmCuwORSKm2bQY=",
        "owner": "nixos",
        "repo": "nixpkgs",
        "rev": "cd18e2ae9ab8e2a0a8d715b60c91b54c0ac35ff9",
        "type": "github"
      },
      "original": {
        "owner": "nixos",
        "ref": "nixpkgs-unstable",
        "repo": "nixpkgs",
        "type": "github"
      }
    },
    "osmosis-src": {
      "flake": false,
      "locked": {
        "lastModified": 1715157587,
        "narHash": "sha256-D/CymboICWe73MBGF036W5NT/pyaV8Wvll2bJmYNmHg=",
        "owner": "osmosis-labs",
        "repo": "osmosis",
        "rev": "15566f1f2945a16af9243dd376ee58a0d691b66a",
        "type": "github"
      },
      "original": {
        "owner": "osmosis-labs",
        "ref": "v25.0.0",
        "repo": "osmosis",
        "type": "github"
      }
    },
    "pre-commit-hooks": {
      "inputs": {
        "flake-compat": [
          "cosmos-nix",
          "haqq-src",
          "devenv",
          "flake-compat"
        ],
        "flake-utils": "flake-utils_2",
        "gitignore": "gitignore",
        "nixpkgs": [
          "cosmos-nix",
          "haqq-src",
          "devenv",
          "nixpkgs"
        ],
        "nixpkgs-stable": "nixpkgs-stable"
      },
      "locked": {
        "narHash": "sha256-2+SDlNRTKsgo3LBRiMUcoEUb6sDViRNQhzJquZ4koOI=",
        "owner": "cachix",
        "repo": "pre-commit-hooks.nix",
        "rev": "5843cf069272d92b60c3ed9e55b7a8989c01d4c7",
        "type": "github"
      },
      "original": {
        "owner": "cachix",
        "repo": "pre-commit-hooks.nix",
        "type": "github"
      }
    },
    "provenance-src": {
      "flake": false,
      "locked": {
        "narHash": "sha256-dTX3kg2QUsC9SwsaommP4IFgIdQgWZrGQNtp/B+fzys=",
        "owner": "provenance-io",
        "repo": "provenance",
        "rev": "91b0813de2f93d03cefe8efb226dc32f02690840",
        "type": "github"
      },
      "original": {
        "owner": "provenance-io",
        "ref": "v1.17.0",
        "repo": "provenance",
        "type": "github"
      }
    },
    "regen-src": {
      "flake": false,
      "locked": {
        "narHash": "sha256-lDb0/Bw4hAX71jsCQJUju1mKYNacWEVezx6+KdIdu6Q=",
        "owner": "regen-network",
        "repo": "regen-ledger",
        "rev": "5fb6268ed18a488ab88fb3bfa4b84e10892a7562",
        "type": "github"
      },
      "original": {
        "owner": "regen-network",
        "ref": "v3.0.0",
        "repo": "regen-ledger",
        "type": "github"
      }
    },
    "relayer-src": {
      "flake": false,
      "locked": {
        "narHash": "sha256-xD+xZG4Gb6557y/jkXTGdbt8qJ6izMgC4H3uo2/j5vU=",
        "owner": "cosmos",
        "repo": "relayer",
        "rev": "7797aa103af68faa4269af586fe6df1d30e91d4a",
        "type": "github"
      },
      "original": {
        "owner": "cosmos",
        "ref": "v1.0.0",
        "repo": "relayer",
        "type": "github"
      }
    },
    "rollapp-evm-src": {
      "flake": false,
      "locked": {
        "narHash": "sha256-bOH7QsNYjZVVHW7x5ysrO0IJmRNEUeE+bJRVPwdb5U8=",
        "owner": "dymensionxyz",
        "repo": "rollapp-evm",
        "rev": "21b29f6e77f5c11a2036252d60819810abbbd7b8",
        "type": "github"
      },
      "original": {
        "owner": "dymensionxyz",
        "repo": "rollapp-evm",
        "rev": "21b29f6e77f5c11a2036252d60819810abbbd7b8",
        "type": "github"
      }
    },
    "root": {
      "inputs": {
        "cosmos-nix": "cosmos-nix",
        "flake-utils": "flake-utils_7",
        "nixpkgs": "nixpkgs_6"
      }
    },
    "rust-overlay": {
      "inputs": {
        "flake-utils": "flake-utils_5",
        "nixpkgs": "nixpkgs_4"
      },
      "locked": {
        "lastModified": 1710468700,
        "narHash": "sha256-YGN6R0nLfB2L57J8T/DX+LcB06QipyYzHSz7AD8B0n0=",
        "owner": "oxalica",
        "repo": "rust-overlay",
        "rev": "7ff8e9a04ac7777a3446788cb4018b452157ab8a",
        "type": "github"
      },
      "original": {
        "owner": "oxalica",
        "repo": "rust-overlay",
        "type": "github"
      }
    },
    "sbt-derivation": {
      "inputs": {
        "flake-utils": "flake-utils_6",
        "nixpkgs": "nixpkgs_5"
      },
      "locked": {
        "narHash": "sha256-Pnej7WZIPomYWg8f/CZ65sfW85IfIUjYhphMMg7/LT0=",
        "owner": "zaninime",
        "repo": "sbt-derivation",
        "rev": "6762cf2c31de50efd9ff905cbcc87239995a4ef9",
        "type": "github"
      },
      "original": {
        "owner": "zaninime",
        "repo": "sbt-derivation",
        "type": "github"
      }
    },
    "sconfig-src": {
      "flake": false,
      "locked": {
        "narHash": "sha256-ywh9IcqMWbRHqJkGJezcDCvfbBYNJH7ualKvPJQRcHA=",
        "owner": "freshautomations",
        "repo": "sconfig",
        "rev": "41450b55f3b37b4b7a0fdf4a69c707619dbeb47c",
        "type": "github"
      },
      "original": {
        "owner": "freshautomations",
        "repo": "sconfig",
        "type": "github"
      }
    },
    "sentinel-src": {
      "flake": false,
      "locked": {
        "narHash": "sha256-+ZobsjLNxVL3+zi6OEFQhff6Gbd9kng8B0haqcOoiP0=",
        "owner": "sentinel-official",
        "repo": "hub",
        "rev": "7001dc8bc4517efa33cfcc83e8b127528b5bdf2e",
        "type": "github"
      },
      "original": {
        "owner": "sentinel-official",
        "ref": "v0.9.0-rc0",
        "repo": "hub",
        "type": "github"
      }
    },
    "sifchain-src": {
      "flake": false,
      "locked": {
        "narHash": "sha256-n5fmWtdrc0Rhs6Uo+zjcSXmyEFVIsA5L9dlrbRXGDmU=",
        "owner": "Sifchain",
        "repo": "sifnode",
        "rev": "269cfadf6a4c08879247c2b8373323ae7239a425",
        "type": "github"
      },
      "original": {
        "owner": "Sifchain",
        "ref": "v0.12.1",
        "repo": "sifnode",
        "type": "github"
      }
    },
    "slinky-src": {
      "flake": false,
      "locked": {
        "narHash": "sha256-gto9l+zeM1WLIv/VtVlrhTpUTMLN+niQTo5zlrbkx30=",
        "owner": "skip-mev",
        "repo": "slinky",
        "rev": "642846e3517f4aa4ffe1cd29180fef4d459bfbfe",
        "type": "github"
      },
      "original": {
        "owner": "skip-mev",
        "ref": "v0.2.0",
        "repo": "slinky",
        "type": "github"
      }
    },
    "stargaze-src": {
      "flake": false,
      "locked": {
        "narHash": "sha256-5I5pdnBJHwNaI2Soet+zH3aH+pUbYdC9TgHBjOd1TmA=",
        "owner": "public-awesome",
        "repo": "stargaze",
        "rev": "6ee57f18714a6d94cc6205afcd1af2ab655f8f0f",
        "type": "github"
      },
      "original": {
        "owner": "public-awesome",
        "ref": "v3.0.0",
        "repo": "stargaze",
        "type": "github"
      }
    },
    "stoml-src": {
      "flake": false,
      "locked": {
        "narHash": "sha256-Adjag1/Hd2wrar2/anD6jQEMDvUc2TOIG7DlEgxpTXc=",
        "owner": "freshautomations",
        "repo": "stoml",
        "rev": "4b2cd09b5795a54fddc215f0d24e24071894b3cf",
        "type": "github"
      },
      "original": {
        "owner": "freshautomations",
        "repo": "stoml",
        "type": "github"
      }
    },
    "stride-src": {
      "flake": false,
      "locked": {
        "lastModified": 1711572539,
        "narHash": "sha256-WOoaijuB/Xziw3RMzVcLgR1iDWv72StuLL8K5JzcdlA=",
        "owner": "Stride-Labs",
        "repo": "stride",
        "rev": "093f25e17b1c9fae38a8092f9582af7c84bbaee4",
        "type": "github"
      },
      "original": {
        "owner": "Stride-Labs",
        "ref": "v21.0.0",
        "repo": "stride",
        "type": "github"
      }
    },
    "systems": {
      "locked": {
        "narHash": "sha256-Vy1rq5AaRuLzOxct8nz4T6wlgyUR7zLU309k9mBC768=",
        "owner": "nix-systems",
        "repo": "default",
        "rev": "da67096a3b9bf56a91d16901293e51ba5b49a27e",
        "type": "github"
      },
      "original": {
        "owner": "nix-systems",
        "repo": "default",
        "type": "github"
      }
    },
    "systems_2": {
      "locked": {
        "narHash": "sha256-Vy1rq5AaRuLzOxct8nz4T6wlgyUR7zLU309k9mBC768=",
        "owner": "nix-systems",
        "repo": "default",
        "rev": "da67096a3b9bf56a91d16901293e51ba5b49a27e",
        "type": "github"
      },
      "original": {
        "owner": "nix-systems",
        "repo": "default",
        "type": "github"
      }
    },
    "systems_3": {
      "locked": {
        "narHash": "sha256-Vy1rq5AaRuLzOxct8nz4T6wlgyUR7zLU309k9mBC768=",
        "owner": "nix-systems",
        "repo": "default",
        "rev": "da67096a3b9bf56a91d16901293e51ba5b49a27e",
        "type": "github"
      },
      "original": {
        "owner": "nix-systems",
        "repo": "default",
        "type": "github"
      }
    },
    "systems_4": {
      "locked": {
        "lastModified": 1681028828,
        "narHash": "sha256-Vy1rq5AaRuLzOxct8nz4T6wlgyUR7zLU309k9mBC768=",
        "owner": "nix-systems",
        "repo": "default",
        "rev": "da67096a3b9bf56a91d16901293e51ba5b49a27e",
        "type": "github"
      },
      "original": {
        "owner": "nix-systems",
        "repo": "default",
        "type": "github"
      }
    },
    "systems_5": {
      "locked": {
        "lastModified": 1681028828,
        "narHash": "sha256-Vy1rq5AaRuLzOxct8nz4T6wlgyUR7zLU309k9mBC768=",
        "owner": "nix-systems",
        "repo": "default",
        "rev": "da67096a3b9bf56a91d16901293e51ba5b49a27e",
        "type": "github"
      },
      "original": {
        "owner": "nix-systems",
        "repo": "default",
        "type": "github"
      }
    },
    "systems_6": {
      "locked": {
        "lastModified": 1681028828,
        "narHash": "sha256-Vy1rq5AaRuLzOxct8nz4T6wlgyUR7zLU309k9mBC768=",
        "owner": "nix-systems",
        "repo": "default",
        "rev": "da67096a3b9bf56a91d16901293e51ba5b49a27e",
        "type": "github"
      },
      "original": {
        "owner": "nix-systems",
        "repo": "default",
        "type": "github"
      }
    },
    "umee-src": {
      "flake": false,
      "locked": {
        "narHash": "sha256-hydRL/88fHCW/k7z7GoqAwvynZuvLEDLyA6A9Cm+6UY=",
        "owner": "umee-network",
        "repo": "umee",
        "rev": "42f57545251ce5337dcc5fe4309520ead89183b9",
        "type": "github"
      },
      "original": {
        "owner": "umee-network",
        "ref": "v2.0.0",
        "repo": "umee",
        "type": "github"
      }
    },
    "wasmd-src": {
      "flake": false,
      "locked": {
        "lastModified": 1713797184,
        "narHash": "sha256-k7c8RdLggeM6hSQhJt0UREY/48T3ZRSSijA+TMFKhUc=",
        "owner": "CosmWasm",
        "repo": "wasmd",
        "rev": "7b418de3f6cf8fbac1e9cb11c57983fcc17264d0",
        "type": "github"
      },
      "original": {
        "owner": "CosmWasm",
        "ref": "v0.51.0",
        "repo": "wasmd",
        "type": "github"
      }
    },
    "wasmvm_1-src": {
      "flake": false,
      "locked": {
        "narHash": "sha256-4m64mPwFLz7aZEKVxM2lJQtX98BkhdKTZb3evpDOk/4=",
        "owner": "CosmWasm",
        "repo": "wasmvm",
        "rev": "bc49a2f4842d023c0038798f343b56f3f0530646",
        "type": "github"
      },
      "original": {
        "owner": "CosmWasm",
        "ref": "v1.0.0",
        "repo": "wasmvm",
        "type": "github"
      }
    },
    "wasmvm_1_1_1-src": {
      "flake": false,
      "locked": {
        "narHash": "sha256-9K/G7Wu/TfW4Z+lseEutXbdtr+A40nbVejBphegF5z4=",
        "owner": "CosmWasm",
        "repo": "wasmvm",
        "rev": "3d791055751e428f93f54f64c2d20d20da2ff2a9",
        "type": "github"
      },
      "original": {
        "owner": "CosmWasm",
        "ref": "v1.1.1",
        "repo": "wasmvm",
        "type": "github"
      }
    },
    "wasmvm_1_1_2-src": {
      "flake": false,
      "locked": {
        "narHash": "sha256-EbzMNkZUO94jEdX0WgAdy5qfhlCG3lpHpVHyT2FcSDw=",
        "owner": "CosmWasm",
        "repo": "wasmvm",
        "rev": "4f84395b1c623483a3c7936c990c2f7e5dad70d8",
        "type": "github"
      },
      "original": {
        "owner": "CosmWasm",
        "ref": "v1.1.2",
        "repo": "wasmvm",
        "type": "github"
      }
    },
    "wasmvm_1_2_3-src": {
      "flake": false,
      "locked": {
        "narHash": "sha256-GscUMJ0Tkg77S9IYA9komyKKoa1AyVXSSaU8hw3ZNwk=",
        "owner": "CosmWasm",
        "repo": "wasmvm",
        "rev": "61e41ae2a80081224f469614a267b0ba2a2d305f",
        "type": "github"
      },
      "original": {
        "owner": "CosmWasm",
        "ref": "v1.2.3",
        "repo": "wasmvm",
        "type": "github"
      }
    },
    "wasmvm_1_2_4-src": {
      "flake": false,
      "locked": {
        "narHash": "sha256-/GOvkKLQwsPms7h7yEZYLwbZn9Lzk5qQnBXXoZ/R6JM=",
        "owner": "CosmWasm",
        "repo": "wasmvm",
        "rev": "ba491fe9a663e0b45728dd5f0c43f6a93c97f5fe",
        "type": "github"
      },
      "original": {
        "owner": "CosmWasm",
        "ref": "v1.2.4",
        "repo": "wasmvm",
        "type": "github"
      }
    },
    "wasmvm_1_2_6-src": {
      "flake": false,
      "locked": {
        "lastModified": 1704896412,
        "narHash": "sha256-W0WuC9eRxp67UeQZ0HDZ9/iIC5JKsylB2g6YpYFjMGM=",
        "owner": "CosmWasm",
        "repo": "wasmvm",
        "rev": "66763124d7dd49b775cb86b637376eecb1e3f56a",
        "type": "github"
      },
      "original": {
        "owner": "CosmWasm",
        "ref": "v1.2.6",
        "repo": "wasmvm",
        "type": "github"
      }
    },
    "wasmvm_1_3_0-src": {
      "flake": false,
      "locked": {
        "narHash": "sha256-rsTYvbkYpDkUE4IvILdSL3hXMgAWxz5ltGotJB2t1e4=",
        "owner": "CosmWasm",
        "repo": "wasmvm",
        "rev": "71a9c0dc0ecf9623148e82facb3564fbbf0a896f",
        "type": "github"
      },
      "original": {
        "owner": "CosmWasm",
        "ref": "v1.3.0",
        "repo": "wasmvm",
        "type": "github"
      }
    },
    "wasmvm_1_5_0-src": {
      "flake": false,
      "locked": {
        "narHash": "sha256-l0cNF0YjviEl/JLJ4VdvDtIGuAYyFfncVo83ROfQFD8=",
        "owner": "CosmWasm",
        "repo": "wasmvm",
        "rev": "2041b184c146f278157d195361bc6cc6b56cc9d4",
        "type": "github"
      },
      "original": {
        "owner": "CosmWasm",
        "ref": "v1.5.0",
        "repo": "wasmvm",
        "type": "github"
      }
    },
    "wasmvm_1_5_2-src": {
      "flake": false,
      "locked": {
        "lastModified": 1705576719,
        "narHash": "sha256-3KJq5jFllFSqlm85/iRWYMhu99iuokvR3Ib9Gq3gIjc=",
        "owner": "CosmWasm",
        "repo": "wasmvm",
        "rev": "b742b2623cce98f04ae5d8bfb488c73988f3dd61",
        "type": "github"
      },
      "original": {
        "owner": "CosmWasm",
        "ref": "v1.5.2",
        "repo": "wasmvm",
        "type": "github"
      }
    },
    "wasmvm_1_beta7-src": {
      "flake": false,
      "locked": {
        "narHash": "sha256-tt9aAPLxtIRsG1VFM1YAIHSotuBl170EiBcHSWTtARI=",
        "owner": "CosmWasm",
        "repo": "wasmvm",
        "rev": "f7015565a59255cd09ebfcbf9345f3c87666fedd",
        "type": "github"
      },
      "original": {
        "owner": "CosmWasm",
        "ref": "v1.0.0-beta7",
        "repo": "wasmvm",
        "type": "github"
      }
    },
    "wasmvm_2_0_0-src": {
      "flake": false,
      "locked": {
        "lastModified": 1710250586,
        "narHash": "sha256-OmETCXyhCXWOEW/emf1ZruLMPlH8iLvM8xrqFoDaxnw=",
        "owner": "CosmWasm",
        "repo": "wasmvm",
        "rev": "5307690b77a5fef2da3747ec72abe8f29664aeca",
        "type": "github"
      },
      "original": {
        "owner": "CosmWasm",
        "ref": "v2.0.0",
        "repo": "wasmvm",
        "type": "github"
      }
    }
  },
  "root": "root",
  "version": 7
}<|MERGE_RESOLUTION|>--- conflicted
+++ resolved
@@ -214,19 +214,11 @@
         "wasmvm_2_0_0-src": "wasmvm_2_0_0-src"
       },
       "locked": {
-<<<<<<< HEAD
         "lastModified": 1718021968,
         "narHash": "sha256-R09N2AGfRtNaas++OWNwm4Nl08QebYU5cIxjG4aZyC0=",
         "owner": "informalsystems",
         "repo": "cosmos.nix",
         "rev": "832ddb55eac90996c82d5a6ffe04cc3e2d8b17cf",
-=======
-        "lastModified": 1718014032,
-        "narHash": "sha256-ModvnRvQj9NsbNF1N01Q+xMqm421/dr2Pd1EfyOV53E=",
-        "owner": "informalsystems",
-        "repo": "cosmos.nix",
-        "rev": "4f354f4c042519a2681cc2fefd6b276ee88815f9",
->>>>>>> f0ffaf49
         "type": "github"
       },
       "original": {
@@ -1365,11 +1357,11 @@
     },
     "nixpkgs_6": {
       "locked": {
-        "lastModified": 1717868076,
-        "narHash": "sha256-c83Y9t815Wa34khrux81j8K8ET94ESmCuwORSKm2bQY=",
+        "lastModified": 1717893485,
+        "narHash": "sha256-WMU6ZRZrBgEUDIF0siu2aIyVAXcxfElSwzZtS/mSpN4=",
         "owner": "nixos",
         "repo": "nixpkgs",
-        "rev": "cd18e2ae9ab8e2a0a8d715b60c91b54c0ac35ff9",
+        "rev": "3bcedce9f4de37570242faf16e1e143583407eab",
         "type": "github"
       },
       "original": {

--- conflicted
+++ resolved
@@ -213,19 +213,11 @@
         "wasmvm_1_beta7-src": "wasmvm_1_beta7-src"
       },
       "locked": {
-<<<<<<< HEAD
-        "lastModified": 1713540680,
-        "narHash": "sha256-bWECJaorGnVWpx1UYHn0SVdRXTGMmfgRRsBJkw9rCDI=",
-        "owner": "informalsystems",
-        "repo": "cosmos.nix",
-        "rev": "17a1d0ca88ff3302dfd9411701fd5b6541f6e9f6",
-=======
         "lastModified": 1713760054,
         "narHash": "sha256-Qsx6/C0AlUldU98RjKt3d+KHVGUBmfirynq1ldvWZeU=",
         "owner": "informalsystems",
         "repo": "cosmos.nix",
         "rev": "47a6d6d4d40d9770b23147951635bef0ac5507c5",
->>>>>>> f71c4094
         "type": "github"
       },
       "original": {
@@ -1347,19 +1339,11 @@
     },
     "nixpkgs_6": {
       "locked": {
-<<<<<<< HEAD
-        "lastModified": 1713442664,
-        "narHash": "sha256-LoExypse3c/uun/39u4bPTN4wejIF7hNsdITZO41qTw=",
-        "owner": "nixos",
-        "repo": "nixpkgs",
-        "rev": "d764f230634fa4f86dc8d01c6af9619c7cc5d225",
-=======
         "lastModified": 1713687659,
         "narHash": "sha256-Yd8KuOBpZ0Slau/NxFhMPJI0gBxeax0vq/FD0rqKwuQ=",
         "owner": "nixos",
         "repo": "nixpkgs",
         "rev": "f2d7a289c5a5ece8521dd082b81ac7e4a57c2c5c",
->>>>>>> f71c4094
         "type": "github"
       },
       "original": {

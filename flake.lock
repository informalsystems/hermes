{
  "nodes": {
    "akash-src": {
      "flake": false,
      "locked": {
        "lastModified": 1648485085,
        "narHash": "sha256-33FPy0dn6QuqneEqZYkFoCRm9agG7PE+9C/pYH9Gwx4=",
        "owner": "ovrclk",
        "repo": "akash",
        "rev": "5b8b6bbede6c9fbb2df1ca536b8edfcf5652adf8",
        "type": "github"
      },
      "original": {
        "owner": "ovrclk",
        "ref": "v0.15.0-rc17",
        "repo": "akash",
        "type": "github"
      }
    },
    "apalache-src": {
      "flake": false,
      "locked": {
        "lastModified": 1692625213,
        "narHash": "sha256-Z/tmBMv+QshFJLo2kBgBdkqfKwF93CgURVIbYF3dwJE=",
        "owner": "informalsystems",
        "repo": "apalache",
        "rev": "ec979d4554360faf9d73ddf72dccf350614076d5",
        "type": "github"
      },
      "original": {
        "owner": "informalsystems",
        "ref": "v0.42.0",
        "repo": "apalache",
        "type": "github"
      }
    },
    "beaker-src": {
      "flake": false,
      "locked": {
        "lastModified": 1686823358,
        "narHash": "sha256-bQiN5Q7RV4Uupc7rk1rGurRvCTy+5EiiB4p3bHct7M0=",
        "owner": "osmosis-labs",
        "repo": "beaker",
        "rev": "f3c7a9fc6886aa2b4e0d259f70058d6c23c225e5",
        "type": "github"
      },
      "original": {
        "owner": "osmosis-labs",
        "ref": "v0.1.6",
        "repo": "beaker",
        "type": "github"
      }
    },
    "celestia-src": {
      "flake": false,
      "locked": {
        "lastModified": 1700494564,
        "narHash": "sha256-O6KrCStrZLmWy3xybQUNsWEb3O7vIRCFDE9MsEtsFro=",
        "owner": "celestiaorg",
        "repo": "celestia-app",
        "rev": "2dbfabf1849e166974c1287c35b43e5e07727643",
        "type": "github"
      },
      "original": {
        "owner": "celestiaorg",
        "ref": "v1.4.0",
        "repo": "celestia-app",
        "type": "github"
      }
    },
    "centauri-src": {
      "flake": false,
      "locked": {
        "lastModified": 1701431373,
        "narHash": "sha256-EpZ1CQN0gMU8W1u3CMbqlaHeeVpQO2i1GPg6pOyOQTc=",
        "owner": "ComposableFi",
        "repo": "composable-cosmos",
        "rev": "387c96b434db9d96b0506aa7f14536d9bdec968c",
        "type": "github"
      },
      "original": {
        "owner": "ComposableFi",
        "repo": "composable-cosmos",
        "rev": "387c96b434db9d96b0506aa7f14536d9bdec968c",
        "type": "github"
      }
    },
    "cometbft-src": {
      "flake": false,
      "locked": {
        "lastModified": 1694550324,
        "narHash": "sha256-G5gchJMn/BFzwYx8/ikPDL5fS/TuFIBF4DKJbkalp/M=",
        "owner": "cometbft",
        "repo": "cometbft",
        "rev": "66a5a9da9f7a3306f382eb9142ccb9c9f7997d3f",
        "type": "github"
      },
      "original": {
        "owner": "cometbft",
        "ref": "v0.38.0",
        "repo": "cometbft",
        "type": "github"
      }
    },
    "cosmos-nix": {
      "inputs": {
        "akash-src": "akash-src",
        "apalache-src": "apalache-src",
        "beaker-src": "beaker-src",
        "celestia-src": "celestia-src",
        "centauri-src": "centauri-src",
        "cometbft-src": "cometbft-src",
        "cosmos-sdk-src": "cosmos-sdk-src",
        "cosmwasm-src": "cosmwasm-src",
        "crescent-src": "crescent-src",
        "cw-plus-src": "cw-plus-src",
        "dydx-src": "dydx-src",
        "evmos-src": "evmos-src",
        "flake-parts": "flake-parts",
        "gaia-main-src": "gaia-main-src",
        "gaia10-src": "gaia10-src",
        "gaia11-src": "gaia11-src",
        "gaia12-src": "gaia12-src",
        "gaia13-src": "gaia13-src",
        "gaia14-src": "gaia14-src",
        "gaia5-src": "gaia5-src",
        "gaia6-ordered-src": "gaia6-ordered-src",
        "gaia6-src": "gaia6-src",
        "gaia7-src": "gaia7-src",
        "gaia8-src": "gaia8-src",
        "gaia9-src": "gaia9-src",
        "gex-src": "gex-src",
        "gomod2nix": "gomod2nix",
        "hermes-src": "hermes-src",
        "ibc-go-v2-src": "ibc-go-v2-src",
        "ibc-go-v3-src": "ibc-go-v3-src",
        "ibc-go-v4-src": "ibc-go-v4-src",
        "ibc-go-v5-src": "ibc-go-v5-src",
        "ibc-go-v6-src": "ibc-go-v6-src",
        "ibc-go-v7-src": "ibc-go-v7-src",
        "ibc-go-v8-channel-upgrade-src": "ibc-go-v8-channel-upgrade-src",
        "ibc-go-v8-src": "ibc-go-v8-src",
        "ibc-rs-src": "ibc-rs-src",
        "ica-src": "ica-src",
        "ignite-cli-src": "ignite-cli-src",
        "interchain-security-src": "interchain-security-src",
        "iris-src": "iris-src",
        "ixo-src": "ixo-src",
        "juno-src": "juno-src",
        "migaloo-src": "migaloo-src",
        "namada-src": "namada-src",
        "neutron-src": "neutron-src",
        "nix-std": "nix-std",
        "nixpkgs": "nixpkgs_2",
        "osmosis-src": "osmosis-src",
        "provenance-src": "provenance-src",
        "regen-src": "regen-src",
        "relayer-src": "relayer-src",
        "rust-overlay": "rust-overlay",
        "sbt-derivation": "sbt-derivation",
        "sconfig-src": "sconfig-src",
        "sentinel-src": "sentinel-src",
        "sifchain-src": "sifchain-src",
        "stargaze-src": "stargaze-src",
        "stoml-src": "stoml-src",
        "stride-consumer-src": "stride-consumer-src",
        "stride-src": "stride-src",
        "umee-src": "umee-src",
        "wasmd-src": "wasmd-src",
        "wasmd_next-src": "wasmd_next-src",
        "wasmvm_1-src": "wasmvm_1-src",
        "wasmvm_1_1_1-src": "wasmvm_1_1_1-src",
        "wasmvm_1_1_2-src": "wasmvm_1_1_2-src",
        "wasmvm_1_2_3-src": "wasmvm_1_2_3-src",
        "wasmvm_1_2_4-src": "wasmvm_1_2_4-src",
        "wasmvm_1_3_0-src": "wasmvm_1_3_0-src",
        "wasmvm_1_5_0-src": "wasmvm_1_5_0-src",
        "wasmvm_1_beta7-src": "wasmvm_1_beta7-src"
      },
      "locked": {
        "lastModified": 1705315275,
        "narHash": "sha256-XnjvjdTdXkwWFWx1nRflbsDyazSBV09QOmr/aiAuZ1M=",
        "owner": "informalsystems",
        "repo": "cosmos.nix",
        "rev": "04ef5159b4262b7dd445544838468a84a1d987cf",
        "type": "github"
      },
      "original": {
        "owner": "informalsystems",
        "repo": "cosmos.nix",
        "type": "github"
      }
    },
    "cosmos-sdk-src": {
      "flake": false,
      "locked": {
        "lastModified": 1658846655,
        "narHash": "sha256-Xs83vbgt4+YH2LRJx7692nIjRBr5QCYoUHI17njsjlw=",
        "owner": "cosmos",
        "repo": "cosmos-sdk",
        "rev": "a1143138716b64bc4fa0aa53c0f0fa59eb675bb7",
        "type": "github"
      },
      "original": {
        "owner": "cosmos",
        "ref": "v0.46.0",
        "repo": "cosmos-sdk",
        "type": "github"
      }
    },
    "cosmwasm-src": {
      "flake": false,
      "locked": {
        "lastModified": 1698745412,
        "narHash": "sha256-41s5jLFzw9Jo+dirAVOad1dtUqCBY6rIz/6TRc0frMw=",
        "owner": "CosmWasm",
        "repo": "cosmwasm",
        "rev": "89891f0bb2de2c83d00600208695d0d5e1b617ac",
        "type": "github"
      },
      "original": {
        "owner": "CosmWasm",
        "ref": "v1.5.0",
        "repo": "cosmwasm",
        "type": "github"
      }
    },
    "crescent-src": {
      "flake": false,
      "locked": {
        "lastModified": 1647869429,
        "narHash": "sha256-c1xiTB/HgtQJSwD3ccFQIoSHPbJK6rf1nSjnM3r0oCE=",
        "owner": "crescent-network",
        "repo": "crescent",
        "rev": "01980cfd06b06786109eaba78c154e6db1adc3d6",
        "type": "github"
      },
      "original": {
        "owner": "crescent-network",
        "ref": "v1.0.0-rc3",
        "repo": "crescent",
        "type": "github"
      }
    },
    "cw-plus-src": {
      "flake": false,
      "locked": {
        "lastModified": 1700757493,
        "narHash": "sha256-E5vkY+B4BDoTDtvuB+7Tm3k/5dCYPSjUujMWcgYsWf0=",
        "owner": "CosmWasm",
        "repo": "cw-plus",
        "rev": "d33824679d5b91ca0b4615a8dede7e0028947486",
        "type": "github"
      },
      "original": {
        "owner": "CosmWasm",
        "ref": "v1.1.2",
        "repo": "cw-plus",
        "type": "github"
      }
    },
    "dydx-src": {
      "flake": false,
      "locked": {
        "lastModified": 1702405483,
        "narHash": "sha256-NiC+Nol8Cye0z/U5cgQ+zhvlbDJX6DouaMo8oYsRGDQ=",
        "owner": "dydxprotocol",
        "repo": "v4-chain",
        "rev": "35b87db422b0ef4138101ba73b0f00d16780ba89",
        "type": "github"
      },
      "original": {
        "owner": "dydxprotocol",
        "ref": "protocol/v3.0.0-dev0",
        "repo": "v4-chain",
        "type": "github"
      }
    },
    "evmos-src": {
      "flake": false,
      "locked": {
        "lastModified": 1702504794,
        "narHash": "sha256-ECXXQ0hx/MXascMP6aXf880zts/dNPpQM9jOCIHTLZQ=",
        "owner": "evmos",
        "repo": "evmos",
        "rev": "6f94d2002c01b7f7908a69089ed6996ac2bb450c",
        "type": "github"
      },
      "original": {
        "owner": "evmos",
        "ref": "v16.0.0-rc4",
        "repo": "evmos",
        "type": "github"
      }
    },
    "flake-parts": {
      "inputs": {
        "nixpkgs-lib": "nixpkgs-lib"
      },
      "locked": {
        "lastModified": 1701473968,
        "narHash": "sha256-YcVE5emp1qQ8ieHUnxt1wCZCC3ZfAS+SRRWZ2TMda7E=",
        "owner": "hercules-ci",
        "repo": "flake-parts",
        "rev": "34fed993f1674c8d06d58b37ce1e0fe5eebcb9f5",
        "type": "github"
      },
      "original": {
        "owner": "hercules-ci",
        "repo": "flake-parts",
        "type": "github"
      }
    },
    "flake-utils": {
      "inputs": {
        "systems": "systems"
      },
      "locked": {
        "lastModified": 1694529238,
        "narHash": "sha256-zsNZZGTGnMOf9YpHKJqMSsa0dXbfmxeoJ7xHlrt+xmY=",
        "owner": "numtide",
        "repo": "flake-utils",
        "rev": "ff7b65b44d01cf9ba6a71320833626af21126384",
        "type": "github"
      },
      "original": {
        "owner": "numtide",
        "repo": "flake-utils",
        "type": "github"
      }
    },
    "flake-utils_2": {
      "inputs": {
        "systems": "systems_2"
      },
      "locked": {
        "lastModified": 1681202837,
        "narHash": "sha256-H+Rh19JDwRtpVPAWp64F+rlEtxUWBAQW28eAi3SRSzg=",
        "owner": "numtide",
        "repo": "flake-utils",
        "rev": "cfacdce06f30d2b68473a46042957675eebb3401",
        "type": "github"
      },
      "original": {
        "owner": "numtide",
        "repo": "flake-utils",
        "type": "github"
      }
    },
    "flake-utils_3": {
      "locked": {
        "lastModified": 1667395993,
        "narHash": "sha256-nuEHfE/LcWyuSWnS8t12N1wc105Qtau+/OdUAjtQ0rA=",
        "owner": "numtide",
        "repo": "flake-utils",
        "rev": "5aed5285a952e0b949eb3ba02c12fa4fcfef535f",
        "type": "github"
      },
      "original": {
        "owner": "numtide",
        "repo": "flake-utils",
        "type": "github"
      }
    },
    "flake-utils_4": {
      "inputs": {
        "systems": "systems_3"
      },
      "locked": {
        "lastModified": 1705309234,
        "narHash": "sha256-uNRRNRKmJyCRC/8y1RqBkqWBLM034y4qN7EprSdmgyA=",
        "owner": "numtide",
        "repo": "flake-utils",
        "rev": "1ef2e671c3b0c19053962c07dbda38332dcebf26",
        "type": "github"
      },
      "original": {
        "owner": "numtide",
        "repo": "flake-utils",
        "type": "github"
      }
    },
    "gaia-main-src": {
      "flake": false,
      "locked": {
        "lastModified": 1702388853,
        "narHash": "sha256-1O8ncSd0mUNEUHSTi2U9d21Dv1yszQKohjp/AS6IxcU=",
        "owner": "cosmos",
        "repo": "gaia",
        "rev": "2dc2b82ea9da34b3c4823458919004f1a583a597",
        "type": "github"
      },
      "original": {
        "owner": "cosmos",
        "repo": "gaia",
        "type": "github"
      }
    },
    "gaia10-src": {
      "flake": false,
      "locked": {
        "lastModified": 1688401730,
        "narHash": "sha256-F72AxDI1OdleE8If5s4HJbORqMsDVsdEO5q7nrK07E8=",
        "owner": "cosmos",
        "repo": "gaia",
        "rev": "a2b14cdd568273e12b80579b4e22681df95b4cb9",
        "type": "github"
      },
      "original": {
        "owner": "cosmos",
        "ref": "v10.0.2",
        "repo": "gaia",
        "type": "github"
      }
    },
    "gaia11-src": {
      "flake": false,
      "locked": {
        "lastModified": 1690464504,
        "narHash": "sha256-bIegGSPDdDRbznfgsrojsGCwCPSesNknpffTFskc7fE=",
        "owner": "cosmos",
        "repo": "gaia",
        "rev": "541a8d86af28231c767d6db52eb88ba9496ad0c4",
        "type": "github"
      },
      "original": {
        "owner": "cosmos",
        "ref": "v11.0.0",
        "repo": "gaia",
        "type": "github"
      }
    },
    "gaia12-src": {
      "flake": false,
      "locked": {
        "lastModified": 1692870038,
        "narHash": "sha256-KqpkazhGGQWzvHiiwCiE7ciA8+L2t2HgxN8270zuGd0=",
        "owner": "cosmos",
        "repo": "gaia",
        "rev": "6f8067d76ce30996f83645862153ccfaf5f13dd1",
        "type": "github"
      },
      "original": {
        "owner": "cosmos",
        "ref": "v12.0.0",
        "repo": "gaia",
        "type": "github"
      }
    },
    "gaia13-src": {
      "flake": false,
      "locked": {
        "lastModified": 1699370179,
        "narHash": "sha256-bvJ33JL1Fr7ilnnYEjrjnbS/dbFkyhZ2uq6u39CeTa0=",
        "owner": "cosmos",
        "repo": "gaia",
        "rev": "2406abb61856b61904ff06c7be2a355babcc3dfc",
        "type": "github"
      },
      "original": {
        "owner": "cosmos",
        "ref": "v13.0.2",
        "repo": "gaia",
        "type": "github"
      }
    },
    "gaia14-src": {
      "flake": false,
      "locked": {
        "lastModified": 1700067649,
        "narHash": "sha256-7AnaIy/SElf/Uj2xTbHzLSgPY68SgQqqJZ2BPmt6czo=",
        "owner": "cosmos",
        "repo": "gaia",
        "rev": "189b57be735d64d0dbf0945717b49017a1beb11e",
        "type": "github"
      },
      "original": {
        "owner": "cosmos",
        "ref": "v14.0.0",
        "repo": "gaia",
        "type": "github"
      }
    },
    "gaia5-src": {
      "flake": false,
      "locked": {
        "lastModified": 1634231239,
        "narHash": "sha256-NfR9GRBNBlm5hB3lFea+Vlf4dkapZIZg0sZuyOX2cn8=",
        "owner": "cosmos",
        "repo": "gaia",
        "rev": "b72cc994f7156c8a8991e6beed2dde84ad274588",
        "type": "github"
      },
      "original": {
        "owner": "cosmos",
        "ref": "v5.0.8",
        "repo": "gaia",
        "type": "github"
      }
    },
    "gaia6-ordered-src": {
      "flake": false,
      "locked": {
        "lastModified": 1648034337,
        "narHash": "sha256-yw3WUCLRvn46xlWAnk6nBmvc3T91aryvBcOOfJ2ocPA=",
        "owner": "informalsystems",
        "repo": "gaia",
        "rev": "d9e61fb98308dea2e02e8c6c6a9ab969dc240cc7",
        "type": "github"
      },
      "original": {
        "owner": "informalsystems",
        "ref": "v6.0.4-ordered",
        "repo": "gaia",
        "type": "github"
      }
    },
    "gaia6-src": {
      "flake": false,
      "locked": {
        "lastModified": 1646904235,
        "narHash": "sha256-JdD0DTdMo05ggGvpHN5hugEEtGA0/WQ4bhbryDlfGXo=",
        "owner": "cosmos",
        "repo": "gaia",
        "rev": "305668ab9d962431c79d718bb0ffdeec77a46439",
        "type": "github"
      },
      "original": {
        "owner": "cosmos",
        "ref": "v6.0.4",
        "repo": "gaia",
        "type": "github"
      }
    },
    "gaia7-src": {
      "flake": false,
      "locked": {
        "lastModified": 1665762684,
        "narHash": "sha256-hsDqDASwTPIb1BGOqa9nu4C5Y5q3hBoXYhkAFY7B9Cs=",
        "owner": "cosmos",
        "repo": "gaia",
        "rev": "5db8fcc9a229730f5115bed82d0f85b6db7184b4",
        "type": "github"
      },
      "original": {
        "owner": "cosmos",
        "ref": "v7.1.0",
        "repo": "gaia",
        "type": "github"
      }
    },
    "gaia8-src": {
      "flake": false,
      "locked": {
        "lastModified": 1676667875,
        "narHash": "sha256-8XPcJRQEQDtTbGFg0pWexkNdWESn1FoKvz4T2Z8UPDw=",
        "owner": "cosmos",
        "repo": "gaia",
        "rev": "890ab3aa2e5788537b0d2ebc9bafdc968340e0e5",
        "type": "github"
      },
      "original": {
        "owner": "cosmos",
        "ref": "v8.0.1",
        "repo": "gaia",
        "type": "github"
      }
    },
    "gaia9-src": {
      "flake": false,
      "locked": {
        "lastModified": 1681924944,
        "narHash": "sha256-UIM6yfqs1yZZ2BO/bBB43pPYSW1IzaYsk2f500tDYzA=",
        "owner": "cosmos",
        "repo": "gaia",
        "rev": "05b6b87d3c9121e933eab437772ea56f33ae268f",
        "type": "github"
      },
      "original": {
        "owner": "cosmos",
        "ref": "v9.0.3",
        "repo": "gaia",
        "type": "github"
      }
    },
    "gex-src": {
      "flake": false,
      "locked": {
        "lastModified": 1697704475,
        "narHash": "sha256-lgJVxn7Q2I8TBdvbzyn7bl1MN5StEw3NvRzCvBFFuB8=",
        "owner": "cosmos",
        "repo": "gex",
        "rev": "233d335dc9e8c89fb318d1081fae74435f6cac11",
        "type": "github"
      },
      "original": {
        "owner": "cosmos",
        "repo": "gex",
        "rev": "233d335dc9e8c89fb318d1081fae74435f6cac11",
        "type": "github"
      }
    },
    "gomod2nix": {
      "inputs": {
        "flake-utils": "flake-utils",
        "nixpkgs": "nixpkgs"
      },
      "locked": {
        "lastModified": 1702956934,
        "narHash": "sha256-f1NuMA2mZ3Chw2CjlUkRAzNgDw0TYyj1i5YZJRByDdo=",
        "owner": "JonathanLorimer",
        "repo": "gomod2nix",
        "rev": "6d2fce6003d08eee42648f2931de8449d3de1f5f",
        "type": "github"
      },
      "original": {
        "owner": "JonathanLorimer",
        "ref": "jonathan/update-go",
        "repo": "gomod2nix",
        "type": "github"
      }
    },
    "hermes-src": {
      "flake": false,
      "locked": {
        "lastModified": 1702629809,
        "narHash": "sha256-JTZMp4By/pGsMdKzfi4H1LQS1RKYQHBq5NEju5ADX/s=",
        "owner": "informalsystems",
        "repo": "hermes",
        "rev": "ab732666fe35de129ada98731280d03411f6375f",
        "type": "github"
      },
      "original": {
        "owner": "informalsystems",
        "ref": "v1.7.4",
        "repo": "hermes",
        "type": "github"
      }
    },
    "ibc-go-v2-src": {
      "flake": false,
      "locked": {
        "lastModified": 1663274791,
        "narHash": "sha256-LuJvlXmGRyJAiM6+uk+NuamjIsEqMqF20twBmB0p8+k=",
        "owner": "cosmos",
        "repo": "ibc-go",
        "rev": "e45fa32d1cf91c36807428f688d8e2ec88947940",
        "type": "github"
      },
      "original": {
        "owner": "cosmos",
        "ref": "v2.4.1",
        "repo": "ibc-go",
        "type": "github"
      }
    },
    "ibc-go-v3-src": {
      "flake": false,
      "locked": {
        "lastModified": 1663683283,
        "narHash": "sha256-Er24B1unLYR/gG4JSrV+vZ/cPD6t7OFvtqp7AJCtDSE=",
        "owner": "cosmos",
        "repo": "ibc-go",
        "rev": "250157f3fd40abaf9f8f1452cd78bf3304c38c72",
        "type": "github"
      },
      "original": {
        "owner": "cosmos",
        "ref": "v3.3.0",
        "repo": "ibc-go",
        "type": "github"
      }
    },
    "ibc-go-v4-src": {
      "flake": false,
      "locked": {
        "lastModified": 1667809128,
        "narHash": "sha256-R1/AH6laXdaMftgwnV4t/pL3QoKnZ1UaBGoqOipOvQI=",
        "owner": "cosmos",
        "repo": "ibc-go",
        "rev": "ecb845d5e43f53decf48f8ed88c7847a9a4375cb",
        "type": "github"
      },
      "original": {
        "owner": "cosmos",
        "ref": "v4.2.0",
        "repo": "ibc-go",
        "type": "github"
      }
    },
    "ibc-go-v5-src": {
      "flake": false,
      "locked": {
        "lastModified": 1668024626,
        "narHash": "sha256-+Z78PyGODLr2Y5G8evubsoQE3tyUcxCHJDsLXKTmdlI=",
        "owner": "cosmos",
        "repo": "ibc-go",
        "rev": "c0acd5bd1778f2b7ecdf593006f56bd3e273bd49",
        "type": "github"
      },
      "original": {
        "owner": "cosmos",
        "ref": "v5.1.0",
        "repo": "ibc-go",
        "type": "github"
      }
    },
    "ibc-go-v6-src": {
      "flake": false,
      "locked": {
        "lastModified": 1671525236,
        "narHash": "sha256-V8kUNwgNfx1tZJazlnaTF6wBb7ztueh1KrAGgiP8hCM=",
        "owner": "cosmos",
        "repo": "ibc-go",
        "rev": "d34cef7e075dda1a24a0a3e9b6d3eff406cc606c",
        "type": "github"
      },
      "original": {
        "owner": "cosmos",
        "ref": "v6.1.0",
        "repo": "ibc-go",
        "type": "github"
      }
    },
    "ibc-go-v7-src": {
      "flake": false,
      "locked": {
        "lastModified": 1693509694,
        "narHash": "sha256-umh/ckDALt0ugXwN8glcaCkGfAQvXY7S3Jd95Do2XeA=",
        "owner": "cosmos",
        "repo": "ibc-go",
        "rev": "c75650a1a037a9fecba5a9005df380f707520ff7",
        "type": "github"
      },
      "original": {
        "owner": "cosmos",
        "ref": "v7.3.0",
        "repo": "ibc-go",
        "type": "github"
      }
    },
    "ibc-go-v8-channel-upgrade-src": {
      "flake": false,
      "locked": {
        "lastModified": 1703189903,
        "narHash": "sha256-vxzv+b40TKqCIN4FAkeIu+jmlPP5XRLR+P0uEIjr7AE=",
        "owner": "cosmos",
        "repo": "ibc-go",
        "rev": "7a89e5d5b5ebb7643ce3992c34008c35373ecf34",
        "type": "github"
      },
      "original": {
        "owner": "cosmos",
        "ref": "04-channel-upgrades-rc.0",
        "repo": "ibc-go",
        "type": "github"
      }
    },
    "ibc-go-v8-src": {
      "flake": false,
      "locked": {
        "lastModified": 1699602904,
        "narHash": "sha256-BcP3y874QviVsV+04p9CioolyvmWH82ORbb5EB2GyRI=",
        "owner": "cosmos",
        "repo": "ibc-go",
        "rev": "2551dea41cd3c512845007ca895c8402afa9b79f",
        "type": "github"
      },
      "original": {
        "owner": "cosmos",
        "ref": "v8.0.0",
        "repo": "ibc-go",
        "type": "github"
      }
    },
    "ibc-rs-src": {
      "flake": false,
      "locked": {
        "lastModified": 1661171856,
        "narHash": "sha256-M9KsPQdvyTArDe3sTi29+gfs69KHtpoNYLgI7IHYo9U=",
        "owner": "informalsystems",
        "repo": "ibc-rs",
        "rev": "ed4dd8c8b4ebd695730de2a1c69f3011cb179352",
        "type": "github"
      },
      "original": {
        "owner": "informalsystems",
        "ref": "v1.0.0",
        "repo": "ibc-rs",
        "type": "github"
      }
    },
    "ica-src": {
      "flake": false,
      "locked": {
        "lastModified": 1695202199,
        "narHash": "sha256-8RwZSnqqZzVjQsSMTckNhmTy3VYyubVmgE/hU6ntq9M=",
        "owner": "cosmos",
        "repo": "interchain-accounts-demo",
        "rev": "9d9ec3f4f7e37e9d2a1c7f4a199e7d18c17e14db",
        "type": "github"
      },
      "original": {
        "owner": "cosmos",
        "repo": "interchain-accounts-demo",
        "type": "github"
      }
    },
    "ignite-cli-src": {
      "flake": false,
      "locked": {
        "lastModified": 1662991379,
        "narHash": "sha256-sVgIjecswxD8OBXRXoVk2BNsTXzUcYAb6QZk0rVrQqo=",
        "owner": "ignite",
        "repo": "cli",
        "rev": "21c6430cfcc17c69885524990c448d4a3f56461c",
        "type": "github"
      },
      "original": {
        "owner": "ignite",
        "ref": "v0.24.0",
        "repo": "cli",
        "type": "github"
      }
    },
    "interchain-security-src": {
      "flake": false,
      "locked": {
        "lastModified": 1700577019,
        "narHash": "sha256-adBzn51PKoRsCL9gIzC5Tcqmu7u3GjxTcDj2jpZ/da8=",
        "owner": "cosmos",
        "repo": "interchain-security",
        "rev": "03aada4af3243dbf739a12adfacc7b37232df694",
        "type": "github"
      },
      "original": {
        "owner": "cosmos",
        "ref": "feat/ics-misbehaviour-handling",
        "repo": "interchain-security",
        "type": "github"
      }
    },
    "iris-src": {
      "flake": false,
      "locked": {
        "lastModified": 1618986686,
        "narHash": "sha256-1nPJOuYeGjzBYFCS0IiC5j9TJd5KVa9IL0kROks328E=",
        "owner": "irisnet",
        "repo": "irishub",
        "rev": "53e156b2ee7eeb0b9d5b263066d0d3c88a1af736",
        "type": "github"
      },
      "original": {
        "owner": "irisnet",
        "ref": "v1.1.1",
        "repo": "irishub",
        "type": "github"
      }
    },
    "ixo-src": {
      "flake": false,
      "locked": {
        "lastModified": 1645476442,
        "narHash": "sha256-Ewp9UyoH6z7YGrcXVpYJveRvDq02c1mNZj2hzlOoW8s=",
        "owner": "ixofoundation",
        "repo": "ixo-blockchain",
        "rev": "2bef5d79205057be71677837dc1174be848e13e9",
        "type": "github"
      },
      "original": {
        "owner": "ixofoundation",
        "ref": "v0.18.0-rc1",
        "repo": "ixo-blockchain",
        "type": "github"
      }
    },
    "juno-src": {
      "flake": false,
      "locked": {
        "lastModified": 1697166503,
        "narHash": "sha256-z9TOeDyUnn1T8Z662XqQJ9ydVIKKB54YISt7ms4xvos=",
        "owner": "CosmosContracts",
        "repo": "juno",
        "rev": "48507ed9b83511089cbf1fdc5bae54cae4a7f4b2",
        "type": "github"
      },
      "original": {
        "owner": "CosmosContracts",
        "ref": "v17.1.1",
        "repo": "juno",
        "type": "github"
      }
    },
    "migaloo-src": {
      "flake": false,
      "locked": {
        "lastModified": 1699273936,
        "narHash": "sha256-O+vGWFnV3+bvXinxl1QjVyDnQskp5H1VnlL+TaMfiSs=",
        "owner": "White-Whale-Defi-Platform",
        "repo": "migaloo-chain",
        "rev": "de98de2dd96917ae1ab79161d573fc0b4ee1facf",
        "type": "github"
      },
      "original": {
        "owner": "White-Whale-Defi-Platform",
        "ref": "v3.0.2",
        "repo": "migaloo-chain",
        "type": "github"
      }
    },
    "namada-src": {
      "flake": false,
      "locked": {
        "lastModified": 1702488720,
        "narHash": "sha256-WyIVffqszY3rz3ClQJlpDaexLGQk8pVK+Y3k/D9Lvxg=",
        "owner": "anoma",
        "repo": "namada",
        "rev": "468d3d3bcadd2bd11760855d2bbfcc0b4ce27e14",
        "type": "github"
      },
      "original": {
        "owner": "anoma",
        "ref": "v0.28.1",
        "repo": "namada",
        "type": "github"
      }
    },
    "neutron-src": {
      "flake": false,
      "locked": {
        "lastModified": 1701174344,
        "narHash": "sha256-NuoOlrciBeL2f/A7wlQBqYlYJhSYucXRhLgxdasfyhI=",
        "owner": "neutron-org",
        "repo": "neutron",
        "rev": "e605ed3db4381994ee8185ba4a0ff0877d34e67f",
        "type": "github"
      },
      "original": {
        "owner": "neutron-org",
        "ref": "v2.0.0",
        "repo": "neutron",
        "type": "github"
      }
    },
    "nix-std": {
      "locked": {
        "lastModified": 1701658249,
        "narHash": "sha256-KIt1TUuBvldhaVRta010MI5FeQlB8WadjqljybjesN0=",
        "owner": "chessai",
        "repo": "nix-std",
        "rev": "715db541ffff4194620e48d210b76f73a74b5b5d",
        "type": "github"
      },
      "original": {
        "owner": "chessai",
        "repo": "nix-std",
        "type": "github"
      }
    },
    "nixpkgs": {
      "locked": {
        "lastModified": 1702272962,
        "narHash": "sha256-D+zHwkwPc6oYQ4G3A1HuadopqRwUY/JkMwHz1YF7j4Q=",
        "owner": "nixos",
        "repo": "nixpkgs",
        "rev": "e97b3e4186bcadf0ef1b6be22b8558eab1cdeb5d",
        "type": "github"
      },
      "original": {
        "owner": "NixOS",
        "ref": "master",
        "repo": "nixpkgs",
        "type": "github"
      }
    },
    "nixpkgs-lib": {
      "locked": {
        "dir": "lib",
        "lastModified": 1701253981,
        "narHash": "sha256-ztaDIyZ7HrTAfEEUt9AtTDNoCYxUdSd6NrRHaYOIxtk=",
        "owner": "NixOS",
        "repo": "nixpkgs",
        "rev": "e92039b55bcd58469325ded85d4f58dd5a4eaf58",
        "type": "github"
      },
      "original": {
        "dir": "lib",
        "owner": "NixOS",
        "ref": "nixos-unstable",
        "repo": "nixpkgs",
        "type": "github"
      }
    },
    "nixpkgs_2": {
      "locked": {
        "lastModified": 1701040486,
        "narHash": "sha256-vawYwoHA5CwvjfqaT3A5CT9V36Eq43gxdwpux32Qkjw=",
        "owner": "nixos",
        "repo": "nixpkgs",
        "rev": "45827faa2132b8eade424f6bdd48d8828754341a",
        "type": "github"
      },
      "original": {
        "owner": "nixos",
        "ref": "nixpkgs-unstable",
        "repo": "nixpkgs",
        "type": "github"
      }
    },
    "nixpkgs_3": {
      "locked": {
        "lastModified": 1681358109,
        "narHash": "sha256-eKyxW4OohHQx9Urxi7TQlFBTDWII+F+x2hklDOQPB50=",
        "owner": "NixOS",
        "repo": "nixpkgs",
        "rev": "96ba1c52e54e74c3197f4d43026b3f3d92e83ff9",
        "type": "github"
      },
      "original": {
        "owner": "NixOS",
        "ref": "nixpkgs-unstable",
        "repo": "nixpkgs",
        "type": "github"
      }
    },
    "nixpkgs_4": {
      "locked": {
        "lastModified": 1674990008,
        "narHash": "sha256-4zOyp+hFW2Y7imxIpZqZGT8CEqKmDjwgfD6BzRUE0mQ=",
        "owner": "NixOS",
        "repo": "nixpkgs",
        "rev": "d2bbcbe6c626d339b25a4995711f07625b508214",
        "type": "github"
      },
      "original": {
        "owner": "NixOS",
        "ref": "nixpkgs-unstable",
        "repo": "nixpkgs",
        "type": "github"
      }
    },
    "nixpkgs_5": {
      "locked": {
<<<<<<< HEAD
        "lastModified": 1705403940,
        "narHash": "sha256-bl7E3w35Bleiexg01WsN0RuAQEL23HaQeNBC2zjt+9w=",
        "owner": "nixos",
        "repo": "nixpkgs",
        "rev": "f0326542989e1bdac955ad6269b334a8da4b0c95",
=======
        "lastModified": 1705505490,
        "narHash": "sha256-HS+Zg50Zm1Ehfat/OgGS2YJqU7/4ohsQhK+ClwcKmVA=",
        "owner": "nixos",
        "repo": "nixpkgs",
        "rev": "f36047a5a4b5631f75210859abac7f97ba1ba7a7",
>>>>>>> 39bc4962
        "type": "github"
      },
      "original": {
        "owner": "nixos",
        "ref": "nixpkgs-unstable",
        "repo": "nixpkgs",
        "type": "github"
      }
    },
    "osmosis-src": {
      "flake": false,
      "locked": {
        "lastModified": 1702398856,
        "narHash": "sha256-4uLO7izIZ8JvKTfUXbYkxQFpIjwMEcO81WvhklrzI9E=",
        "owner": "osmosis-labs",
        "repo": "osmosis",
        "rev": "b0aee0006ce55d0851773084bd7880db7e32ad70",
        "type": "github"
      },
      "original": {
        "owner": "osmosis-labs",
        "ref": "v21.0.0",
        "repo": "osmosis",
        "type": "github"
      }
    },
    "provenance-src": {
      "flake": false,
      "locked": {
        "lastModified": 1699901286,
        "narHash": "sha256-dTX3kg2QUsC9SwsaommP4IFgIdQgWZrGQNtp/B+fzys=",
        "owner": "provenance-io",
        "repo": "provenance",
        "rev": "91b0813de2f93d03cefe8efb226dc32f02690840",
        "type": "github"
      },
      "original": {
        "owner": "provenance-io",
        "ref": "v1.17.0",
        "repo": "provenance",
        "type": "github"
      }
    },
    "regen-src": {
      "flake": false,
      "locked": {
        "lastModified": 1645832054,
        "narHash": "sha256-lDb0/Bw4hAX71jsCQJUju1mKYNacWEVezx6+KdIdu6Q=",
        "owner": "regen-network",
        "repo": "regen-ledger",
        "rev": "5fb6268ed18a488ab88fb3bfa4b84e10892a7562",
        "type": "github"
      },
      "original": {
        "owner": "regen-network",
        "ref": "v3.0.0",
        "repo": "regen-ledger",
        "type": "github"
      }
    },
    "relayer-src": {
      "flake": false,
      "locked": {
        "lastModified": 1635197290,
        "narHash": "sha256-xD+xZG4Gb6557y/jkXTGdbt8qJ6izMgC4H3uo2/j5vU=",
        "owner": "cosmos",
        "repo": "relayer",
        "rev": "7797aa103af68faa4269af586fe6df1d30e91d4a",
        "type": "github"
      },
      "original": {
        "owner": "cosmos",
        "ref": "v1.0.0",
        "repo": "relayer",
        "type": "github"
      }
    },
    "root": {
      "inputs": {
        "cosmos-nix": "cosmos-nix",
        "flake-utils": "flake-utils_4",
        "nixpkgs": "nixpkgs_5"
      }
    },
    "rust-overlay": {
      "inputs": {
        "flake-utils": "flake-utils_2",
        "nixpkgs": "nixpkgs_3"
      },
      "locked": {
        "lastModified": 1702347444,
        "narHash": "sha256-ueDw7aQf4Xyk69XnDD0YNWDlFdlOgJGPeWFa7uu/cfw=",
        "owner": "oxalica",
        "repo": "rust-overlay",
        "rev": "bc13176f27cf3be724d18924b4f6aa47686ca2e3",
        "type": "github"
      },
      "original": {
        "owner": "oxalica",
        "repo": "rust-overlay",
        "type": "github"
      }
    },
    "sbt-derivation": {
      "inputs": {
        "flake-utils": "flake-utils_3",
        "nixpkgs": "nixpkgs_4"
      },
      "locked": {
        "lastModified": 1698464090,
        "narHash": "sha256-Pnej7WZIPomYWg8f/CZ65sfW85IfIUjYhphMMg7/LT0=",
        "owner": "zaninime",
        "repo": "sbt-derivation",
        "rev": "6762cf2c31de50efd9ff905cbcc87239995a4ef9",
        "type": "github"
      },
      "original": {
        "owner": "zaninime",
        "repo": "sbt-derivation",
        "type": "github"
      }
    },
    "sconfig-src": {
      "flake": false,
      "locked": {
        "lastModified": 1679585941,
        "narHash": "sha256-ywh9IcqMWbRHqJkGJezcDCvfbBYNJH7ualKvPJQRcHA=",
        "owner": "freshautomations",
        "repo": "sconfig",
        "rev": "41450b55f3b37b4b7a0fdf4a69c707619dbeb47c",
        "type": "github"
      },
      "original": {
        "owner": "freshautomations",
        "repo": "sconfig",
        "type": "github"
      }
    },
    "sentinel-src": {
      "flake": false,
      "locked": {
        "lastModified": 1647195309,
        "narHash": "sha256-+ZobsjLNxVL3+zi6OEFQhff6Gbd9kng8B0haqcOoiP0=",
        "owner": "sentinel-official",
        "repo": "hub",
        "rev": "7001dc8bc4517efa33cfcc83e8b127528b5bdf2e",
        "type": "github"
      },
      "original": {
        "owner": "sentinel-official",
        "ref": "v0.9.0-rc0",
        "repo": "hub",
        "type": "github"
      }
    },
    "sifchain-src": {
      "flake": false,
      "locked": {
        "lastModified": 1648486445,
        "narHash": "sha256-n5fmWtdrc0Rhs6Uo+zjcSXmyEFVIsA5L9dlrbRXGDmU=",
        "owner": "Sifchain",
        "repo": "sifnode",
        "rev": "269cfadf6a4c08879247c2b8373323ae7239a425",
        "type": "github"
      },
      "original": {
        "owner": "Sifchain",
        "ref": "v0.12.1",
        "repo": "sifnode",
        "type": "github"
      }
    },
    "stargaze-src": {
      "flake": false,
      "locked": {
        "lastModified": 1645539964,
        "narHash": "sha256-5I5pdnBJHwNaI2Soet+zH3aH+pUbYdC9TgHBjOd1TmA=",
        "owner": "public-awesome",
        "repo": "stargaze",
        "rev": "6ee57f18714a6d94cc6205afcd1af2ab655f8f0f",
        "type": "github"
      },
      "original": {
        "owner": "public-awesome",
        "ref": "v3.0.0",
        "repo": "stargaze",
        "type": "github"
      }
    },
    "stoml-src": {
      "flake": false,
      "locked": {
        "lastModified": 1666796497,
        "narHash": "sha256-Adjag1/Hd2wrar2/anD6jQEMDvUc2TOIG7DlEgxpTXc=",
        "owner": "freshautomations",
        "repo": "stoml",
        "rev": "4b2cd09b5795a54fddc215f0d24e24071894b3cf",
        "type": "github"
      },
      "original": {
        "owner": "freshautomations",
        "repo": "stoml",
        "type": "github"
      }
    },
    "stride-consumer-src": {
      "flake": false,
      "locked": {
        "lastModified": 1689464372,
        "narHash": "sha256-DByig9ISs9x9Kvakc8LFL558VKhM+UBiaESWgyVzI0w=",
        "owner": "Stride-Labs",
        "repo": "stride",
        "rev": "bbf0bb7f52878f3205c76bb1e96662fe7bd7af8d",
        "type": "github"
      },
      "original": {
        "owner": "Stride-Labs",
        "ref": "v12.1.0",
        "repo": "stride",
        "type": "github"
      }
    },
    "stride-src": {
      "flake": false,
      "locked": {
        "lastModified": 1679819302,
        "narHash": "sha256-fdjnFHPBZNnhDyVoMuPfqNb6YUYRdcMO73FlZHjIuzA=",
        "owner": "Stride-Labs",
        "repo": "stride",
        "rev": "3c69e7644859981b1fd9313eb1f0c5e5886e4a0d",
        "type": "github"
      },
      "original": {
        "owner": "Stride-Labs",
        "ref": "v8.0.0",
        "repo": "stride",
        "type": "github"
      }
    },
    "systems": {
      "locked": {
        "lastModified": 1681028828,
        "narHash": "sha256-Vy1rq5AaRuLzOxct8nz4T6wlgyUR7zLU309k9mBC768=",
        "owner": "nix-systems",
        "repo": "default",
        "rev": "da67096a3b9bf56a91d16901293e51ba5b49a27e",
        "type": "github"
      },
      "original": {
        "owner": "nix-systems",
        "repo": "default",
        "type": "github"
      }
    },
    "systems_2": {
      "locked": {
        "lastModified": 1681028828,
        "narHash": "sha256-Vy1rq5AaRuLzOxct8nz4T6wlgyUR7zLU309k9mBC768=",
        "owner": "nix-systems",
        "repo": "default",
        "rev": "da67096a3b9bf56a91d16901293e51ba5b49a27e",
        "type": "github"
      },
      "original": {
        "owner": "nix-systems",
        "repo": "default",
        "type": "github"
      }
    },
    "systems_3": {
      "locked": {
        "lastModified": 1681028828,
        "narHash": "sha256-Vy1rq5AaRuLzOxct8nz4T6wlgyUR7zLU309k9mBC768=",
        "owner": "nix-systems",
        "repo": "default",
        "rev": "da67096a3b9bf56a91d16901293e51ba5b49a27e",
        "type": "github"
      },
      "original": {
        "owner": "nix-systems",
        "repo": "default",
        "type": "github"
      }
    },
    "umee-src": {
      "flake": false,
      "locked": {
        "lastModified": 1649261156,
        "narHash": "sha256-hydRL/88fHCW/k7z7GoqAwvynZuvLEDLyA6A9Cm+6UY=",
        "owner": "umee-network",
        "repo": "umee",
        "rev": "42f57545251ce5337dcc5fe4309520ead89183b9",
        "type": "github"
      },
      "original": {
        "owner": "umee-network",
        "ref": "v2.0.0",
        "repo": "umee",
        "type": "github"
      }
    },
    "wasmd-src": {
      "flake": false,
      "locked": {
        "lastModified": 1669987561,
        "narHash": "sha256-F0p555FEeA405tuLn82yUEbRZpJLs85GrUKvSrjTdjk=",
        "owner": "CosmWasm",
        "repo": "wasmd",
        "rev": "a347ace2ff41539fe06c68168bc6f28d6ca9fa52",
        "type": "github"
      },
      "original": {
        "owner": "CosmWasm",
        "ref": "v0.30.0",
        "repo": "wasmd",
        "type": "github"
      }
    },
    "wasmd_next-src": {
      "flake": false,
      "locked": {
        "lastModified": 1682094944,
        "narHash": "sha256-b+6XhBdKyQlrzsYxVRrDf4vHpv8GAJkGwHVfJ9sdf3U=",
        "owner": "CosmWasm",
        "repo": "wasmd",
        "rev": "c2bb27d289f7f72f1471a4b33cb08fdfc8d66f63",
        "type": "github"
      },
      "original": {
        "owner": "CosmWasm",
        "ref": "v0.40.0-rc.1",
        "repo": "wasmd",
        "type": "github"
      }
    },
    "wasmvm_1-src": {
      "flake": false,
      "locked": {
        "lastModified": 1652698028,
        "narHash": "sha256-4m64mPwFLz7aZEKVxM2lJQtX98BkhdKTZb3evpDOk/4=",
        "owner": "CosmWasm",
        "repo": "wasmvm",
        "rev": "bc49a2f4842d023c0038798f343b56f3f0530646",
        "type": "github"
      },
      "original": {
        "owner": "CosmWasm",
        "ref": "v1.0.0",
        "repo": "wasmvm",
        "type": "github"
      }
    },
    "wasmvm_1_1_1-src": {
      "flake": false,
      "locked": {
        "lastModified": 1663600745,
        "narHash": "sha256-9K/G7Wu/TfW4Z+lseEutXbdtr+A40nbVejBphegF5z4=",
        "owner": "CosmWasm",
        "repo": "wasmvm",
        "rev": "3d791055751e428f93f54f64c2d20d20da2ff2a9",
        "type": "github"
      },
      "original": {
        "owner": "CosmWasm",
        "ref": "v1.1.1",
        "repo": "wasmvm",
        "type": "github"
      }
    },
    "wasmvm_1_1_2-src": {
      "flake": false,
      "locked": {
        "lastModified": 1681833975,
        "narHash": "sha256-EbzMNkZUO94jEdX0WgAdy5qfhlCG3lpHpVHyT2FcSDw=",
        "owner": "CosmWasm",
        "repo": "wasmvm",
        "rev": "4f84395b1c623483a3c7936c990c2f7e5dad70d8",
        "type": "github"
      },
      "original": {
        "owner": "CosmWasm",
        "ref": "v1.1.2",
        "repo": "wasmvm",
        "type": "github"
      }
    },
    "wasmvm_1_2_3-src": {
      "flake": false,
      "locked": {
        "lastModified": 1681831436,
        "narHash": "sha256-GscUMJ0Tkg77S9IYA9komyKKoa1AyVXSSaU8hw3ZNwk=",
        "owner": "CosmWasm",
        "repo": "wasmvm",
        "rev": "61e41ae2a80081224f469614a267b0ba2a2d305f",
        "type": "github"
      },
      "original": {
        "owner": "CosmWasm",
        "ref": "v1.2.3",
        "repo": "wasmvm",
        "type": "github"
      }
    },
    "wasmvm_1_2_4-src": {
      "flake": false,
      "locked": {
        "lastModified": 1685977963,
        "narHash": "sha256-/GOvkKLQwsPms7h7yEZYLwbZn9Lzk5qQnBXXoZ/R6JM=",
        "owner": "CosmWasm",
        "repo": "wasmvm",
        "rev": "ba491fe9a663e0b45728dd5f0c43f6a93c97f5fe",
        "type": "github"
      },
      "original": {
        "owner": "CosmWasm",
        "ref": "v1.2.4",
        "repo": "wasmvm",
        "type": "github"
      }
    },
    "wasmvm_1_3_0-src": {
      "flake": false,
      "locked": {
        "lastModified": 1689589428,
        "narHash": "sha256-rsTYvbkYpDkUE4IvILdSL3hXMgAWxz5ltGotJB2t1e4=",
        "owner": "CosmWasm",
        "repo": "wasmvm",
        "rev": "71a9c0dc0ecf9623148e82facb3564fbbf0a896f",
        "type": "github"
      },
      "original": {
        "owner": "CosmWasm",
        "ref": "v1.3.0",
        "repo": "wasmvm",
        "type": "github"
      }
    },
    "wasmvm_1_5_0-src": {
      "flake": false,
      "locked": {
        "lastModified": 1698746477,
        "narHash": "sha256-l0cNF0YjviEl/JLJ4VdvDtIGuAYyFfncVo83ROfQFD8=",
        "owner": "CosmWasm",
        "repo": "wasmvm",
        "rev": "2041b184c146f278157d195361bc6cc6b56cc9d4",
        "type": "github"
      },
      "original": {
        "owner": "CosmWasm",
        "ref": "v1.5.0",
        "repo": "wasmvm",
        "type": "github"
      }
    },
    "wasmvm_1_beta7-src": {
      "flake": false,
      "locked": {
        "lastModified": 1646675433,
        "narHash": "sha256-tt9aAPLxtIRsG1VFM1YAIHSotuBl170EiBcHSWTtARI=",
        "owner": "CosmWasm",
        "repo": "wasmvm",
        "rev": "f7015565a59255cd09ebfcbf9345f3c87666fedd",
        "type": "github"
      },
      "original": {
        "owner": "CosmWasm",
        "ref": "v1.0.0-beta7",
        "repo": "wasmvm",
        "type": "github"
      }
    }
  },
  "root": "root",
  "version": 7
}<|MERGE_RESOLUTION|>--- conflicted
+++ resolved
@@ -1041,19 +1041,11 @@
     },
     "nixpkgs_5": {
       "locked": {
-<<<<<<< HEAD
-        "lastModified": 1705403940,
-        "narHash": "sha256-bl7E3w35Bleiexg01WsN0RuAQEL23HaQeNBC2zjt+9w=",
-        "owner": "nixos",
-        "repo": "nixpkgs",
-        "rev": "f0326542989e1bdac955ad6269b334a8da4b0c95",
-=======
         "lastModified": 1705505490,
         "narHash": "sha256-HS+Zg50Zm1Ehfat/OgGS2YJqU7/4ohsQhK+ClwcKmVA=",
         "owner": "nixos",
         "repo": "nixpkgs",
         "rev": "f36047a5a4b5631f75210859abac7f97ba1ba7a7",
->>>>>>> 39bc4962
         "type": "github"
       },
       "original": {

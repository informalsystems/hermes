{
  "nodes": {
    "akash-src": {
      "flake": false,
      "locked": {
        "lastModified": 1648485085,
        "narHash": "sha256-33FPy0dn6QuqneEqZYkFoCRm9agG7PE+9C/pYH9Gwx4=",
        "owner": "ovrclk",
        "repo": "akash",
        "rev": "5b8b6bbede6c9fbb2df1ca536b8edfcf5652adf8",
        "type": "github"
      },
      "original": {
        "owner": "ovrclk",
        "ref": "v0.15.0-rc17",
        "repo": "akash",
        "type": "github"
      }
    },
    "apalache-src": {
      "flake": false,
      "locked": {
        "lastModified": 1650241137,
        "narHash": "sha256-15jzwbBc7ByxHJbpHmIukSNvih9oxTXeinNamgXirCU=",
        "owner": "informalsystems",
        "repo": "apalache",
        "rev": "40d9ec66b3defe8e72803ca9241a73366497eeee",
        "type": "github"
      },
      "original": {
        "owner": "informalsystems",
        "ref": "v0.24.0",
        "repo": "apalache",
        "type": "github"
      }
    },
    "beaker-src": {
      "flake": false,
      "locked": {
        "lastModified": 1686823358,
        "narHash": "sha256-bQiN5Q7RV4Uupc7rk1rGurRvCTy+5EiiB4p3bHct7M0=",
        "owner": "osmosis-labs",
        "repo": "beaker",
        "rev": "f3c7a9fc6886aa2b4e0d259f70058d6c23c225e5",
        "type": "github"
      },
      "original": {
        "owner": "osmosis-labs",
        "ref": "v0.1.6",
        "repo": "beaker",
        "type": "github"
      }
    },
    "celestia-src": {
      "flake": false,
      "locked": {
<<<<<<< HEAD
        "lastModified": 1697229641,
        "narHash": "sha256-1HvYCZEcB7BCY5q9ykEZuCMzqcbA3JoDMwoHVJ0+SaY=",
        "owner": "celestiaorg",
        "repo": "celestia-app",
        "rev": "2b8cc9e23826ccb658b7dd5aa6cd51a0921a0c29",
=======
        "lastModified": 1700494564,
        "narHash": "sha256-O6KrCStrZLmWy3xybQUNsWEb3O7vIRCFDE9MsEtsFro=",
        "owner": "celestiaorg",
        "repo": "celestia-app",
        "rev": "2dbfabf1849e166974c1287c35b43e5e07727643",
>>>>>>> 1bf13191
        "type": "github"
      },
      "original": {
        "owner": "celestiaorg",
<<<<<<< HEAD
        "ref": "v1.1.0",
=======
        "ref": "v1.4.0",
>>>>>>> 1bf13191
        "repo": "celestia-app",
        "type": "github"
      }
    },
    "centauri-src": {
      "flake": false,
      "locked": {
        "lastModified": 1701431373,
        "narHash": "sha256-EpZ1CQN0gMU8W1u3CMbqlaHeeVpQO2i1GPg6pOyOQTc=",
        "owner": "ComposableFi",
        "repo": "composable-cosmos",
        "rev": "387c96b434db9d96b0506aa7f14536d9bdec968c",
        "type": "github"
      },
      "original": {
        "owner": "ComposableFi",
        "repo": "composable-cosmos",
        "rev": "387c96b434db9d96b0506aa7f14536d9bdec968c",
        "type": "github"
      }
    },
    "cometbft-src": {
      "flake": false,
      "locked": {
        "lastModified": 1694550324,
        "narHash": "sha256-G5gchJMn/BFzwYx8/ikPDL5fS/TuFIBF4DKJbkalp/M=",
        "owner": "cometbft",
        "repo": "cometbft",
        "rev": "66a5a9da9f7a3306f382eb9142ccb9c9f7997d3f",
        "type": "github"
      },
      "original": {
        "owner": "cometbft",
        "ref": "v0.38.0",
        "repo": "cometbft",
        "type": "github"
      }
    },
    "cosmos-nix": {
      "inputs": {
        "akash-src": "akash-src",
        "apalache-src": "apalache-src",
        "beaker-src": "beaker-src",
        "celestia-src": "celestia-src",
        "centauri-src": "centauri-src",
        "cometbft-src": "cometbft-src",
        "cosmos-sdk-src": "cosmos-sdk-src",
        "cosmwasm-src": "cosmwasm-src",
        "crescent-src": "crescent-src",
        "cw-plus-src": "cw-plus-src",
        "evmos-src": "evmos-src",
        "flake-parts": "flake-parts",
        "gaia-main-src": "gaia-main-src",
        "gaia10-src": "gaia10-src",
        "gaia11-src": "gaia11-src",
        "gaia12-src": "gaia12-src",
        "gaia13-src": "gaia13-src",
        "gaia14-src": "gaia14-src",
        "gaia5-src": "gaia5-src",
        "gaia6-ordered-src": "gaia6-ordered-src",
        "gaia6-src": "gaia6-src",
        "gaia7-src": "gaia7-src",
        "gaia8-src": "gaia8-src",
        "gaia9-src": "gaia9-src",
        "gex-src": "gex-src",
        "hermes-src": "hermes-src",
        "ibc-go-v2-src": "ibc-go-v2-src",
        "ibc-go-v3-src": "ibc-go-v3-src",
        "ibc-go-v4-src": "ibc-go-v4-src",
        "ibc-go-v5-src": "ibc-go-v5-src",
        "ibc-go-v6-src": "ibc-go-v6-src",
        "ibc-go-v7-src": "ibc-go-v7-src",
        "ibc-go-v8-channel-upgrade-src": "ibc-go-v8-channel-upgrade-src",
        "ibc-go-v8-src": "ibc-go-v8-src",
        "ibc-rs-src": "ibc-rs-src",
        "ica-src": "ica-src",
        "ignite-cli-src": "ignite-cli-src",
        "interchain-security-src": "interchain-security-src",
        "iris-src": "iris-src",
        "ixo-src": "ixo-src",
        "juno-src": "juno-src",
        "migaloo-src": "migaloo-src",
        "neutron-src": "neutron-src",
        "nix-std": "nix-std",
        "nixpkgs": "nixpkgs",
        "osmosis-src": "osmosis-src",
        "provenance-src": "provenance-src",
        "regen-src": "regen-src",
        "relayer-src": "relayer-src",
        "rust-overlay": "rust-overlay",
        "sbt-derivation": "sbt-derivation",
        "sconfig-src": "sconfig-src",
        "sentinel-src": "sentinel-src",
        "sifchain-src": "sifchain-src",
        "stargaze-src": "stargaze-src",
        "stoml-src": "stoml-src",
        "stride-consumer-src": "stride-consumer-src",
        "stride-src": "stride-src",
        "umee-src": "umee-src",
        "wasmd-src": "wasmd-src",
        "wasmd_next-src": "wasmd_next-src",
        "wasmvm_1-src": "wasmvm_1-src",
        "wasmvm_1_1_1-src": "wasmvm_1_1_1-src",
        "wasmvm_1_1_2-src": "wasmvm_1_1_2-src",
        "wasmvm_1_2_3-src": "wasmvm_1_2_3-src",
        "wasmvm_1_2_4-src": "wasmvm_1_2_4-src",
        "wasmvm_1_3_0-src": "wasmvm_1_3_0-src",
        "wasmvm_1_5_0-src": "wasmvm_1_5_0-src",
        "wasmvm_1_beta7-src": "wasmvm_1_beta7-src"
      },
      "locked": {
<<<<<<< HEAD
        "lastModified": 1698864415,
        "narHash": "sha256-v1Vx4Xt3O8aFoUuEUlZ6HZGKPkKJjOQ4rVLP/JCl6Cg=",
        "owner": "informalsystems",
        "repo": "cosmos.nix",
        "rev": "2e06a0e9d985db778cf416c6d460a275cc39c43b",
=======
        "lastModified": 1701457684,
        "narHash": "sha256-Tx3WsOM9scTXDHFyL5vNcQnCmT7Mx0dYg1Nmz8cFwt4=",
        "owner": "informalsystems",
        "repo": "cosmos.nix",
        "rev": "c0bb979a518aa08ba064112a85e03fbc7a7d2869",
>>>>>>> 1bf13191
        "type": "github"
      },
      "original": {
        "owner": "informalsystems",
        "repo": "cosmos.nix",
        "type": "github"
      }
    },
    "cosmos-sdk-src": {
      "flake": false,
      "locked": {
        "lastModified": 1658846655,
        "narHash": "sha256-Xs83vbgt4+YH2LRJx7692nIjRBr5QCYoUHI17njsjlw=",
        "owner": "cosmos",
        "repo": "cosmos-sdk",
        "rev": "a1143138716b64bc4fa0aa53c0f0fa59eb675bb7",
        "type": "github"
      },
      "original": {
        "owner": "cosmos",
        "ref": "v0.46.0",
        "repo": "cosmos-sdk",
        "type": "github"
      }
    },
    "cosmwasm-src": {
      "flake": false,
      "locked": {
        "lastModified": 1698745412,
        "narHash": "sha256-41s5jLFzw9Jo+dirAVOad1dtUqCBY6rIz/6TRc0frMw=",
        "owner": "CosmWasm",
        "repo": "cosmwasm",
        "rev": "89891f0bb2de2c83d00600208695d0d5e1b617ac",
        "type": "github"
      },
      "original": {
        "owner": "CosmWasm",
        "ref": "v1.5.0",
        "repo": "cosmwasm",
        "type": "github"
      }
    },
    "crescent-src": {
      "flake": false,
      "locked": {
        "lastModified": 1647869429,
        "narHash": "sha256-c1xiTB/HgtQJSwD3ccFQIoSHPbJK6rf1nSjnM3r0oCE=",
        "owner": "crescent-network",
        "repo": "crescent",
        "rev": "01980cfd06b06786109eaba78c154e6db1adc3d6",
        "type": "github"
      },
      "original": {
        "owner": "crescent-network",
        "ref": "v1.0.0-rc3",
        "repo": "crescent",
        "type": "github"
      }
    },
    "cw-plus-src": {
      "flake": false,
      "locked": {
        "lastModified": 1700757493,
        "narHash": "sha256-E5vkY+B4BDoTDtvuB+7Tm3k/5dCYPSjUujMWcgYsWf0=",
        "owner": "CosmWasm",
        "repo": "cw-plus",
        "rev": "d33824679d5b91ca0b4615a8dede7e0028947486",
        "type": "github"
      },
      "original": {
        "owner": "CosmWasm",
        "ref": "v1.1.2",
        "repo": "cw-plus",
        "type": "github"
      }
    },
    "evmos-src": {
      "flake": false,
      "locked": {
        "lastModified": 1666728289,
        "narHash": "sha256-hMry1q+31jqSe0krg880LIMcz0xgftB3mwfywWoLX3w=",
        "owner": "tharsis",
        "repo": "evmos",
        "rev": "80c38f659a65a983b221e2a568c6172b8ac3bffc",
        "type": "github"
      },
      "original": {
        "owner": "tharsis",
        "ref": "v9.1.0",
        "repo": "evmos",
        "type": "github"
      }
    },
    "flake-parts": {
      "inputs": {
        "nixpkgs-lib": "nixpkgs-lib"
      },
      "locked": {
<<<<<<< HEAD
        "lastModified": 1694529238,
        "narHash": "sha256-zsNZZGTGnMOf9YpHKJqMSsa0dXbfmxeoJ7xHlrt+xmY=",
        "owner": "numtide",
        "repo": "flake-utils",
        "rev": "ff7b65b44d01cf9ba6a71320833626af21126384",
=======
        "lastModified": 1698882062,
        "narHash": "sha256-HkhafUayIqxXyHH1X8d9RDl1M2CkFgZLjKD3MzabiEo=",
        "owner": "hercules-ci",
        "repo": "flake-parts",
        "rev": "8c9fa2545007b49a5db5f650ae91f227672c3877",
>>>>>>> 1bf13191
        "type": "github"
      },
      "original": {
        "owner": "hercules-ci",
        "repo": "flake-parts",
        "type": "github"
      }
    },
    "flake-utils": {
      "inputs": {
        "systems": "systems"
      },
      "locked": {
        "lastModified": 1681202837,
        "narHash": "sha256-H+Rh19JDwRtpVPAWp64F+rlEtxUWBAQW28eAi3SRSzg=",
        "owner": "numtide",
        "repo": "flake-utils",
        "rev": "cfacdce06f30d2b68473a46042957675eebb3401",
        "type": "github"
      },
      "original": {
        "owner": "numtide",
        "repo": "flake-utils",
        "type": "github"
      }
    },
    "flake-utils_2": {
      "locked": {
        "lastModified": 1667395993,
        "narHash": "sha256-nuEHfE/LcWyuSWnS8t12N1wc105Qtau+/OdUAjtQ0rA=",
        "owner": "numtide",
        "repo": "flake-utils",
        "rev": "5aed5285a952e0b949eb3ba02c12fa4fcfef535f",
        "type": "github"
      },
      "original": {
        "owner": "numtide",
        "repo": "flake-utils",
        "type": "github"
      }
    },
    "flake-utils_3": {
      "inputs": {
        "systems": "systems_2"
      },
      "locked": {
        "lastModified": 1701680307,
        "narHash": "sha256-kAuep2h5ajznlPMD9rnQyffWG8EM/C73lejGofXvdM8=",
        "owner": "numtide",
        "repo": "flake-utils",
        "rev": "4022d587cbbfd70fe950c1e2083a02621806a725",
        "type": "github"
      },
      "original": {
        "owner": "numtide",
        "repo": "flake-utils",
        "type": "github"
      }
    },
    "gaia-main-src": {
      "flake": false,
      "locked": {
        "lastModified": 1697456548,
        "narHash": "sha256-iXcwU0/kDAGzQKYrHKTMX6/ayB6Ns0KBYMOpi5uNYJk=",
        "owner": "cosmos",
        "repo": "gaia",
        "rev": "e6da2cc3d1602a6c64fc50c90ea60651177d911b",
        "type": "github"
      },
      "original": {
        "owner": "cosmos",
        "repo": "gaia",
        "type": "github"
      }
    },
    "gaia10-src": {
      "flake": false,
      "locked": {
        "lastModified": 1688401730,
        "narHash": "sha256-F72AxDI1OdleE8If5s4HJbORqMsDVsdEO5q7nrK07E8=",
        "owner": "cosmos",
        "repo": "gaia",
        "rev": "a2b14cdd568273e12b80579b4e22681df95b4cb9",
        "type": "github"
      },
      "original": {
        "owner": "cosmos",
        "ref": "v10.0.2",
        "repo": "gaia",
        "type": "github"
      }
    },
    "gaia11-src": {
      "flake": false,
      "locked": {
        "lastModified": 1690464504,
        "narHash": "sha256-bIegGSPDdDRbznfgsrojsGCwCPSesNknpffTFskc7fE=",
        "owner": "cosmos",
        "repo": "gaia",
        "rev": "541a8d86af28231c767d6db52eb88ba9496ad0c4",
        "type": "github"
      },
      "original": {
        "owner": "cosmos",
        "ref": "v11.0.0",
        "repo": "gaia",
        "type": "github"
      }
    },
    "gaia12-src": {
      "flake": false,
      "locked": {
        "lastModified": 1692870038,
        "narHash": "sha256-KqpkazhGGQWzvHiiwCiE7ciA8+L2t2HgxN8270zuGd0=",
        "owner": "cosmos",
        "repo": "gaia",
        "rev": "6f8067d76ce30996f83645862153ccfaf5f13dd1",
        "type": "github"
      },
      "original": {
        "owner": "cosmos",
        "ref": "v12.0.0",
        "repo": "gaia",
        "type": "github"
      }
    },
    "gaia13-src": {
      "flake": false,
      "locked": {
        "lastModified": 1699370179,
        "narHash": "sha256-bvJ33JL1Fr7ilnnYEjrjnbS/dbFkyhZ2uq6u39CeTa0=",
        "owner": "cosmos",
        "repo": "gaia",
        "rev": "2406abb61856b61904ff06c7be2a355babcc3dfc",
        "type": "github"
      },
      "original": {
        "owner": "cosmos",
        "ref": "v13.0.2",
        "repo": "gaia",
        "type": "github"
      }
    },
    "gaia14-src": {
      "flake": false,
      "locked": {
        "lastModified": 1700067649,
        "narHash": "sha256-7AnaIy/SElf/Uj2xTbHzLSgPY68SgQqqJZ2BPmt6czo=",
        "owner": "cosmos",
        "repo": "gaia",
        "rev": "189b57be735d64d0dbf0945717b49017a1beb11e",
        "type": "github"
      },
      "original": {
        "owner": "cosmos",
        "ref": "v14.0.0",
        "repo": "gaia",
        "type": "github"
      }
    },
    "gaia5-src": {
      "flake": false,
      "locked": {
        "lastModified": 1634231239,
        "narHash": "sha256-NfR9GRBNBlm5hB3lFea+Vlf4dkapZIZg0sZuyOX2cn8=",
        "owner": "cosmos",
        "repo": "gaia",
        "rev": "b72cc994f7156c8a8991e6beed2dde84ad274588",
        "type": "github"
      },
      "original": {
        "owner": "cosmos",
        "ref": "v5.0.8",
        "repo": "gaia",
        "type": "github"
      }
    },
    "gaia6-ordered-src": {
      "flake": false,
      "locked": {
        "lastModified": 1648034337,
        "narHash": "sha256-yw3WUCLRvn46xlWAnk6nBmvc3T91aryvBcOOfJ2ocPA=",
        "owner": "informalsystems",
        "repo": "gaia",
        "rev": "d9e61fb98308dea2e02e8c6c6a9ab969dc240cc7",
        "type": "github"
      },
      "original": {
        "owner": "informalsystems",
        "ref": "v6.0.4-ordered",
        "repo": "gaia",
        "type": "github"
      }
    },
    "gaia6-src": {
      "flake": false,
      "locked": {
        "lastModified": 1646904235,
        "narHash": "sha256-JdD0DTdMo05ggGvpHN5hugEEtGA0/WQ4bhbryDlfGXo=",
        "owner": "cosmos",
        "repo": "gaia",
        "rev": "305668ab9d962431c79d718bb0ffdeec77a46439",
        "type": "github"
      },
      "original": {
        "owner": "cosmos",
        "ref": "v6.0.4",
        "repo": "gaia",
        "type": "github"
      }
    },
    "gaia7-src": {
      "flake": false,
      "locked": {
        "lastModified": 1665762684,
        "narHash": "sha256-hsDqDASwTPIb1BGOqa9nu4C5Y5q3hBoXYhkAFY7B9Cs=",
        "owner": "cosmos",
        "repo": "gaia",
        "rev": "5db8fcc9a229730f5115bed82d0f85b6db7184b4",
        "type": "github"
      },
      "original": {
        "owner": "cosmos",
        "ref": "v7.1.0",
        "repo": "gaia",
        "type": "github"
      }
    },
    "gaia8-src": {
      "flake": false,
      "locked": {
        "lastModified": 1676667875,
        "narHash": "sha256-8XPcJRQEQDtTbGFg0pWexkNdWESn1FoKvz4T2Z8UPDw=",
        "owner": "cosmos",
        "repo": "gaia",
        "rev": "890ab3aa2e5788537b0d2ebc9bafdc968340e0e5",
        "type": "github"
      },
      "original": {
        "owner": "cosmos",
        "ref": "v8.0.1",
        "repo": "gaia",
        "type": "github"
      }
    },
    "gaia9-src": {
      "flake": false,
      "locked": {
        "lastModified": 1681924944,
        "narHash": "sha256-UIM6yfqs1yZZ2BO/bBB43pPYSW1IzaYsk2f500tDYzA=",
        "owner": "cosmos",
        "repo": "gaia",
        "rev": "05b6b87d3c9121e933eab437772ea56f33ae268f",
        "type": "github"
      },
      "original": {
        "owner": "cosmos",
        "ref": "v9.0.3",
        "repo": "gaia",
        "type": "github"
      }
    },
    "gex-src": {
      "flake": false,
      "locked": {
        "lastModified": 1697704475,
        "narHash": "sha256-lgJVxn7Q2I8TBdvbzyn7bl1MN5StEw3NvRzCvBFFuB8=",
        "owner": "cosmos",
        "repo": "gex",
        "rev": "233d335dc9e8c89fb318d1081fae74435f6cac11",
        "type": "github"
      },
      "original": {
        "owner": "cosmos",
        "repo": "gex",
        "rev": "233d335dc9e8c89fb318d1081fae74435f6cac11",
        "type": "github"
      }
    },
    "hermes-src": {
      "flake": false,
      "locked": {
        "lastModified": 1689751768,
        "narHash": "sha256-yq+jdHSwUejMA1hURSHWHJ8QSyhDdnhpKE+tejgWSSE=",
        "owner": "informalsystems",
        "repo": "hermes",
        "rev": "1c1cf02988db67507de7d484e1a7f317fe494d6c",
        "type": "github"
      },
      "original": {
        "owner": "informalsystems",
        "ref": "v1.6.0",
        "repo": "hermes",
        "type": "github"
      }
    },
    "ibc-go-v2-src": {
      "flake": false,
      "locked": {
        "lastModified": 1663274791,
        "narHash": "sha256-LuJvlXmGRyJAiM6+uk+NuamjIsEqMqF20twBmB0p8+k=",
        "owner": "cosmos",
        "repo": "ibc-go",
        "rev": "e45fa32d1cf91c36807428f688d8e2ec88947940",
        "type": "github"
      },
      "original": {
        "owner": "cosmos",
        "ref": "v2.4.1",
        "repo": "ibc-go",
        "type": "github"
      }
    },
    "ibc-go-v3-src": {
      "flake": false,
      "locked": {
        "lastModified": 1663683283,
        "narHash": "sha256-Er24B1unLYR/gG4JSrV+vZ/cPD6t7OFvtqp7AJCtDSE=",
        "owner": "cosmos",
        "repo": "ibc-go",
        "rev": "250157f3fd40abaf9f8f1452cd78bf3304c38c72",
        "type": "github"
      },
      "original": {
        "owner": "cosmos",
        "ref": "v3.3.0",
        "repo": "ibc-go",
        "type": "github"
      }
    },
    "ibc-go-v4-src": {
      "flake": false,
      "locked": {
        "lastModified": 1667809128,
        "narHash": "sha256-R1/AH6laXdaMftgwnV4t/pL3QoKnZ1UaBGoqOipOvQI=",
        "owner": "cosmos",
        "repo": "ibc-go",
        "rev": "ecb845d5e43f53decf48f8ed88c7847a9a4375cb",
        "type": "github"
      },
      "original": {
        "owner": "cosmos",
        "ref": "v4.2.0",
        "repo": "ibc-go",
        "type": "github"
      }
    },
    "ibc-go-v5-src": {
      "flake": false,
      "locked": {
        "lastModified": 1668024626,
        "narHash": "sha256-+Z78PyGODLr2Y5G8evubsoQE3tyUcxCHJDsLXKTmdlI=",
        "owner": "cosmos",
        "repo": "ibc-go",
        "rev": "c0acd5bd1778f2b7ecdf593006f56bd3e273bd49",
        "type": "github"
      },
      "original": {
        "owner": "cosmos",
        "ref": "v5.1.0",
        "repo": "ibc-go",
        "type": "github"
      }
    },
    "ibc-go-v6-src": {
      "flake": false,
      "locked": {
        "lastModified": 1671525236,
        "narHash": "sha256-V8kUNwgNfx1tZJazlnaTF6wBb7ztueh1KrAGgiP8hCM=",
        "owner": "cosmos",
        "repo": "ibc-go",
        "rev": "d34cef7e075dda1a24a0a3e9b6d3eff406cc606c",
        "type": "github"
      },
      "original": {
        "owner": "cosmos",
        "ref": "v6.1.0",
        "repo": "ibc-go",
        "type": "github"
      }
    },
    "ibc-go-v7-src": {
      "flake": false,
      "locked": {
        "lastModified": 1693509694,
        "narHash": "sha256-umh/ckDALt0ugXwN8glcaCkGfAQvXY7S3Jd95Do2XeA=",
        "owner": "cosmos",
        "repo": "ibc-go",
        "rev": "c75650a1a037a9fecba5a9005df380f707520ff7",
        "type": "github"
      },
      "original": {
        "owner": "cosmos",
        "ref": "v7.3.0",
        "repo": "ibc-go",
        "type": "github"
      }
    },
    "ibc-go-v8-channel-upgrade-src": {
      "flake": false,
      "locked": {
        "lastModified": 1695726576,
        "narHash": "sha256-mM6h1KAi8lQUrJakxI6f8WI+vpmBhCnAysk3hTZBI7M=",
        "owner": "cosmos",
        "repo": "ibc-go",
        "rev": "63c30108f0ecf954108cf51f50f3d36ec58c7e51",
        "type": "github"
      },
      "original": {
        "owner": "cosmos",
        "ref": "04-channel-upgrades-alpha.0",
        "repo": "ibc-go",
        "type": "github"
      }
    },
    "ibc-go-v8-src": {
      "flake": false,
      "locked": {
        "lastModified": 1699602904,
        "narHash": "sha256-BcP3y874QviVsV+04p9CioolyvmWH82ORbb5EB2GyRI=",
        "owner": "cosmos",
        "repo": "ibc-go",
        "rev": "2551dea41cd3c512845007ca895c8402afa9b79f",
        "type": "github"
      },
      "original": {
        "owner": "cosmos",
        "ref": "v8.0.0",
        "repo": "ibc-go",
        "type": "github"
      }
    },
    "ibc-rs-src": {
      "flake": false,
      "locked": {
        "lastModified": 1661171856,
        "narHash": "sha256-M9KsPQdvyTArDe3sTi29+gfs69KHtpoNYLgI7IHYo9U=",
        "owner": "informalsystems",
        "repo": "ibc-rs",
        "rev": "ed4dd8c8b4ebd695730de2a1c69f3011cb179352",
        "type": "github"
      },
      "original": {
        "owner": "informalsystems",
        "ref": "v1.0.0",
        "repo": "ibc-rs",
        "type": "github"
      }
    },
    "ica-src": {
      "flake": false,
      "locked": {
        "lastModified": 1695202199,
        "narHash": "sha256-8RwZSnqqZzVjQsSMTckNhmTy3VYyubVmgE/hU6ntq9M=",
        "owner": "cosmos",
        "repo": "interchain-accounts-demo",
        "rev": "9d9ec3f4f7e37e9d2a1c7f4a199e7d18c17e14db",
        "type": "github"
      },
      "original": {
        "owner": "cosmos",
        "repo": "interchain-accounts-demo",
        "type": "github"
      }
    },
    "ignite-cli-src": {
      "flake": false,
      "locked": {
        "lastModified": 1662991379,
        "narHash": "sha256-sVgIjecswxD8OBXRXoVk2BNsTXzUcYAb6QZk0rVrQqo=",
        "owner": "ignite",
        "repo": "cli",
        "rev": "21c6430cfcc17c69885524990c448d4a3f56461c",
        "type": "github"
      },
      "original": {
        "owner": "ignite",
        "ref": "v0.24.0",
        "repo": "cli",
        "type": "github"
      }
    },
    "interchain-security-src": {
      "flake": false,
      "locked": {
        "lastModified": 1697113174,
        "narHash": "sha256-J+duWnA9ipgHryO5+9sv6uwcPVN2ceL0PGoCyVvN5YQ=",
        "owner": "cosmos",
        "repo": "interchain-security",
        "rev": "28e0c14b34d5d15ea0eb19b694c74513667afe09",
        "type": "github"
      },
      "original": {
        "owner": "cosmos",
        "ref": "feat/ics-misbehaviour-handling",
        "repo": "interchain-security",
        "type": "github"
      }
    },
    "iris-src": {
      "flake": false,
      "locked": {
        "lastModified": 1618986686,
        "narHash": "sha256-1nPJOuYeGjzBYFCS0IiC5j9TJd5KVa9IL0kROks328E=",
        "owner": "irisnet",
        "repo": "irishub",
        "rev": "53e156b2ee7eeb0b9d5b263066d0d3c88a1af736",
        "type": "github"
      },
      "original": {
        "owner": "irisnet",
        "ref": "v1.1.1",
        "repo": "irishub",
        "type": "github"
      }
    },
    "ixo-src": {
      "flake": false,
      "locked": {
        "lastModified": 1645476442,
        "narHash": "sha256-Ewp9UyoH6z7YGrcXVpYJveRvDq02c1mNZj2hzlOoW8s=",
        "owner": "ixofoundation",
        "repo": "ixo-blockchain",
        "rev": "2bef5d79205057be71677837dc1174be848e13e9",
        "type": "github"
      },
      "original": {
        "owner": "ixofoundation",
        "ref": "v0.18.0-rc1",
        "repo": "ixo-blockchain",
        "type": "github"
      }
    },
    "juno-src": {
      "flake": false,
      "locked": {
        "lastModified": 1697166503,
        "narHash": "sha256-z9TOeDyUnn1T8Z662XqQJ9ydVIKKB54YISt7ms4xvos=",
        "owner": "CosmosContracts",
        "repo": "juno",
        "rev": "48507ed9b83511089cbf1fdc5bae54cae4a7f4b2",
        "type": "github"
      },
      "original": {
        "owner": "CosmosContracts",
        "ref": "v17.1.1",
        "repo": "juno",
        "type": "github"
      }
    },
    "migaloo-src": {
      "flake": false,
      "locked": {
        "lastModified": 1699273936,
        "narHash": "sha256-O+vGWFnV3+bvXinxl1QjVyDnQskp5H1VnlL+TaMfiSs=",
        "owner": "White-Whale-Defi-Platform",
        "repo": "migaloo-chain",
        "rev": "de98de2dd96917ae1ab79161d573fc0b4ee1facf",
        "type": "github"
      },
      "original": {
        "owner": "White-Whale-Defi-Platform",
        "ref": "v3.0.2",
        "repo": "migaloo-chain",
        "type": "github"
      }
    },
    "neutron-src": {
      "flake": false,
      "locked": {
        "lastModified": 1701174344,
        "narHash": "sha256-NuoOlrciBeL2f/A7wlQBqYlYJhSYucXRhLgxdasfyhI=",
        "owner": "neutron-org",
        "repo": "neutron",
        "rev": "e605ed3db4381994ee8185ba4a0ff0877d34e67f",
        "type": "github"
      },
      "original": {
        "owner": "neutron-org",
        "ref": "v2.0.0",
        "repo": "neutron",
        "type": "github"
      }
    },
    "nix-std": {
      "locked": {
        "lastModified": 1685917625,
        "narHash": "sha256-2manVKofCZrCToVDnDYNvtYUFBYOM5JhdDoNGVY4fq4=",
        "owner": "chessai",
        "repo": "nix-std",
        "rev": "e20af8822b5739434b875643bfc61fe0195ea2fb",
        "type": "github"
      },
      "original": {
        "owner": "chessai",
        "repo": "nix-std",
        "type": "github"
      }
    },
    "nixpkgs": {
      "locked": {
<<<<<<< HEAD
        "lastModified": 1698553279,
        "narHash": "sha256-T/9P8yBSLcqo/v+FTOBK+0rjzjPMctVymZydbvR/Fak=",
        "owner": "nixos",
        "repo": "nixpkgs",
        "rev": "90e85bc7c1a6fc0760a94ace129d3a1c61c3d035",
=======
        "lastModified": 1701040486,
        "narHash": "sha256-vawYwoHA5CwvjfqaT3A5CT9V36Eq43gxdwpux32Qkjw=",
        "owner": "nixos",
        "repo": "nixpkgs",
        "rev": "45827faa2132b8eade424f6bdd48d8828754341a",
>>>>>>> 1bf13191
        "type": "github"
      },
      "original": {
        "owner": "nixos",
        "ref": "nixpkgs-unstable",
        "repo": "nixpkgs",
        "type": "github"
      }
    },
    "nixpkgs-lib": {
      "locked": {
        "dir": "lib",
        "lastModified": 1698611440,
        "narHash": "sha256-jPjHjrerhYDy3q9+s5EAsuhyhuknNfowY6yt6pjn9pc=",
        "owner": "NixOS",
        "repo": "nixpkgs",
        "rev": "0cbe9f69c234a7700596e943bfae7ef27a31b735",
        "type": "github"
      },
      "original": {
        "dir": "lib",
        "owner": "NixOS",
        "ref": "nixos-unstable",
        "repo": "nixpkgs",
        "type": "github"
      }
    },
    "nixpkgs_2": {
      "locked": {
        "lastModified": 1681358109,
        "narHash": "sha256-eKyxW4OohHQx9Urxi7TQlFBTDWII+F+x2hklDOQPB50=",
        "owner": "NixOS",
        "repo": "nixpkgs",
        "rev": "96ba1c52e54e74c3197f4d43026b3f3d92e83ff9",
        "type": "github"
      },
      "original": {
        "owner": "NixOS",
        "ref": "nixpkgs-unstable",
        "repo": "nixpkgs",
        "type": "github"
      }
    },
    "nixpkgs_3": {
      "locked": {
        "lastModified": 1674990008,
        "narHash": "sha256-4zOyp+hFW2Y7imxIpZqZGT8CEqKmDjwgfD6BzRUE0mQ=",
        "owner": "NixOS",
        "repo": "nixpkgs",
        "rev": "d2bbcbe6c626d339b25a4995711f07625b508214",
        "type": "github"
      },
      "original": {
        "owner": "NixOS",
        "ref": "nixpkgs-unstable",
        "repo": "nixpkgs",
        "type": "github"
      }
    },
    "nixpkgs_4": {
      "locked": {
<<<<<<< HEAD
        "lastModified": 1698890957,
        "narHash": "sha256-DJ+SppjpPBoJr0Aro9TAcP3sxApCSieY6BYBCoWGUX8=",
        "owner": "nixos",
        "repo": "nixpkgs",
        "rev": "c082856b850ec60cda9f0a0db2bc7bd8900d708c",
=======
        "lastModified": 1701693815,
        "narHash": "sha256-7BkrXykVWfkn6+c1EhFA3ko4MLi3gVG0p9G96PNnKTM=",
        "owner": "nixos",
        "repo": "nixpkgs",
        "rev": "09ec6a0881e1a36c29d67497693a67a16f4da573",
>>>>>>> 1bf13191
        "type": "github"
      },
      "original": {
        "owner": "nixos",
        "ref": "nixpkgs-unstable",
        "repo": "nixpkgs",
        "type": "github"
      }
    },
    "osmosis-src": {
      "flake": false,
      "locked": {
        "lastModified": 1700576443,
        "narHash": "sha256-UE3XEgdSp8mlgIKQRrBfb4wiPEeagB/wNWfDvDq4up4=",
        "owner": "osmosis-labs",
        "repo": "osmosis",
        "rev": "d9965b09d3e8690c77050bb095bc5b69772ebdfb",
        "type": "github"
      },
      "original": {
        "owner": "osmosis-labs",
        "ref": "v20.4.0",
        "repo": "osmosis",
        "type": "github"
      }
    },
    "provenance-src": {
      "flake": false,
      "locked": {
<<<<<<< HEAD
        "lastModified": 1698227354,
        "narHash": "sha256-Fi5H9jbaQLmLw9qBi/mkR33CoFjNbobo5xWdX4tKz1Q=",
        "owner": "cachix",
        "repo": "pre-commit-hooks.nix",
        "rev": "bd38df3d508dfcdff52cd243d297f218ed2257bf",
=======
        "lastModified": 1699901286,
        "narHash": "sha256-dTX3kg2QUsC9SwsaommP4IFgIdQgWZrGQNtp/B+fzys=",
        "owner": "provenance-io",
        "repo": "provenance",
        "rev": "91b0813de2f93d03cefe8efb226dc32f02690840",
>>>>>>> 1bf13191
        "type": "github"
      },
      "original": {
        "owner": "provenance-io",
        "ref": "v1.17.0",
        "repo": "provenance",
        "type": "github"
      }
    },
    "regen-src": {
      "flake": false,
      "locked": {
        "lastModified": 1645832054,
        "narHash": "sha256-lDb0/Bw4hAX71jsCQJUju1mKYNacWEVezx6+KdIdu6Q=",
        "owner": "regen-network",
        "repo": "regen-ledger",
        "rev": "5fb6268ed18a488ab88fb3bfa4b84e10892a7562",
        "type": "github"
      },
      "original": {
        "owner": "regen-network",
        "ref": "v3.0.0",
        "repo": "regen-ledger",
        "type": "github"
      }
    },
    "relayer-src": {
      "flake": false,
      "locked": {
        "lastModified": 1635197290,
        "narHash": "sha256-xD+xZG4Gb6557y/jkXTGdbt8qJ6izMgC4H3uo2/j5vU=",
        "owner": "cosmos",
        "repo": "relayer",
        "rev": "7797aa103af68faa4269af586fe6df1d30e91d4a",
        "type": "github"
      },
      "original": {
        "owner": "cosmos",
        "ref": "v1.0.0",
        "repo": "relayer",
        "type": "github"
      }
    },
    "root": {
      "inputs": {
        "cosmos-nix": "cosmos-nix",
        "flake-utils": "flake-utils_3",
        "nixpkgs": "nixpkgs_4"
      }
    },
    "rust-overlay": {
      "inputs": {
        "flake-utils": "flake-utils",
        "nixpkgs": "nixpkgs_2"
      },
      "locked": {
        "lastModified": 1701310566,
        "narHash": "sha256-CL9J3xUR2Ejni4LysrEGX0IdO+Y4BXCiH/By0lmF3eQ=",
        "owner": "oxalica",
        "repo": "rust-overlay",
        "rev": "6d3c6e185198b8bf7ad639f22404a75aa9a09bff",
        "type": "github"
      },
      "original": {
        "owner": "oxalica",
        "repo": "rust-overlay",
        "type": "github"
      }
    },
    "sbt-derivation": {
      "inputs": {
        "flake-utils": "flake-utils_2",
        "nixpkgs": "nixpkgs_3"
      },
      "locked": {
        "lastModified": 1698464090,
        "narHash": "sha256-Pnej7WZIPomYWg8f/CZ65sfW85IfIUjYhphMMg7/LT0=",
        "owner": "zaninime",
        "repo": "sbt-derivation",
        "rev": "6762cf2c31de50efd9ff905cbcc87239995a4ef9",
        "type": "github"
      },
      "original": {
        "owner": "zaninime",
        "repo": "sbt-derivation",
        "type": "github"
      }
    },
    "sconfig-src": {
      "flake": false,
      "locked": {
        "lastModified": 1679585941,
        "narHash": "sha256-ywh9IcqMWbRHqJkGJezcDCvfbBYNJH7ualKvPJQRcHA=",
        "owner": "freshautomations",
        "repo": "sconfig",
        "rev": "41450b55f3b37b4b7a0fdf4a69c707619dbeb47c",
        "type": "github"
      },
      "original": {
        "owner": "freshautomations",
        "repo": "sconfig",
        "type": "github"
      }
    },
    "sentinel-src": {
      "flake": false,
      "locked": {
        "lastModified": 1647195309,
        "narHash": "sha256-+ZobsjLNxVL3+zi6OEFQhff6Gbd9kng8B0haqcOoiP0=",
        "owner": "sentinel-official",
        "repo": "hub",
        "rev": "7001dc8bc4517efa33cfcc83e8b127528b5bdf2e",
        "type": "github"
      },
      "original": {
        "owner": "sentinel-official",
        "ref": "v0.9.0-rc0",
        "repo": "hub",
        "type": "github"
      }
    },
    "sifchain-src": {
      "flake": false,
      "locked": {
        "lastModified": 1648486445,
        "narHash": "sha256-n5fmWtdrc0Rhs6Uo+zjcSXmyEFVIsA5L9dlrbRXGDmU=",
        "owner": "Sifchain",
        "repo": "sifnode",
        "rev": "269cfadf6a4c08879247c2b8373323ae7239a425",
        "type": "github"
      },
      "original": {
        "owner": "Sifchain",
        "ref": "v0.12.1",
        "repo": "sifnode",
        "type": "github"
      }
    },
    "stargaze-src": {
      "flake": false,
      "locked": {
        "lastModified": 1645539964,
        "narHash": "sha256-5I5pdnBJHwNaI2Soet+zH3aH+pUbYdC9TgHBjOd1TmA=",
        "owner": "public-awesome",
        "repo": "stargaze",
        "rev": "6ee57f18714a6d94cc6205afcd1af2ab655f8f0f",
        "type": "github"
      },
      "original": {
        "owner": "public-awesome",
        "ref": "v3.0.0",
        "repo": "stargaze",
        "type": "github"
      }
    },
    "stoml-src": {
      "flake": false,
      "locked": {
        "lastModified": 1666796497,
        "narHash": "sha256-Adjag1/Hd2wrar2/anD6jQEMDvUc2TOIG7DlEgxpTXc=",
        "owner": "freshautomations",
        "repo": "stoml",
        "rev": "4b2cd09b5795a54fddc215f0d24e24071894b3cf",
        "type": "github"
      },
      "original": {
        "owner": "freshautomations",
        "repo": "stoml",
        "type": "github"
      }
    },
    "stride-consumer-src": {
      "flake": false,
      "locked": {
        "lastModified": 1689464372,
        "narHash": "sha256-DByig9ISs9x9Kvakc8LFL558VKhM+UBiaESWgyVzI0w=",
        "owner": "Stride-Labs",
        "repo": "stride",
        "rev": "bbf0bb7f52878f3205c76bb1e96662fe7bd7af8d",
        "type": "github"
      },
      "original": {
        "owner": "Stride-Labs",
        "ref": "v12.1.0",
        "repo": "stride",
        "type": "github"
      }
    },
    "stride-src": {
      "flake": false,
      "locked": {
        "lastModified": 1679819302,
        "narHash": "sha256-fdjnFHPBZNnhDyVoMuPfqNb6YUYRdcMO73FlZHjIuzA=",
        "owner": "Stride-Labs",
        "repo": "stride",
        "rev": "3c69e7644859981b1fd9313eb1f0c5e5886e4a0d",
        "type": "github"
      },
      "original": {
        "owner": "Stride-Labs",
        "ref": "v8.0.0",
        "repo": "stride",
        "type": "github"
      }
    },
    "systems": {
      "locked": {
        "lastModified": 1681028828,
        "narHash": "sha256-Vy1rq5AaRuLzOxct8nz4T6wlgyUR7zLU309k9mBC768=",
        "owner": "nix-systems",
        "repo": "default",
        "rev": "da67096a3b9bf56a91d16901293e51ba5b49a27e",
        "type": "github"
      },
      "original": {
        "owner": "nix-systems",
        "repo": "default",
        "type": "github"
      }
    },
    "systems_2": {
      "locked": {
        "lastModified": 1681028828,
        "narHash": "sha256-Vy1rq5AaRuLzOxct8nz4T6wlgyUR7zLU309k9mBC768=",
        "owner": "nix-systems",
        "repo": "default",
        "rev": "da67096a3b9bf56a91d16901293e51ba5b49a27e",
        "type": "github"
      },
      "original": {
        "owner": "nix-systems",
        "repo": "default",
        "type": "github"
      }
    },
    "umee-src": {
      "flake": false,
      "locked": {
        "lastModified": 1649261156,
        "narHash": "sha256-hydRL/88fHCW/k7z7GoqAwvynZuvLEDLyA6A9Cm+6UY=",
        "owner": "umee-network",
        "repo": "umee",
        "rev": "42f57545251ce5337dcc5fe4309520ead89183b9",
        "type": "github"
      },
      "original": {
        "owner": "umee-network",
        "ref": "v2.0.0",
        "repo": "umee",
        "type": "github"
      }
    },
    "wasmd-src": {
      "flake": false,
      "locked": {
        "lastModified": 1669987561,
        "narHash": "sha256-F0p555FEeA405tuLn82yUEbRZpJLs85GrUKvSrjTdjk=",
        "owner": "CosmWasm",
        "repo": "wasmd",
        "rev": "a347ace2ff41539fe06c68168bc6f28d6ca9fa52",
        "type": "github"
      },
      "original": {
        "owner": "CosmWasm",
        "ref": "v0.30.0",
        "repo": "wasmd",
        "type": "github"
      }
    },
    "wasmd_next-src": {
      "flake": false,
      "locked": {
        "lastModified": 1682094944,
        "narHash": "sha256-b+6XhBdKyQlrzsYxVRrDf4vHpv8GAJkGwHVfJ9sdf3U=",
        "owner": "CosmWasm",
        "repo": "wasmd",
        "rev": "c2bb27d289f7f72f1471a4b33cb08fdfc8d66f63",
        "type": "github"
      },
      "original": {
        "owner": "CosmWasm",
        "ref": "v0.40.0-rc.1",
        "repo": "wasmd",
        "type": "github"
      }
    },
    "wasmvm_1-src": {
      "flake": false,
      "locked": {
        "lastModified": 1652698028,
        "narHash": "sha256-4m64mPwFLz7aZEKVxM2lJQtX98BkhdKTZb3evpDOk/4=",
        "owner": "CosmWasm",
        "repo": "wasmvm",
        "rev": "bc49a2f4842d023c0038798f343b56f3f0530646",
        "type": "github"
      },
      "original": {
        "owner": "CosmWasm",
        "ref": "v1.0.0",
        "repo": "wasmvm",
        "type": "github"
      }
    },
    "wasmvm_1_1_1-src": {
      "flake": false,
      "locked": {
        "lastModified": 1663600745,
        "narHash": "sha256-9K/G7Wu/TfW4Z+lseEutXbdtr+A40nbVejBphegF5z4=",
        "owner": "CosmWasm",
        "repo": "wasmvm",
        "rev": "3d791055751e428f93f54f64c2d20d20da2ff2a9",
        "type": "github"
      },
      "original": {
        "owner": "CosmWasm",
        "ref": "v1.1.1",
        "repo": "wasmvm",
        "type": "github"
      }
    },
    "wasmvm_1_1_2-src": {
      "flake": false,
      "locked": {
        "lastModified": 1681833975,
        "narHash": "sha256-EbzMNkZUO94jEdX0WgAdy5qfhlCG3lpHpVHyT2FcSDw=",
        "owner": "CosmWasm",
        "repo": "wasmvm",
        "rev": "4f84395b1c623483a3c7936c990c2f7e5dad70d8",
        "type": "github"
      },
      "original": {
        "owner": "CosmWasm",
        "ref": "v1.1.2",
        "repo": "wasmvm",
        "type": "github"
      }
    },
    "wasmvm_1_2_3-src": {
      "flake": false,
      "locked": {
        "lastModified": 1681831436,
        "narHash": "sha256-GscUMJ0Tkg77S9IYA9komyKKoa1AyVXSSaU8hw3ZNwk=",
        "owner": "CosmWasm",
        "repo": "wasmvm",
        "rev": "61e41ae2a80081224f469614a267b0ba2a2d305f",
        "type": "github"
      },
      "original": {
        "owner": "CosmWasm",
        "ref": "v1.2.3",
        "repo": "wasmvm",
        "type": "github"
      }
    },
    "wasmvm_1_2_4-src": {
      "flake": false,
      "locked": {
        "lastModified": 1685977963,
        "narHash": "sha256-/GOvkKLQwsPms7h7yEZYLwbZn9Lzk5qQnBXXoZ/R6JM=",
        "owner": "CosmWasm",
        "repo": "wasmvm",
        "rev": "ba491fe9a663e0b45728dd5f0c43f6a93c97f5fe",
        "type": "github"
      },
      "original": {
        "owner": "CosmWasm",
        "ref": "v1.2.4",
        "repo": "wasmvm",
        "type": "github"
      }
    },
    "wasmvm_1_3_0-src": {
      "flake": false,
      "locked": {
        "lastModified": 1689589428,
        "narHash": "sha256-rsTYvbkYpDkUE4IvILdSL3hXMgAWxz5ltGotJB2t1e4=",
        "owner": "CosmWasm",
        "repo": "wasmvm",
        "rev": "71a9c0dc0ecf9623148e82facb3564fbbf0a896f",
        "type": "github"
      },
      "original": {
        "owner": "CosmWasm",
        "ref": "v1.3.0",
        "repo": "wasmvm",
        "type": "github"
      }
    },
    "wasmvm_1_5_0-src": {
      "flake": false,
      "locked": {
        "lastModified": 1698746477,
        "narHash": "sha256-l0cNF0YjviEl/JLJ4VdvDtIGuAYyFfncVo83ROfQFD8=",
        "owner": "CosmWasm",
        "repo": "wasmvm",
        "rev": "2041b184c146f278157d195361bc6cc6b56cc9d4",
        "type": "github"
      },
      "original": {
        "owner": "CosmWasm",
        "ref": "v1.5.0",
        "repo": "wasmvm",
        "type": "github"
      }
    },
    "wasmvm_1_beta7-src": {
      "flake": false,
      "locked": {
        "lastModified": 1646675433,
        "narHash": "sha256-tt9aAPLxtIRsG1VFM1YAIHSotuBl170EiBcHSWTtARI=",
        "owner": "CosmWasm",
        "repo": "wasmvm",
        "rev": "f7015565a59255cd09ebfcbf9345f3c87666fedd",
        "type": "github"
      },
      "original": {
        "owner": "CosmWasm",
        "ref": "v1.0.0-beta7",
        "repo": "wasmvm",
        "type": "github"
      }
    }
  },
  "root": "root",
  "version": 7
}<|MERGE_RESOLUTION|>--- conflicted
+++ resolved
@@ -20,16 +20,16 @@
     "apalache-src": {
       "flake": false,
       "locked": {
-        "lastModified": 1650241137,
-        "narHash": "sha256-15jzwbBc7ByxHJbpHmIukSNvih9oxTXeinNamgXirCU=",
+        "lastModified": 1692625213,
+        "narHash": "sha256-Z/tmBMv+QshFJLo2kBgBdkqfKwF93CgURVIbYF3dwJE=",
         "owner": "informalsystems",
         "repo": "apalache",
-        "rev": "40d9ec66b3defe8e72803ca9241a73366497eeee",
+        "rev": "ec979d4554360faf9d73ddf72dccf350614076d5",
         "type": "github"
       },
       "original": {
         "owner": "informalsystems",
-        "ref": "v0.24.0",
+        "ref": "v0.42.0",
         "repo": "apalache",
         "type": "github"
       }
@@ -54,28 +54,16 @@
     "celestia-src": {
       "flake": false,
       "locked": {
-<<<<<<< HEAD
-        "lastModified": 1697229641,
-        "narHash": "sha256-1HvYCZEcB7BCY5q9ykEZuCMzqcbA3JoDMwoHVJ0+SaY=",
-        "owner": "celestiaorg",
-        "repo": "celestia-app",
-        "rev": "2b8cc9e23826ccb658b7dd5aa6cd51a0921a0c29",
-=======
         "lastModified": 1700494564,
         "narHash": "sha256-O6KrCStrZLmWy3xybQUNsWEb3O7vIRCFDE9MsEtsFro=",
         "owner": "celestiaorg",
         "repo": "celestia-app",
         "rev": "2dbfabf1849e166974c1287c35b43e5e07727643",
->>>>>>> 1bf13191
         "type": "github"
       },
       "original": {
         "owner": "celestiaorg",
-<<<<<<< HEAD
-        "ref": "v1.1.0",
-=======
         "ref": "v1.4.0",
->>>>>>> 1bf13191
         "repo": "celestia-app",
         "type": "github"
       }
@@ -126,6 +114,7 @@
         "cosmwasm-src": "cosmwasm-src",
         "crescent-src": "crescent-src",
         "cw-plus-src": "cw-plus-src",
+        "dydx-src": "dydx-src",
         "evmos-src": "evmos-src",
         "flake-parts": "flake-parts",
         "gaia-main-src": "gaia-main-src",
@@ -141,6 +130,7 @@
         "gaia8-src": "gaia8-src",
         "gaia9-src": "gaia9-src",
         "gex-src": "gex-src",
+        "gomod2nix": "gomod2nix",
         "hermes-src": "hermes-src",
         "ibc-go-v2-src": "ibc-go-v2-src",
         "ibc-go-v3-src": "ibc-go-v3-src",
@@ -158,9 +148,10 @@
         "ixo-src": "ixo-src",
         "juno-src": "juno-src",
         "migaloo-src": "migaloo-src",
+        "namada-src": "namada-src",
         "neutron-src": "neutron-src",
         "nix-std": "nix-std",
-        "nixpkgs": "nixpkgs",
+        "nixpkgs": "nixpkgs_2",
         "osmosis-src": "osmosis-src",
         "provenance-src": "provenance-src",
         "regen-src": "regen-src",
@@ -187,19 +178,11 @@
         "wasmvm_1_beta7-src": "wasmvm_1_beta7-src"
       },
       "locked": {
-<<<<<<< HEAD
-        "lastModified": 1698864415,
-        "narHash": "sha256-v1Vx4Xt3O8aFoUuEUlZ6HZGKPkKJjOQ4rVLP/JCl6Cg=",
+        "lastModified": 1705315275,
+        "narHash": "sha256-XnjvjdTdXkwWFWx1nRflbsDyazSBV09QOmr/aiAuZ1M=",
         "owner": "informalsystems",
         "repo": "cosmos.nix",
-        "rev": "2e06a0e9d985db778cf416c6d460a275cc39c43b",
-=======
-        "lastModified": 1701457684,
-        "narHash": "sha256-Tx3WsOM9scTXDHFyL5vNcQnCmT7Mx0dYg1Nmz8cFwt4=",
-        "owner": "informalsystems",
-        "repo": "cosmos.nix",
-        "rev": "c0bb979a518aa08ba064112a85e03fbc7a7d2869",
->>>>>>> 1bf13191
+        "rev": "04ef5159b4262b7dd445544838468a84a1d987cf",
         "type": "github"
       },
       "original": {
@@ -276,19 +259,36 @@
         "type": "github"
       }
     },
+    "dydx-src": {
+      "flake": false,
+      "locked": {
+        "lastModified": 1702405483,
+        "narHash": "sha256-NiC+Nol8Cye0z/U5cgQ+zhvlbDJX6DouaMo8oYsRGDQ=",
+        "owner": "dydxprotocol",
+        "repo": "v4-chain",
+        "rev": "35b87db422b0ef4138101ba73b0f00d16780ba89",
+        "type": "github"
+      },
+      "original": {
+        "owner": "dydxprotocol",
+        "ref": "protocol/v3.0.0-dev0",
+        "repo": "v4-chain",
+        "type": "github"
+      }
+    },
     "evmos-src": {
       "flake": false,
       "locked": {
-        "lastModified": 1666728289,
-        "narHash": "sha256-hMry1q+31jqSe0krg880LIMcz0xgftB3mwfywWoLX3w=",
-        "owner": "tharsis",
+        "lastModified": 1702504794,
+        "narHash": "sha256-ECXXQ0hx/MXascMP6aXf880zts/dNPpQM9jOCIHTLZQ=",
+        "owner": "evmos",
         "repo": "evmos",
-        "rev": "80c38f659a65a983b221e2a568c6172b8ac3bffc",
-        "type": "github"
-      },
-      "original": {
-        "owner": "tharsis",
-        "ref": "v9.1.0",
+        "rev": "6f94d2002c01b7f7908a69089ed6996ac2bb450c",
+        "type": "github"
+      },
+      "original": {
+        "owner": "evmos",
+        "ref": "v16.0.0-rc4",
         "repo": "evmos",
         "type": "github"
       }
@@ -298,30 +298,40 @@
         "nixpkgs-lib": "nixpkgs-lib"
       },
       "locked": {
-<<<<<<< HEAD
+        "lastModified": 1701473968,
+        "narHash": "sha256-YcVE5emp1qQ8ieHUnxt1wCZCC3ZfAS+SRRWZ2TMda7E=",
+        "owner": "hercules-ci",
+        "repo": "flake-parts",
+        "rev": "34fed993f1674c8d06d58b37ce1e0fe5eebcb9f5",
+        "type": "github"
+      },
+      "original": {
+        "owner": "hercules-ci",
+        "repo": "flake-parts",
+        "type": "github"
+      }
+    },
+    "flake-utils": {
+      "inputs": {
+        "systems": "systems"
+      },
+      "locked": {
         "lastModified": 1694529238,
         "narHash": "sha256-zsNZZGTGnMOf9YpHKJqMSsa0dXbfmxeoJ7xHlrt+xmY=",
         "owner": "numtide",
         "repo": "flake-utils",
         "rev": "ff7b65b44d01cf9ba6a71320833626af21126384",
-=======
-        "lastModified": 1698882062,
-        "narHash": "sha256-HkhafUayIqxXyHH1X8d9RDl1M2CkFgZLjKD3MzabiEo=",
-        "owner": "hercules-ci",
-        "repo": "flake-parts",
-        "rev": "8c9fa2545007b49a5db5f650ae91f227672c3877",
->>>>>>> 1bf13191
-        "type": "github"
-      },
-      "original": {
-        "owner": "hercules-ci",
-        "repo": "flake-parts",
-        "type": "github"
-      }
-    },
-    "flake-utils": {
+        "type": "github"
+      },
+      "original": {
+        "owner": "numtide",
+        "repo": "flake-utils",
+        "type": "github"
+      }
+    },
+    "flake-utils_2": {
       "inputs": {
-        "systems": "systems"
+        "systems": "systems_2"
       },
       "locked": {
         "lastModified": 1681202837,
@@ -337,7 +347,7 @@
         "type": "github"
       }
     },
-    "flake-utils_2": {
+    "flake-utils_3": {
       "locked": {
         "lastModified": 1667395993,
         "narHash": "sha256-nuEHfE/LcWyuSWnS8t12N1wc105Qtau+/OdUAjtQ0rA=",
@@ -352,16 +362,16 @@
         "type": "github"
       }
     },
-    "flake-utils_3": {
+    "flake-utils_4": {
       "inputs": {
-        "systems": "systems_2"
-      },
-      "locked": {
-        "lastModified": 1701680307,
-        "narHash": "sha256-kAuep2h5ajznlPMD9rnQyffWG8EM/C73lejGofXvdM8=",
+        "systems": "systems_3"
+      },
+      "locked": {
+        "lastModified": 1705309234,
+        "narHash": "sha256-uNRRNRKmJyCRC/8y1RqBkqWBLM034y4qN7EprSdmgyA=",
         "owner": "numtide",
         "repo": "flake-utils",
-        "rev": "4022d587cbbfd70fe950c1e2083a02621806a725",
+        "rev": "1ef2e671c3b0c19053962c07dbda38332dcebf26",
         "type": "github"
       },
       "original": {
@@ -373,11 +383,11 @@
     "gaia-main-src": {
       "flake": false,
       "locked": {
-        "lastModified": 1697456548,
-        "narHash": "sha256-iXcwU0/kDAGzQKYrHKTMX6/ayB6Ns0KBYMOpi5uNYJk=",
-        "owner": "cosmos",
-        "repo": "gaia",
-        "rev": "e6da2cc3d1602a6c64fc50c90ea60651177d911b",
+        "lastModified": 1702388853,
+        "narHash": "sha256-1O8ncSd0mUNEUHSTi2U9d21Dv1yszQKohjp/AS6IxcU=",
+        "owner": "cosmos",
+        "repo": "gaia",
+        "rev": "2dc2b82ea9da34b3c4823458919004f1a583a597",
         "type": "github"
       },
       "original": {
@@ -590,19 +600,39 @@
         "type": "github"
       }
     },
+    "gomod2nix": {
+      "inputs": {
+        "flake-utils": "flake-utils",
+        "nixpkgs": "nixpkgs"
+      },
+      "locked": {
+        "lastModified": 1702956934,
+        "narHash": "sha256-f1NuMA2mZ3Chw2CjlUkRAzNgDw0TYyj1i5YZJRByDdo=",
+        "owner": "JonathanLorimer",
+        "repo": "gomod2nix",
+        "rev": "6d2fce6003d08eee42648f2931de8449d3de1f5f",
+        "type": "github"
+      },
+      "original": {
+        "owner": "JonathanLorimer",
+        "ref": "jonathan/update-go",
+        "repo": "gomod2nix",
+        "type": "github"
+      }
+    },
     "hermes-src": {
       "flake": false,
       "locked": {
-        "lastModified": 1689751768,
-        "narHash": "sha256-yq+jdHSwUejMA1hURSHWHJ8QSyhDdnhpKE+tejgWSSE=",
+        "lastModified": 1702629809,
+        "narHash": "sha256-JTZMp4By/pGsMdKzfi4H1LQS1RKYQHBq5NEju5ADX/s=",
         "owner": "informalsystems",
         "repo": "hermes",
-        "rev": "1c1cf02988db67507de7d484e1a7f317fe494d6c",
+        "rev": "ab732666fe35de129ada98731280d03411f6375f",
         "type": "github"
       },
       "original": {
         "owner": "informalsystems",
-        "ref": "v1.6.0",
+        "ref": "v1.7.4",
         "repo": "hermes",
         "type": "github"
       }
@@ -712,16 +742,16 @@
     "ibc-go-v8-channel-upgrade-src": {
       "flake": false,
       "locked": {
-        "lastModified": 1695726576,
-        "narHash": "sha256-mM6h1KAi8lQUrJakxI6f8WI+vpmBhCnAysk3hTZBI7M=",
+        "lastModified": 1703189903,
+        "narHash": "sha256-vxzv+b40TKqCIN4FAkeIu+jmlPP5XRLR+P0uEIjr7AE=",
         "owner": "cosmos",
         "repo": "ibc-go",
-        "rev": "63c30108f0ecf954108cf51f50f3d36ec58c7e51",
-        "type": "github"
-      },
-      "original": {
-        "owner": "cosmos",
-        "ref": "04-channel-upgrades-alpha.0",
+        "rev": "7a89e5d5b5ebb7643ce3992c34008c35373ecf34",
+        "type": "github"
+      },
+      "original": {
+        "owner": "cosmos",
+        "ref": "04-channel-upgrades-rc.0",
         "repo": "ibc-go",
         "type": "github"
       }
@@ -796,11 +826,11 @@
     "interchain-security-src": {
       "flake": false,
       "locked": {
-        "lastModified": 1697113174,
-        "narHash": "sha256-J+duWnA9ipgHryO5+9sv6uwcPVN2ceL0PGoCyVvN5YQ=",
+        "lastModified": 1700577019,
+        "narHash": "sha256-adBzn51PKoRsCL9gIzC5Tcqmu7u3GjxTcDj2jpZ/da8=",
         "owner": "cosmos",
         "repo": "interchain-security",
-        "rev": "28e0c14b34d5d15ea0eb19b694c74513667afe09",
+        "rev": "03aada4af3243dbf739a12adfacc7b37232df694",
         "type": "github"
       },
       "original": {
@@ -878,6 +908,23 @@
         "type": "github"
       }
     },
+    "namada-src": {
+      "flake": false,
+      "locked": {
+        "lastModified": 1702488720,
+        "narHash": "sha256-WyIVffqszY3rz3ClQJlpDaexLGQk8pVK+Y3k/D9Lvxg=",
+        "owner": "anoma",
+        "repo": "namada",
+        "rev": "468d3d3bcadd2bd11760855d2bbfcc0b4ce27e14",
+        "type": "github"
+      },
+      "original": {
+        "owner": "anoma",
+        "ref": "v0.28.1",
+        "repo": "namada",
+        "type": "github"
+      }
+    },
     "neutron-src": {
       "flake": false,
       "locked": {
@@ -897,11 +944,11 @@
     },
     "nix-std": {
       "locked": {
-        "lastModified": 1685917625,
-        "narHash": "sha256-2manVKofCZrCToVDnDYNvtYUFBYOM5JhdDoNGVY4fq4=",
+        "lastModified": 1701658249,
+        "narHash": "sha256-KIt1TUuBvldhaVRta010MI5FeQlB8WadjqljybjesN0=",
         "owner": "chessai",
         "repo": "nix-std",
-        "rev": "e20af8822b5739434b875643bfc61fe0195ea2fb",
+        "rev": "715db541ffff4194620e48d210b76f73a74b5b5d",
         "type": "github"
       },
       "original": {
@@ -912,19 +959,45 @@
     },
     "nixpkgs": {
       "locked": {
-<<<<<<< HEAD
-        "lastModified": 1698553279,
-        "narHash": "sha256-T/9P8yBSLcqo/v+FTOBK+0rjzjPMctVymZydbvR/Fak=",
+        "lastModified": 1702272962,
+        "narHash": "sha256-D+zHwkwPc6oYQ4G3A1HuadopqRwUY/JkMwHz1YF7j4Q=",
         "owner": "nixos",
         "repo": "nixpkgs",
-        "rev": "90e85bc7c1a6fc0760a94ace129d3a1c61c3d035",
-=======
+        "rev": "e97b3e4186bcadf0ef1b6be22b8558eab1cdeb5d",
+        "type": "github"
+      },
+      "original": {
+        "owner": "NixOS",
+        "ref": "master",
+        "repo": "nixpkgs",
+        "type": "github"
+      }
+    },
+    "nixpkgs-lib": {
+      "locked": {
+        "dir": "lib",
+        "lastModified": 1701253981,
+        "narHash": "sha256-ztaDIyZ7HrTAfEEUt9AtTDNoCYxUdSd6NrRHaYOIxtk=",
+        "owner": "NixOS",
+        "repo": "nixpkgs",
+        "rev": "e92039b55bcd58469325ded85d4f58dd5a4eaf58",
+        "type": "github"
+      },
+      "original": {
+        "dir": "lib",
+        "owner": "NixOS",
+        "ref": "nixos-unstable",
+        "repo": "nixpkgs",
+        "type": "github"
+      }
+    },
+    "nixpkgs_2": {
+      "locked": {
         "lastModified": 1701040486,
         "narHash": "sha256-vawYwoHA5CwvjfqaT3A5CT9V36Eq43gxdwpux32Qkjw=",
         "owner": "nixos",
         "repo": "nixpkgs",
         "rev": "45827faa2132b8eade424f6bdd48d8828754341a",
->>>>>>> 1bf13191
         "type": "github"
       },
       "original": {
@@ -934,25 +1007,7 @@
         "type": "github"
       }
     },
-    "nixpkgs-lib": {
-      "locked": {
-        "dir": "lib",
-        "lastModified": 1698611440,
-        "narHash": "sha256-jPjHjrerhYDy3q9+s5EAsuhyhuknNfowY6yt6pjn9pc=",
-        "owner": "NixOS",
-        "repo": "nixpkgs",
-        "rev": "0cbe9f69c234a7700596e943bfae7ef27a31b735",
-        "type": "github"
-      },
-      "original": {
-        "dir": "lib",
-        "owner": "NixOS",
-        "ref": "nixos-unstable",
-        "repo": "nixpkgs",
-        "type": "github"
-      }
-    },
-    "nixpkgs_2": {
+    "nixpkgs_3": {
       "locked": {
         "lastModified": 1681358109,
         "narHash": "sha256-eKyxW4OohHQx9Urxi7TQlFBTDWII+F+x2hklDOQPB50=",
@@ -968,7 +1023,7 @@
         "type": "github"
       }
     },
-    "nixpkgs_3": {
+    "nixpkgs_4": {
       "locked": {
         "lastModified": 1674990008,
         "narHash": "sha256-4zOyp+hFW2Y7imxIpZqZGT8CEqKmDjwgfD6BzRUE0mQ=",
@@ -984,21 +1039,13 @@
         "type": "github"
       }
     },
-    "nixpkgs_4": {
-      "locked": {
-<<<<<<< HEAD
-        "lastModified": 1698890957,
-        "narHash": "sha256-DJ+SppjpPBoJr0Aro9TAcP3sxApCSieY6BYBCoWGUX8=",
+    "nixpkgs_5": {
+      "locked": {
+        "lastModified": 1705505490,
+        "narHash": "sha256-HS+Zg50Zm1Ehfat/OgGS2YJqU7/4ohsQhK+ClwcKmVA=",
         "owner": "nixos",
         "repo": "nixpkgs",
-        "rev": "c082856b850ec60cda9f0a0db2bc7bd8900d708c",
-=======
-        "lastModified": 1701693815,
-        "narHash": "sha256-7BkrXykVWfkn6+c1EhFA3ko4MLi3gVG0p9G96PNnKTM=",
-        "owner": "nixos",
-        "repo": "nixpkgs",
-        "rev": "09ec6a0881e1a36c29d67497693a67a16f4da573",
->>>>>>> 1bf13191
+        "rev": "f36047a5a4b5631f75210859abac7f97ba1ba7a7",
         "type": "github"
       },
       "original": {
@@ -1011,16 +1058,16 @@
     "osmosis-src": {
       "flake": false,
       "locked": {
-        "lastModified": 1700576443,
-        "narHash": "sha256-UE3XEgdSp8mlgIKQRrBfb4wiPEeagB/wNWfDvDq4up4=",
+        "lastModified": 1702398856,
+        "narHash": "sha256-4uLO7izIZ8JvKTfUXbYkxQFpIjwMEcO81WvhklrzI9E=",
         "owner": "osmosis-labs",
         "repo": "osmosis",
-        "rev": "d9965b09d3e8690c77050bb095bc5b69772ebdfb",
+        "rev": "b0aee0006ce55d0851773084bd7880db7e32ad70",
         "type": "github"
       },
       "original": {
         "owner": "osmosis-labs",
-        "ref": "v20.4.0",
+        "ref": "v21.0.0",
         "repo": "osmosis",
         "type": "github"
       }
@@ -1028,19 +1075,11 @@
     "provenance-src": {
       "flake": false,
       "locked": {
-<<<<<<< HEAD
-        "lastModified": 1698227354,
-        "narHash": "sha256-Fi5H9jbaQLmLw9qBi/mkR33CoFjNbobo5xWdX4tKz1Q=",
-        "owner": "cachix",
-        "repo": "pre-commit-hooks.nix",
-        "rev": "bd38df3d508dfcdff52cd243d297f218ed2257bf",
-=======
         "lastModified": 1699901286,
         "narHash": "sha256-dTX3kg2QUsC9SwsaommP4IFgIdQgWZrGQNtp/B+fzys=",
         "owner": "provenance-io",
         "repo": "provenance",
         "rev": "91b0813de2f93d03cefe8efb226dc32f02690840",
->>>>>>> 1bf13191
         "type": "github"
       },
       "original": {
@@ -1087,33 +1126,33 @@
     "root": {
       "inputs": {
         "cosmos-nix": "cosmos-nix",
-        "flake-utils": "flake-utils_3",
-        "nixpkgs": "nixpkgs_4"
+        "flake-utils": "flake-utils_4",
+        "nixpkgs": "nixpkgs_5"
       }
     },
     "rust-overlay": {
-      "inputs": {
-        "flake-utils": "flake-utils",
-        "nixpkgs": "nixpkgs_2"
-      },
-      "locked": {
-        "lastModified": 1701310566,
-        "narHash": "sha256-CL9J3xUR2Ejni4LysrEGX0IdO+Y4BXCiH/By0lmF3eQ=",
-        "owner": "oxalica",
-        "repo": "rust-overlay",
-        "rev": "6d3c6e185198b8bf7ad639f22404a75aa9a09bff",
-        "type": "github"
-      },
-      "original": {
-        "owner": "oxalica",
-        "repo": "rust-overlay",
-        "type": "github"
-      }
-    },
-    "sbt-derivation": {
       "inputs": {
         "flake-utils": "flake-utils_2",
         "nixpkgs": "nixpkgs_3"
+      },
+      "locked": {
+        "lastModified": 1702347444,
+        "narHash": "sha256-ueDw7aQf4Xyk69XnDD0YNWDlFdlOgJGPeWFa7uu/cfw=",
+        "owner": "oxalica",
+        "repo": "rust-overlay",
+        "rev": "bc13176f27cf3be724d18924b4f6aa47686ca2e3",
+        "type": "github"
+      },
+      "original": {
+        "owner": "oxalica",
+        "repo": "rust-overlay",
+        "type": "github"
+      }
+    },
+    "sbt-derivation": {
+      "inputs": {
+        "flake-utils": "flake-utils_3",
+        "nixpkgs": "nixpkgs_4"
       },
       "locked": {
         "lastModified": 1698464090,
@@ -1276,6 +1315,21 @@
         "type": "github"
       }
     },
+    "systems_3": {
+      "locked": {
+        "lastModified": 1681028828,
+        "narHash": "sha256-Vy1rq5AaRuLzOxct8nz4T6wlgyUR7zLU309k9mBC768=",
+        "owner": "nix-systems",
+        "repo": "default",
+        "rev": "da67096a3b9bf56a91d16901293e51ba5b49a27e",
+        "type": "github"
+      },
+      "original": {
+        "owner": "nix-systems",
+        "repo": "default",
+        "type": "github"
+      }
+    },
     "umee-src": {
       "flake": false,
       "locked": {

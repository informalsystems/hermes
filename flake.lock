--- conflicted
+++ resolved
@@ -82,10 +82,7 @@
         "gaia-main-src": "gaia-main-src",
         "gaia10-src": "gaia10-src",
         "gaia11-src": "gaia11-src",
-<<<<<<< HEAD
-=======
         "gaia12-src": "gaia12-src",
->>>>>>> 08525ecc
         "gaia5-src": "gaia5-src",
         "gaia6-ordered-src": "gaia6-ordered-src",
         "gaia6-src": "gaia6-src",
@@ -139,19 +136,11 @@
         "wasmvm_1_beta7-src": "wasmvm_1_beta7-src"
       },
       "locked": {
-<<<<<<< HEAD
-        "lastModified": 1697010618,
-        "narHash": "sha256-lktcpUUape/qh0kDDrT3sLKUOP5o1rCSWW/o6otWtFY=",
-        "owner": "informalsystems",
-        "repo": "cosmos.nix",
-        "rev": "7a42d2ad91fcc33a9fd4871a5b7ca82ff1850a0a",
-=======
         "lastModified": 1697035289,
         "narHash": "sha256-2yPPi/n4IrKZ0Y0BwPSmHGP5UJoY5u5XY6BnKxsuGnc=",
         "owner": "informalsystems",
         "repo": "cosmos.nix",
         "rev": "e26774d7889a508ad3ac021a886bc6b8cf11cf7e",
->>>>>>> 08525ecc
         "type": "github"
       },
       "original": {
@@ -363,8 +352,6 @@
         "type": "github"
       }
     },
-<<<<<<< HEAD
-=======
     "gaia12-src": {
       "flake": false,
       "locked": {
@@ -382,7 +369,6 @@
         "type": "github"
       }
     },
->>>>>>> 08525ecc
     "gaia5-src": {
       "flake": false,
       "locked": {
@@ -910,11 +896,11 @@
     },
     "nixpkgs_4": {
       "locked": {
-        "lastModified": 1696757521,
-        "narHash": "sha256-cfgtLNCBLFx2qOzRLI6DHfqTdfWI+UbvsKYa3b3fvaA=",
+        "lastModified": 1697009197,
+        "narHash": "sha256-viVRhBTFT8fPJTb1N3brQIpFZnttmwo3JVKNuWRVc3s=",
         "owner": "nixos",
         "repo": "nixpkgs",
-        "rev": "2646b294a146df2781b1ca49092450e8a32814e1",
+        "rev": "01441e14af5e29c9d27ace398e6dd0b293e25a54",
         "type": "github"
       },
       "original": {

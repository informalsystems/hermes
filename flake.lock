--- conflicted
+++ resolved
@@ -805,24 +805,6 @@
         "type": "github"
       }
     },
-    "flake-utils_13": {
-      "inputs": {
-        "systems": "systems_11"
-      },
-      "locked": {
-        "lastModified": 1705309234,
-        "narHash": "sha256-uNRRNRKmJyCRC/8y1RqBkqWBLM034y4qN7EprSdmgyA=",
-        "owner": "numtide",
-        "repo": "flake-utils",
-        "rev": "1ef2e671c3b0c19053962c07dbda38332dcebf26",
-        "type": "github"
-      },
-      "original": {
-        "owner": "numtide",
-        "repo": "flake-utils",
-        "type": "github"
-      }
-    },
     "flake-utils_2": {
       "inputs": {
         "systems": "systems_2"
@@ -862,11 +844,11 @@
         "systems": "systems_4"
       },
       "locked": {
-        "lastModified": 1694529238,
-        "narHash": "sha256-zsNZZGTGnMOf9YpHKJqMSsa0dXbfmxeoJ7xHlrt+xmY=",
+        "lastModified": 1710146030,
+        "narHash": "sha256-SZ5L6eA7HJ/nmkzGG7/ISclqe6oZdOZTNoesiInkXPQ=",
         "owner": "numtide",
         "repo": "flake-utils",
-        "rev": "ff7b65b44d01cf9ba6a71320833626af21126384",
+        "rev": "b1d9ab70662946ef0850d488da1c9019f3a9752a",
         "type": "github"
       },
       "original": {
@@ -1829,62 +1811,50 @@
     "ibc-go-v7-src_2": {
       "flake": false,
       "locked": {
-<<<<<<< HEAD
         "lastModified": 1693509694,
         "narHash": "sha256-umh/ckDALt0ugXwN8glcaCkGfAQvXY7S3Jd95Do2XeA=",
         "owner": "cosmos",
         "repo": "ibc-go",
         "rev": "c75650a1a037a9fecba5a9005df380f707520ff7",
-=======
+        "type": "github"
+      },
+      "original": {
+        "owner": "cosmos",
+        "ref": "v7.3.0",
+        "repo": "ibc-go",
+        "type": "github"
+      }
+    },
+    "ibc-go-v7-wasm-src": {
+      "flake": false,
+      "locked": {
+        "lastModified": 1712918303,
+        "narHash": "sha256-VNswGN4sF2cpnB0Wh3VUsXGE/jSSGytp4/3Ufe9HLfc=",
+        "owner": "cosmos",
+        "repo": "ibc-go",
+        "rev": "7953715f5edf1a05093dd3d324cbb65db6226edd",
+        "type": "github"
+      },
+      "original": {
+        "owner": "cosmos",
+        "ref": "08-wasm/release/v0.1.x+ibc-go-v7.3.x-wasmvm-v1.5.x",
+        "repo": "ibc-go",
+        "type": "github"
+      }
+    },
+    "ibc-go-v8-src": {
+      "flake": false,
+      "locked": {
         "lastModified": 1716359952,
         "narHash": "sha256-KTjyHwmXA/jgppDKRe85XfRmh8O7AHFKhDyyOb9VROU=",
         "owner": "cosmos",
         "repo": "ibc-go",
         "rev": "9b6567bf818198ded336490d5f2d89c9d42fd87b",
->>>>>>> f2e6d89c
-        "type": "github"
-      },
-      "original": {
-        "owner": "cosmos",
-<<<<<<< HEAD
-        "ref": "v7.3.0",
-=======
+        "type": "github"
+      },
+      "original": {
+        "owner": "cosmos",
         "ref": "v8.3.1",
->>>>>>> f2e6d89c
-        "repo": "ibc-go",
-        "type": "github"
-      }
-    },
-    "ibc-go-v7-wasm-src": {
-      "flake": false,
-      "locked": {
-        "lastModified": 1712918303,
-        "narHash": "sha256-VNswGN4sF2cpnB0Wh3VUsXGE/jSSGytp4/3Ufe9HLfc=",
-        "owner": "cosmos",
-        "repo": "ibc-go",
-        "rev": "7953715f5edf1a05093dd3d324cbb65db6226edd",
-        "type": "github"
-      },
-      "original": {
-        "owner": "cosmos",
-        "ref": "08-wasm/release/v0.1.x+ibc-go-v7.3.x-wasmvm-v1.5.x",
-        "repo": "ibc-go",
-        "type": "github"
-      }
-    },
-    "ibc-go-v8-src": {
-      "flake": false,
-      "locked": {
-        "lastModified": 1712305073,
-        "narHash": "sha256-J/tuv2U6cW+y51gUi4aXzR39lJD/8J/36lf7h2242sU=",
-        "owner": "cosmos",
-        "repo": "ibc-go",
-        "rev": "a2f3d7a78d21641178043341de96c3ecf06fa47b",
-        "type": "github"
-      },
-      "original": {
-        "owner": "cosmos",
-        "ref": "v8.2.0",
         "repo": "ibc-go",
         "type": "github"
       }
@@ -2566,11 +2536,11 @@
     },
     "nixpkgs_11": {
       "locked": {
-        "lastModified": 1716914467,
-        "narHash": "sha256-KkT6YM/yNQqirtYj/frn6RRakliB8RDvGqVGGaNhdcU=",
+        "lastModified": 1721080040,
+        "narHash": "sha256-USDsS90/88RJibP3gEcH1AaVt+JpnX4XCUD9bAJP5I4=",
         "owner": "nixos",
         "repo": "nixpkgs",
-        "rev": "4a3fc4cf736b7d2d288d7a8bf775ac8d4c0920b4",
+        "rev": "b2c1f10bfbb3f617ea8e8669ac13f3f56ceb2ea2",
         "type": "github"
       },
       "original": {
@@ -2581,6 +2551,51 @@
       }
     },
     "nixpkgs_12": {
+      "locked": {
+        "lastModified": 1718428119,
+        "narHash": "sha256-WdWDpNaq6u1IPtxtYHHWpl5BmabtpmLnMAx0RdJ/vo8=",
+        "owner": "NixOS",
+        "repo": "nixpkgs",
+        "rev": "e6cea36f83499eb4e9cd184c8a8e823296b50ad5",
+        "type": "github"
+      },
+      "original": {
+        "owner": "NixOS",
+        "ref": "nixpkgs-unstable",
+        "repo": "nixpkgs",
+        "type": "github"
+      }
+    },
+    "nixpkgs_2": {
+      "locked": {
+        "narHash": "sha256-LahKBAfGbY836gtpVNnWwBTIzN7yf/uYM/S0g393r0Y=",
+        "rev": "9f2ee8c91ac42da3ae6c6a1d21555f283458247e",
+        "revCount": 555392,
+        "type": "tarball",
+        "url": "https://api.flakehub.com/f/pinned/NixOS/nixpkgs/0.2311.555392%2Brev-9f2ee8c91ac42da3ae6c6a1d21555f283458247e/018d7c73-3161-76d5-aca1-5929105b0aa0/source.tar.gz"
+      },
+      "original": {
+        "type": "tarball",
+        "url": "https://flakehub.com/f/NixOS/nixpkgs/0.2311.%2A.tar.gz"
+      }
+    },
+    "nixpkgs_3": {
+      "locked": {
+        "lastModified": 1717868076,
+        "narHash": "sha256-c83Y9t815Wa34khrux81j8K8ET94ESmCuwORSKm2bQY=",
+        "owner": "nixos",
+        "repo": "nixpkgs",
+        "rev": "cd18e2ae9ab8e2a0a8d715b60c91b54c0ac35ff9",
+        "type": "github"
+      },
+      "original": {
+        "owner": "nixos",
+        "ref": "nixpkgs-unstable",
+        "repo": "nixpkgs",
+        "type": "github"
+      }
+    },
+    "nixpkgs_4": {
       "locked": {
         "lastModified": 1706487304,
         "narHash": "sha256-LE8lVX28MV2jWJsidW13D2qrHU/RUUONendL2Q/WlJg=",
@@ -2596,51 +2611,6 @@
         "type": "github"
       }
     },
-    "nixpkgs_2": {
-      "locked": {
-        "narHash": "sha256-LahKBAfGbY836gtpVNnWwBTIzN7yf/uYM/S0g393r0Y=",
-        "rev": "9f2ee8c91ac42da3ae6c6a1d21555f283458247e",
-        "revCount": 555392,
-        "type": "tarball",
-        "url": "https://api.flakehub.com/f/pinned/NixOS/nixpkgs/0.2311.555392%2Brev-9f2ee8c91ac42da3ae6c6a1d21555f283458247e/018d7c73-3161-76d5-aca1-5929105b0aa0/source.tar.gz"
-      },
-      "original": {
-        "type": "tarball",
-        "url": "https://flakehub.com/f/NixOS/nixpkgs/0.2311.%2A.tar.gz"
-      }
-    },
-    "nixpkgs_3": {
-      "locked": {
-        "lastModified": 1717868076,
-        "narHash": "sha256-c83Y9t815Wa34khrux81j8K8ET94ESmCuwORSKm2bQY=",
-        "owner": "nixos",
-        "repo": "nixpkgs",
-        "rev": "cd18e2ae9ab8e2a0a8d715b60c91b54c0ac35ff9",
-        "type": "github"
-      },
-      "original": {
-        "owner": "nixos",
-        "ref": "nixpkgs-unstable",
-        "repo": "nixpkgs",
-        "type": "github"
-      }
-    },
-    "nixpkgs_4": {
-      "locked": {
-        "lastModified": 1706487304,
-        "narHash": "sha256-LE8lVX28MV2jWJsidW13D2qrHU/RUUONendL2Q/WlJg=",
-        "owner": "NixOS",
-        "repo": "nixpkgs",
-        "rev": "90f456026d284c22b3e3497be980b2e47d0b28ac",
-        "type": "github"
-      },
-      "original": {
-        "owner": "NixOS",
-        "ref": "nixpkgs-unstable",
-        "repo": "nixpkgs",
-        "type": "github"
-      }
-    },
     "nixpkgs_5": {
       "locked": {
         "narHash": "sha256-4zOyp+hFW2Y7imxIpZqZGT8CEqKmDjwgfD6BzRUE0mQ=",
@@ -2658,7 +2628,6 @@
     },
     "nixpkgs_6": {
       "locked": {
-<<<<<<< HEAD
         "lastModified": 1702272962,
         "narHash": "sha256-D+zHwkwPc6oYQ4G3A1HuadopqRwUY/JkMwHz1YF7j4Q=",
         "owner": "nixos",
@@ -2694,13 +2663,6 @@
         "owner": "nixos",
         "repo": "nixpkgs",
         "rev": "5ad9903c16126a7d949101687af0aa589b1d7d3d",
-=======
-        "lastModified": 1717893485,
-        "narHash": "sha256-WMU6ZRZrBgEUDIF0siu2aIyVAXcxfElSwzZtS/mSpN4=",
-        "owner": "nixos",
-        "repo": "nixpkgs",
-        "rev": "3bcedce9f4de37570242faf16e1e143583407eab",
->>>>>>> f2e6d89c
         "type": "github"
       },
       "original": {
@@ -2987,15 +2949,14 @@
     },
     "rust-overlay_3": {
       "inputs": {
-        "flake-utils": "flake-utils_13",
         "nixpkgs": "nixpkgs_12"
       },
       "locked": {
-        "lastModified": 1716949111,
-        "narHash": "sha256-ms3aD3Z2jKd1dk8qd0D/N7C8vFxn6z6LQ1G7cvNTVJ8=",
+        "lastModified": 1721096425,
+        "narHash": "sha256-9/58mnoDCyBHsJZwTg3MfgX3kgVqP/SzGMy0WnnWII8=",
         "owner": "oxalica",
         "repo": "rust-overlay",
-        "rev": "2e7ccf572ce0f0547d4cf4426de4482936882d0e",
+        "rev": "1c95d396d7395829b5c06bea84fb1dd23169ca42",
         "type": "github"
       },
       "original": {
@@ -3315,7 +3276,35 @@
         "type": "github"
       }
     },
-    "systems_11": {
+    "systems_2": {
+      "locked": {
+        "narHash": "sha256-Vy1rq5AaRuLzOxct8nz4T6wlgyUR7zLU309k9mBC768=",
+        "owner": "nix-systems",
+        "repo": "default",
+        "rev": "da67096a3b9bf56a91d16901293e51ba5b49a27e",
+        "type": "github"
+      },
+      "original": {
+        "owner": "nix-systems",
+        "repo": "default",
+        "type": "github"
+      }
+    },
+    "systems_3": {
+      "locked": {
+        "narHash": "sha256-Vy1rq5AaRuLzOxct8nz4T6wlgyUR7zLU309k9mBC768=",
+        "owner": "nix-systems",
+        "repo": "default",
+        "rev": "da67096a3b9bf56a91d16901293e51ba5b49a27e",
+        "type": "github"
+      },
+      "original": {
+        "owner": "nix-systems",
+        "repo": "default",
+        "type": "github"
+      }
+    },
+    "systems_4": {
       "locked": {
         "lastModified": 1681028828,
         "narHash": "sha256-Vy1rq5AaRuLzOxct8nz4T6wlgyUR7zLU309k9mBC768=",
@@ -3330,35 +3319,7 @@
         "type": "github"
       }
     },
-    "systems_2": {
-      "locked": {
-        "narHash": "sha256-Vy1rq5AaRuLzOxct8nz4T6wlgyUR7zLU309k9mBC768=",
-        "owner": "nix-systems",
-        "repo": "default",
-        "rev": "da67096a3b9bf56a91d16901293e51ba5b49a27e",
-        "type": "github"
-      },
-      "original": {
-        "owner": "nix-systems",
-        "repo": "default",
-        "type": "github"
-      }
-    },
-    "systems_3": {
-      "locked": {
-        "narHash": "sha256-Vy1rq5AaRuLzOxct8nz4T6wlgyUR7zLU309k9mBC768=",
-        "owner": "nix-systems",
-        "repo": "default",
-        "rev": "da67096a3b9bf56a91d16901293e51ba5b49a27e",
-        "type": "github"
-      },
-      "original": {
-        "owner": "nix-systems",
-        "repo": "default",
-        "type": "github"
-      }
-    },
-    "systems_4": {
+    "systems_5": {
       "locked": {
         "lastModified": 1681028828,
         "narHash": "sha256-Vy1rq5AaRuLzOxct8nz4T6wlgyUR7zLU309k9mBC768=",
@@ -3373,7 +3334,7 @@
         "type": "github"
       }
     },
-    "systems_5": {
+    "systems_6": {
       "locked": {
         "lastModified": 1681028828,
         "narHash": "sha256-Vy1rq5AaRuLzOxct8nz4T6wlgyUR7zLU309k9mBC768=",
@@ -3388,7 +3349,7 @@
         "type": "github"
       }
     },
-    "systems_6": {
+    "systems_7": {
       "locked": {
         "lastModified": 1681028828,
         "narHash": "sha256-Vy1rq5AaRuLzOxct8nz4T6wlgyUR7zLU309k9mBC768=",
@@ -3403,7 +3364,7 @@
         "type": "github"
       }
     },
-    "systems_7": {
+    "systems_8": {
       "locked": {
         "lastModified": 1681028828,
         "narHash": "sha256-Vy1rq5AaRuLzOxct8nz4T6wlgyUR7zLU309k9mBC768=",
@@ -3418,7 +3379,7 @@
         "type": "github"
       }
     },
-    "systems_8": {
+    "systems_9": {
       "locked": {
         "lastModified": 1681028828,
         "narHash": "sha256-Vy1rq5AaRuLzOxct8nz4T6wlgyUR7zLU309k9mBC768=",
@@ -3433,21 +3394,6 @@
         "type": "github"
       }
     },
-    "systems_9": {
-      "locked": {
-        "lastModified": 1681028828,
-        "narHash": "sha256-Vy1rq5AaRuLzOxct8nz4T6wlgyUR7zLU309k9mBC768=",
-        "owner": "nix-systems",
-        "repo": "default",
-        "rev": "da67096a3b9bf56a91d16901293e51ba5b49a27e",
-        "type": "github"
-      },
-      "original": {
-        "owner": "nix-systems",
-        "repo": "default",
-        "type": "github"
-      }
-    },
     "umee-src": {
       "flake": false,
       "locked": {
@@ -3813,7 +3759,6 @@
         "type": "github"
       }
     },
-<<<<<<< HEAD
     "wasmvm_1_beta7-src_2": {
       "flake": false,
       "locked": {
@@ -3822,7 +3767,15 @@
         "owner": "CosmWasm",
         "repo": "wasmvm",
         "rev": "f7015565a59255cd09ebfcbf9345f3c87666fedd",
-=======
+        "type": "github"
+      },
+      "original": {
+        "owner": "CosmWasm",
+        "ref": "v1.0.0-beta7",
+        "repo": "wasmvm",
+        "type": "github"
+      }
+    },
     "wasmvm_2_0_0-src": {
       "flake": false,
       "locked": {
@@ -3831,16 +3784,11 @@
         "owner": "CosmWasm",
         "repo": "wasmvm",
         "rev": "5307690b77a5fef2da3747ec72abe8f29664aeca",
->>>>>>> f2e6d89c
-        "type": "github"
-      },
-      "original": {
-        "owner": "CosmWasm",
-<<<<<<< HEAD
-        "ref": "v1.0.0-beta7",
-=======
+        "type": "github"
+      },
+      "original": {
+        "owner": "CosmWasm",
         "ref": "v2.0.0",
->>>>>>> f2e6d89c
         "repo": "wasmvm",
         "type": "github"
       }

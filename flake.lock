{
  "nodes": {
    "akash-src": {
      "flake": false,
      "locked": {
        "narHash": "sha256-33FPy0dn6QuqneEqZYkFoCRm9agG7PE+9C/pYH9Gwx4=",
        "owner": "ovrclk",
        "repo": "akash",
        "rev": "5b8b6bbede6c9fbb2df1ca536b8edfcf5652adf8",
        "type": "github"
      },
      "original": {
        "owner": "ovrclk",
        "ref": "v0.15.0-rc17",
        "repo": "akash",
        "type": "github"
      }
    },
    "andromeda-src": {
      "flake": false,
      "locked": {
        "narHash": "sha256-8nKekKLBZR7nDNXZ1UL0J7YOMRv6HbzT7pj0W+fV+4U=",
        "owner": "andromedaprotocol",
        "repo": "andromedad",
        "rev": "a72f010f8e3f9db183da0ddaf4ef65069b690981",
        "type": "github"
      },
      "original": {
        "owner": "andromedaprotocol",
        "ref": "andromeda-1",
        "repo": "andromedad",
        "type": "github"
      }
    },
    "apalache-src": {
      "flake": false,
      "locked": {
        "lastModified": 1714996894,
        "narHash": "sha256-3xw7bajvhGL+wGne4MRh/HpDFdp+HGfnfzqq8YSx9tc=",
        "owner": "informalsystems",
        "repo": "apalache",
        "rev": "5dee24e4d05dc3476977a2e49f4963e3802fae2f",
        "type": "github"
      },
      "original": {
        "owner": "informalsystems",
        "ref": "v0.44.11",
        "repo": "apalache",
        "type": "github"
      }
    },
    "beaker-src": {
      "flake": false,
      "locked": {
        "narHash": "sha256-ZLDuTwB8PG0rMiDcLRxCf/xuoFowgK+aat9mSZVp+Dw=",
        "owner": "osmosis-labs",
        "repo": "beaker",
        "rev": "fc046f8fe9d8baecdd76404b57b31f5a4e100301",
        "type": "github"
      },
      "original": {
        "owner": "osmosis-labs",
        "ref": "v0.1.8",
        "repo": "beaker",
        "type": "github"
      }
    },
    "celestia-app-src": {
      "flake": false,
      "locked": {
        "lastModified": 1717487173,
        "narHash": "sha256-/17ysw5QX8hHdMPkp05eNqJFPYKU7NIn1jTFw688Fjg=",
        "owner": "celestiaorg",
        "repo": "celestia-app",
        "rev": "21b5bc747c8500e4888474df7d828e66c33f332d",
        "type": "github"
      },
      "original": {
        "owner": "celestiaorg",
        "ref": "v1.11.0",
        "repo": "celestia-app",
        "type": "github"
      }
    },
    "celestia-node-src": {
      "flake": false,
      "locked": {
        "narHash": "sha256-O5a8Dy7WOSaLzYHTZAZFHFeJwqOLyajcHmGEcphOpKg=",
        "owner": "celestiaorg",
        "repo": "celestia-node",
        "rev": "e55e1c88708b46839867bcbbed9bcdd8a3ffa830",
        "type": "github"
      },
      "original": {
        "owner": "celestiaorg",
        "ref": "v0.13.0",
        "repo": "celestia-node",
        "type": "github"
      }
    },
    "cometbft-src": {
      "flake": false,
      "locked": {
        "narHash": "sha256-G5gchJMn/BFzwYx8/ikPDL5fS/TuFIBF4DKJbkalp/M=",
        "owner": "cometbft",
        "repo": "cometbft",
        "rev": "66a5a9da9f7a3306f382eb9142ccb9c9f7997d3f",
        "type": "github"
      },
      "original": {
        "owner": "cometbft",
        "ref": "v0.38.0",
        "repo": "cometbft",
        "type": "github"
      }
    },
    "composable-cosmos-src": {
      "flake": false,
      "locked": {
        "lastModified": 1710970443,
        "narHash": "sha256-7h+vLGFxj2QvcTfXgHqS3pfnYzIzyf8DhO7adJKRe8c=",
        "owner": "ComposableFi",
        "repo": "composable-cosmos",
        "rev": "a76ebd371059b778aa3e9799366b09e8453f114b",
        "type": "github"
      },
      "original": {
        "owner": "ComposableFi",
        "ref": "v6.4.88",
        "repo": "composable-cosmos",
        "type": "github"
      }
    },
    "cosmos-nix": {
      "inputs": {
        "akash-src": "akash-src",
        "andromeda-src": "andromeda-src",
        "apalache-src": "apalache-src",
        "beaker-src": "beaker-src",
        "celestia-app-src": "celestia-app-src",
        "celestia-node-src": "celestia-node-src",
        "cometbft-src": "cometbft-src",
        "composable-cosmos-src": "composable-cosmos-src",
        "cosmos-sdk-src": "cosmos-sdk-src",
        "cosmwasm-src": "cosmwasm-src",
        "cw-plus-src": "cw-plus-src",
        "dydx-src": "dydx-src",
        "dymension-src": "dymension-src",
        "evmos-src": "evmos-src",
        "flake-parts": "flake-parts",
        "gaia-main-src": "gaia-main-src",
        "gaia10-src": "gaia10-src",
        "gaia11-src": "gaia11-src",
        "gaia12-src": "gaia12-src",
        "gaia13-src": "gaia13-src",
        "gaia14-src": "gaia14-src",
        "gaia15-src": "gaia15-src",
        "gaia17-src": "gaia17-src",
        "gaia5-src": "gaia5-src",
        "gaia6-ordered-src": "gaia6-ordered-src",
        "gaia6-src": "gaia6-src",
        "gaia7-src": "gaia7-src",
        "gaia8-src": "gaia8-src",
        "gaia9-src": "gaia9-src",
        "gex-src": "gex-src",
        "gomod2nix": "gomod2nix",
        "haqq-src": "haqq-src",
        "hermes-src": "hermes-src",
        "ibc-go-v2-src": "ibc-go-v2-src",
        "ibc-go-v3-src": "ibc-go-v3-src",
        "ibc-go-v4-src": "ibc-go-v4-src",
        "ibc-go-v5-src": "ibc-go-v5-src",
        "ibc-go-v6-src": "ibc-go-v6-src",
        "ibc-go-v7-src": "ibc-go-v7-src",
        "ibc-go-v8-src": "ibc-go-v8-src",
        "ibc-rs-src": "ibc-rs-src",
        "ica-src": "ica-src",
        "ignite-cli-src": "ignite-cli-src",
        "injective-src": "injective-src",
        "interchain-security-src": "interchain-security-src",
        "iris-src": "iris-src",
        "ixo-src": "ixo-src",
        "juno-src": "juno-src",
        "migaloo-src": "migaloo-src",
        "namada-src": "namada-src",
        "neutron-src": "neutron-src",
        "nix-std": "nix-std",
        "nix2container": "nix2container",
        "nixpkgs": "nixpkgs_3",
        "osmosis-src": "osmosis-src",
        "provenance-src": "provenance-src",
        "regen-src": "regen-src",
        "relayer-src": "relayer-src",
        "rollapp-evm-src": "rollapp-evm-src",
        "rust-overlay": "rust-overlay",
        "sbt-derivation": "sbt-derivation",
        "sconfig-src": "sconfig-src",
        "sentinel-src": "sentinel-src",
        "sifchain-src": "sifchain-src",
        "slinky-src": "slinky-src",
        "stargaze-src": "stargaze-src",
        "stoml-src": "stoml-src",
        "stride-src": "stride-src",
        "umee-src": "umee-src",
        "wasmd-src": "wasmd-src",
        "wasmvm_1-src": "wasmvm_1-src",
        "wasmvm_1_1_1-src": "wasmvm_1_1_1-src",
        "wasmvm_1_1_2-src": "wasmvm_1_1_2-src",
        "wasmvm_1_2_3-src": "wasmvm_1_2_3-src",
        "wasmvm_1_2_4-src": "wasmvm_1_2_4-src",
        "wasmvm_1_2_6-src": "wasmvm_1_2_6-src",
        "wasmvm_1_3_0-src": "wasmvm_1_3_0-src",
        "wasmvm_1_5_0-src": "wasmvm_1_5_0-src",
        "wasmvm_1_5_2-src": "wasmvm_1_5_2-src",
        "wasmvm_1_beta7-src": "wasmvm_1_beta7-src",
        "wasmvm_2_0_0-src": "wasmvm_2_0_0-src"
      },
      "locked": {
<<<<<<< HEAD
        "lastModified": 1710325060,
        "narHash": "sha256-K5dMBd7F1w7yOAZl+mON6kv3x5yBueOocO5JxFLt83s=",
        "owner": "informalsystems",
        "repo": "cosmos.nix",
        "rev": "847bb97db3a2eb9de31c2466f5f9e2f925c51e45",
=======
        "lastModified": 1718033821,
        "narHash": "sha256-Y7zF1PWl6W6pSj2Hh6dl+n+udu/6jJV+ODinxk44YqU=",
        "owner": "informalsystems",
        "repo": "cosmos.nix",
        "rev": "0475f2c4fff872218f70bae9c0c2ea49e2cfe785",
>>>>>>> 58891312
        "type": "github"
      },
      "original": {
        "owner": "informalsystems",
        "ref": "romac/dymension",
        "repo": "cosmos.nix",
        "type": "github"
      }
    },
    "cosmos-sdk-src": {
      "flake": false,
      "locked": {
        "narHash": "sha256-Xs83vbgt4+YH2LRJx7692nIjRBr5QCYoUHI17njsjlw=",
        "owner": "cosmos",
        "repo": "cosmos-sdk",
        "rev": "a1143138716b64bc4fa0aa53c0f0fa59eb675bb7",
        "type": "github"
      },
      "original": {
        "owner": "cosmos",
        "ref": "v0.46.0",
        "repo": "cosmos-sdk",
        "type": "github"
      }
    },
    "cosmwasm-src": {
      "flake": false,
      "locked": {
        "narHash": "sha256-F+INGtJZj272HZkj/lUPlskNqAPe9x5itNYXCQsezkA=",
        "owner": "CosmWasm",
        "repo": "cosmwasm",
        "rev": "3c33a0a5dfa5d1c30f474011c77117ec3bf4dc04",
        "type": "github"
      },
      "original": {
        "owner": "CosmWasm",
        "ref": "v1.5.3",
        "repo": "cosmwasm",
        "type": "github"
      }
    },
    "cw-plus-src": {
      "flake": false,
      "locked": {
        "narHash": "sha256-E5vkY+B4BDoTDtvuB+7Tm3k/5dCYPSjUujMWcgYsWf0=",
        "owner": "CosmWasm",
        "repo": "cw-plus",
        "rev": "d33824679d5b91ca0b4615a8dede7e0028947486",
        "type": "github"
      },
      "original": {
        "owner": "CosmWasm",
        "ref": "v1.1.2",
        "repo": "cw-plus",
        "type": "github"
      }
    },
    "devenv": {
      "inputs": {
        "flake-compat": "flake-compat",
        "nix": "nix",
        "nixpkgs": [
          "cosmos-nix",
          "haqq-src",
          "nixpkgs-unstable"
        ],
        "pre-commit-hooks": "pre-commit-hooks"
      },
      "locked": {
        "narHash": "sha256-NLvhvXBmX+WuqDN9PbRbQCsA+y57yGaf+jCWuJVdaIQ=",
        "owner": "cachix",
        "repo": "devenv",
        "rev": "0c41b86406e910a75fbde28f81ec7f6fda74f7e1",
        "type": "github"
      },
      "original": {
        "owner": "cachix",
        "repo": "devenv",
        "type": "github"
      }
    },
    "dydx-src": {
      "flake": false,
      "locked": {
        "narHash": "sha256-NiC+Nol8Cye0z/U5cgQ+zhvlbDJX6DouaMo8oYsRGDQ=",
        "owner": "dydxprotocol",
        "repo": "v4-chain",
        "rev": "35b87db422b0ef4138101ba73b0f00d16780ba89",
        "type": "github"
      },
      "original": {
        "owner": "dydxprotocol",
        "ref": "protocol/v3.0.0-dev0",
        "repo": "v4-chain",
        "type": "github"
      }
    },
    "dymension-src": {
      "flake": false,
      "locked": {
<<<<<<< HEAD
        "lastModified": 1706696951,
=======
>>>>>>> 58891312
        "narHash": "sha256-K1F0kL4/HVxOJvXNvLJsZUFXS3MyuqrUotyyd5u6QTQ=",
        "owner": "dymensionxyz",
        "repo": "dymension",
        "rev": "c3294dc8d2dce1aa8efbc967b1dfd3b0e965b095",
        "type": "github"
      },
      "original": {
        "owner": "dymensionxyz",
        "ref": "v3.0.0",
        "repo": "dymension",
        "type": "github"
      }
    },
    "evmos-src": {
      "flake": false,
      "locked": {
        "narHash": "sha256-ECXXQ0hx/MXascMP6aXf880zts/dNPpQM9jOCIHTLZQ=",
        "owner": "evmos",
        "repo": "evmos",
        "rev": "6f94d2002c01b7f7908a69089ed6996ac2bb450c",
        "type": "github"
      },
      "original": {
        "owner": "evmos",
        "ref": "v16.0.0-rc4",
        "repo": "evmos",
        "type": "github"
      }
    },
    "flake-compat": {
      "flake": false,
      "locked": {
        "narHash": "sha256-4gtG9iQuiKITOjNQQeQIpoIB6b16fm+504Ch3sNKLd8=",
        "owner": "edolstra",
        "repo": "flake-compat",
        "rev": "35bb57c0c8d8b62bbfd284272c928ceb64ddbde9",
        "type": "github"
      },
      "original": {
        "owner": "edolstra",
        "repo": "flake-compat",
        "type": "github"
      }
    },
    "flake-parts": {
      "inputs": {
        "nixpkgs-lib": "nixpkgs-lib"
      },
      "locked": {
        "narHash": "sha256-YcVE5emp1qQ8ieHUnxt1wCZCC3ZfAS+SRRWZ2TMda7E=",
        "owner": "hercules-ci",
        "repo": "flake-parts",
        "rev": "34fed993f1674c8d06d58b37ce1e0fe5eebcb9f5",
        "type": "github"
      },
      "original": {
        "owner": "hercules-ci",
        "repo": "flake-parts",
        "type": "github"
      }
    },
    "flake-utils": {
      "inputs": {
        "systems": "systems"
      },
      "locked": {
        "narHash": "sha256-zsNZZGTGnMOf9YpHKJqMSsa0dXbfmxeoJ7xHlrt+xmY=",
        "owner": "numtide",
        "repo": "flake-utils",
        "rev": "ff7b65b44d01cf9ba6a71320833626af21126384",
        "type": "github"
      },
      "original": {
        "owner": "numtide",
        "repo": "flake-utils",
        "type": "github"
      }
    },
    "flake-utils_2": {
      "inputs": {
        "systems": "systems_2"
      },
      "locked": {
        "narHash": "sha256-o2d0KcvaXzTrPRIo0kOLV0/QXHhDQ5DTi+OxcjO8xqY=",
        "owner": "numtide",
        "repo": "flake-utils",
        "rev": "a1720a10a6cfe8234c0e93907ffe81be440f4cef",
        "type": "github"
      },
      "original": {
        "owner": "numtide",
        "repo": "flake-utils",
        "type": "github"
      }
    },
    "flake-utils_3": {
      "inputs": {
        "systems": "systems_3"
      },
      "locked": {
        "narHash": "sha256-zsNZZGTGnMOf9YpHKJqMSsa0dXbfmxeoJ7xHlrt+xmY=",
        "owner": "numtide",
        "repo": "flake-utils",
        "rev": "ff7b65b44d01cf9ba6a71320833626af21126384",
        "type": "github"
      },
      "original": {
        "owner": "numtide",
        "repo": "flake-utils",
        "type": "github"
      }
    },
    "flake-utils_4": {
      "inputs": {
        "systems": "systems_4"
      },
      "locked": {
        "lastModified": 1710146030,
        "narHash": "sha256-SZ5L6eA7HJ/nmkzGG7/ISclqe6oZdOZTNoesiInkXPQ=",
        "owner": "numtide",
        "repo": "flake-utils",
        "rev": "b1d9ab70662946ef0850d488da1c9019f3a9752a",
        "type": "github"
      },
      "original": {
        "owner": "numtide",
        "repo": "flake-utils",
        "type": "github"
      }
    },
    "flake-utils_5": {
      "inputs": {
        "systems": "systems_5"
      },
      "locked": {
        "lastModified": 1705309234,
        "narHash": "sha256-uNRRNRKmJyCRC/8y1RqBkqWBLM034y4qN7EprSdmgyA=",
        "owner": "numtide",
        "repo": "flake-utils",
        "rev": "1ef2e671c3b0c19053962c07dbda38332dcebf26",
        "type": "github"
      },
      "original": {
        "owner": "numtide",
        "repo": "flake-utils",
        "type": "github"
      }
    },
    "flake-utils_6": {
      "locked": {
        "narHash": "sha256-nuEHfE/LcWyuSWnS8t12N1wc105Qtau+/OdUAjtQ0rA=",
        "owner": "numtide",
        "repo": "flake-utils",
        "rev": "5aed5285a952e0b949eb3ba02c12fa4fcfef535f",
        "type": "github"
      },
      "original": {
        "owner": "numtide",
        "repo": "flake-utils",
        "type": "github"
      }
    },
    "flake-utils_7": {
      "inputs": {
        "systems": "systems_6"
      },
      "locked": {
        "lastModified": 1710146030,
        "narHash": "sha256-SZ5L6eA7HJ/nmkzGG7/ISclqe6oZdOZTNoesiInkXPQ=",
        "owner": "numtide",
        "repo": "flake-utils",
        "rev": "b1d9ab70662946ef0850d488da1c9019f3a9752a",
        "type": "github"
      },
      "original": {
        "owner": "numtide",
        "repo": "flake-utils",
        "type": "github"
      }
    },
    "gaia-main-src": {
      "flake": false,
      "locked": {
        "narHash": "sha256-1O8ncSd0mUNEUHSTi2U9d21Dv1yszQKohjp/AS6IxcU=",
        "owner": "cosmos",
        "repo": "gaia",
        "rev": "2dc2b82ea9da34b3c4823458919004f1a583a597",
        "type": "github"
      },
      "original": {
        "owner": "cosmos",
        "repo": "gaia",
        "type": "github"
      }
    },
    "gaia10-src": {
      "flake": false,
      "locked": {
        "narHash": "sha256-F72AxDI1OdleE8If5s4HJbORqMsDVsdEO5q7nrK07E8=",
        "owner": "cosmos",
        "repo": "gaia",
        "rev": "a2b14cdd568273e12b80579b4e22681df95b4cb9",
        "type": "github"
      },
      "original": {
        "owner": "cosmos",
        "ref": "v10.0.2",
        "repo": "gaia",
        "type": "github"
      }
    },
    "gaia11-src": {
      "flake": false,
      "locked": {
        "narHash": "sha256-bIegGSPDdDRbznfgsrojsGCwCPSesNknpffTFskc7fE=",
        "owner": "cosmos",
        "repo": "gaia",
        "rev": "541a8d86af28231c767d6db52eb88ba9496ad0c4",
        "type": "github"
      },
      "original": {
        "owner": "cosmos",
        "ref": "v11.0.0",
        "repo": "gaia",
        "type": "github"
      }
    },
    "gaia12-src": {
      "flake": false,
      "locked": {
        "narHash": "sha256-KqpkazhGGQWzvHiiwCiE7ciA8+L2t2HgxN8270zuGd0=",
        "owner": "cosmos",
        "repo": "gaia",
        "rev": "6f8067d76ce30996f83645862153ccfaf5f13dd1",
        "type": "github"
      },
      "original": {
        "owner": "cosmos",
        "ref": "v12.0.0",
        "repo": "gaia",
        "type": "github"
      }
    },
    "gaia13-src": {
      "flake": false,
      "locked": {
        "narHash": "sha256-bvJ33JL1Fr7ilnnYEjrjnbS/dbFkyhZ2uq6u39CeTa0=",
        "owner": "cosmos",
        "repo": "gaia",
        "rev": "2406abb61856b61904ff06c7be2a355babcc3dfc",
        "type": "github"
      },
      "original": {
        "owner": "cosmos",
        "ref": "v13.0.2",
        "repo": "gaia",
        "type": "github"
      }
    },
    "gaia14-src": {
      "flake": false,
      "locked": {
        "narHash": "sha256-7AnaIy/SElf/Uj2xTbHzLSgPY68SgQqqJZ2BPmt6czo=",
        "owner": "cosmos",
        "repo": "gaia",
        "rev": "189b57be735d64d0dbf0945717b49017a1beb11e",
        "type": "github"
      },
      "original": {
        "owner": "cosmos",
        "ref": "v14.0.0",
        "repo": "gaia",
        "type": "github"
      }
    },
    "gaia15-src": {
      "flake": false,
      "locked": {
        "lastModified": 1712522710,
        "narHash": "sha256-2LsF++HkbVpX9h4DgkNea5nnyEuhDQSlNOAICdhAggU=",
        "owner": "cosmos",
        "repo": "gaia",
        "rev": "7281c9b9dc4e3087ee87f5b24e416802b52e8661",
        "type": "github"
      },
      "original": {
        "owner": "cosmos",
        "ref": "v15.2.0",
        "repo": "gaia",
        "type": "github"
      }
    },
    "gaia17-src": {
      "flake": false,
      "locked": {
        "lastModified": 1717626378,
        "narHash": "sha256-FiCnGz5ZQQv2NyPW/Z7puZw6oFKcdoNsspSCK8Nkc44=",
        "owner": "cosmos",
        "repo": "gaia",
        "rev": "17f2ba0b90d1d2884f7b67518ec08dfd37f001a7",
        "type": "github"
      },
      "original": {
        "owner": "cosmos",
        "ref": "v17.2.0",
        "repo": "gaia",
        "type": "github"
      }
    },
    "gaia5-src": {
      "flake": false,
      "locked": {
        "narHash": "sha256-NfR9GRBNBlm5hB3lFea+Vlf4dkapZIZg0sZuyOX2cn8=",
        "owner": "cosmos",
        "repo": "gaia",
        "rev": "b72cc994f7156c8a8991e6beed2dde84ad274588",
        "type": "github"
      },
      "original": {
        "owner": "cosmos",
        "ref": "v5.0.8",
        "repo": "gaia",
        "type": "github"
      }
    },
    "gaia6-ordered-src": {
      "flake": false,
      "locked": {
        "narHash": "sha256-yw3WUCLRvn46xlWAnk6nBmvc3T91aryvBcOOfJ2ocPA=",
        "owner": "informalsystems",
        "repo": "gaia",
        "rev": "d9e61fb98308dea2e02e8c6c6a9ab969dc240cc7",
        "type": "github"
      },
      "original": {
        "owner": "informalsystems",
        "ref": "v6.0.4-ordered",
        "repo": "gaia",
        "type": "github"
      }
    },
    "gaia6-src": {
      "flake": false,
      "locked": {
        "narHash": "sha256-JdD0DTdMo05ggGvpHN5hugEEtGA0/WQ4bhbryDlfGXo=",
        "owner": "cosmos",
        "repo": "gaia",
        "rev": "305668ab9d962431c79d718bb0ffdeec77a46439",
        "type": "github"
      },
      "original": {
        "owner": "cosmos",
        "ref": "v6.0.4",
        "repo": "gaia",
        "type": "github"
      }
    },
    "gaia7-src": {
      "flake": false,
      "locked": {
        "narHash": "sha256-hsDqDASwTPIb1BGOqa9nu4C5Y5q3hBoXYhkAFY7B9Cs=",
        "owner": "cosmos",
        "repo": "gaia",
        "rev": "5db8fcc9a229730f5115bed82d0f85b6db7184b4",
        "type": "github"
      },
      "original": {
        "owner": "cosmos",
        "ref": "v7.1.0",
        "repo": "gaia",
        "type": "github"
      }
    },
    "gaia8-src": {
      "flake": false,
      "locked": {
        "narHash": "sha256-8XPcJRQEQDtTbGFg0pWexkNdWESn1FoKvz4T2Z8UPDw=",
        "owner": "cosmos",
        "repo": "gaia",
        "rev": "890ab3aa2e5788537b0d2ebc9bafdc968340e0e5",
        "type": "github"
      },
      "original": {
        "owner": "cosmos",
        "ref": "v8.0.1",
        "repo": "gaia",
        "type": "github"
      }
    },
    "gaia9-src": {
      "flake": false,
      "locked": {
        "narHash": "sha256-UIM6yfqs1yZZ2BO/bBB43pPYSW1IzaYsk2f500tDYzA=",
        "owner": "cosmos",
        "repo": "gaia",
        "rev": "05b6b87d3c9121e933eab437772ea56f33ae268f",
        "type": "github"
      },
      "original": {
        "owner": "cosmos",
        "ref": "v9.0.3",
        "repo": "gaia",
        "type": "github"
      }
    },
    "gex-src": {
      "flake": false,
      "locked": {
        "narHash": "sha256-lgJVxn7Q2I8TBdvbzyn7bl1MN5StEw3NvRzCvBFFuB8=",
        "owner": "cosmos",
        "repo": "gex",
        "rev": "233d335dc9e8c89fb318d1081fae74435f6cac11",
        "type": "github"
      },
      "original": {
        "owner": "cosmos",
        "repo": "gex",
        "rev": "233d335dc9e8c89fb318d1081fae74435f6cac11",
        "type": "github"
      }
    },
    "gitignore": {
      "inputs": {
        "nixpkgs": [
          "cosmos-nix",
          "haqq-src",
          "devenv",
          "pre-commit-hooks",
          "nixpkgs"
        ]
      },
      "locked": {
        "narHash": "sha256-8DFJjXG8zqoONA1vXtgeKXy68KdJL5UaXR8NtVMUbx8=",
        "owner": "hercules-ci",
        "repo": "gitignore.nix",
        "rev": "a20de23b925fd8264fd7fad6454652e142fd7f73",
        "type": "github"
      },
      "original": {
        "owner": "hercules-ci",
        "repo": "gitignore.nix",
        "type": "github"
      }
    },
    "gomod2nix": {
      "inputs": {
        "flake-utils": "flake-utils",
        "nixpkgs": "nixpkgs"
      },
      "locked": {
        "narHash": "sha256-f1NuMA2mZ3Chw2CjlUkRAzNgDw0TYyj1i5YZJRByDdo=",
        "owner": "JonathanLorimer",
        "repo": "gomod2nix",
        "rev": "6d2fce6003d08eee42648f2931de8449d3de1f5f",
        "type": "github"
      },
      "original": {
        "owner": "JonathanLorimer",
        "ref": "jonathan/update-go",
        "repo": "gomod2nix",
        "type": "github"
      }
    },
    "gomod2nix_2": {
      "inputs": {
        "flake-utils": [
          "cosmos-nix",
          "haqq-src",
          "flake-utils"
        ],
        "nixpkgs": [
          "cosmos-nix",
          "haqq-src",
          "nixpkgs-unstable"
        ]
      },
      "locked": {
        "narHash": "sha256-yfQQ67dLejP0FLK76LKHbkzcQqNIrux6MFe32MMFGNQ=",
        "owner": "nix-community",
        "repo": "gomod2nix",
        "rev": "30e3c3a9ec4ac8453282ca7f67fca9e1da12c3e6",
        "type": "github"
      },
      "original": {
        "owner": "nix-community",
        "ref": "master",
        "repo": "gomod2nix",
        "type": "github"
      }
    },
    "haqq-src": {
      "inputs": {
        "devenv": "devenv",
        "flake-utils": "flake-utils_3",
        "gomod2nix": "gomod2nix_2",
        "nixpkgs": "nixpkgs_2",
        "nixpkgs-unstable": "nixpkgs-unstable"
      },
      "locked": {
        "narHash": "sha256-pXbLGvq6ZyZbtKYoe8GbgaxGV0SIbARrT6DkDmPwlYE=",
        "owner": "haqq-network",
        "repo": "haqq",
        "rev": "18370cfb2f9aab35d311c4c75ab5586f50213830",
        "type": "github"
      },
      "original": {
        "owner": "haqq-network",
        "repo": "haqq",
        "rev": "18370cfb2f9aab35d311c4c75ab5586f50213830",
        "type": "github"
      }
    },
    "hermes-src": {
      "flake": false,
      "locked": {
        "narHash": "sha256-JTZMp4By/pGsMdKzfi4H1LQS1RKYQHBq5NEju5ADX/s=",
        "owner": "informalsystems",
        "repo": "hermes",
        "rev": "ab732666fe35de129ada98731280d03411f6375f",
        "type": "github"
      },
      "original": {
        "owner": "informalsystems",
        "ref": "v1.7.4",
        "repo": "hermes",
        "type": "github"
      }
    },
    "ibc-go-v2-src": {
      "flake": false,
      "locked": {
        "narHash": "sha256-LuJvlXmGRyJAiM6+uk+NuamjIsEqMqF20twBmB0p8+k=",
        "owner": "cosmos",
        "repo": "ibc-go",
        "rev": "e45fa32d1cf91c36807428f688d8e2ec88947940",
        "type": "github"
      },
      "original": {
        "owner": "cosmos",
        "ref": "v2.4.1",
        "repo": "ibc-go",
        "type": "github"
      }
    },
    "ibc-go-v3-src": {
      "flake": false,
      "locked": {
        "narHash": "sha256-Er24B1unLYR/gG4JSrV+vZ/cPD6t7OFvtqp7AJCtDSE=",
        "owner": "cosmos",
        "repo": "ibc-go",
        "rev": "250157f3fd40abaf9f8f1452cd78bf3304c38c72",
        "type": "github"
      },
      "original": {
        "owner": "cosmos",
        "ref": "v3.3.0",
        "repo": "ibc-go",
        "type": "github"
      }
    },
    "ibc-go-v4-src": {
      "flake": false,
      "locked": {
        "lastModified": 1712304740,
        "narHash": "sha256-CNv3uBCALT21ZczOmXcQaavOy7KsR0VTBahw5DrvO4w=",
        "owner": "cosmos",
        "repo": "ibc-go",
        "rev": "5480cf7fac99882a8833ddb7c95e8b4820ab7d4f",
        "type": "github"
      },
      "original": {
        "owner": "cosmos",
        "ref": "v4.6.0",
        "repo": "ibc-go",
        "type": "github"
      }
    },
    "ibc-go-v5-src": {
      "flake": false,
      "locked": {
        "lastModified": 1712304845,
        "narHash": "sha256-CE6Nv6U3Jqn4c+5JB/rek9LHD+AXEnkS0FVJYz4/uSc=",
        "owner": "cosmos",
        "repo": "ibc-go",
        "rev": "40cacfe075947f21520b014294f1f7948e4eda7c",
        "type": "github"
      },
      "original": {
        "owner": "cosmos",
        "ref": "v5.4.0",
        "repo": "ibc-go",
        "type": "github"
      }
    },
    "ibc-go-v6-src": {
      "flake": false,
      "locked": {
        "lastModified": 1712318519,
        "narHash": "sha256-roRXZEOJIFJiXEQ+a71QdMmqoVJKVk2wvPgHJ9r/mQ8=",
        "owner": "cosmos",
        "repo": "ibc-go",
        "rev": "8e31269c692d87ac65bfe70cf609925975a57203",
        "type": "github"
      },
      "original": {
        "owner": "cosmos",
        "ref": "v6.3.0",
        "repo": "ibc-go",
        "type": "github"
      }
    },
    "ibc-go-v7-src": {
      "flake": false,
      "locked": {
        "lastModified": 1712318559,
        "narHash": "sha256-uYiUNXLD48v3vRGK6/aQ7z7Ed5hY8VnEBGG/3Uv87Nc=",
        "owner": "cosmos",
        "repo": "ibc-go",
        "rev": "802ca265dba74a293747e1ccb8b7999aa985af19",
        "type": "github"
      },
      "original": {
        "owner": "cosmos",
        "ref": "v7.4.0",
        "repo": "ibc-go",
        "type": "github"
      }
    },
    "ibc-go-v8-src": {
      "flake": false,
      "locked": {
        "lastModified": 1716359952,
        "narHash": "sha256-KTjyHwmXA/jgppDKRe85XfRmh8O7AHFKhDyyOb9VROU=",
        "owner": "cosmos",
        "repo": "ibc-go",
        "rev": "9b6567bf818198ded336490d5f2d89c9d42fd87b",
        "type": "github"
      },
      "original": {
        "owner": "cosmos",
        "ref": "v8.3.1",
        "repo": "ibc-go",
        "type": "github"
      }
    },
    "ibc-rs-src": {
      "flake": false,
      "locked": {
        "narHash": "sha256-M9KsPQdvyTArDe3sTi29+gfs69KHtpoNYLgI7IHYo9U=",
        "owner": "informalsystems",
        "repo": "ibc-rs",
        "rev": "ed4dd8c8b4ebd695730de2a1c69f3011cb179352",
        "type": "github"
      },
      "original": {
        "owner": "informalsystems",
        "ref": "v1.0.0",
        "repo": "ibc-rs",
        "type": "github"
      }
    },
    "ica-src": {
      "flake": false,
      "locked": {
        "narHash": "sha256-8RwZSnqqZzVjQsSMTckNhmTy3VYyubVmgE/hU6ntq9M=",
        "owner": "cosmos",
        "repo": "interchain-accounts-demo",
        "rev": "9d9ec3f4f7e37e9d2a1c7f4a199e7d18c17e14db",
        "type": "github"
      },
      "original": {
        "owner": "cosmos",
        "repo": "interchain-accounts-demo",
        "type": "github"
      }
    },
    "ignite-cli-src": {
      "flake": false,
      "locked": {
        "lastModified": 1662991379,
        "narHash": "sha256-sVgIjecswxD8OBXRXoVk2BNsTXzUcYAb6QZk0rVrQqo=",
        "owner": "ignite",
        "repo": "cli",
        "rev": "21c6430cfcc17c69885524990c448d4a3f56461c",
        "type": "github"
      },
      "original": {
        "owner": "ignite",
        "ref": "v0.24.0",
        "repo": "cli",
        "type": "github"
      }
    },
    "injective-src": {
      "flake": false,
      "locked": {
        "narHash": "sha256-Vr/l8/wtZ47wi1OTWhsfLetKZH8c1fUFeoQaxF+QS3c=",
        "owner": "OpenDeFiFoundation",
        "repo": "injective-core",
        "rev": "e1ab66c240524b05b872f63890fefcd4fced5f7a",
        "type": "github"
      },
      "original": {
        "owner": "OpenDeFiFoundation",
        "ref": "v1.12.1",
        "repo": "injective-core",
        "type": "github"
      }
    },
    "interchain-security-src": {
      "flake": false,
      "locked": {
        "narHash": "sha256-adBzn51PKoRsCL9gIzC5Tcqmu7u3GjxTcDj2jpZ/da8=",
        "owner": "cosmos",
        "repo": "interchain-security",
        "rev": "03aada4af3243dbf739a12adfacc7b37232df694",
        "type": "github"
      },
      "original": {
        "owner": "cosmos",
        "ref": "feat/ics-misbehaviour-handling",
        "repo": "interchain-security",
        "type": "github"
      }
    },
    "iris-src": {
      "flake": false,
      "locked": {
        "narHash": "sha256-1nPJOuYeGjzBYFCS0IiC5j9TJd5KVa9IL0kROks328E=",
        "owner": "irisnet",
        "repo": "irishub",
        "rev": "53e156b2ee7eeb0b9d5b263066d0d3c88a1af736",
        "type": "github"
      },
      "original": {
        "owner": "irisnet",
        "ref": "v1.1.1",
        "repo": "irishub",
        "type": "github"
      }
    },
    "ixo-src": {
      "flake": false,
      "locked": {
        "narHash": "sha256-Ewp9UyoH6z7YGrcXVpYJveRvDq02c1mNZj2hzlOoW8s=",
        "owner": "ixofoundation",
        "repo": "ixo-blockchain",
        "rev": "2bef5d79205057be71677837dc1174be848e13e9",
        "type": "github"
      },
      "original": {
        "owner": "ixofoundation",
        "ref": "v0.18.0-rc1",
        "repo": "ixo-blockchain",
        "type": "github"
      }
    },
    "juno-src": {
      "flake": false,
      "locked": {
        "lastModified": 1713701044,
        "narHash": "sha256-AN9g1t/zOZVs5S/ZXP4/MrIC9kN6nUGG/wLNJz5fL6E=",
        "owner": "CosmosContracts",
        "repo": "juno",
        "rev": "b0faafbd6df4bb03940d99df13030af7f7bc315b",
        "type": "github"
      },
      "original": {
        "owner": "CosmosContracts",
        "ref": "v22.0.0",
        "repo": "juno",
        "type": "github"
      }
    },
    "lowdown-src": {
      "flake": false,
      "locked": {
        "narHash": "sha256-Dw32tiMjdK9t3ETl5fzGrutQTzh2rufgZV4A/BbxuD4=",
        "owner": "kristapsdz",
        "repo": "lowdown",
        "rev": "d2c2b44ff6c27b936ec27358a2653caaef8f73b8",
        "type": "github"
      },
      "original": {
        "owner": "kristapsdz",
        "repo": "lowdown",
        "type": "github"
      }
    },
    "migaloo-src": {
      "flake": false,
      "locked": {
        "lastModified": 1710414169,
        "narHash": "sha256-BGOUAw48c92KGpUMvzStiJfd+tgJpTBYk0bAvvUNYL8=",
        "owner": "White-Whale-Defi-Platform",
        "repo": "migaloo-chain",
        "rev": "5382bfc56173a0f57dcaef34e99c59c99cf70dda",
        "type": "github"
      },
      "original": {
        "owner": "White-Whale-Defi-Platform",
        "ref": "v4.1.3",
        "repo": "migaloo-chain",
        "type": "github"
      }
    },
    "namada-src": {
      "flake": false,
      "locked": {
        "narHash": "sha256-WyIVffqszY3rz3ClQJlpDaexLGQk8pVK+Y3k/D9Lvxg=",
        "owner": "anoma",
        "repo": "namada",
        "rev": "468d3d3bcadd2bd11760855d2bbfcc0b4ce27e14",
        "type": "github"
      },
      "original": {
        "owner": "anoma",
        "ref": "v0.28.1",
        "repo": "namada",
        "type": "github"
      }
    },
    "neutron-src": {
      "flake": false,
      "locked": {
        "lastModified": 1713877185,
        "narHash": "sha256-cslMi835EdyByhSUN1FG9ucXjh5tQxqs3YfCLqGwYLg=",
        "owner": "neutron-org",
        "repo": "neutron",
        "rev": "73f419c3c60a3b811b08788519063560e84d97a8",
        "type": "github"
      },
      "original": {
        "owner": "neutron-org",
        "ref": "v3.0.5",
        "repo": "neutron",
        "type": "github"
      }
    },
    "nix": {
      "inputs": {
        "lowdown-src": "lowdown-src",
        "nixpkgs": [
          "cosmos-nix",
          "haqq-src",
          "devenv",
          "nixpkgs"
        ],
        "nixpkgs-regression": "nixpkgs-regression"
      },
      "locked": {
        "narHash": "sha256-EK4rZ+Hd5hsvXnzSzk2ikhStJnD63odF7SzsQ8CuSPU=",
        "owner": "domenkozar",
        "repo": "nix",
        "rev": "7c91803598ffbcfe4a55c44ac6d49b2cf07a527f",
        "type": "github"
      },
      "original": {
        "owner": "domenkozar",
        "ref": "relaxed-flakes",
        "repo": "nix",
        "type": "github"
      }
    },
    "nix-std": {
      "locked": {
        "lastModified": 1710870712,
        "narHash": "sha256-e+7MJF2gsgTBuOWv4mCimSP0D9+naeFSw9a7N3yEmv4=",
        "owner": "chessai",
        "repo": "nix-std",
        "rev": "31bbc925750cc9d8f828fe55cee1a2bd985e0c00",
        "type": "github"
      },
      "original": {
        "owner": "chessai",
        "repo": "nix-std",
        "type": "github"
      }
    },
    "nix2container": {
      "inputs": {
        "flake-utils": "flake-utils_4",
        "nixpkgs": [
          "cosmos-nix",
          "nixpkgs"
        ]
      },
      "locked": {
        "lastModified": 1712990762,
        "narHash": "sha256-hO9W3w7NcnYeX8u8cleHiSpK2YJo7ecarFTUlbybl7k=",
        "owner": "nlewo",
        "repo": "nix2container",
        "rev": "20aad300c925639d5d6cbe30013c8357ce9f2a2e",
        "type": "github"
      },
      "original": {
        "owner": "nlewo",
        "repo": "nix2container",
        "type": "github"
      }
    },
    "nixpkgs": {
      "locked": {
        "narHash": "sha256-D+zHwkwPc6oYQ4G3A1HuadopqRwUY/JkMwHz1YF7j4Q=",
        "owner": "nixos",
        "repo": "nixpkgs",
        "rev": "e97b3e4186bcadf0ef1b6be22b8558eab1cdeb5d",
        "type": "github"
      },
      "original": {
        "owner": "NixOS",
        "ref": "master",
        "repo": "nixpkgs",
        "type": "github"
      }
    },
    "nixpkgs-lib": {
      "locked": {
        "dir": "lib",
        "narHash": "sha256-ztaDIyZ7HrTAfEEUt9AtTDNoCYxUdSd6NrRHaYOIxtk=",
        "owner": "NixOS",
        "repo": "nixpkgs",
        "rev": "e92039b55bcd58469325ded85d4f58dd5a4eaf58",
        "type": "github"
      },
      "original": {
        "dir": "lib",
        "owner": "NixOS",
        "ref": "nixos-unstable",
        "repo": "nixpkgs",
        "type": "github"
      }
    },
    "nixpkgs-regression": {
      "locked": {
        "narHash": "sha256-uGJ0VXIhWKGXxkeNnq4TvV3CIOkUJ3PAoLZ3HMzNVMw=",
        "owner": "NixOS",
        "repo": "nixpkgs",
        "rev": "215d4d0fd80ca5163643b03a33fde804a29cc1e2",
        "type": "github"
      },
      "original": {
        "owner": "NixOS",
        "repo": "nixpkgs",
        "rev": "215d4d0fd80ca5163643b03a33fde804a29cc1e2",
        "type": "github"
      }
    },
    "nixpkgs-stable": {
      "locked": {
        "narHash": "sha256-otaSUoFEMM+LjBI1XL/xGB5ao6IwnZOXc47qhIgJe8U=",
        "owner": "NixOS",
        "repo": "nixpkgs",
        "rev": "c37ca420157f4abc31e26f436c1145f8951ff373",
        "type": "github"
      },
      "original": {
        "owner": "NixOS",
        "ref": "nixos-23.05",
        "repo": "nixpkgs",
        "type": "github"
      }
    },
    "nixpkgs-unstable": {
      "locked": {
        "narHash": "sha256-ZbHsm+mGk/izkWtT4xwwqz38fdlwu7nUUKXTOmm4SyE=",
        "owner": "NixOS",
        "repo": "nixpkgs",
        "rev": "faf912b086576fd1a15fca610166c98d47bc667e",
        "type": "github"
      },
      "original": {
        "owner": "NixOS",
        "ref": "nixos-unstable",
        "repo": "nixpkgs",
        "type": "github"
      }
    },
    "nixpkgs_2": {
      "locked": {
        "narHash": "sha256-LahKBAfGbY836gtpVNnWwBTIzN7yf/uYM/S0g393r0Y=",
        "rev": "9f2ee8c91ac42da3ae6c6a1d21555f283458247e",
        "revCount": 555392,
        "type": "tarball",
        "url": "https://api.flakehub.com/f/pinned/NixOS/nixpkgs/0.2311.555392%2Brev-9f2ee8c91ac42da3ae6c6a1d21555f283458247e/018d7c73-3161-76d5-aca1-5929105b0aa0/source.tar.gz"
      },
      "original": {
        "type": "tarball",
        "url": "https://flakehub.com/f/NixOS/nixpkgs/0.2311.%2A.tar.gz"
      }
    },
    "nixpkgs_3": {
      "locked": {
        "lastModified": 1717868076,
        "narHash": "sha256-c83Y9t815Wa34khrux81j8K8ET94ESmCuwORSKm2bQY=",
        "owner": "nixos",
        "repo": "nixpkgs",
        "rev": "cd18e2ae9ab8e2a0a8d715b60c91b54c0ac35ff9",
        "type": "github"
      },
      "original": {
        "owner": "nixos",
        "ref": "nixpkgs-unstable",
        "repo": "nixpkgs",
        "type": "github"
      }
    },
    "nixpkgs_4": {
      "locked": {
        "lastModified": 1706487304,
        "narHash": "sha256-LE8lVX28MV2jWJsidW13D2qrHU/RUUONendL2Q/WlJg=",
        "owner": "NixOS",
        "repo": "nixpkgs",
        "rev": "90f456026d284c22b3e3497be980b2e47d0b28ac",
        "type": "github"
      },
      "original": {
        "owner": "NixOS",
        "ref": "nixpkgs-unstable",
        "repo": "nixpkgs",
        "type": "github"
      }
    },
    "nixpkgs_5": {
      "locked": {
        "narHash": "sha256-4zOyp+hFW2Y7imxIpZqZGT8CEqKmDjwgfD6BzRUE0mQ=",
        "owner": "NixOS",
        "repo": "nixpkgs",
        "rev": "d2bbcbe6c626d339b25a4995711f07625b508214",
        "type": "github"
      },
      "original": {
        "owner": "NixOS",
        "ref": "nixpkgs-unstable",
        "repo": "nixpkgs",
        "type": "github"
      }
    },
    "nixpkgs_6": {
      "locked": {
<<<<<<< HEAD
        "lastModified": 1710283812,
        "narHash": "sha256-F+s4//HwNEXtgxZ6PLoe5khDTmUukPYbjCvx7us2vww=",
        "owner": "nixos",
        "repo": "nixpkgs",
        "rev": "73bf415737ceb66a6298f806f600cfe4dccd0a41",
=======
        "lastModified": 1717893485,
        "narHash": "sha256-WMU6ZRZrBgEUDIF0siu2aIyVAXcxfElSwzZtS/mSpN4=",
        "owner": "nixos",
        "repo": "nixpkgs",
        "rev": "3bcedce9f4de37570242faf16e1e143583407eab",
>>>>>>> 58891312
        "type": "github"
      },
      "original": {
        "owner": "nixos",
        "ref": "nixpkgs-unstable",
        "repo": "nixpkgs",
        "type": "github"
      }
    },
    "osmosis-src": {
      "flake": false,
      "locked": {
        "lastModified": 1715157587,
        "narHash": "sha256-D/CymboICWe73MBGF036W5NT/pyaV8Wvll2bJmYNmHg=",
        "owner": "osmosis-labs",
        "repo": "osmosis",
        "rev": "15566f1f2945a16af9243dd376ee58a0d691b66a",
        "type": "github"
      },
      "original": {
        "owner": "osmosis-labs",
        "ref": "v25.0.0",
        "repo": "osmosis",
        "type": "github"
      }
    },
    "pre-commit-hooks": {
      "inputs": {
        "flake-compat": [
          "cosmos-nix",
          "haqq-src",
          "devenv",
          "flake-compat"
        ],
        "flake-utils": "flake-utils_2",
        "gitignore": "gitignore",
        "nixpkgs": [
          "cosmos-nix",
          "haqq-src",
          "devenv",
          "nixpkgs"
        ],
        "nixpkgs-stable": "nixpkgs-stable"
      },
      "locked": {
        "narHash": "sha256-2+SDlNRTKsgo3LBRiMUcoEUb6sDViRNQhzJquZ4koOI=",
        "owner": "cachix",
        "repo": "pre-commit-hooks.nix",
        "rev": "5843cf069272d92b60c3ed9e55b7a8989c01d4c7",
        "type": "github"
      },
      "original": {
        "owner": "cachix",
        "repo": "pre-commit-hooks.nix",
        "type": "github"
      }
    },
    "provenance-src": {
      "flake": false,
      "locked": {
        "narHash": "sha256-dTX3kg2QUsC9SwsaommP4IFgIdQgWZrGQNtp/B+fzys=",
        "owner": "provenance-io",
        "repo": "provenance",
        "rev": "91b0813de2f93d03cefe8efb226dc32f02690840",
        "type": "github"
      },
      "original": {
        "owner": "provenance-io",
        "ref": "v1.17.0",
        "repo": "provenance",
        "type": "github"
      }
    },
    "regen-src": {
      "flake": false,
      "locked": {
        "narHash": "sha256-lDb0/Bw4hAX71jsCQJUju1mKYNacWEVezx6+KdIdu6Q=",
        "owner": "regen-network",
        "repo": "regen-ledger",
        "rev": "5fb6268ed18a488ab88fb3bfa4b84e10892a7562",
        "type": "github"
      },
      "original": {
        "owner": "regen-network",
        "ref": "v3.0.0",
        "repo": "regen-ledger",
        "type": "github"
      }
    },
    "relayer-src": {
      "flake": false,
      "locked": {
        "narHash": "sha256-xD+xZG4Gb6557y/jkXTGdbt8qJ6izMgC4H3uo2/j5vU=",
        "owner": "cosmos",
        "repo": "relayer",
        "rev": "7797aa103af68faa4269af586fe6df1d30e91d4a",
        "type": "github"
      },
      "original": {
        "owner": "cosmos",
        "ref": "v1.0.0",
        "repo": "relayer",
        "type": "github"
      }
    },
    "rollapp-evm-src": {
      "flake": false,
      "locked": {
        "narHash": "sha256-bOH7QsNYjZVVHW7x5ysrO0IJmRNEUeE+bJRVPwdb5U8=",
        "owner": "dymensionxyz",
        "repo": "rollapp-evm",
        "rev": "21b29f6e77f5c11a2036252d60819810abbbd7b8",
        "type": "github"
      },
      "original": {
        "owner": "dymensionxyz",
        "repo": "rollapp-evm",
        "rev": "21b29f6e77f5c11a2036252d60819810abbbd7b8",
        "type": "github"
      }
    },
    "root": {
      "inputs": {
        "cosmos-nix": "cosmos-nix",
        "flake-utils": "flake-utils_7",
        "nixpkgs": "nixpkgs_6"
      }
    },
    "rust-overlay": {
      "inputs": {
        "flake-utils": "flake-utils_5",
        "nixpkgs": "nixpkgs_4"
      },
      "locked": {
        "lastModified": 1710468700,
        "narHash": "sha256-YGN6R0nLfB2L57J8T/DX+LcB06QipyYzHSz7AD8B0n0=",
        "owner": "oxalica",
        "repo": "rust-overlay",
        "rev": "7ff8e9a04ac7777a3446788cb4018b452157ab8a",
        "type": "github"
      },
      "original": {
        "owner": "oxalica",
        "repo": "rust-overlay",
        "type": "github"
      }
    },
    "sbt-derivation": {
      "inputs": {
        "flake-utils": "flake-utils_6",
        "nixpkgs": "nixpkgs_5"
      },
      "locked": {
        "narHash": "sha256-Pnej7WZIPomYWg8f/CZ65sfW85IfIUjYhphMMg7/LT0=",
        "owner": "zaninime",
        "repo": "sbt-derivation",
        "rev": "6762cf2c31de50efd9ff905cbcc87239995a4ef9",
        "type": "github"
      },
      "original": {
        "owner": "zaninime",
        "repo": "sbt-derivation",
        "type": "github"
      }
    },
    "sconfig-src": {
      "flake": false,
      "locked": {
        "narHash": "sha256-ywh9IcqMWbRHqJkGJezcDCvfbBYNJH7ualKvPJQRcHA=",
        "owner": "freshautomations",
        "repo": "sconfig",
        "rev": "41450b55f3b37b4b7a0fdf4a69c707619dbeb47c",
        "type": "github"
      },
      "original": {
        "owner": "freshautomations",
        "repo": "sconfig",
        "type": "github"
      }
    },
    "sentinel-src": {
      "flake": false,
      "locked": {
        "narHash": "sha256-+ZobsjLNxVL3+zi6OEFQhff6Gbd9kng8B0haqcOoiP0=",
        "owner": "sentinel-official",
        "repo": "hub",
        "rev": "7001dc8bc4517efa33cfcc83e8b127528b5bdf2e",
        "type": "github"
      },
      "original": {
        "owner": "sentinel-official",
        "ref": "v0.9.0-rc0",
        "repo": "hub",
        "type": "github"
      }
    },
    "sifchain-src": {
      "flake": false,
      "locked": {
        "narHash": "sha256-n5fmWtdrc0Rhs6Uo+zjcSXmyEFVIsA5L9dlrbRXGDmU=",
        "owner": "Sifchain",
        "repo": "sifnode",
        "rev": "269cfadf6a4c08879247c2b8373323ae7239a425",
        "type": "github"
      },
      "original": {
        "owner": "Sifchain",
        "ref": "v0.12.1",
        "repo": "sifnode",
        "type": "github"
      }
    },
    "slinky-src": {
      "flake": false,
      "locked": {
        "narHash": "sha256-gto9l+zeM1WLIv/VtVlrhTpUTMLN+niQTo5zlrbkx30=",
        "owner": "skip-mev",
        "repo": "slinky",
        "rev": "642846e3517f4aa4ffe1cd29180fef4d459bfbfe",
        "type": "github"
      },
      "original": {
        "owner": "skip-mev",
        "ref": "v0.2.0",
        "repo": "slinky",
        "type": "github"
      }
    },
    "stargaze-src": {
      "flake": false,
      "locked": {
        "narHash": "sha256-5I5pdnBJHwNaI2Soet+zH3aH+pUbYdC9TgHBjOd1TmA=",
        "owner": "public-awesome",
        "repo": "stargaze",
        "rev": "6ee57f18714a6d94cc6205afcd1af2ab655f8f0f",
        "type": "github"
      },
      "original": {
        "owner": "public-awesome",
        "ref": "v3.0.0",
        "repo": "stargaze",
        "type": "github"
      }
    },
    "stoml-src": {
      "flake": false,
      "locked": {
        "narHash": "sha256-Adjag1/Hd2wrar2/anD6jQEMDvUc2TOIG7DlEgxpTXc=",
        "owner": "freshautomations",
        "repo": "stoml",
        "rev": "4b2cd09b5795a54fddc215f0d24e24071894b3cf",
        "type": "github"
      },
      "original": {
        "owner": "freshautomations",
        "repo": "stoml",
        "type": "github"
      }
    },
    "stride-src": {
      "flake": false,
      "locked": {
        "lastModified": 1711572539,
        "narHash": "sha256-WOoaijuB/Xziw3RMzVcLgR1iDWv72StuLL8K5JzcdlA=",
        "owner": "Stride-Labs",
        "repo": "stride",
        "rev": "093f25e17b1c9fae38a8092f9582af7c84bbaee4",
        "type": "github"
      },
      "original": {
        "owner": "Stride-Labs",
        "ref": "v21.0.0",
        "repo": "stride",
        "type": "github"
      }
    },
    "systems": {
      "locked": {
        "narHash": "sha256-Vy1rq5AaRuLzOxct8nz4T6wlgyUR7zLU309k9mBC768=",
        "owner": "nix-systems",
        "repo": "default",
        "rev": "da67096a3b9bf56a91d16901293e51ba5b49a27e",
        "type": "github"
      },
      "original": {
        "owner": "nix-systems",
        "repo": "default",
        "type": "github"
      }
    },
    "systems_2": {
      "locked": {
        "narHash": "sha256-Vy1rq5AaRuLzOxct8nz4T6wlgyUR7zLU309k9mBC768=",
        "owner": "nix-systems",
        "repo": "default",
        "rev": "da67096a3b9bf56a91d16901293e51ba5b49a27e",
        "type": "github"
      },
      "original": {
        "owner": "nix-systems",
        "repo": "default",
        "type": "github"
      }
    },
    "systems_3": {
      "locked": {
        "narHash": "sha256-Vy1rq5AaRuLzOxct8nz4T6wlgyUR7zLU309k9mBC768=",
        "owner": "nix-systems",
        "repo": "default",
        "rev": "da67096a3b9bf56a91d16901293e51ba5b49a27e",
        "type": "github"
      },
      "original": {
        "owner": "nix-systems",
        "repo": "default",
        "type": "github"
      }
    },
    "systems_4": {
      "locked": {
        "lastModified": 1681028828,
        "narHash": "sha256-Vy1rq5AaRuLzOxct8nz4T6wlgyUR7zLU309k9mBC768=",
        "owner": "nix-systems",
        "repo": "default",
        "rev": "da67096a3b9bf56a91d16901293e51ba5b49a27e",
        "type": "github"
      },
      "original": {
        "owner": "nix-systems",
        "repo": "default",
        "type": "github"
      }
    },
    "systems_5": {
      "locked": {
        "lastModified": 1681028828,
        "narHash": "sha256-Vy1rq5AaRuLzOxct8nz4T6wlgyUR7zLU309k9mBC768=",
        "owner": "nix-systems",
        "repo": "default",
        "rev": "da67096a3b9bf56a91d16901293e51ba5b49a27e",
        "type": "github"
      },
      "original": {
        "owner": "nix-systems",
        "repo": "default",
        "type": "github"
      }
    },
    "systems_6": {
      "locked": {
        "lastModified": 1681028828,
        "narHash": "sha256-Vy1rq5AaRuLzOxct8nz4T6wlgyUR7zLU309k9mBC768=",
        "owner": "nix-systems",
        "repo": "default",
        "rev": "da67096a3b9bf56a91d16901293e51ba5b49a27e",
        "type": "github"
      },
      "original": {
        "owner": "nix-systems",
        "repo": "default",
        "type": "github"
      }
    },
    "umee-src": {
      "flake": false,
      "locked": {
        "narHash": "sha256-hydRL/88fHCW/k7z7GoqAwvynZuvLEDLyA6A9Cm+6UY=",
        "owner": "umee-network",
        "repo": "umee",
        "rev": "42f57545251ce5337dcc5fe4309520ead89183b9",
        "type": "github"
      },
      "original": {
        "owner": "umee-network",
        "ref": "v2.0.0",
        "repo": "umee",
        "type": "github"
      }
    },
    "wasmd-src": {
      "flake": false,
      "locked": {
        "lastModified": 1713797184,
        "narHash": "sha256-k7c8RdLggeM6hSQhJt0UREY/48T3ZRSSijA+TMFKhUc=",
        "owner": "CosmWasm",
        "repo": "wasmd",
        "rev": "7b418de3f6cf8fbac1e9cb11c57983fcc17264d0",
        "type": "github"
      },
      "original": {
        "owner": "CosmWasm",
        "ref": "v0.51.0",
        "repo": "wasmd",
        "type": "github"
      }
    },
    "wasmvm_1-src": {
      "flake": false,
      "locked": {
        "narHash": "sha256-4m64mPwFLz7aZEKVxM2lJQtX98BkhdKTZb3evpDOk/4=",
        "owner": "CosmWasm",
        "repo": "wasmvm",
        "rev": "bc49a2f4842d023c0038798f343b56f3f0530646",
        "type": "github"
      },
      "original": {
        "owner": "CosmWasm",
        "ref": "v1.0.0",
        "repo": "wasmvm",
        "type": "github"
      }
    },
    "wasmvm_1_1_1-src": {
      "flake": false,
      "locked": {
        "narHash": "sha256-9K/G7Wu/TfW4Z+lseEutXbdtr+A40nbVejBphegF5z4=",
        "owner": "CosmWasm",
        "repo": "wasmvm",
        "rev": "3d791055751e428f93f54f64c2d20d20da2ff2a9",
        "type": "github"
      },
      "original": {
        "owner": "CosmWasm",
        "ref": "v1.1.1",
        "repo": "wasmvm",
        "type": "github"
      }
    },
    "wasmvm_1_1_2-src": {
      "flake": false,
      "locked": {
        "narHash": "sha256-EbzMNkZUO94jEdX0WgAdy5qfhlCG3lpHpVHyT2FcSDw=",
        "owner": "CosmWasm",
        "repo": "wasmvm",
        "rev": "4f84395b1c623483a3c7936c990c2f7e5dad70d8",
        "type": "github"
      },
      "original": {
        "owner": "CosmWasm",
        "ref": "v1.1.2",
        "repo": "wasmvm",
        "type": "github"
      }
    },
    "wasmvm_1_2_3-src": {
      "flake": false,
      "locked": {
        "narHash": "sha256-GscUMJ0Tkg77S9IYA9komyKKoa1AyVXSSaU8hw3ZNwk=",
        "owner": "CosmWasm",
        "repo": "wasmvm",
        "rev": "61e41ae2a80081224f469614a267b0ba2a2d305f",
        "type": "github"
      },
      "original": {
        "owner": "CosmWasm",
        "ref": "v1.2.3",
        "repo": "wasmvm",
        "type": "github"
      }
    },
    "wasmvm_1_2_4-src": {
      "flake": false,
      "locked": {
        "narHash": "sha256-/GOvkKLQwsPms7h7yEZYLwbZn9Lzk5qQnBXXoZ/R6JM=",
        "owner": "CosmWasm",
        "repo": "wasmvm",
        "rev": "ba491fe9a663e0b45728dd5f0c43f6a93c97f5fe",
        "type": "github"
      },
      "original": {
        "owner": "CosmWasm",
        "ref": "v1.2.4",
        "repo": "wasmvm",
        "type": "github"
      }
    },
    "wasmvm_1_2_6-src": {
      "flake": false,
      "locked": {
        "lastModified": 1704896412,
        "narHash": "sha256-W0WuC9eRxp67UeQZ0HDZ9/iIC5JKsylB2g6YpYFjMGM=",
        "owner": "CosmWasm",
        "repo": "wasmvm",
        "rev": "66763124d7dd49b775cb86b637376eecb1e3f56a",
        "type": "github"
      },
      "original": {
        "owner": "CosmWasm",
        "ref": "v1.2.6",
        "repo": "wasmvm",
        "type": "github"
      }
    },
    "wasmvm_1_3_0-src": {
      "flake": false,
      "locked": {
        "narHash": "sha256-rsTYvbkYpDkUE4IvILdSL3hXMgAWxz5ltGotJB2t1e4=",
        "owner": "CosmWasm",
        "repo": "wasmvm",
        "rev": "71a9c0dc0ecf9623148e82facb3564fbbf0a896f",
        "type": "github"
      },
      "original": {
        "owner": "CosmWasm",
        "ref": "v1.3.0",
        "repo": "wasmvm",
        "type": "github"
      }
    },
    "wasmvm_1_5_0-src": {
      "flake": false,
      "locked": {
        "narHash": "sha256-l0cNF0YjviEl/JLJ4VdvDtIGuAYyFfncVo83ROfQFD8=",
        "owner": "CosmWasm",
        "repo": "wasmvm",
        "rev": "2041b184c146f278157d195361bc6cc6b56cc9d4",
        "type": "github"
      },
      "original": {
        "owner": "CosmWasm",
        "ref": "v1.5.0",
        "repo": "wasmvm",
        "type": "github"
      }
    },
    "wasmvm_1_5_2-src": {
      "flake": false,
      "locked": {
        "lastModified": 1705576719,
        "narHash": "sha256-3KJq5jFllFSqlm85/iRWYMhu99iuokvR3Ib9Gq3gIjc=",
        "owner": "CosmWasm",
        "repo": "wasmvm",
        "rev": "b742b2623cce98f04ae5d8bfb488c73988f3dd61",
        "type": "github"
      },
      "original": {
        "owner": "CosmWasm",
        "ref": "v1.5.2",
        "repo": "wasmvm",
        "type": "github"
      }
    },
    "wasmvm_1_beta7-src": {
      "flake": false,
      "locked": {
        "narHash": "sha256-tt9aAPLxtIRsG1VFM1YAIHSotuBl170EiBcHSWTtARI=",
        "owner": "CosmWasm",
        "repo": "wasmvm",
        "rev": "f7015565a59255cd09ebfcbf9345f3c87666fedd",
        "type": "github"
      },
      "original": {
        "owner": "CosmWasm",
        "ref": "v1.0.0-beta7",
        "repo": "wasmvm",
        "type": "github"
      }
    },
    "wasmvm_2_0_0-src": {
      "flake": false,
      "locked": {
        "lastModified": 1710250586,
        "narHash": "sha256-OmETCXyhCXWOEW/emf1ZruLMPlH8iLvM8xrqFoDaxnw=",
        "owner": "CosmWasm",
        "repo": "wasmvm",
        "rev": "5307690b77a5fef2da3747ec72abe8f29664aeca",
        "type": "github"
      },
      "original": {
        "owner": "CosmWasm",
        "ref": "v2.0.0",
        "repo": "wasmvm",
        "type": "github"
      }
    }
  },
  "root": "root",
  "version": 7
}<|MERGE_RESOLUTION|>--- conflicted
+++ resolved
@@ -216,24 +216,15 @@
         "wasmvm_2_0_0-src": "wasmvm_2_0_0-src"
       },
       "locked": {
-<<<<<<< HEAD
-        "lastModified": 1710325060,
-        "narHash": "sha256-K5dMBd7F1w7yOAZl+mON6kv3x5yBueOocO5JxFLt83s=",
-        "owner": "informalsystems",
-        "repo": "cosmos.nix",
-        "rev": "847bb97db3a2eb9de31c2466f5f9e2f925c51e45",
-=======
         "lastModified": 1718033821,
         "narHash": "sha256-Y7zF1PWl6W6pSj2Hh6dl+n+udu/6jJV+ODinxk44YqU=",
         "owner": "informalsystems",
         "repo": "cosmos.nix",
         "rev": "0475f2c4fff872218f70bae9c0c2ea49e2cfe785",
->>>>>>> 58891312
         "type": "github"
       },
       "original": {
         "owner": "informalsystems",
-        "ref": "romac/dymension",
         "repo": "cosmos.nix",
         "type": "github"
       }
@@ -329,10 +320,6 @@
     "dymension-src": {
       "flake": false,
       "locked": {
-<<<<<<< HEAD
-        "lastModified": 1706696951,
-=======
->>>>>>> 58891312
         "narHash": "sha256-K1F0kL4/HVxOJvXNvLJsZUFXS3MyuqrUotyyd5u6QTQ=",
         "owner": "dymensionxyz",
         "repo": "dymension",
@@ -1373,19 +1360,11 @@
     },
     "nixpkgs_6": {
       "locked": {
-<<<<<<< HEAD
-        "lastModified": 1710283812,
-        "narHash": "sha256-F+s4//HwNEXtgxZ6PLoe5khDTmUukPYbjCvx7us2vww=",
+        "lastModified": 1718543737,
+        "narHash": "sha256-e8S/ODM1vkKHIexSVn9nIvne7vRO5M+35VAq/6JOYto=",
         "owner": "nixos",
         "repo": "nixpkgs",
-        "rev": "73bf415737ceb66a6298f806f600cfe4dccd0a41",
-=======
-        "lastModified": 1717893485,
-        "narHash": "sha256-WMU6ZRZrBgEUDIF0siu2aIyVAXcxfElSwzZtS/mSpN4=",
-        "owner": "nixos",
-        "repo": "nixpkgs",
-        "rev": "3bcedce9f4de37570242faf16e1e143583407eab",
->>>>>>> 58891312
+        "rev": "683aa7c4e385509ca651d49eeb35e58c7a1baad6",
         "type": "github"
       },
       "original": {

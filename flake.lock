{
  "nodes": {
    "akash-src": {
      "flake": false,
      "locked": {
        "narHash": "sha256-33FPy0dn6QuqneEqZYkFoCRm9agG7PE+9C/pYH9Gwx4=",
        "owner": "ovrclk",
        "repo": "akash",
        "rev": "5b8b6bbede6c9fbb2df1ca536b8edfcf5652adf8",
        "type": "github"
      },
      "original": {
        "owner": "ovrclk",
        "ref": "v0.15.0-rc17",
        "repo": "akash",
        "type": "github"
      }
    },
    "andromeda-src": {
      "flake": false,
      "locked": {
        "narHash": "sha256-8nKekKLBZR7nDNXZ1UL0J7YOMRv6HbzT7pj0W+fV+4U=",
        "owner": "andromedaprotocol",
        "repo": "andromedad",
        "rev": "a72f010f8e3f9db183da0ddaf4ef65069b690981",
        "type": "github"
      },
      "original": {
        "owner": "andromedaprotocol",
        "ref": "andromeda-1",
        "repo": "andromedad",
        "type": "github"
      }
    },
    "apalache-src": {
      "flake": false,
      "locked": {
        "lastModified": 1714996894,
        "narHash": "sha256-3xw7bajvhGL+wGne4MRh/HpDFdp+HGfnfzqq8YSx9tc=",
        "owner": "informalsystems",
        "repo": "apalache",
        "rev": "5dee24e4d05dc3476977a2e49f4963e3802fae2f",
        "type": "github"
      },
      "original": {
        "owner": "informalsystems",
        "ref": "v0.44.11",
        "repo": "apalache",
        "type": "github"
      }
    },
    "beaker-src": {
      "flake": false,
      "locked": {
        "narHash": "sha256-ZLDuTwB8PG0rMiDcLRxCf/xuoFowgK+aat9mSZVp+Dw=",
        "owner": "osmosis-labs",
        "repo": "beaker",
        "rev": "fc046f8fe9d8baecdd76404b57b31f5a4e100301",
        "type": "github"
      },
      "original": {
        "owner": "osmosis-labs",
        "ref": "v0.1.8",
        "repo": "beaker",
        "type": "github"
      }
    },
    "celestia-app-src": {
      "flake": false,
      "locked": {
        "lastModified": 1722019080,
        "narHash": "sha256-NN3O1nN+LTxDzYBzXjksfKl9DMCbFy+MsuxPBKgv9Dc=",
        "owner": "celestiaorg",
        "repo": "celestia-app",
        "rev": "b6db108a444c234e4b4656031d876bc45421c5f3",
        "type": "github"
      },
      "original": {
        "owner": "celestiaorg",
        "ref": "v1.14.0",
        "repo": "celestia-app",
        "type": "github"
      }
    },
    "celestia-node-src": {
      "flake": false,
      "locked": {
        "narHash": "sha256-O5a8Dy7WOSaLzYHTZAZFHFeJwqOLyajcHmGEcphOpKg=",
        "owner": "celestiaorg",
        "repo": "celestia-node",
        "rev": "e55e1c88708b46839867bcbbed9bcdd8a3ffa830",
        "type": "github"
      },
      "original": {
        "owner": "celestiaorg",
        "ref": "v0.13.0",
        "repo": "celestia-node",
        "type": "github"
      }
    },
    "cometbft-src": {
      "flake": false,
      "locked": {
        "lastModified": 1723450629,
        "narHash": "sha256-2QO4KeEUX4HHT1AKhEdPplJHjBhalfM11Dn3/urIVig=",
        "owner": "cometbft",
        "repo": "cometbft",
        "rev": "e1b4453baf0af6487ad187c7f17dc50517126673",
        "type": "github"
      },
      "original": {
        "owner": "cometbft",
        "ref": "v0.38.11",
        "repo": "cometbft",
        "type": "github"
      }
    },
    "composable-cosmos-src": {
      "flake": false,
      "locked": {
        "lastModified": 1710970443,
        "narHash": "sha256-7h+vLGFxj2QvcTfXgHqS3pfnYzIzyf8DhO7adJKRe8c=",
        "owner": "ComposableFi",
        "repo": "composable-cosmos",
        "rev": "a76ebd371059b778aa3e9799366b09e8453f114b",
        "type": "github"
      },
      "original": {
        "owner": "ComposableFi",
        "ref": "v6.4.88",
        "repo": "composable-cosmos",
        "type": "github"
      }
    },
    "cosmos-nix": {
      "inputs": {
        "akash-src": "akash-src",
        "andromeda-src": "andromeda-src",
        "apalache-src": "apalache-src",
        "beaker-src": "beaker-src",
        "celestia-app-src": "celestia-app-src",
        "celestia-node-src": "celestia-node-src",
        "cometbft-src": "cometbft-src",
        "composable-cosmos-src": "composable-cosmos-src",
        "cosmos-sdk-src": "cosmos-sdk-src",
        "cosmwasm-src": "cosmwasm-src",
        "cw-plus-src": "cw-plus-src",
        "dydx-src": "dydx-src",
        "dymension-src": "dymension-src",
        "evmos-src": "evmos-src",
        "flake-parts": "flake-parts",
        "gaia-main-src": "gaia-main-src",
        "gaia10-src": "gaia10-src",
        "gaia11-src": "gaia11-src",
        "gaia12-src": "gaia12-src",
        "gaia13-src": "gaia13-src",
        "gaia14-src": "gaia14-src",
        "gaia15-src": "gaia15-src",
        "gaia17-src": "gaia17-src",
        "gaia18-src": "gaia18-src",
        "gaia19-src": "gaia19-src",
        "gaia20-src": "gaia20-src",
        "gaia5-src": "gaia5-src",
        "gaia6-ordered-src": "gaia6-ordered-src",
        "gaia6-src": "gaia6-src",
        "gaia7-src": "gaia7-src",
        "gaia8-src": "gaia8-src",
        "gaia9-src": "gaia9-src",
        "gex-src": "gex-src",
        "gomod2nix": "gomod2nix",
        "haqq-src": "haqq-src",
        "hermes-src": "hermes-src",
        "ibc-go-v2-src": "ibc-go-v2-src",
        "ibc-go-v3-src": "ibc-go-v3-src",
        "ibc-go-v4-src": "ibc-go-v4-src",
        "ibc-go-v5-src": "ibc-go-v5-src",
        "ibc-go-v6-src": "ibc-go-v6-src",
        "ibc-go-v7-src": "ibc-go-v7-src",
        "ibc-go-v7-wasm-src": "ibc-go-v7-wasm-src",
        "ibc-go-v8-src": "ibc-go-v8-src",
        "ibc-go-v8-wasm-src": "ibc-go-v8-wasm-src",
        "ibc-go-v9-src": "ibc-go-v9-src",
        "ibc-rs-src": "ibc-rs-src",
        "ica-src": "ica-src",
        "ignite-cli-src": "ignite-cli-src",
        "injective-src": "injective-src",
        "interchain-security-src": "interchain-security-src",
        "iris-src": "iris-src",
        "ixo-src": "ixo-src",
        "juno-src": "juno-src",
        "migaloo-src": "migaloo-src",
        "namada-src": "namada-src",
        "neutron-src": "neutron-src",
        "nix-std": "nix-std",
        "nix2container": "nix2container",
        "nixpkgs": "nixpkgs_2",
        "osmosis-src": "osmosis-src",
        "provenance-src": "provenance-src",
        "regen-src": "regen-src",
        "relayer-src": "relayer-src",
        "rollapp-evm-src": "rollapp-evm-src",
        "rust-overlay": "rust-overlay",
        "sbt-derivation": "sbt-derivation",
        "sconfig-src": "sconfig-src",
        "sentinel-src": "sentinel-src",
        "sifchain-src": "sifchain-src",
        "slinky-src": "slinky-src",
        "stargaze-src": "stargaze-src",
        "stoml-src": "stoml-src",
        "stride-src": "stride-src",
        "umee-src": "umee-src",
        "wasmd-src": "wasmd-src",
        "wasmvm_1-src": "wasmvm_1-src",
        "wasmvm_1_1_1-src": "wasmvm_1_1_1-src",
        "wasmvm_1_1_2-src": "wasmvm_1_1_2-src",
        "wasmvm_1_2_3-src": "wasmvm_1_2_3-src",
        "wasmvm_1_2_4-src": "wasmvm_1_2_4-src",
        "wasmvm_1_2_6-src": "wasmvm_1_2_6-src",
        "wasmvm_1_3_0-src": "wasmvm_1_3_0-src",
        "wasmvm_1_5_0-src": "wasmvm_1_5_0-src",
        "wasmvm_1_5_2-src": "wasmvm_1_5_2-src",
        "wasmvm_1_5_4-src": "wasmvm_1_5_4-src",
        "wasmvm_1_5_5-src": "wasmvm_1_5_5-src",
        "wasmvm_1_beta7-src": "wasmvm_1_beta7-src",
        "wasmvm_2_0_0-src": "wasmvm_2_0_0-src",
        "wasmvm_2_0_3-src": "wasmvm_2_0_3-src",
        "wasmvm_2_1_0-src": "wasmvm_2_1_0-src",
        "wasmvm_2_1_2-src": "wasmvm_2_1_2-src"
      },
      "locked": {
<<<<<<< HEAD
        "lastModified": 1728982270,
        "narHash": "sha256-iAzKmzrUm6BD6Vwb6rtbkTy1e/nFTsgo+Y5WNrrY2vc=",
        "owner": "informalsystems",
        "repo": "cosmos.nix",
        "rev": "8b7f6e8d2c2e6455fcc9d86ef098e7f182827637",
=======
        "lastModified": 1729681912,
        "narHash": "sha256-Ym4WfC/Iogqft2KOoHEv2FlWlgsxOAA5CZCbGXPf65o=",
        "owner": "informalsystems",
        "repo": "cosmos.nix",
        "rev": "04a2efd0e01206b5df601b205d7662db79a765f0",
>>>>>>> b2799827
        "type": "github"
      },
      "original": {
        "owner": "informalsystems",
        "repo": "cosmos.nix",
        "type": "github"
      }
    },
    "cosmos-sdk-src": {
      "flake": false,
      "locked": {
        "narHash": "sha256-Xs83vbgt4+YH2LRJx7692nIjRBr5QCYoUHI17njsjlw=",
        "owner": "cosmos",
        "repo": "cosmos-sdk",
        "rev": "a1143138716b64bc4fa0aa53c0f0fa59eb675bb7",
        "type": "github"
      },
      "original": {
        "owner": "cosmos",
        "ref": "v0.46.0",
        "repo": "cosmos-sdk",
        "type": "github"
      }
    },
    "cosmwasm-src": {
      "flake": false,
      "locked": {
        "narHash": "sha256-F+INGtJZj272HZkj/lUPlskNqAPe9x5itNYXCQsezkA=",
        "owner": "CosmWasm",
        "repo": "cosmwasm",
        "rev": "3c33a0a5dfa5d1c30f474011c77117ec3bf4dc04",
        "type": "github"
      },
      "original": {
        "owner": "CosmWasm",
        "ref": "v1.5.3",
        "repo": "cosmwasm",
        "type": "github"
      }
    },
    "cw-plus-src": {
      "flake": false,
      "locked": {
        "narHash": "sha256-E5vkY+B4BDoTDtvuB+7Tm3k/5dCYPSjUujMWcgYsWf0=",
        "owner": "CosmWasm",
        "repo": "cw-plus",
        "rev": "d33824679d5b91ca0b4615a8dede7e0028947486",
        "type": "github"
      },
      "original": {
        "owner": "CosmWasm",
        "ref": "v1.1.2",
        "repo": "cw-plus",
        "type": "github"
      }
    },
    "devenv": {
      "inputs": {
        "flake-compat": "flake-compat",
        "nix": "nix",
        "nixpkgs": [
          "cosmos-nix",
          "haqq-src",
          "nixpkgs-unstable"
        ],
        "pre-commit-hooks": "pre-commit-hooks"
      },
      "locked": {
        "narHash": "sha256-NLvhvXBmX+WuqDN9PbRbQCsA+y57yGaf+jCWuJVdaIQ=",
        "owner": "cachix",
        "repo": "devenv",
        "rev": "0c41b86406e910a75fbde28f81ec7f6fda74f7e1",
        "type": "github"
      },
      "original": {
        "owner": "cachix",
        "repo": "devenv",
        "type": "github"
      }
    },
    "dydx-src": {
      "flake": false,
      "locked": {
        "narHash": "sha256-NiC+Nol8Cye0z/U5cgQ+zhvlbDJX6DouaMo8oYsRGDQ=",
        "owner": "dydxprotocol",
        "repo": "v4-chain",
        "rev": "35b87db422b0ef4138101ba73b0f00d16780ba89",
        "type": "github"
      },
      "original": {
        "owner": "dydxprotocol",
        "ref": "protocol/v3.0.0-dev0",
        "repo": "v4-chain",
        "type": "github"
      }
    },
    "dymension-src": {
      "flake": false,
      "locked": {
        "narHash": "sha256-K1F0kL4/HVxOJvXNvLJsZUFXS3MyuqrUotyyd5u6QTQ=",
        "owner": "dymensionxyz",
        "repo": "dymension",
        "rev": "c3294dc8d2dce1aa8efbc967b1dfd3b0e965b095",
        "type": "github"
      },
      "original": {
        "owner": "dymensionxyz",
        "ref": "v3.0.0",
        "repo": "dymension",
        "type": "github"
      }
    },
    "evmos-src": {
      "flake": false,
      "locked": {
        "narHash": "sha256-ECXXQ0hx/MXascMP6aXf880zts/dNPpQM9jOCIHTLZQ=",
        "owner": "evmos",
        "repo": "evmos",
        "rev": "6f94d2002c01b7f7908a69089ed6996ac2bb450c",
        "type": "github"
      },
      "original": {
        "owner": "evmos",
        "ref": "v16.0.0-rc4",
        "repo": "evmos",
        "type": "github"
      }
    },
    "flake-compat": {
      "flake": false,
      "locked": {
        "narHash": "sha256-4gtG9iQuiKITOjNQQeQIpoIB6b16fm+504Ch3sNKLd8=",
        "owner": "edolstra",
        "repo": "flake-compat",
        "rev": "35bb57c0c8d8b62bbfd284272c928ceb64ddbde9",
        "type": "github"
      },
      "original": {
        "owner": "edolstra",
        "repo": "flake-compat",
        "type": "github"
      }
    },
    "flake-parts": {
      "inputs": {
        "nixpkgs-lib": "nixpkgs-lib"
      },
      "locked": {
        "narHash": "sha256-YcVE5emp1qQ8ieHUnxt1wCZCC3ZfAS+SRRWZ2TMda7E=",
        "owner": "hercules-ci",
        "repo": "flake-parts",
        "rev": "34fed993f1674c8d06d58b37ce1e0fe5eebcb9f5",
        "type": "github"
      },
      "original": {
        "owner": "hercules-ci",
        "repo": "flake-parts",
        "type": "github"
      }
    },
    "flake-utils": {
      "inputs": {
        "systems": "systems"
      },
      "locked": {
        "lastModified": 1694529238,
        "narHash": "sha256-zsNZZGTGnMOf9YpHKJqMSsa0dXbfmxeoJ7xHlrt+xmY=",
        "owner": "numtide",
        "repo": "flake-utils",
        "rev": "ff7b65b44d01cf9ba6a71320833626af21126384",
        "type": "github"
      },
      "original": {
        "owner": "numtide",
        "repo": "flake-utils",
        "type": "github"
      }
    },
    "flake-utils_2": {
      "inputs": {
        "systems": "systems_2"
      },
      "locked": {
        "narHash": "sha256-o2d0KcvaXzTrPRIo0kOLV0/QXHhDQ5DTi+OxcjO8xqY=",
        "owner": "numtide",
        "repo": "flake-utils",
        "rev": "a1720a10a6cfe8234c0e93907ffe81be440f4cef",
        "type": "github"
      },
      "original": {
        "owner": "numtide",
        "repo": "flake-utils",
        "type": "github"
      }
    },
    "flake-utils_3": {
      "inputs": {
        "systems": "systems_3"
      },
      "locked": {
        "narHash": "sha256-zsNZZGTGnMOf9YpHKJqMSsa0dXbfmxeoJ7xHlrt+xmY=",
        "owner": "numtide",
        "repo": "flake-utils",
        "rev": "ff7b65b44d01cf9ba6a71320833626af21126384",
        "type": "github"
      },
      "original": {
        "owner": "numtide",
        "repo": "flake-utils",
        "type": "github"
      }
    },
    "flake-utils_4": {
      "inputs": {
        "systems": "systems_4"
      },
      "locked": {
        "lastModified": 1710146030,
        "narHash": "sha256-SZ5L6eA7HJ/nmkzGG7/ISclqe6oZdOZTNoesiInkXPQ=",
        "owner": "numtide",
        "repo": "flake-utils",
        "rev": "b1d9ab70662946ef0850d488da1c9019f3a9752a",
        "type": "github"
      },
      "original": {
        "owner": "numtide",
        "repo": "flake-utils",
        "type": "github"
      }
    },
    "flake-utils_5": {
      "inputs": {
        "systems": "systems_5"
      },
      "locked": {
        "lastModified": 1705309234,
        "narHash": "sha256-uNRRNRKmJyCRC/8y1RqBkqWBLM034y4qN7EprSdmgyA=",
        "owner": "numtide",
        "repo": "flake-utils",
        "rev": "1ef2e671c3b0c19053962c07dbda38332dcebf26",
        "type": "github"
      },
      "original": {
        "owner": "numtide",
        "repo": "flake-utils",
        "type": "github"
      }
    },
    "flake-utils_6": {
      "locked": {
        "narHash": "sha256-nuEHfE/LcWyuSWnS8t12N1wc105Qtau+/OdUAjtQ0rA=",
        "owner": "numtide",
        "repo": "flake-utils",
        "rev": "5aed5285a952e0b949eb3ba02c12fa4fcfef535f",
        "type": "github"
      },
      "original": {
        "owner": "numtide",
        "repo": "flake-utils",
        "type": "github"
      }
    },
    "flake-utils_7": {
      "inputs": {
        "systems": "systems_6"
      },
      "locked": {
        "lastModified": 1726560853,
        "narHash": "sha256-X6rJYSESBVr3hBoH0WbKE5KvhPU5bloyZ2L4K60/fPQ=",
        "owner": "numtide",
        "repo": "flake-utils",
        "rev": "c1dfcf08411b08f6b8615f7d8971a2bfa81d5e8a",
        "type": "github"
      },
      "original": {
        "owner": "numtide",
        "repo": "flake-utils",
        "type": "github"
      }
    },
    "gaia-main-src": {
      "flake": false,
      "locked": {
        "narHash": "sha256-1O8ncSd0mUNEUHSTi2U9d21Dv1yszQKohjp/AS6IxcU=",
        "owner": "cosmos",
        "repo": "gaia",
        "rev": "2dc2b82ea9da34b3c4823458919004f1a583a597",
        "type": "github"
      },
      "original": {
        "owner": "cosmos",
        "repo": "gaia",
        "type": "github"
      }
    },
    "gaia10-src": {
      "flake": false,
      "locked": {
        "narHash": "sha256-F72AxDI1OdleE8If5s4HJbORqMsDVsdEO5q7nrK07E8=",
        "owner": "cosmos",
        "repo": "gaia",
        "rev": "a2b14cdd568273e12b80579b4e22681df95b4cb9",
        "type": "github"
      },
      "original": {
        "owner": "cosmos",
        "ref": "v10.0.2",
        "repo": "gaia",
        "type": "github"
      }
    },
    "gaia11-src": {
      "flake": false,
      "locked": {
        "narHash": "sha256-bIegGSPDdDRbznfgsrojsGCwCPSesNknpffTFskc7fE=",
        "owner": "cosmos",
        "repo": "gaia",
        "rev": "541a8d86af28231c767d6db52eb88ba9496ad0c4",
        "type": "github"
      },
      "original": {
        "owner": "cosmos",
        "ref": "v11.0.0",
        "repo": "gaia",
        "type": "github"
      }
    },
    "gaia12-src": {
      "flake": false,
      "locked": {
        "narHash": "sha256-KqpkazhGGQWzvHiiwCiE7ciA8+L2t2HgxN8270zuGd0=",
        "owner": "cosmos",
        "repo": "gaia",
        "rev": "6f8067d76ce30996f83645862153ccfaf5f13dd1",
        "type": "github"
      },
      "original": {
        "owner": "cosmos",
        "ref": "v12.0.0",
        "repo": "gaia",
        "type": "github"
      }
    },
    "gaia13-src": {
      "flake": false,
      "locked": {
        "narHash": "sha256-bvJ33JL1Fr7ilnnYEjrjnbS/dbFkyhZ2uq6u39CeTa0=",
        "owner": "cosmos",
        "repo": "gaia",
        "rev": "2406abb61856b61904ff06c7be2a355babcc3dfc",
        "type": "github"
      },
      "original": {
        "owner": "cosmos",
        "ref": "v13.0.2",
        "repo": "gaia",
        "type": "github"
      }
    },
    "gaia14-src": {
      "flake": false,
      "locked": {
        "narHash": "sha256-7AnaIy/SElf/Uj2xTbHzLSgPY68SgQqqJZ2BPmt6czo=",
        "owner": "cosmos",
        "repo": "gaia",
        "rev": "189b57be735d64d0dbf0945717b49017a1beb11e",
        "type": "github"
      },
      "original": {
        "owner": "cosmos",
        "ref": "v14.0.0",
        "repo": "gaia",
        "type": "github"
      }
    },
    "gaia15-src": {
      "flake": false,
      "locked": {
        "lastModified": 1712522710,
        "narHash": "sha256-2LsF++HkbVpX9h4DgkNea5nnyEuhDQSlNOAICdhAggU=",
        "owner": "cosmos",
        "repo": "gaia",
        "rev": "7281c9b9dc4e3087ee87f5b24e416802b52e8661",
        "type": "github"
      },
      "original": {
        "owner": "cosmos",
        "ref": "v15.2.0",
        "repo": "gaia",
        "type": "github"
      }
    },
    "gaia17-src": {
      "flake": false,
      "locked": {
        "lastModified": 1717626378,
        "narHash": "sha256-FiCnGz5ZQQv2NyPW/Z7puZw6oFKcdoNsspSCK8Nkc44=",
        "owner": "cosmos",
        "repo": "gaia",
        "rev": "17f2ba0b90d1d2884f7b67518ec08dfd37f001a7",
        "type": "github"
      },
      "original": {
        "owner": "cosmos",
        "ref": "v17.2.0",
        "repo": "gaia",
        "type": "github"
      }
    },
    "gaia18-src": {
      "flake": false,
      "locked": {
        "lastModified": 1720430036,
        "narHash": "sha256-wATunCFeMgCP9usv2TK/IKDGZIWfOKx2zWip5qWDuqk=",
        "owner": "cosmos",
        "repo": "gaia",
        "rev": "58b4e54a95c7fc6a64272ccd0f09f46213c005ad",
        "type": "github"
      },
      "original": {
        "owner": "cosmos",
        "ref": "v18.1.0",
        "repo": "gaia",
        "type": "github"
      }
    },
    "gaia19-src": {
      "flake": false,
      "locked": {
        "lastModified": 1724235134,
        "narHash": "sha256-iAljnCnviTZ0wpgUYtTj+adH6imx6g6+niLq72yuoTk=",
        "owner": "cosmos",
        "repo": "gaia",
        "rev": "4106e7a673da18b518fd81231a8e8b99bbf0fd0d",
        "type": "github"
      },
      "original": {
        "owner": "cosmos",
        "ref": "v19.1.0",
        "repo": "gaia",
        "type": "github"
      }
    },
    "gaia20-src": {
      "flake": false,
      "locked": {
        "lastModified": 1726853009,
        "narHash": "sha256-N7x3k56AtPbIbbJjqKmlEJIytKElALJwj14lZ2pewZg=",
        "owner": "cosmos",
        "repo": "gaia",
        "rev": "2dba9d471ef73b0a99e844bf55a44ddae700ea06",
        "type": "github"
      },
      "original": {
        "owner": "cosmos",
        "ref": "v20.0.0",
        "repo": "gaia",
        "type": "github"
      }
    },
    "gaia5-src": {
      "flake": false,
      "locked": {
        "narHash": "sha256-NfR9GRBNBlm5hB3lFea+Vlf4dkapZIZg0sZuyOX2cn8=",
        "owner": "cosmos",
        "repo": "gaia",
        "rev": "b72cc994f7156c8a8991e6beed2dde84ad274588",
        "type": "github"
      },
      "original": {
        "owner": "cosmos",
        "ref": "v5.0.8",
        "repo": "gaia",
        "type": "github"
      }
    },
    "gaia6-ordered-src": {
      "flake": false,
      "locked": {
        "narHash": "sha256-yw3WUCLRvn46xlWAnk6nBmvc3T91aryvBcOOfJ2ocPA=",
        "owner": "informalsystems",
        "repo": "gaia",
        "rev": "d9e61fb98308dea2e02e8c6c6a9ab969dc240cc7",
        "type": "github"
      },
      "original": {
        "owner": "informalsystems",
        "ref": "v6.0.4-ordered",
        "repo": "gaia",
        "type": "github"
      }
    },
    "gaia6-src": {
      "flake": false,
      "locked": {
        "narHash": "sha256-JdD0DTdMo05ggGvpHN5hugEEtGA0/WQ4bhbryDlfGXo=",
        "owner": "cosmos",
        "repo": "gaia",
        "rev": "305668ab9d962431c79d718bb0ffdeec77a46439",
        "type": "github"
      },
      "original": {
        "owner": "cosmos",
        "ref": "v6.0.4",
        "repo": "gaia",
        "type": "github"
      }
    },
    "gaia7-src": {
      "flake": false,
      "locked": {
        "narHash": "sha256-hsDqDASwTPIb1BGOqa9nu4C5Y5q3hBoXYhkAFY7B9Cs=",
        "owner": "cosmos",
        "repo": "gaia",
        "rev": "5db8fcc9a229730f5115bed82d0f85b6db7184b4",
        "type": "github"
      },
      "original": {
        "owner": "cosmos",
        "ref": "v7.1.0",
        "repo": "gaia",
        "type": "github"
      }
    },
    "gaia8-src": {
      "flake": false,
      "locked": {
        "narHash": "sha256-8XPcJRQEQDtTbGFg0pWexkNdWESn1FoKvz4T2Z8UPDw=",
        "owner": "cosmos",
        "repo": "gaia",
        "rev": "890ab3aa2e5788537b0d2ebc9bafdc968340e0e5",
        "type": "github"
      },
      "original": {
        "owner": "cosmos",
        "ref": "v8.0.1",
        "repo": "gaia",
        "type": "github"
      }
    },
    "gaia9-src": {
      "flake": false,
      "locked": {
        "narHash": "sha256-UIM6yfqs1yZZ2BO/bBB43pPYSW1IzaYsk2f500tDYzA=",
        "owner": "cosmos",
        "repo": "gaia",
        "rev": "05b6b87d3c9121e933eab437772ea56f33ae268f",
        "type": "github"
      },
      "original": {
        "owner": "cosmos",
        "ref": "v9.0.3",
        "repo": "gaia",
        "type": "github"
      }
    },
    "gex-src": {
      "flake": false,
      "locked": {
        "narHash": "sha256-lgJVxn7Q2I8TBdvbzyn7bl1MN5StEw3NvRzCvBFFuB8=",
        "owner": "cosmos",
        "repo": "gex",
        "rev": "233d335dc9e8c89fb318d1081fae74435f6cac11",
        "type": "github"
      },
      "original": {
        "owner": "cosmos",
        "repo": "gex",
        "rev": "233d335dc9e8c89fb318d1081fae74435f6cac11",
        "type": "github"
      }
    },
    "gitignore": {
      "inputs": {
        "nixpkgs": [
          "cosmos-nix",
          "haqq-src",
          "devenv",
          "pre-commit-hooks",
          "nixpkgs"
        ]
      },
      "locked": {
        "narHash": "sha256-8DFJjXG8zqoONA1vXtgeKXy68KdJL5UaXR8NtVMUbx8=",
        "owner": "hercules-ci",
        "repo": "gitignore.nix",
        "rev": "a20de23b925fd8264fd7fad6454652e142fd7f73",
        "type": "github"
      },
      "original": {
        "owner": "hercules-ci",
        "repo": "gitignore.nix",
        "type": "github"
      }
    },
    "gomod2nix": {
      "inputs": {
        "flake-utils": "flake-utils",
        "nixpkgs": [
          "cosmos-nix",
          "nixpkgs"
        ]
      },
      "locked": {
        "lastModified": 1722589758,
        "narHash": "sha256-sbbA8b6Q2vB/t/r1znHawoXLysCyD4L/6n6/RykiSnA=",
        "owner": "nix-community",
        "repo": "gomod2nix",
        "rev": "4e08ca09253ef996bd4c03afa383b23e35fe28a1",
        "type": "github"
      },
      "original": {
        "owner": "nix-community",
        "repo": "gomod2nix",
        "type": "github"
      }
    },
    "gomod2nix_2": {
      "inputs": {
        "flake-utils": [
          "cosmos-nix",
          "haqq-src",
          "flake-utils"
        ],
        "nixpkgs": [
          "cosmos-nix",
          "haqq-src",
          "nixpkgs-unstable"
        ]
      },
      "locked": {
        "narHash": "sha256-yfQQ67dLejP0FLK76LKHbkzcQqNIrux6MFe32MMFGNQ=",
        "owner": "nix-community",
        "repo": "gomod2nix",
        "rev": "30e3c3a9ec4ac8453282ca7f67fca9e1da12c3e6",
        "type": "github"
      },
      "original": {
        "owner": "nix-community",
        "ref": "master",
        "repo": "gomod2nix",
        "type": "github"
      }
    },
    "haqq-src": {
      "inputs": {
        "devenv": "devenv",
        "flake-utils": "flake-utils_3",
        "gomod2nix": "gomod2nix_2",
        "nixpkgs": "nixpkgs",
        "nixpkgs-unstable": "nixpkgs-unstable"
      },
      "locked": {
        "narHash": "sha256-pXbLGvq6ZyZbtKYoe8GbgaxGV0SIbARrT6DkDmPwlYE=",
        "owner": "haqq-network",
        "repo": "haqq",
        "rev": "18370cfb2f9aab35d311c4c75ab5586f50213830",
        "type": "github"
      },
      "original": {
        "owner": "haqq-network",
        "repo": "haqq",
        "rev": "18370cfb2f9aab35d311c4c75ab5586f50213830",
        "type": "github"
      }
    },
    "hermes-src": {
      "flake": false,
      "locked": {
        "narHash": "sha256-JTZMp4By/pGsMdKzfi4H1LQS1RKYQHBq5NEju5ADX/s=",
        "owner": "informalsystems",
        "repo": "hermes",
        "rev": "ab732666fe35de129ada98731280d03411f6375f",
        "type": "github"
      },
      "original": {
        "owner": "informalsystems",
        "ref": "v1.7.4",
        "repo": "hermes",
        "type": "github"
      }
    },
    "ibc-go-v2-src": {
      "flake": false,
      "locked": {
        "narHash": "sha256-LuJvlXmGRyJAiM6+uk+NuamjIsEqMqF20twBmB0p8+k=",
        "owner": "cosmos",
        "repo": "ibc-go",
        "rev": "e45fa32d1cf91c36807428f688d8e2ec88947940",
        "type": "github"
      },
      "original": {
        "owner": "cosmos",
        "ref": "v2.4.1",
        "repo": "ibc-go",
        "type": "github"
      }
    },
    "ibc-go-v3-src": {
      "flake": false,
      "locked": {
        "narHash": "sha256-Er24B1unLYR/gG4JSrV+vZ/cPD6t7OFvtqp7AJCtDSE=",
        "owner": "cosmos",
        "repo": "ibc-go",
        "rev": "250157f3fd40abaf9f8f1452cd78bf3304c38c72",
        "type": "github"
      },
      "original": {
        "owner": "cosmos",
        "ref": "v3.3.0",
        "repo": "ibc-go",
        "type": "github"
      }
    },
    "ibc-go-v4-src": {
      "flake": false,
      "locked": {
        "lastModified": 1712304740,
        "narHash": "sha256-CNv3uBCALT21ZczOmXcQaavOy7KsR0VTBahw5DrvO4w=",
        "owner": "cosmos",
        "repo": "ibc-go",
        "rev": "5480cf7fac99882a8833ddb7c95e8b4820ab7d4f",
        "type": "github"
      },
      "original": {
        "owner": "cosmos",
        "ref": "v4.6.0",
        "repo": "ibc-go",
        "type": "github"
      }
    },
    "ibc-go-v5-src": {
      "flake": false,
      "locked": {
        "lastModified": 1712304845,
        "narHash": "sha256-CE6Nv6U3Jqn4c+5JB/rek9LHD+AXEnkS0FVJYz4/uSc=",
        "owner": "cosmos",
        "repo": "ibc-go",
        "rev": "40cacfe075947f21520b014294f1f7948e4eda7c",
        "type": "github"
      },
      "original": {
        "owner": "cosmos",
        "ref": "v5.4.0",
        "repo": "ibc-go",
        "type": "github"
      }
    },
    "ibc-go-v6-src": {
      "flake": false,
      "locked": {
        "lastModified": 1713970631,
        "narHash": "sha256-MpBZ/V8agG3/GFJXEY3kSp+FnUw8rX5C613l5D8HXs4=",
        "owner": "cosmos",
        "repo": "ibc-go",
        "rev": "8cd96f4169ebee21d50ef69417203b21cf4238ab",
        "type": "github"
      },
      "original": {
        "owner": "cosmos",
        "ref": "v6.3.1",
        "repo": "ibc-go",
        "type": "github"
      }
    },
    "ibc-go-v7-src": {
      "flake": false,
      "locked": {
        "lastModified": 1725009574,
        "narHash": "sha256-6Wpxu4mQaSrQKOLSb3kUpzRrr0aIHVMVEHVwpGJw3sM=",
        "owner": "cosmos",
        "repo": "ibc-go",
        "rev": "a5dde80a4ba1c4601aa055a311bf46779104627f",
        "type": "github"
      },
      "original": {
        "owner": "cosmos",
        "ref": "v7.8.0",
        "repo": "ibc-go",
        "type": "github"
      }
    },
    "ibc-go-v7-wasm-src": {
      "flake": false,
      "locked": {
        "lastModified": 1722365763,
        "narHash": "sha256-ZYGCvm1Ek1RaXKzkkwQCc56I2HzmbrLR/lFD5IZZdLc=",
        "owner": "cosmos",
        "repo": "ibc-go",
        "rev": "13c071f0b34d67342f0b7a8874d84d2e68b887e1",
        "type": "github"
      },
      "original": {
        "owner": "cosmos",
        "ref": "modules/light-clients/08-wasm/v0.3.1+ibc-go-v7.4-wasmvm-v1.5",
        "repo": "ibc-go",
        "type": "github"
      }
    },
    "ibc-go-v8-src": {
      "flake": false,
      "locked": {
        "lastModified": 1726232417,
        "narHash": "sha256-oIfVmXIOkRqDF4NGmHsh5BELCIzPydAqiz+7urnZ7A4=",
        "owner": "cosmos",
        "repo": "ibc-go",
        "rev": "6b2554360c0e3f0bbaa59da5b16b29fc05675c57",
        "type": "github"
      },
      "original": {
        "owner": "cosmos",
        "ref": "v8.5.1",
        "repo": "ibc-go",
        "type": "github"
      }
    },
    "ibc-go-v8-wasm-src": {
      "flake": false,
      "locked": {
        "lastModified": 1722365433,
        "narHash": "sha256-mgfbibipk09LtO0h0hQDfnVA0cQADaI6Bq+ruyP6xI4=",
        "owner": "cosmos",
        "repo": "ibc-go",
        "rev": "ccd4dc278e720be87418028026ebd93a80fa5ac0",
        "type": "github"
      },
      "original": {
        "owner": "cosmos",
        "ref": "modules/light-clients/08-wasm/v0.4.1+ibc-go-v8.4-wasmvm-v2.0",
        "repo": "ibc-go",
        "type": "github"
      }
    },
    "ibc-go-v9-src": {
      "flake": false,
      "locked": {
        "lastModified": 1725262239,
        "narHash": "sha256-F2p/lIs2/ropKdm0Pebz1kjhRlgwYK0BmDGe/sYec3Y=",
        "owner": "cosmos",
        "repo": "ibc-go",
        "rev": "8983f91e519fb1c43d9c9481ba60f11e4ae2b2b0",
        "type": "github"
      },
      "original": {
        "owner": "cosmos",
        "ref": "v9.0.0-rc.0",
        "repo": "ibc-go",
        "type": "github"
      }
    },
    "ibc-rs-src": {
      "flake": false,
      "locked": {
        "narHash": "sha256-M9KsPQdvyTArDe3sTi29+gfs69KHtpoNYLgI7IHYo9U=",
        "owner": "informalsystems",
        "repo": "ibc-rs",
        "rev": "ed4dd8c8b4ebd695730de2a1c69f3011cb179352",
        "type": "github"
      },
      "original": {
        "owner": "informalsystems",
        "ref": "v1.0.0",
        "repo": "ibc-rs",
        "type": "github"
      }
    },
    "ica-src": {
      "flake": false,
      "locked": {
        "narHash": "sha256-8RwZSnqqZzVjQsSMTckNhmTy3VYyubVmgE/hU6ntq9M=",
        "owner": "cosmos",
        "repo": "interchain-accounts-demo",
        "rev": "9d9ec3f4f7e37e9d2a1c7f4a199e7d18c17e14db",
        "type": "github"
      },
      "original": {
        "owner": "cosmos",
        "repo": "interchain-accounts-demo",
        "type": "github"
      }
    },
    "ignite-cli-src": {
      "flake": false,
      "locked": {
        "lastModified": 1662991379,
        "narHash": "sha256-sVgIjecswxD8OBXRXoVk2BNsTXzUcYAb6QZk0rVrQqo=",
        "owner": "ignite",
        "repo": "cli",
        "rev": "21c6430cfcc17c69885524990c448d4a3f56461c",
        "type": "github"
      },
      "original": {
        "owner": "ignite",
        "ref": "v0.24.0",
        "repo": "cli",
        "type": "github"
      }
    },
    "injective-src": {
      "flake": false,
      "locked": {
        "lastModified": 1722874193,
        "narHash": "sha256-zDG32ogXMep0wKegDN8zm1YmadcVpwlrY+ITokefcVI=",
        "owner": "OpenDeFiFoundation",
        "repo": "injective-core",
        "rev": "725af8f9ca6809d6b1026d5e8dddeb309ff97b42",
        "type": "github"
      },
      "original": {
        "owner": "OpenDeFiFoundation",
        "ref": "v1.13.1",
        "repo": "injective-core",
        "type": "github"
      }
    },
    "interchain-security-src": {
      "flake": false,
      "locked": {
        "lastModified": 1726849313,
        "narHash": "sha256-1WEvV3LoXfGvZC9fXOb8mBLKVGCVBiXZcwUewSPit+8=",
        "owner": "cosmos",
        "repo": "interchain-security",
        "rev": "1e60637f9d8f3505208282416abfbb87fabc4795",
        "type": "github"
      },
      "original": {
        "owner": "cosmos",
        "ref": "v6.1.0",
        "repo": "interchain-security",
        "type": "github"
      }
    },
    "iris-src": {
      "flake": false,
      "locked": {
        "narHash": "sha256-1nPJOuYeGjzBYFCS0IiC5j9TJd5KVa9IL0kROks328E=",
        "owner": "irisnet",
        "repo": "irishub",
        "rev": "53e156b2ee7eeb0b9d5b263066d0d3c88a1af736",
        "type": "github"
      },
      "original": {
        "owner": "irisnet",
        "ref": "v1.1.1",
        "repo": "irishub",
        "type": "github"
      }
    },
    "ixo-src": {
      "flake": false,
      "locked": {
        "narHash": "sha256-Ewp9UyoH6z7YGrcXVpYJveRvDq02c1mNZj2hzlOoW8s=",
        "owner": "ixofoundation",
        "repo": "ixo-blockchain",
        "rev": "2bef5d79205057be71677837dc1174be848e13e9",
        "type": "github"
      },
      "original": {
        "owner": "ixofoundation",
        "ref": "v0.18.0-rc1",
        "repo": "ixo-blockchain",
        "type": "github"
      }
    },
    "juno-src": {
      "flake": false,
      "locked": {
        "lastModified": 1727102451,
        "narHash": "sha256-UaTCcK+I6Wl4yCpbNckx+lRi55kTSucJxzw5irJOVh4=",
        "owner": "CosmosContracts",
        "repo": "juno",
        "rev": "de3c4d145c7a96c31e3fca6fe8850ce4ab559e33",
        "type": "github"
      },
      "original": {
        "owner": "CosmosContracts",
        "ref": "v25.0.0",
        "repo": "juno",
        "type": "github"
      }
    },
    "lowdown-src": {
      "flake": false,
      "locked": {
        "narHash": "sha256-Dw32tiMjdK9t3ETl5fzGrutQTzh2rufgZV4A/BbxuD4=",
        "owner": "kristapsdz",
        "repo": "lowdown",
        "rev": "d2c2b44ff6c27b936ec27358a2653caaef8f73b8",
        "type": "github"
      },
      "original": {
        "owner": "kristapsdz",
        "repo": "lowdown",
        "type": "github"
      }
    },
    "migaloo-src": {
      "flake": false,
      "locked": {
        "lastModified": 1720168667,
        "narHash": "sha256-vOzOBNGaIOhTjTnycLp6sQKGAklkPVZdJLPPqdjufnM=",
        "owner": "White-Whale-Defi-Platform",
        "repo": "migaloo-chain",
        "rev": "076c6d12ecadcf4db42592a8340cb3be2ed23349",
        "type": "github"
      },
      "original": {
        "owner": "White-Whale-Defi-Platform",
        "ref": "v4.2.0",
        "repo": "migaloo-chain",
        "type": "github"
      }
    },
    "namada-src": {
      "flake": false,
      "locked": {
        "narHash": "sha256-WyIVffqszY3rz3ClQJlpDaexLGQk8pVK+Y3k/D9Lvxg=",
        "owner": "anoma",
        "repo": "namada",
        "rev": "468d3d3bcadd2bd11760855d2bbfcc0b4ce27e14",
        "type": "github"
      },
      "original": {
        "owner": "anoma",
        "ref": "v0.28.1",
        "repo": "namada",
        "type": "github"
      }
    },
    "neutron-src": {
      "flake": false,
      "locked": {
        "lastModified": 1724773633,
        "narHash": "sha256-pHubObIv3p6IrzI/U7aeDjdF5kWBpI9qgDoH/Hjk+i8=",
        "owner": "neutron-org",
        "repo": "neutron",
        "rev": "1b10cd282d5809ccdd87208918fd175aebec2b0b",
        "type": "github"
      },
      "original": {
        "owner": "neutron-org",
        "ref": "v4.2.2",
        "repo": "neutron",
        "type": "github"
      }
    },
    "nix": {
      "inputs": {
        "lowdown-src": "lowdown-src",
        "nixpkgs": [
          "cosmos-nix",
          "haqq-src",
          "devenv",
          "nixpkgs"
        ],
        "nixpkgs-regression": "nixpkgs-regression"
      },
      "locked": {
        "narHash": "sha256-EK4rZ+Hd5hsvXnzSzk2ikhStJnD63odF7SzsQ8CuSPU=",
        "owner": "domenkozar",
        "repo": "nix",
        "rev": "7c91803598ffbcfe4a55c44ac6d49b2cf07a527f",
        "type": "github"
      },
      "original": {
        "owner": "domenkozar",
        "ref": "relaxed-flakes",
        "repo": "nix",
        "type": "github"
      }
    },
    "nix-std": {
      "locked": {
        "lastModified": 1710870712,
        "narHash": "sha256-e+7MJF2gsgTBuOWv4mCimSP0D9+naeFSw9a7N3yEmv4=",
        "owner": "chessai",
        "repo": "nix-std",
        "rev": "31bbc925750cc9d8f828fe55cee1a2bd985e0c00",
        "type": "github"
      },
      "original": {
        "owner": "chessai",
        "repo": "nix-std",
        "type": "github"
      }
    },
    "nix2container": {
      "inputs": {
        "flake-utils": "flake-utils_4",
        "nixpkgs": [
          "cosmos-nix",
          "nixpkgs"
        ]
      },
      "locked": {
        "lastModified": 1712990762,
        "narHash": "sha256-hO9W3w7NcnYeX8u8cleHiSpK2YJo7ecarFTUlbybl7k=",
        "owner": "nlewo",
        "repo": "nix2container",
        "rev": "20aad300c925639d5d6cbe30013c8357ce9f2a2e",
        "type": "github"
      },
      "original": {
        "owner": "nlewo",
        "repo": "nix2container",
        "type": "github"
      }
    },
    "nixpkgs": {
      "locked": {
        "narHash": "sha256-LahKBAfGbY836gtpVNnWwBTIzN7yf/uYM/S0g393r0Y=",
        "rev": "9f2ee8c91ac42da3ae6c6a1d21555f283458247e",
        "revCount": 555392,
        "type": "tarball",
        "url": "https://api.flakehub.com/f/pinned/NixOS/nixpkgs/0.2311.555392%2Brev-9f2ee8c91ac42da3ae6c6a1d21555f283458247e/018d7c73-3161-76d5-aca1-5929105b0aa0/source.tar.gz"
      },
      "original": {
        "type": "tarball",
        "url": "https://flakehub.com/f/NixOS/nixpkgs/0.2311.%2A.tar.gz"
      }
    },
    "nixpkgs-lib": {
      "locked": {
        "dir": "lib",
        "narHash": "sha256-ztaDIyZ7HrTAfEEUt9AtTDNoCYxUdSd6NrRHaYOIxtk=",
        "owner": "NixOS",
        "repo": "nixpkgs",
        "rev": "e92039b55bcd58469325ded85d4f58dd5a4eaf58",
        "type": "github"
      },
      "original": {
        "dir": "lib",
        "owner": "NixOS",
        "ref": "nixos-unstable",
        "repo": "nixpkgs",
        "type": "github"
      }
    },
    "nixpkgs-regression": {
      "locked": {
        "narHash": "sha256-uGJ0VXIhWKGXxkeNnq4TvV3CIOkUJ3PAoLZ3HMzNVMw=",
        "owner": "NixOS",
        "repo": "nixpkgs",
        "rev": "215d4d0fd80ca5163643b03a33fde804a29cc1e2",
        "type": "github"
      },
      "original": {
        "owner": "NixOS",
        "repo": "nixpkgs",
        "rev": "215d4d0fd80ca5163643b03a33fde804a29cc1e2",
        "type": "github"
      }
    },
    "nixpkgs-stable": {
      "locked": {
        "narHash": "sha256-otaSUoFEMM+LjBI1XL/xGB5ao6IwnZOXc47qhIgJe8U=",
        "owner": "NixOS",
        "repo": "nixpkgs",
        "rev": "c37ca420157f4abc31e26f436c1145f8951ff373",
        "type": "github"
      },
      "original": {
        "owner": "NixOS",
        "ref": "nixos-23.05",
        "repo": "nixpkgs",
        "type": "github"
      }
    },
    "nixpkgs-unstable": {
      "locked": {
        "narHash": "sha256-ZbHsm+mGk/izkWtT4xwwqz38fdlwu7nUUKXTOmm4SyE=",
        "owner": "NixOS",
        "repo": "nixpkgs",
        "rev": "faf912b086576fd1a15fca610166c98d47bc667e",
        "type": "github"
      },
      "original": {
        "owner": "NixOS",
        "ref": "nixos-unstable",
        "repo": "nixpkgs",
        "type": "github"
      }
    },
    "nixpkgs_2": {
      "locked": {
        "lastModified": 1723603349,
        "narHash": "sha256-VMg6N7MryOuvSJ8Sj6YydarnUCkL7cvMdrMcnsJnJCE=",
        "owner": "nixos",
        "repo": "nixpkgs",
        "rev": "daf7bb95821b789db24fc1ac21f613db0c1bf2cb",
        "type": "github"
      },
      "original": {
        "owner": "nixos",
        "ref": "nixpkgs-unstable",
        "repo": "nixpkgs",
        "type": "github"
      }
    },
    "nixpkgs_3": {
      "locked": {
        "lastModified": 1706487304,
        "narHash": "sha256-LE8lVX28MV2jWJsidW13D2qrHU/RUUONendL2Q/WlJg=",
        "owner": "NixOS",
        "repo": "nixpkgs",
        "rev": "90f456026d284c22b3e3497be980b2e47d0b28ac",
        "type": "github"
      },
      "original": {
        "owner": "NixOS",
        "ref": "nixpkgs-unstable",
        "repo": "nixpkgs",
        "type": "github"
      }
    },
    "nixpkgs_4": {
      "locked": {
        "narHash": "sha256-4zOyp+hFW2Y7imxIpZqZGT8CEqKmDjwgfD6BzRUE0mQ=",
        "owner": "NixOS",
        "repo": "nixpkgs",
        "rev": "d2bbcbe6c626d339b25a4995711f07625b508214",
        "type": "github"
      },
      "original": {
        "owner": "NixOS",
        "ref": "nixpkgs-unstable",
        "repo": "nixpkgs",
        "type": "github"
      }
    },
    "nixpkgs_5": {
      "locked": {
<<<<<<< HEAD
        "lastModified": 1728538411,
        "narHash": "sha256-f0SBJz1eZ2yOuKUr5CA9BHULGXVSn6miBuUWdTyhUhU=",
        "owner": "nixos",
        "repo": "nixpkgs",
        "rev": "b69de56fac8c2b6f8fd27f2eca01dcda8e0a4221",
=======
        "lastModified": 1730831018,
        "narHash": "sha256-2S0HwIFRxYp+afuoFORcZA9TjryAf512GmE0MTfEOPU=",
        "owner": "nixos",
        "repo": "nixpkgs",
        "rev": "8c4dc69b9732f6bbe826b5fbb32184987520ff26",
>>>>>>> b2799827
        "type": "github"
      },
      "original": {
        "owner": "nixos",
        "ref": "nixpkgs-unstable",
        "repo": "nixpkgs",
        "type": "github"
      }
    },
    "osmosis-src": {
      "flake": false,
      "locked": {
        "lastModified": 1719537675,
        "narHash": "sha256-8Lb2SppNfq3+JwP3uanmCxuCek6tXOO/GcG27XGxRrE=",
        "owner": "osmosis-labs",
        "repo": "osmosis",
        "rev": "b973bffdf127866f45624d7e5a81f31fdc8e8e0b",
        "type": "github"
      },
      "original": {
        "owner": "osmosis-labs",
        "ref": "v25.2.0",
        "repo": "osmosis",
        "type": "github"
      }
    },
    "pre-commit-hooks": {
      "inputs": {
        "flake-compat": [
          "cosmos-nix",
          "haqq-src",
          "devenv",
          "flake-compat"
        ],
        "flake-utils": "flake-utils_2",
        "gitignore": "gitignore",
        "nixpkgs": [
          "cosmos-nix",
          "haqq-src",
          "devenv",
          "nixpkgs"
        ],
        "nixpkgs-stable": "nixpkgs-stable"
      },
      "locked": {
        "narHash": "sha256-2+SDlNRTKsgo3LBRiMUcoEUb6sDViRNQhzJquZ4koOI=",
        "owner": "cachix",
        "repo": "pre-commit-hooks.nix",
        "rev": "5843cf069272d92b60c3ed9e55b7a8989c01d4c7",
        "type": "github"
      },
      "original": {
        "owner": "cachix",
        "repo": "pre-commit-hooks.nix",
        "type": "github"
      }
    },
    "provenance-src": {
      "flake": false,
      "locked": {
        "lastModified": 1721946876,
        "narHash": "sha256-4RAyX3ORmbojnmDlMQMWF7mdmbaiBbqegZt0SMd9cXE=",
        "owner": "provenance-io",
        "repo": "provenance",
        "rev": "d1119ab02c423d86a0f485a8f124e73511ec1b9b",
        "type": "github"
      },
      "original": {
        "owner": "provenance-io",
        "ref": "v1.19.1",
        "repo": "provenance",
        "type": "github"
      }
    },
    "regen-src": {
      "flake": false,
      "locked": {
        "narHash": "sha256-lDb0/Bw4hAX71jsCQJUju1mKYNacWEVezx6+KdIdu6Q=",
        "owner": "regen-network",
        "repo": "regen-ledger",
        "rev": "5fb6268ed18a488ab88fb3bfa4b84e10892a7562",
        "type": "github"
      },
      "original": {
        "owner": "regen-network",
        "ref": "v3.0.0",
        "repo": "regen-ledger",
        "type": "github"
      }
    },
    "relayer-src": {
      "flake": false,
      "locked": {
        "narHash": "sha256-xD+xZG4Gb6557y/jkXTGdbt8qJ6izMgC4H3uo2/j5vU=",
        "owner": "cosmos",
        "repo": "relayer",
        "rev": "7797aa103af68faa4269af586fe6df1d30e91d4a",
        "type": "github"
      },
      "original": {
        "owner": "cosmos",
        "ref": "v1.0.0",
        "repo": "relayer",
        "type": "github"
      }
    },
    "rollapp-evm-src": {
      "flake": false,
      "locked": {
        "narHash": "sha256-bOH7QsNYjZVVHW7x5ysrO0IJmRNEUeE+bJRVPwdb5U8=",
        "owner": "dymensionxyz",
        "repo": "rollapp-evm",
        "rev": "21b29f6e77f5c11a2036252d60819810abbbd7b8",
        "type": "github"
      },
      "original": {
        "owner": "dymensionxyz",
        "repo": "rollapp-evm",
        "rev": "21b29f6e77f5c11a2036252d60819810abbbd7b8",
        "type": "github"
      }
    },
    "root": {
      "inputs": {
        "cosmos-nix": "cosmos-nix",
        "flake-utils": "flake-utils_7",
        "nixpkgs": "nixpkgs_5"
      }
    },
    "rust-overlay": {
      "inputs": {
        "flake-utils": "flake-utils_5",
        "nixpkgs": "nixpkgs_3"
      },
      "locked": {
        "lastModified": 1710468700,
        "narHash": "sha256-YGN6R0nLfB2L57J8T/DX+LcB06QipyYzHSz7AD8B0n0=",
        "owner": "oxalica",
        "repo": "rust-overlay",
        "rev": "7ff8e9a04ac7777a3446788cb4018b452157ab8a",
        "type": "github"
      },
      "original": {
        "owner": "oxalica",
        "repo": "rust-overlay",
        "type": "github"
      }
    },
    "sbt-derivation": {
      "inputs": {
        "flake-utils": "flake-utils_6",
        "nixpkgs": "nixpkgs_4"
      },
      "locked": {
        "narHash": "sha256-Pnej7WZIPomYWg8f/CZ65sfW85IfIUjYhphMMg7/LT0=",
        "owner": "zaninime",
        "repo": "sbt-derivation",
        "rev": "6762cf2c31de50efd9ff905cbcc87239995a4ef9",
        "type": "github"
      },
      "original": {
        "owner": "zaninime",
        "repo": "sbt-derivation",
        "type": "github"
      }
    },
    "sconfig-src": {
      "flake": false,
      "locked": {
        "narHash": "sha256-ywh9IcqMWbRHqJkGJezcDCvfbBYNJH7ualKvPJQRcHA=",
        "owner": "freshautomations",
        "repo": "sconfig",
        "rev": "41450b55f3b37b4b7a0fdf4a69c707619dbeb47c",
        "type": "github"
      },
      "original": {
        "owner": "freshautomations",
        "repo": "sconfig",
        "type": "github"
      }
    },
    "sentinel-src": {
      "flake": false,
      "locked": {
        "narHash": "sha256-+ZobsjLNxVL3+zi6OEFQhff6Gbd9kng8B0haqcOoiP0=",
        "owner": "sentinel-official",
        "repo": "hub",
        "rev": "7001dc8bc4517efa33cfcc83e8b127528b5bdf2e",
        "type": "github"
      },
      "original": {
        "owner": "sentinel-official",
        "ref": "v0.9.0-rc0",
        "repo": "hub",
        "type": "github"
      }
    },
    "sifchain-src": {
      "flake": false,
      "locked": {
        "narHash": "sha256-n5fmWtdrc0Rhs6Uo+zjcSXmyEFVIsA5L9dlrbRXGDmU=",
        "owner": "Sifchain",
        "repo": "sifnode",
        "rev": "269cfadf6a4c08879247c2b8373323ae7239a425",
        "type": "github"
      },
      "original": {
        "owner": "Sifchain",
        "ref": "v0.12.1",
        "repo": "sifnode",
        "type": "github"
      }
    },
    "slinky-src": {
      "flake": false,
      "locked": {
        "narHash": "sha256-gto9l+zeM1WLIv/VtVlrhTpUTMLN+niQTo5zlrbkx30=",
        "owner": "skip-mev",
        "repo": "slinky",
        "rev": "642846e3517f4aa4ffe1cd29180fef4d459bfbfe",
        "type": "github"
      },
      "original": {
        "owner": "skip-mev",
        "ref": "v0.2.0",
        "repo": "slinky",
        "type": "github"
      }
    },
    "stargaze-src": {
      "flake": false,
      "locked": {
        "narHash": "sha256-5I5pdnBJHwNaI2Soet+zH3aH+pUbYdC9TgHBjOd1TmA=",
        "owner": "public-awesome",
        "repo": "stargaze",
        "rev": "6ee57f18714a6d94cc6205afcd1af2ab655f8f0f",
        "type": "github"
      },
      "original": {
        "owner": "public-awesome",
        "ref": "v3.0.0",
        "repo": "stargaze",
        "type": "github"
      }
    },
    "stoml-src": {
      "flake": false,
      "locked": {
        "narHash": "sha256-Adjag1/Hd2wrar2/anD6jQEMDvUc2TOIG7DlEgxpTXc=",
        "owner": "freshautomations",
        "repo": "stoml",
        "rev": "4b2cd09b5795a54fddc215f0d24e24071894b3cf",
        "type": "github"
      },
      "original": {
        "owner": "freshautomations",
        "repo": "stoml",
        "type": "github"
      }
    },
    "stride-src": {
      "flake": false,
      "locked": {
        "lastModified": 1721921071,
        "narHash": "sha256-EtsK7sjzQ2XfYt3DSV85IbKj7HEMy2Apt0m8kfgCEuk=",
        "owner": "Stride-Labs",
        "repo": "stride",
        "rev": "d6e4e686e54a6a3c41d3ca0645f91ee1dc3ec441",
        "type": "github"
      },
      "original": {
        "owner": "Stride-Labs",
        "ref": "v23.0.1",
        "repo": "stride",
        "type": "github"
      }
    },
    "systems": {
      "locked": {
        "lastModified": 1681028828,
        "narHash": "sha256-Vy1rq5AaRuLzOxct8nz4T6wlgyUR7zLU309k9mBC768=",
        "owner": "nix-systems",
        "repo": "default",
        "rev": "da67096a3b9bf56a91d16901293e51ba5b49a27e",
        "type": "github"
      },
      "original": {
        "owner": "nix-systems",
        "repo": "default",
        "type": "github"
      }
    },
    "systems_2": {
      "locked": {
        "narHash": "sha256-Vy1rq5AaRuLzOxct8nz4T6wlgyUR7zLU309k9mBC768=",
        "owner": "nix-systems",
        "repo": "default",
        "rev": "da67096a3b9bf56a91d16901293e51ba5b49a27e",
        "type": "github"
      },
      "original": {
        "owner": "nix-systems",
        "repo": "default",
        "type": "github"
      }
    },
    "systems_3": {
      "locked": {
        "narHash": "sha256-Vy1rq5AaRuLzOxct8nz4T6wlgyUR7zLU309k9mBC768=",
        "owner": "nix-systems",
        "repo": "default",
        "rev": "da67096a3b9bf56a91d16901293e51ba5b49a27e",
        "type": "github"
      },
      "original": {
        "owner": "nix-systems",
        "repo": "default",
        "type": "github"
      }
    },
    "systems_4": {
      "locked": {
        "lastModified": 1681028828,
        "narHash": "sha256-Vy1rq5AaRuLzOxct8nz4T6wlgyUR7zLU309k9mBC768=",
        "owner": "nix-systems",
        "repo": "default",
        "rev": "da67096a3b9bf56a91d16901293e51ba5b49a27e",
        "type": "github"
      },
      "original": {
        "owner": "nix-systems",
        "repo": "default",
        "type": "github"
      }
    },
    "systems_5": {
      "locked": {
        "lastModified": 1681028828,
        "narHash": "sha256-Vy1rq5AaRuLzOxct8nz4T6wlgyUR7zLU309k9mBC768=",
        "owner": "nix-systems",
        "repo": "default",
        "rev": "da67096a3b9bf56a91d16901293e51ba5b49a27e",
        "type": "github"
      },
      "original": {
        "owner": "nix-systems",
        "repo": "default",
        "type": "github"
      }
    },
    "systems_6": {
      "locked": {
        "lastModified": 1681028828,
        "narHash": "sha256-Vy1rq5AaRuLzOxct8nz4T6wlgyUR7zLU309k9mBC768=",
        "owner": "nix-systems",
        "repo": "default",
        "rev": "da67096a3b9bf56a91d16901293e51ba5b49a27e",
        "type": "github"
      },
      "original": {
        "owner": "nix-systems",
        "repo": "default",
        "type": "github"
      }
    },
    "umee-src": {
      "flake": false,
      "locked": {
        "narHash": "sha256-hydRL/88fHCW/k7z7GoqAwvynZuvLEDLyA6A9Cm+6UY=",
        "owner": "umee-network",
        "repo": "umee",
        "rev": "42f57545251ce5337dcc5fe4309520ead89183b9",
        "type": "github"
      },
      "original": {
        "owner": "umee-network",
        "ref": "v2.0.0",
        "repo": "umee",
        "type": "github"
      }
    },
    "wasmd-src": {
      "flake": false,
      "locked": {
        "lastModified": 1724231006,
        "narHash": "sha256-X8Q93gqk+gBJwn4EIxFVeWqRpHcIxNAplfARejHwfbk=",
        "owner": "CosmWasm",
        "repo": "wasmd",
        "rev": "de7db0dc672e7beb201e06e7eb12b2de356ac7c9",
        "type": "github"
      },
      "original": {
        "owner": "CosmWasm",
        "ref": "v0.53.0",
        "repo": "wasmd",
        "type": "github"
      }
    },
    "wasmvm_1-src": {
      "flake": false,
      "locked": {
        "narHash": "sha256-4m64mPwFLz7aZEKVxM2lJQtX98BkhdKTZb3evpDOk/4=",
        "owner": "CosmWasm",
        "repo": "wasmvm",
        "rev": "bc49a2f4842d023c0038798f343b56f3f0530646",
        "type": "github"
      },
      "original": {
        "owner": "CosmWasm",
        "ref": "v1.0.0",
        "repo": "wasmvm",
        "type": "github"
      }
    },
    "wasmvm_1_1_1-src": {
      "flake": false,
      "locked": {
        "narHash": "sha256-9K/G7Wu/TfW4Z+lseEutXbdtr+A40nbVejBphegF5z4=",
        "owner": "CosmWasm",
        "repo": "wasmvm",
        "rev": "3d791055751e428f93f54f64c2d20d20da2ff2a9",
        "type": "github"
      },
      "original": {
        "owner": "CosmWasm",
        "ref": "v1.1.1",
        "repo": "wasmvm",
        "type": "github"
      }
    },
    "wasmvm_1_1_2-src": {
      "flake": false,
      "locked": {
        "narHash": "sha256-EbzMNkZUO94jEdX0WgAdy5qfhlCG3lpHpVHyT2FcSDw=",
        "owner": "CosmWasm",
        "repo": "wasmvm",
        "rev": "4f84395b1c623483a3c7936c990c2f7e5dad70d8",
        "type": "github"
      },
      "original": {
        "owner": "CosmWasm",
        "ref": "v1.1.2",
        "repo": "wasmvm",
        "type": "github"
      }
    },
    "wasmvm_1_2_3-src": {
      "flake": false,
      "locked": {
        "narHash": "sha256-GscUMJ0Tkg77S9IYA9komyKKoa1AyVXSSaU8hw3ZNwk=",
        "owner": "CosmWasm",
        "repo": "wasmvm",
        "rev": "61e41ae2a80081224f469614a267b0ba2a2d305f",
        "type": "github"
      },
      "original": {
        "owner": "CosmWasm",
        "ref": "v1.2.3",
        "repo": "wasmvm",
        "type": "github"
      }
    },
    "wasmvm_1_2_4-src": {
      "flake": false,
      "locked": {
        "narHash": "sha256-/GOvkKLQwsPms7h7yEZYLwbZn9Lzk5qQnBXXoZ/R6JM=",
        "owner": "CosmWasm",
        "repo": "wasmvm",
        "rev": "ba491fe9a663e0b45728dd5f0c43f6a93c97f5fe",
        "type": "github"
      },
      "original": {
        "owner": "CosmWasm",
        "ref": "v1.2.4",
        "repo": "wasmvm",
        "type": "github"
      }
    },
    "wasmvm_1_2_6-src": {
      "flake": false,
      "locked": {
        "lastModified": 1704896412,
        "narHash": "sha256-W0WuC9eRxp67UeQZ0HDZ9/iIC5JKsylB2g6YpYFjMGM=",
        "owner": "CosmWasm",
        "repo": "wasmvm",
        "rev": "66763124d7dd49b775cb86b637376eecb1e3f56a",
        "type": "github"
      },
      "original": {
        "owner": "CosmWasm",
        "ref": "v1.2.6",
        "repo": "wasmvm",
        "type": "github"
      }
    },
    "wasmvm_1_3_0-src": {
      "flake": false,
      "locked": {
        "narHash": "sha256-rsTYvbkYpDkUE4IvILdSL3hXMgAWxz5ltGotJB2t1e4=",
        "owner": "CosmWasm",
        "repo": "wasmvm",
        "rev": "71a9c0dc0ecf9623148e82facb3564fbbf0a896f",
        "type": "github"
      },
      "original": {
        "owner": "CosmWasm",
        "ref": "v1.3.0",
        "repo": "wasmvm",
        "type": "github"
      }
    },
    "wasmvm_1_5_0-src": {
      "flake": false,
      "locked": {
        "narHash": "sha256-l0cNF0YjviEl/JLJ4VdvDtIGuAYyFfncVo83ROfQFD8=",
        "owner": "CosmWasm",
        "repo": "wasmvm",
        "rev": "2041b184c146f278157d195361bc6cc6b56cc9d4",
        "type": "github"
      },
      "original": {
        "owner": "CosmWasm",
        "ref": "v1.5.0",
        "repo": "wasmvm",
        "type": "github"
      }
    },
    "wasmvm_1_5_2-src": {
      "flake": false,
      "locked": {
        "lastModified": 1705576719,
        "narHash": "sha256-3KJq5jFllFSqlm85/iRWYMhu99iuokvR3Ib9Gq3gIjc=",
        "owner": "CosmWasm",
        "repo": "wasmvm",
        "rev": "b742b2623cce98f04ae5d8bfb488c73988f3dd61",
        "type": "github"
      },
      "original": {
        "owner": "CosmWasm",
        "ref": "v1.5.2",
        "repo": "wasmvm",
        "type": "github"
      }
    },
    "wasmvm_1_5_4-src": {
      "flake": false,
      "locked": {
        "lastModified": 1723135235,
        "narHash": "sha256-DGQHC20eMa1CDIx9fWYTTBxdFDCPoS/SsEDJnWJ+7bA=",
        "owner": "CosmWasm",
        "repo": "wasmvm",
        "rev": "9f85c0f44fb8a5573be8e461cad12f784c544c4b",
        "type": "github"
      },
      "original": {
        "owner": "CosmWasm",
        "ref": "v1.5.4",
        "repo": "wasmvm",
        "type": "github"
      }
    },
    "wasmvm_1_5_5-src": {
      "flake": false,
      "locked": {
        "lastModified": 1727088523,
        "narHash": "sha256-ysS2pMMm+s1JsHVv9RhiMHt5g4UGcE5jqOI5YKdC4vU=",
        "owner": "CosmWasm",
        "repo": "wasmvm",
        "rev": "0c5b9ce8446189f07d2bf65fbb902817cf57a563",
        "type": "github"
      },
      "original": {
        "owner": "CosmWasm",
        "ref": "v1.5.5",
        "repo": "wasmvm",
        "type": "github"
      }
    },
    "wasmvm_1_beta7-src": {
      "flake": false,
      "locked": {
        "narHash": "sha256-tt9aAPLxtIRsG1VFM1YAIHSotuBl170EiBcHSWTtARI=",
        "owner": "CosmWasm",
        "repo": "wasmvm",
        "rev": "f7015565a59255cd09ebfcbf9345f3c87666fedd",
        "type": "github"
      },
      "original": {
        "owner": "CosmWasm",
        "ref": "v1.0.0-beta7",
        "repo": "wasmvm",
        "type": "github"
      }
    },
    "wasmvm_2_0_0-src": {
      "flake": false,
      "locked": {
        "lastModified": 1710250586,
        "narHash": "sha256-OmETCXyhCXWOEW/emf1ZruLMPlH8iLvM8xrqFoDaxnw=",
        "owner": "CosmWasm",
        "repo": "wasmvm",
        "rev": "5307690b77a5fef2da3747ec72abe8f29664aeca",
        "type": "github"
      },
      "original": {
        "owner": "CosmWasm",
        "ref": "v2.0.0",
        "repo": "wasmvm",
        "type": "github"
      }
    },
    "wasmvm_2_0_3-src": {
      "flake": false,
      "locked": {
        "lastModified": 1723134607,
        "narHash": "sha256-fFFP9sqlfgFbjAPP6VVXEcDQ3is2RHZYNE003Ls8Sfk=",
        "owner": "CosmWasm",
        "repo": "wasmvm",
        "rev": "64b8c846dadb664eeb9da765a98fc370eb594f6d",
        "type": "github"
      },
      "original": {
        "owner": "CosmWasm",
        "ref": "v2.0.3",
        "repo": "wasmvm",
        "type": "github"
      }
    },
    "wasmvm_2_1_0-src": {
      "flake": false,
      "locked": {
        "lastModified": 1720688907,
        "narHash": "sha256-Ev/2cUKT0i9ytvfrzh15Ibja4TBXjoeB7RLHn28yRCY=",
        "owner": "CosmWasm",
        "repo": "wasmvm",
        "rev": "d7906b3030061a959c54ee57c88e3256b8e90a0c",
        "type": "github"
      },
      "original": {
        "owner": "CosmWasm",
        "ref": "v2.1.0",
        "repo": "wasmvm",
        "type": "github"
      }
    },
    "wasmvm_2_1_2-src": {
      "flake": false,
      "locked": {
        "lastModified": 1723135029,
        "narHash": "sha256-Y3BVRR2T5MLOtXdPK38W8MX8etIuqGcTjvxkaEOyvVM=",
        "owner": "CosmWasm",
        "repo": "wasmvm",
        "rev": "d8f06b73e4d49f8246e1569f032962122427882b",
        "type": "github"
      },
      "original": {
        "owner": "CosmWasm",
        "ref": "v2.1.2",
        "repo": "wasmvm",
        "type": "github"
      }
    }
  },
  "root": "root",
  "version": 7
}<|MERGE_RESOLUTION|>--- conflicted
+++ resolved
@@ -228,19 +228,11 @@
         "wasmvm_2_1_2-src": "wasmvm_2_1_2-src"
       },
       "locked": {
-<<<<<<< HEAD
-        "lastModified": 1728982270,
-        "narHash": "sha256-iAzKmzrUm6BD6Vwb6rtbkTy1e/nFTsgo+Y5WNrrY2vc=",
-        "owner": "informalsystems",
-        "repo": "cosmos.nix",
-        "rev": "8b7f6e8d2c2e6455fcc9d86ef098e7f182827637",
-=======
         "lastModified": 1729681912,
         "narHash": "sha256-Ym4WfC/Iogqft2KOoHEv2FlWlgsxOAA5CZCbGXPf65o=",
         "owner": "informalsystems",
         "repo": "cosmos.nix",
         "rev": "04a2efd0e01206b5df601b205d7662db79a765f0",
->>>>>>> b2799827
         "type": "github"
       },
       "original": {
@@ -508,11 +500,11 @@
         "systems": "systems_6"
       },
       "locked": {
-        "lastModified": 1726560853,
-        "narHash": "sha256-X6rJYSESBVr3hBoH0WbKE5KvhPU5bloyZ2L4K60/fPQ=",
+        "lastModified": 1731533236,
+        "narHash": "sha256-l0KFg5HjrsfsO/JpG+r7fRrqm12kzFHyUHqHCVpMMbI=",
         "owner": "numtide",
         "repo": "flake-utils",
-        "rev": "c1dfcf08411b08f6b8615f7d8971a2bfa81d5e8a",
+        "rev": "11707dc2f618dd54ca8739b309ec4fc024de578b",
         "type": "github"
       },
       "original": {
@@ -1473,19 +1465,11 @@
     },
     "nixpkgs_5": {
       "locked": {
-<<<<<<< HEAD
-        "lastModified": 1728538411,
-        "narHash": "sha256-f0SBJz1eZ2yOuKUr5CA9BHULGXVSn6miBuUWdTyhUhU=",
+        "lastModified": 1731531548,
+        "narHash": "sha256-sz8/v17enkYmfpgeeuyzniGJU0QQBfmAjlemAUYhfy8=",
         "owner": "nixos",
         "repo": "nixpkgs",
-        "rev": "b69de56fac8c2b6f8fd27f2eca01dcda8e0a4221",
-=======
-        "lastModified": 1730831018,
-        "narHash": "sha256-2S0HwIFRxYp+afuoFORcZA9TjryAf512GmE0MTfEOPU=",
-        "owner": "nixos",
-        "repo": "nixpkgs",
-        "rev": "8c4dc69b9732f6bbe826b5fbb32184987520ff26",
->>>>>>> b2799827
+        "rev": "24f0d4acd634792badd6470134c387a3b039dace",
         "type": "github"
       },
       "original": {

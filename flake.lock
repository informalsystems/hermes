--- conflicted
+++ resolved
@@ -178,6 +178,7 @@
         "ibc-go-v8-src": "ibc-go-v8-src",
         "ibc-go-v8-wasm-src": "ibc-go-v8-wasm-src",
         "ibc-go-v9-src": "ibc-go-v9-src",
+        "ibc-go-v9-wasm-src": "ibc-go-v9-wasm-src",
         "ibc-rs-src": "ibc-rs-src",
         "ica-src": "ica-src",
         "ignite-cli-src": "ignite-cli-src",
@@ -225,23 +226,16 @@
         "wasmvm_2_1_2-src": "wasmvm_2_1_2-src"
       },
       "locked": {
-<<<<<<< HEAD
-        "lastModified": 1723734204,
-        "narHash": "sha256-hEF0tkldR2I2p8yYhUnap7FZPQ0yzU1buuBXI6OUOLk=",
+        "lastModified": 1728981438,
+        "narHash": "sha256-53JaN2jALyvQIHvaw1AqPZ4K7S4OI45z4lAWeupY3Bw=",
         "owner": "informalsystems",
         "repo": "cosmos.nix",
-        "rev": "c723f82700f70875ab8cfc54575e23bad02d2ce6",
-=======
-        "lastModified": 1727709426,
-        "narHash": "sha256-Q+uchaRWUNGOksfHY8x6HAz7nADkRtLHUl11A0mBc7Y=",
+        "rev": "7205f2b1dcd867bc2d5967fe436dbc2a13f46189",
+        "type": "github"
+      },
+      "original": {
         "owner": "informalsystems",
-        "repo": "cosmos.nix",
-        "rev": "706d3206feb0c816765768dd164790874c221bd3",
->>>>>>> 98bee4d6
-        "type": "github"
-      },
-      "original": {
-        "owner": "informalsystems",
+        "ref": "luca_joss/ibc-go-v9-wasm",
         "repo": "cosmos.nix",
         "type": "github"
       }
@@ -1071,6 +1065,23 @@
         "type": "github"
       }
     },
+    "ibc-go-v9-wasm-src": {
+      "flake": false,
+      "locked": {
+        "lastModified": 1724696463,
+        "narHash": "sha256-g6WzwHmlxUwAo6onvQp//2Hehoqjv8YQ/a1ZvgZ5Zbc=",
+        "owner": "cosmos",
+        "repo": "ibc-go",
+        "rev": "f516e48796f1a86f083c0a22575b7af748e29eff",
+        "type": "github"
+      },
+      "original": {
+        "owner": "cosmos",
+        "ref": "08-wasm/release/v0.5.x+ibc-go-v9.0.x-wasmvm-v2.1.x",
+        "repo": "ibc-go",
+        "type": "github"
+      }
+    },
     "ibc-rs-src": {
       "flake": false,
       "locked": {
@@ -1452,19 +1463,11 @@
     },
     "nixpkgs_5": {
       "locked": {
-<<<<<<< HEAD
-        "lastModified": 1723703277,
-        "narHash": "sha256-nk0RaUB5f68BwtXAYy3WAjqFhVKqIl9Z89RGycTa2vk=",
+        "lastModified": 1728538411,
+        "narHash": "sha256-f0SBJz1eZ2yOuKUr5CA9BHULGXVSn6miBuUWdTyhUhU=",
         "owner": "nixos",
         "repo": "nixpkgs",
-        "rev": "8b908192e64224420e2d59dfd9b2e4309e154c5d",
-=======
-        "lastModified": 1727648392,
-        "narHash": "sha256-VTlVv1nSxImFxY6RPQpNZxvEOQ0u5s1wBFDgixySNDo=",
-        "owner": "nixos",
-        "repo": "nixpkgs",
-        "rev": "4e0c36e4dd53f35d5a6385bdae88895ec5832f70",
->>>>>>> 98bee4d6
+        "rev": "b69de56fac8c2b6f8fd27f2eca01dcda8e0a4221",
         "type": "github"
       },
       "original": {
@@ -1607,12 +1610,8 @@
       "inputs": {
         "cosmos-nix": "cosmos-nix",
         "flake-utils": "flake-utils_7",
-<<<<<<< HEAD
         "nixpkgs": "nixpkgs_5",
         "rust-overlay": "rust-overlay_2"
-=======
-        "nixpkgs": "nixpkgs_5"
->>>>>>> 98bee4d6
       }
     },
     "rust-overlay": {
@@ -1639,11 +1638,11 @@
         "nixpkgs": "nixpkgs_6"
       },
       "locked": {
-        "lastModified": 1723688259,
-        "narHash": "sha256-WzeUR1MG9MnJnh9T7qcVe/v12qHvJvzdc3Z5HCeE2ns=",
+        "lastModified": 1728959392,
+        "narHash": "sha256-fp4he1QQjE+vasDMspZYeXrwTm9otwEqLwEN6FKZ5v0=",
         "owner": "oxalica",
         "repo": "rust-overlay",
-        "rev": "6e75319846684326d900daff1e2e11338cc80d2b",
+        "rev": "4c6e317300f05b8871f585b826b6f583e7dc4a9b",
         "type": "github"
       },
       "original": {

--- conflicted
+++ resolved
@@ -219,6 +219,7 @@
         "wasmvm_1_5_0-src": "wasmvm_1_5_0-src",
         "wasmvm_1_5_2-src": "wasmvm_1_5_2-src",
         "wasmvm_1_5_4-src": "wasmvm_1_5_4-src",
+        "wasmvm_1_5_5-src": "wasmvm_1_5_5-src",
         "wasmvm_1_beta7-src": "wasmvm_1_beta7-src",
         "wasmvm_2_0_0-src": "wasmvm_2_0_0-src",
         "wasmvm_2_0_3-src": "wasmvm_2_0_3-src",
@@ -226,19 +227,11 @@
         "wasmvm_2_1_2-src": "wasmvm_2_1_2-src"
       },
       "locked": {
-<<<<<<< HEAD
-        "lastModified": 1727183054,
-        "narHash": "sha256-qO/JlbeGKi3zBgSNxPY4Vsy++tcuaroWEwBMf4xeCzs=",
+        "lastModified": 1728984066,
+        "narHash": "sha256-cHgS2owRNuJnHFZ+UUW5mnPTXW2/IW+yLjlJiocz/Ok=",
         "owner": "informalsystems",
         "repo": "cosmos.nix",
-        "rev": "ece770f2d941841a11ff8e0f750dd252068eac3f",
-=======
-        "lastModified": 1727709426,
-        "narHash": "sha256-Q+uchaRWUNGOksfHY8x6HAz7nADkRtLHUl11A0mBc7Y=",
-        "owner": "informalsystems",
-        "repo": "cosmos.nix",
-        "rev": "706d3206feb0c816765768dd164790874c221bd3",
->>>>>>> 789cecc3
+        "rev": "302ca94602fb59af928e317ffb201dc676df55df",
         "type": "github"
       },
       "original": {
@@ -686,17 +679,17 @@
     "gaia20-src": {
       "flake": false,
       "locked": {
-        "lastModified": 1725271426,
-        "narHash": "sha256-ApRAGsbv2+lYKLyeIVHMrx5Gg2VetLXCs8oml0QYhCg=",
-        "owner": "cosmos",
-        "repo": "gaia",
-        "rev": "b5b22dc6e8eef40a6de67d62409601c6e5198fed",
-        "type": "github"
-      },
-      "original": {
-        "owner": "cosmos",
-        "repo": "gaia",
-        "rev": "b5b22dc6e8eef40a6de67d62409601c6e5198fed",
+        "lastModified": 1726853009,
+        "narHash": "sha256-N7x3k56AtPbIbbJjqKmlEJIytKElALJwj14lZ2pewZg=",
+        "owner": "cosmos",
+        "repo": "gaia",
+        "rev": "2dba9d471ef73b0a99e844bf55a44ddae700ea06",
+        "type": "github"
+      },
+      "original": {
+        "owner": "cosmos",
+        "ref": "v20.0.0",
+        "repo": "gaia",
         "type": "github"
       }
     },
@@ -1207,16 +1200,16 @@
     "juno-src": {
       "flake": false,
       "locked": {
-        "lastModified": 1724278445,
-        "narHash": "sha256-XvJqp36HSYqm6OMLQqJPX5sCT52GxSLFDMO+fJovh+0=",
+        "lastModified": 1727102451,
+        "narHash": "sha256-UaTCcK+I6Wl4yCpbNckx+lRi55kTSucJxzw5irJOVh4=",
         "owner": "CosmosContracts",
         "repo": "juno",
-        "rev": "2f119adacca3a1668ff150c225a3f423501e748c",
+        "rev": "de3c4d145c7a96c31e3fca6fe8850ce4ab559e33",
         "type": "github"
       },
       "original": {
         "owner": "CosmosContracts",
-        "ref": "v24.0.0",
+        "ref": "v25.0.0",
         "repo": "juno",
         "type": "github"
       }
@@ -1472,19 +1465,11 @@
     },
     "nixpkgs_5": {
       "locked": {
-<<<<<<< HEAD
-        "lastModified": 1725369773,
-        "narHash": "sha256-gT+rUDbw+TQuszQEzMUJWTW7QYtccZ5xxWmKOSrPvEw=",
+        "lastModified": 1728538411,
+        "narHash": "sha256-f0SBJz1eZ2yOuKUr5CA9BHULGXVSn6miBuUWdTyhUhU=",
         "owner": "nixos",
         "repo": "nixpkgs",
-        "rev": "8b4061fd60ccc3b3f44b73faa7c983eacf7a6f7b",
-=======
-        "lastModified": 1727648392,
-        "narHash": "sha256-VTlVv1nSxImFxY6RPQpNZxvEOQ0u5s1wBFDgixySNDo=",
-        "owner": "nixos",
-        "repo": "nixpkgs",
-        "rev": "4e0c36e4dd53f35d5a6385bdae88895ec5832f70",
->>>>>>> 789cecc3
+        "rev": "b69de56fac8c2b6f8fd27f2eca01dcda8e0a4221",
         "type": "github"
       },
       "original": {
@@ -2046,6 +2031,23 @@
         "type": "github"
       }
     },
+    "wasmvm_1_5_5-src": {
+      "flake": false,
+      "locked": {
+        "lastModified": 1727088523,
+        "narHash": "sha256-ysS2pMMm+s1JsHVv9RhiMHt5g4UGcE5jqOI5YKdC4vU=",
+        "owner": "CosmWasm",
+        "repo": "wasmvm",
+        "rev": "0c5b9ce8446189f07d2bf65fbb902817cf57a563",
+        "type": "github"
+      },
+      "original": {
+        "owner": "CosmWasm",
+        "ref": "v1.5.5",
+        "repo": "wasmvm",
+        "type": "github"
+      }
+    },
     "wasmvm_1_beta7-src": {
       "flake": false,
       "locked": {

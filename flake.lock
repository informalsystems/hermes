{
  "nodes": {
    "akash-src": {
      "flake": false,
      "locked": {
        "lastModified": 1648485085,
        "narHash": "sha256-33FPy0dn6QuqneEqZYkFoCRm9agG7PE+9C/pYH9Gwx4=",
        "owner": "ovrclk",
        "repo": "akash",
        "rev": "5b8b6bbede6c9fbb2df1ca536b8edfcf5652adf8",
        "type": "github"
      },
      "original": {
        "owner": "ovrclk",
        "ref": "v0.15.0-rc17",
        "repo": "akash",
        "type": "github"
      }
    },
    "apalache-src": {
      "flake": false,
      "locked": {
        "lastModified": 1650241137,
        "narHash": "sha256-15jzwbBc7ByxHJbpHmIukSNvih9oxTXeinNamgXirCU=",
        "owner": "informalsystems",
        "repo": "apalache",
        "rev": "40d9ec66b3defe8e72803ca9241a73366497eeee",
        "type": "github"
      },
      "original": {
        "owner": "informalsystems",
        "ref": "v0.24.0",
        "repo": "apalache",
        "type": "github"
      }
    },
    "beaker-src": {
      "flake": false,
      "locked": {
        "lastModified": 1686823358,
        "narHash": "sha256-bQiN5Q7RV4Uupc7rk1rGurRvCTy+5EiiB4p3bHct7M0=",
        "owner": "osmosis-labs",
        "repo": "beaker",
        "rev": "f3c7a9fc6886aa2b4e0d259f70058d6c23c225e5",
        "type": "github"
      },
      "original": {
        "owner": "osmosis-labs",
        "ref": "v0.1.6",
        "repo": "beaker",
        "type": "github"
      }
    },
    "centauri-src": {
      "flake": false,
      "locked": {
        "lastModified": 1692209286,
        "narHash": "sha256-fabsZyaSCnWnhvG9nO8y39t85u+MZNyEKzU+0fSueLM=",
        "owner": "dzmitry-lahoda-forks",
        "repo": "composable-centauri",
        "rev": "9fa53d8b47d17219d1270146a146e4e386bc2a29",
        "type": "github"
      },
      "original": {
        "owner": "dzmitry-lahoda-forks",
        "repo": "composable-centauri",
        "rev": "9fa53d8b47d17219d1270146a146e4e386bc2a29",
        "type": "github"
      }
    },
    "cosmos-nix": {
      "inputs": {
        "akash-src": "akash-src",
        "apalache-src": "apalache-src",
        "beaker-src": "beaker-src",
        "centauri-src": "centauri-src",
        "cosmos-sdk-src": "cosmos-sdk-src",
        "cosmwasm-src": "cosmwasm-src",
        "crescent-src": "crescent-src",
        "evmos-src": "evmos-src",
        "flake-utils": "flake-utils",
        "gaia-main-src": "gaia-main-src",
        "gaia10-src": "gaia10-src",
        "gaia11-src": "gaia11-src",
        "gaia5-src": "gaia5-src",
        "gaia6-ordered-src": "gaia6-ordered-src",
        "gaia6-src": "gaia6-src",
        "gaia7-src": "gaia7-src",
        "gaia8-src": "gaia8-src",
        "gaia9-src": "gaia9-src",
        "gex-src": "gex-src",
        "hermes-src": "hermes-src",
        "ibc-go-v2-src": "ibc-go-v2-src",
        "ibc-go-v3-src": "ibc-go-v3-src",
        "ibc-go-v4-src": "ibc-go-v4-src",
        "ibc-go-v5-src": "ibc-go-v5-src",
        "ibc-go-v6-src": "ibc-go-v6-src",
        "ibc-go-v7-src": "ibc-go-v7-src",
        "ibc-rs-src": "ibc-rs-src",
        "ica-src": "ica-src",
        "ignite-cli-src": "ignite-cli-src",
        "interchain-security-src": "interchain-security-src",
        "iris-src": "iris-src",
        "ixo-src": "ixo-src",
        "juno-src": "juno-src",
        "migaloo-src": "migaloo-src",
        "neutron-src": "neutron-src",
        "nix-std": "nix-std",
        "nixpkgs": "nixpkgs",
        "osmosis-src": "osmosis-src",
        "osmosis6-src": "osmosis6-src",
        "osmosis7-src": "osmosis7-src",
        "osmosis8-src": "osmosis8-src",
        "pre-commit-hooks": "pre-commit-hooks",
        "regen-src": "regen-src",
        "relayer-src": "relayer-src",
        "rust-overlay": "rust-overlay",
        "sbt-derivation": "sbt-derivation",
        "sconfig-src": "sconfig-src",
        "sentinel-src": "sentinel-src",
        "sifchain-src": "sifchain-src",
        "stargaze-src": "stargaze-src",
        "stoml-src": "stoml-src",
        "stride-consumer-src": "stride-consumer-src",
        "stride-src": "stride-src",
        "terra-src": "terra-src",
        "ts-relayer-src": "ts-relayer-src",
        "umee-src": "umee-src",
        "wasmd-src": "wasmd-src",
        "wasmd_next-src": "wasmd_next-src",
        "wasmvm_0_16_3-src": "wasmvm_0_16_3-src",
        "wasmvm_1-src": "wasmvm_1-src",
        "wasmvm_1_1_1-src": "wasmvm_1_1_1-src",
        "wasmvm_1_1_2-src": "wasmvm_1_1_2-src",
        "wasmvm_1_2_3-src": "wasmvm_1_2_3-src",
        "wasmvm_1_2_4-src": "wasmvm_1_2_4-src",
        "wasmvm_1_beta7-src": "wasmvm_1_beta7-src"
      },
      "locked": {
<<<<<<< HEAD
        "lastModified": 1694541092,
        "narHash": "sha256-NOfErU337v1vemMDBvAomTBwQLfFV3d3J6gBud3Cjc0=",
        "owner": "informalsystems",
        "repo": "cosmos.nix",
        "rev": "a37c2aeb1c3899059816d2acf077949f76a2b8ef",
=======
        "lastModified": 1692348031,
        "narHash": "sha256-x61SMPGH/giVKwHJ61SI4I09VFrs21/f8jriCSL+Vf8=",
        "owner": "informalsystems",
        "repo": "cosmos.nix",
        "rev": "1df7d2191ae20b792d64dfc9830c657ef85eaaeb",
>>>>>>> 2731e5fe
        "type": "github"
      },
      "original": {
        "owner": "informalsystems",
        "ref": "update-ics",
        "repo": "cosmos.nix",
        "type": "github"
      }
    },
    "cosmos-sdk-src": {
      "flake": false,
      "locked": {
        "lastModified": 1658846655,
        "narHash": "sha256-Xs83vbgt4+YH2LRJx7692nIjRBr5QCYoUHI17njsjlw=",
        "owner": "cosmos",
        "repo": "cosmos-sdk",
        "rev": "a1143138716b64bc4fa0aa53c0f0fa59eb675bb7",
        "type": "github"
      },
      "original": {
        "owner": "cosmos",
        "ref": "v0.46.0",
        "repo": "cosmos-sdk",
        "type": "github"
      }
    },
    "cosmwasm-src": {
      "flake": false,
      "locked": {
        "lastModified": 1685975182,
        "narHash": "sha256-6uhJijuDPXvEZG8mKBGyswsj/JR75Ui713BVx4XD7WI=",
        "owner": "CosmWasm",
        "repo": "cosmwasm",
        "rev": "b8e9c03e744e8b84174477e20eb934529cad41e7",
        "type": "github"
      },
      "original": {
        "owner": "CosmWasm",
        "ref": "v1.2.6",
        "repo": "cosmwasm",
        "type": "github"
      }
    },
    "crescent-src": {
      "flake": false,
      "locked": {
        "lastModified": 1647869429,
        "narHash": "sha256-c1xiTB/HgtQJSwD3ccFQIoSHPbJK6rf1nSjnM3r0oCE=",
        "owner": "crescent-network",
        "repo": "crescent",
        "rev": "01980cfd06b06786109eaba78c154e6db1adc3d6",
        "type": "github"
      },
      "original": {
        "owner": "crescent-network",
        "ref": "v1.0.0-rc3",
        "repo": "crescent",
        "type": "github"
      }
    },
    "evmos-src": {
      "flake": false,
      "locked": {
        "lastModified": 1666728289,
        "narHash": "sha256-hMry1q+31jqSe0krg880LIMcz0xgftB3mwfywWoLX3w=",
        "owner": "tharsis",
        "repo": "evmos",
        "rev": "80c38f659a65a983b221e2a568c6172b8ac3bffc",
        "type": "github"
      },
      "original": {
        "owner": "tharsis",
        "ref": "v9.1.0",
        "repo": "evmos",
        "type": "github"
      }
    },
    "flake-compat": {
      "flake": false,
      "locked": {
        "lastModified": 1673956053,
        "narHash": "sha256-4gtG9iQuiKITOjNQQeQIpoIB6b16fm+504Ch3sNKLd8=",
        "owner": "edolstra",
        "repo": "flake-compat",
        "rev": "35bb57c0c8d8b62bbfd284272c928ceb64ddbde9",
        "type": "github"
      },
      "original": {
        "owner": "edolstra",
        "repo": "flake-compat",
        "type": "github"
      }
    },
    "flake-utils": {
      "locked": {
        "lastModified": 1649676176,
        "narHash": "sha256-OWKJratjt2RW151VUlJPRALb7OU2S5s+f0vLj4o1bHM=",
        "owner": "numtide",
        "repo": "flake-utils",
        "rev": "a4b154ebbdc88c8498a5c7b01589addc9e9cb678",
        "type": "github"
      },
      "original": {
        "owner": "numtide",
        "repo": "flake-utils",
        "type": "github"
      }
    },
    "flake-utils_2": {
      "locked": {
        "lastModified": 1656928814,
        "narHash": "sha256-RIFfgBuKz6Hp89yRr7+NR5tzIAbn52h8vT6vXkYjZoM=",
        "owner": "numtide",
        "repo": "flake-utils",
        "rev": "7e2a3b3dfd9af950a856d66b0a7d01e3c18aa249",
        "type": "github"
      },
      "original": {
        "owner": "numtide",
        "repo": "flake-utils",
        "type": "github"
      }
    },
    "flake-utils_3": {
      "inputs": {
        "systems": "systems"
      },
      "locked": {
        "lastModified": 1689068808,
        "narHash": "sha256-6ixXo3wt24N/melDWjq70UuHQLxGV8jZvooRanIHXw0=",
        "owner": "numtide",
        "repo": "flake-utils",
        "rev": "919d646de7be200f3bf08cb76ae1f09402b6f9b4",
        "type": "github"
      },
      "original": {
        "owner": "numtide",
        "repo": "flake-utils",
        "type": "github"
      }
    },
    "gaia-main-src": {
      "flake": false,
      "locked": {
        "lastModified": 1664958609,
        "narHash": "sha256-w9tJJXimf0AhYhgColCjdHGh14sAId0Svtz/hHNYNlI=",
        "owner": "cosmos",
        "repo": "gaia",
        "rev": "4d3a104f6ce6f441e6588cdb8fa6e600396ad3ac",
        "type": "github"
      },
      "original": {
        "owner": "cosmos",
        "repo": "gaia",
        "type": "github"
      }
    },
    "gaia10-src": {
      "flake": false,
      "locked": {
        "lastModified": 1688401730,
        "narHash": "sha256-F72AxDI1OdleE8If5s4HJbORqMsDVsdEO5q7nrK07E8=",
        "owner": "cosmos",
        "repo": "gaia",
        "rev": "a2b14cdd568273e12b80579b4e22681df95b4cb9",
        "type": "github"
      },
      "original": {
        "owner": "cosmos",
        "ref": "v10.0.2",
        "repo": "gaia",
        "type": "github"
      }
    },
    "gaia11-src": {
      "flake": false,
      "locked": {
        "lastModified": 1690464504,
        "narHash": "sha256-bIegGSPDdDRbznfgsrojsGCwCPSesNknpffTFskc7fE=",
        "owner": "cosmos",
        "repo": "gaia",
        "rev": "541a8d86af28231c767d6db52eb88ba9496ad0c4",
        "type": "github"
      },
      "original": {
        "owner": "cosmos",
        "ref": "v11.0.0",
        "repo": "gaia",
        "type": "github"
      }
    },
    "gaia5-src": {
      "flake": false,
      "locked": {
        "lastModified": 1634231239,
        "narHash": "sha256-NfR9GRBNBlm5hB3lFea+Vlf4dkapZIZg0sZuyOX2cn8=",
        "owner": "cosmos",
        "repo": "gaia",
        "rev": "b72cc994f7156c8a8991e6beed2dde84ad274588",
        "type": "github"
      },
      "original": {
        "owner": "cosmos",
        "ref": "v5.0.8",
        "repo": "gaia",
        "type": "github"
      }
    },
    "gaia6-ordered-src": {
      "flake": false,
      "locked": {
        "lastModified": 1648034337,
        "narHash": "sha256-yw3WUCLRvn46xlWAnk6nBmvc3T91aryvBcOOfJ2ocPA=",
        "owner": "informalsystems",
        "repo": "gaia",
        "rev": "d9e61fb98308dea2e02e8c6c6a9ab969dc240cc7",
        "type": "github"
      },
      "original": {
        "owner": "informalsystems",
        "ref": "v6.0.4-ordered",
        "repo": "gaia",
        "type": "github"
      }
    },
    "gaia6-src": {
      "flake": false,
      "locked": {
        "lastModified": 1646904235,
        "narHash": "sha256-JdD0DTdMo05ggGvpHN5hugEEtGA0/WQ4bhbryDlfGXo=",
        "owner": "cosmos",
        "repo": "gaia",
        "rev": "305668ab9d962431c79d718bb0ffdeec77a46439",
        "type": "github"
      },
      "original": {
        "owner": "cosmos",
        "ref": "v6.0.4",
        "repo": "gaia",
        "type": "github"
      }
    },
    "gaia7-src": {
      "flake": false,
      "locked": {
        "lastModified": 1665762684,
        "narHash": "sha256-hsDqDASwTPIb1BGOqa9nu4C5Y5q3hBoXYhkAFY7B9Cs=",
        "owner": "cosmos",
        "repo": "gaia",
        "rev": "5db8fcc9a229730f5115bed82d0f85b6db7184b4",
        "type": "github"
      },
      "original": {
        "owner": "cosmos",
        "ref": "v7.1.0",
        "repo": "gaia",
        "type": "github"
      }
    },
    "gaia8-src": {
      "flake": false,
      "locked": {
        "lastModified": 1676667875,
        "narHash": "sha256-8XPcJRQEQDtTbGFg0pWexkNdWESn1FoKvz4T2Z8UPDw=",
        "owner": "cosmos",
        "repo": "gaia",
        "rev": "890ab3aa2e5788537b0d2ebc9bafdc968340e0e5",
        "type": "github"
      },
      "original": {
        "owner": "cosmos",
        "ref": "v8.0.1",
        "repo": "gaia",
        "type": "github"
      }
    },
    "gaia9-src": {
      "flake": false,
      "locked": {
        "lastModified": 1681924944,
        "narHash": "sha256-UIM6yfqs1yZZ2BO/bBB43pPYSW1IzaYsk2f500tDYzA=",
        "owner": "cosmos",
        "repo": "gaia",
        "rev": "05b6b87d3c9121e933eab437772ea56f33ae268f",
        "type": "github"
      },
      "original": {
        "owner": "cosmos",
        "ref": "v9.0.3",
        "repo": "gaia",
        "type": "github"
      }
    },
    "gex-src": {
      "flake": false,
      "locked": {
        "lastModified": 1660333522,
        "narHash": "sha256-7jtCpOTHamXAInfKYkMIDFKF4lViuPkusThj4ggGUbg=",
        "owner": "cosmos",
        "repo": "gex",
        "rev": "bc168741b2019745d343606d31b5c274f216fc3f",
        "type": "github"
      },
      "original": {
        "owner": "cosmos",
        "repo": "gex",
        "rev": "bc168741b2019745d343606d31b5c274f216fc3f",
        "type": "github"
      }
    },
    "gitignore": {
      "inputs": {
        "nixpkgs": [
          "cosmos-nix",
          "pre-commit-hooks",
          "nixpkgs"
        ]
      },
      "locked": {
        "lastModified": 1660459072,
        "narHash": "sha256-8DFJjXG8zqoONA1vXtgeKXy68KdJL5UaXR8NtVMUbx8=",
        "owner": "hercules-ci",
        "repo": "gitignore.nix",
        "rev": "a20de23b925fd8264fd7fad6454652e142fd7f73",
        "type": "github"
      },
      "original": {
        "owner": "hercules-ci",
        "repo": "gitignore.nix",
        "type": "github"
      }
    },
    "hermes-src": {
      "flake": false,
      "locked": {
        "lastModified": 1689751768,
        "narHash": "sha256-yq+jdHSwUejMA1hURSHWHJ8QSyhDdnhpKE+tejgWSSE=",
        "owner": "informalsystems",
        "repo": "hermes",
        "rev": "1c1cf02988db67507de7d484e1a7f317fe494d6c",
        "type": "github"
      },
      "original": {
        "owner": "informalsystems",
        "ref": "v1.6.0",
        "repo": "hermes",
        "type": "github"
      }
    },
    "ibc-go-v2-src": {
      "flake": false,
      "locked": {
        "lastModified": 1663274791,
        "narHash": "sha256-LuJvlXmGRyJAiM6+uk+NuamjIsEqMqF20twBmB0p8+k=",
        "owner": "cosmos",
        "repo": "ibc-go",
        "rev": "e45fa32d1cf91c36807428f688d8e2ec88947940",
        "type": "github"
      },
      "original": {
        "owner": "cosmos",
        "ref": "v2.4.1",
        "repo": "ibc-go",
        "type": "github"
      }
    },
    "ibc-go-v3-src": {
      "flake": false,
      "locked": {
        "lastModified": 1663683283,
        "narHash": "sha256-Er24B1unLYR/gG4JSrV+vZ/cPD6t7OFvtqp7AJCtDSE=",
        "owner": "cosmos",
        "repo": "ibc-go",
        "rev": "250157f3fd40abaf9f8f1452cd78bf3304c38c72",
        "type": "github"
      },
      "original": {
        "owner": "cosmos",
        "ref": "v3.3.0",
        "repo": "ibc-go",
        "type": "github"
      }
    },
    "ibc-go-v4-src": {
      "flake": false,
      "locked": {
        "lastModified": 1667809128,
        "narHash": "sha256-R1/AH6laXdaMftgwnV4t/pL3QoKnZ1UaBGoqOipOvQI=",
        "owner": "cosmos",
        "repo": "ibc-go",
        "rev": "ecb845d5e43f53decf48f8ed88c7847a9a4375cb",
        "type": "github"
      },
      "original": {
        "owner": "cosmos",
        "ref": "v4.2.0",
        "repo": "ibc-go",
        "type": "github"
      }
    },
    "ibc-go-v5-src": {
      "flake": false,
      "locked": {
        "lastModified": 1668024626,
        "narHash": "sha256-+Z78PyGODLr2Y5G8evubsoQE3tyUcxCHJDsLXKTmdlI=",
        "owner": "cosmos",
        "repo": "ibc-go",
        "rev": "c0acd5bd1778f2b7ecdf593006f56bd3e273bd49",
        "type": "github"
      },
      "original": {
        "owner": "cosmos",
        "ref": "v5.1.0",
        "repo": "ibc-go",
        "type": "github"
      }
    },
    "ibc-go-v6-src": {
      "flake": false,
      "locked": {
        "lastModified": 1671525236,
        "narHash": "sha256-V8kUNwgNfx1tZJazlnaTF6wBb7ztueh1KrAGgiP8hCM=",
        "owner": "cosmos",
        "repo": "ibc-go",
        "rev": "d34cef7e075dda1a24a0a3e9b6d3eff406cc606c",
        "type": "github"
      },
      "original": {
        "owner": "cosmos",
        "ref": "v6.1.0",
        "repo": "ibc-go",
        "type": "github"
      }
    },
    "ibc-go-v7-src": {
      "flake": false,
      "locked": {
        "lastModified": 1687464721,
        "narHash": "sha256-UsCzjLKyedW2h3PQDNUNNL7KZiD23MM6kPQSnKS8FNs=",
        "owner": "cosmos",
        "repo": "ibc-go",
        "rev": "d02ab9db8fc80eb5e55041d3d6416370c33441f7",
        "type": "github"
      },
      "original": {
        "owner": "cosmos",
        "ref": "v7.2.0",
        "repo": "ibc-go",
        "type": "github"
      }
    },
    "ibc-rs-src": {
      "flake": false,
      "locked": {
        "lastModified": 1661171856,
        "narHash": "sha256-M9KsPQdvyTArDe3sTi29+gfs69KHtpoNYLgI7IHYo9U=",
        "owner": "informalsystems",
        "repo": "ibc-rs",
        "rev": "ed4dd8c8b4ebd695730de2a1c69f3011cb179352",
        "type": "github"
      },
      "original": {
        "owner": "informalsystems",
        "ref": "v1.0.0",
        "repo": "ibc-rs",
        "type": "github"
      }
    },
    "ica-src": {
      "flake": false,
      "locked": {
        "lastModified": 1647255020,
        "narHash": "sha256-Ah5pivnAmk3W0fLWnrBbi84tqwJYQETSILSvNVH6fI8=",
        "owner": "cosmos",
        "repo": "interchain-accounts-demo",
        "rev": "09b6a493a84a135f395d74d5ec82ea983617a714",
        "type": "github"
      },
      "original": {
        "owner": "cosmos",
        "repo": "interchain-accounts-demo",
        "type": "github"
      }
    },
    "ignite-cli-src": {
      "flake": false,
      "locked": {
        "lastModified": 1662991379,
        "narHash": "sha256-sVgIjecswxD8OBXRXoVk2BNsTXzUcYAb6QZk0rVrQqo=",
        "owner": "ignite",
        "repo": "cli",
        "rev": "21c6430cfcc17c69885524990c448d4a3f56461c",
        "type": "github"
      },
      "original": {
        "owner": "ignite",
        "ref": "v0.24.0",
        "repo": "cli",
        "type": "github"
      }
    },
    "interchain-security-src": {
      "flake": false,
      "locked": {
        "lastModified": 1694449275,
        "narHash": "sha256-yLB2utj3hSB4jw/fc/TJhDcybzZJ+soc8tZlL4jxtk8=",
        "owner": "cosmos",
        "repo": "interchain-security",
        "rev": "c881a1aad37f2f8041c913468602edaf69fef9bf",
        "type": "github"
      },
      "original": {
        "owner": "cosmos",
        "ref": "feat/ics-misbehaviour-handling",
        "repo": "interchain-security",
        "type": "github"
      }
    },
    "iris-src": {
      "flake": false,
      "locked": {
        "lastModified": 1618986686,
        "narHash": "sha256-1nPJOuYeGjzBYFCS0IiC5j9TJd5KVa9IL0kROks328E=",
        "owner": "irisnet",
        "repo": "irishub",
        "rev": "53e156b2ee7eeb0b9d5b263066d0d3c88a1af736",
        "type": "github"
      },
      "original": {
        "owner": "irisnet",
        "ref": "v1.1.1",
        "repo": "irishub",
        "type": "github"
      }
    },
    "ixo-src": {
      "flake": false,
      "locked": {
        "lastModified": 1645476442,
        "narHash": "sha256-Ewp9UyoH6z7YGrcXVpYJveRvDq02c1mNZj2hzlOoW8s=",
        "owner": "ixofoundation",
        "repo": "ixo-blockchain",
        "rev": "2bef5d79205057be71677837dc1174be848e13e9",
        "type": "github"
      },
      "original": {
        "owner": "ixofoundation",
        "ref": "v0.18.0-rc1",
        "repo": "ixo-blockchain",
        "type": "github"
      }
    },
    "juno-src": {
      "flake": false,
      "locked": {
        "lastModified": 1679292088,
        "narHash": "sha256-9xWOnlqjJWY7dyICYjl1Fmqi27352TF9ihcbZBI/Dps=",
        "owner": "CosmosContracts",
        "repo": "juno",
        "rev": "1f392744afd9829f3f7837fe6f13800a19bad961",
        "type": "github"
      },
      "original": {
        "owner": "CosmosContracts",
        "ref": "v13.0.1",
        "repo": "juno",
        "type": "github"
      }
    },
    "migaloo-src": {
      "flake": false,
      "locked": {
        "lastModified": 1681833529,
        "narHash": "sha256-7sOAcUcc1HpZgLjjdiNuXeXCq9vB9EXCMY4YIT1MAgU=",
        "owner": "White-Whale-Defi-Platform",
        "repo": "migaloo-chain",
        "rev": "129e6fecd377614123f2af33417f9e31accf195f",
        "type": "github"
      },
      "original": {
        "owner": "White-Whale-Defi-Platform",
        "ref": "v2.0.2",
        "repo": "migaloo-chain",
        "type": "github"
      }
    },
    "neutron-src": {
      "flake": false,
      "locked": {
        "lastModified": 1685114240,
        "narHash": "sha256-xHi4W4fOT3kTmkPEKdGp6JbzKQELdWy9PIn0qsZhprY=",
        "owner": "neutron-org",
        "repo": "neutron",
        "rev": "3c8dde1ff524551e24295d393a3913c25199d265",
        "type": "github"
      },
      "original": {
        "owner": "neutron-org",
        "ref": "v1.0.2",
        "repo": "neutron",
        "type": "github"
      }
    },
    "nix-std": {
      "locked": {
        "lastModified": 1658944356,
        "narHash": "sha256-+nBrRSPsDIjrmLfLdiB/a22Gj4bhEF53ubWN0z33NJo=",
        "owner": "chessai",
        "repo": "nix-std",
        "rev": "9500903a19ef2720469578de0e10ce9e66623bdf",
        "type": "github"
      },
      "original": {
        "owner": "chessai",
        "repo": "nix-std",
        "type": "github"
      }
    },
    "nixpkgs": {
      "locked": {
        "lastModified": 1673947312,
        "narHash": "sha256-xx/2nRwRy3bXrtry6TtydKpJpqHahjuDB5sFkQ/XNDE=",
        "owner": "nixos",
        "repo": "nixpkgs",
        "rev": "2d38b664b4400335086a713a0036aafaa002c003",
        "type": "github"
      },
      "original": {
        "owner": "nixos",
        "ref": "nixpkgs-unstable",
        "repo": "nixpkgs",
        "type": "github"
      }
    },
    "nixpkgs-stable": {
      "locked": {
        "lastModified": 1673800717,
        "narHash": "sha256-SFHraUqLSu5cC6IxTprex/nTsI81ZQAtDvlBvGDWfnA=",
        "owner": "NixOS",
        "repo": "nixpkgs",
        "rev": "2f9fd351ec37f5d479556cd48be4ca340da59b8f",
        "type": "github"
      },
      "original": {
        "owner": "NixOS",
        "ref": "nixos-22.11",
        "repo": "nixpkgs",
        "type": "github"
      }
    },
    "nixpkgs_2": {
      "locked": {
        "lastModified": 1659102345,
        "narHash": "sha256-Vbzlz254EMZvn28BhpN8JOi5EuKqnHZ3ujFYgFcSGvk=",
        "owner": "NixOS",
        "repo": "nixpkgs",
        "rev": "11b60e4f80d87794a2a4a8a256391b37c59a1ea7",
        "type": "github"
      },
      "original": {
        "owner": "NixOS",
        "ref": "nixpkgs-unstable",
        "repo": "nixpkgs",
        "type": "github"
      }
    },
    "nixpkgs_3": {
      "locked": {
<<<<<<< HEAD
        "lastModified": 1691625043,
        "narHash": "sha256-IiiOwgRTQm9W1QHe8qme7qYxDbAT2MYxbIJMfPEltN0=",
        "owner": "nixos",
        "repo": "nixpkgs",
        "rev": "3d6ebeb283be256f008541ce2b089eb5fb0e4e01",
=======
        "lastModified": 1692311226,
        "narHash": "sha256-mRzNup0PIUD6YxbrYvjzL7f+1oaOGy9nmGCV3AZkQus=",
        "owner": "nixos",
        "repo": "nixpkgs",
        "rev": "ef8288935ba859fc3b30632fa6e04705f81b9c2a",
>>>>>>> 2731e5fe
        "type": "github"
      },
      "original": {
        "owner": "nixos",
        "ref": "nixpkgs-unstable",
        "repo": "nixpkgs",
        "type": "github"
      }
    },
    "osmosis-src": {
      "flake": false,
      "locked": {
<<<<<<< HEAD
        "lastModified": 1692886846,
        "narHash": "sha256-VdM6hGqcDyCNx7AR8s7SxE3pEMxHiIhCJ7592sDp3uc=",
        "owner": "osmosis-labs",
        "repo": "osmosis",
        "rev": "1c5f25d04f19d6302e0bdd585ba1d7a2cc96e397",
=======
        "lastModified": 1689430935,
        "narHash": "sha256-HTXFitKRuxSM6U2Sq7kgLxZhduPA+MofdWaISe//2kg=",
        "owner": "osmosis-labs",
        "repo": "osmosis",
        "rev": "0dcae3392f23e44b8de436ff372c1373dc831b04",
>>>>>>> 2731e5fe
        "type": "github"
      },
      "original": {
        "owner": "osmosis-labs",
<<<<<<< HEAD
        "ref": "v18.0.0",
=======
        "ref": "v16.1.1",
>>>>>>> 2731e5fe
        "repo": "osmosis",
        "type": "github"
      }
    },
    "osmosis6-src": {
      "flake": false,
      "locked": {
        "lastModified": 1646678581,
        "narHash": "sha256-fGcz33PPA5dJ4J9vgfbYvBxNydu3/YuKSCf8pZkn5PM=",
        "owner": "osmosis-labs",
        "repo": "osmosis",
        "rev": "2b61fd38505dbcbad08e78c96b7ab17e7ae1c85d",
        "type": "github"
      },
      "original": {
        "owner": "osmosis-labs",
        "ref": "v6.4.1",
        "repo": "osmosis",
        "type": "github"
      }
    },
    "osmosis7-src": {
      "flake": false,
      "locked": {
        "lastModified": 1651600564,
        "narHash": "sha256-aY6L+5Iw5tu/QOZ1ZgZq163MCy4ZZDHVl53MhZ8AyS4=",
        "owner": "osmosis-labs",
        "repo": "osmosis",
        "rev": "ab02323b075e2573cd7a54736d705c88797d11c5",
        "type": "github"
      },
      "original": {
        "owner": "osmosis-labs",
        "ref": "v7.3.0",
        "repo": "osmosis",
        "type": "github"
      }
    },
    "osmosis8-src": {
      "flake": false,
      "locked": {
        "lastModified": 1652595598,
        "narHash": "sha256-upQzIJnzswT+HO6H0welw/X5n4F/K1k/dP4FQMOeC8Q=",
        "owner": "osmosis-labs",
        "repo": "osmosis",
        "rev": "16e3b51f19a58f815a4eabcbcee11886eb33e026",
        "type": "github"
      },
      "original": {
        "owner": "osmosis-labs",
        "ref": "v8.0.0",
        "repo": "osmosis",
        "type": "github"
      }
    },
    "pre-commit-hooks": {
      "inputs": {
        "flake-compat": "flake-compat",
        "flake-utils": [
          "cosmos-nix",
          "flake-utils"
        ],
        "gitignore": "gitignore",
        "nixpkgs": [
          "cosmos-nix",
          "nixpkgs"
        ],
        "nixpkgs-stable": "nixpkgs-stable"
      },
      "locked": {
        "lastModified": 1674122161,
        "narHash": "sha256-9QM4rvgUSEwO8DWtJN9sR/afEqrH1s3b6ACsZT5wiAM=",
        "owner": "cachix",
        "repo": "pre-commit-hooks.nix",
        "rev": "53e766957b73298fa68b47478c48cbcc005cc18a",
        "type": "github"
      },
      "original": {
        "owner": "cachix",
        "repo": "pre-commit-hooks.nix",
        "type": "github"
      }
    },
    "regen-src": {
      "flake": false,
      "locked": {
        "lastModified": 1645832054,
        "narHash": "sha256-lDb0/Bw4hAX71jsCQJUju1mKYNacWEVezx6+KdIdu6Q=",
        "owner": "regen-network",
        "repo": "regen-ledger",
        "rev": "5fb6268ed18a488ab88fb3bfa4b84e10892a7562",
        "type": "github"
      },
      "original": {
        "owner": "regen-network",
        "ref": "v3.0.0",
        "repo": "regen-ledger",
        "type": "github"
      }
    },
    "relayer-src": {
      "flake": false,
      "locked": {
        "lastModified": 1635197290,
        "narHash": "sha256-xD+xZG4Gb6557y/jkXTGdbt8qJ6izMgC4H3uo2/j5vU=",
        "owner": "cosmos",
        "repo": "relayer",
        "rev": "7797aa103af68faa4269af586fe6df1d30e91d4a",
        "type": "github"
      },
      "original": {
        "owner": "cosmos",
        "ref": "v1.0.0",
        "repo": "relayer",
        "type": "github"
      }
    },
    "root": {
      "inputs": {
        "cosmos-nix": "cosmos-nix",
        "flake-utils": "flake-utils_3",
        "nixpkgs": "nixpkgs_3"
      }
    },
    "rust-overlay": {
      "inputs": {
        "flake-utils": "flake-utils_2",
        "nixpkgs": "nixpkgs_2"
      },
      "locked": {
        "lastModified": 1688265347,
        "narHash": "sha256-oe3kLnNvw2VWbG4Rp6IWUO5Uu5gF8J2oq8DbqbCsdZ4=",
        "owner": "oxalica",
        "repo": "rust-overlay",
        "rev": "b8f3db465405014039985f1c5cea92cc29e1b3b5",
        "type": "github"
      },
      "original": {
        "owner": "oxalica",
        "repo": "rust-overlay",
        "rev": "b8f3db465405014039985f1c5cea92cc29e1b3b5",
        "type": "github"
      }
    },
    "sbt-derivation": {
      "locked": {
        "lastModified": 1617466857,
        "narHash": "sha256-Z7eWMLreLtiSiJ3nWDWBy1w9WNEFexkYCgT/dWZF7yo=",
        "owner": "zaninime",
        "repo": "sbt-derivation",
        "rev": "920b6f187937493371e2b1687261017e6e014cf1",
        "type": "github"
      },
      "original": {
        "owner": "zaninime",
        "repo": "sbt-derivation",
        "type": "github"
      }
    },
    "sconfig-src": {
      "flake": false,
      "locked": {
        "lastModified": 1594094862,
        "narHash": "sha256-jR2hkR0YlPyW2nKWJl90kL80R+9psNKGPYxGg7Y/YGw=",
        "owner": "freshautomations",
        "repo": "sconfig",
        "rev": "88043754c024aec433b3b059af170b6f555931c3",
        "type": "github"
      },
      "original": {
        "owner": "freshautomations",
        "repo": "sconfig",
        "type": "github"
      }
    },
    "sentinel-src": {
      "flake": false,
      "locked": {
        "lastModified": 1647195309,
        "narHash": "sha256-+ZobsjLNxVL3+zi6OEFQhff6Gbd9kng8B0haqcOoiP0=",
        "owner": "sentinel-official",
        "repo": "hub",
        "rev": "7001dc8bc4517efa33cfcc83e8b127528b5bdf2e",
        "type": "github"
      },
      "original": {
        "owner": "sentinel-official",
        "ref": "v0.9.0-rc0",
        "repo": "hub",
        "type": "github"
      }
    },
    "sifchain-src": {
      "flake": false,
      "locked": {
        "lastModified": 1648486445,
        "narHash": "sha256-n5fmWtdrc0Rhs6Uo+zjcSXmyEFVIsA5L9dlrbRXGDmU=",
        "owner": "Sifchain",
        "repo": "sifnode",
        "rev": "269cfadf6a4c08879247c2b8373323ae7239a425",
        "type": "github"
      },
      "original": {
        "owner": "Sifchain",
        "ref": "v0.12.1",
        "repo": "sifnode",
        "type": "github"
      }
    },
    "stargaze-src": {
      "flake": false,
      "locked": {
        "lastModified": 1645539964,
        "narHash": "sha256-5I5pdnBJHwNaI2Soet+zH3aH+pUbYdC9TgHBjOd1TmA=",
        "owner": "public-awesome",
        "repo": "stargaze",
        "rev": "6ee57f18714a6d94cc6205afcd1af2ab655f8f0f",
        "type": "github"
      },
      "original": {
        "owner": "public-awesome",
        "ref": "v3.0.0",
        "repo": "stargaze",
        "type": "github"
      }
    },
    "stoml-src": {
      "flake": false,
      "locked": {
        "lastModified": 1622172633,
        "narHash": "sha256-PvKkOjjWkmK90PzKcOBq0pUWLjHLjfYs9PRqqzAR7/8=",
        "owner": "freshautomations",
        "repo": "stoml",
        "rev": "f5dab84dbf52345a1f36389aec38b02fda086a47",
        "type": "github"
      },
      "original": {
        "owner": "freshautomations",
        "repo": "stoml",
        "type": "github"
      }
    },
    "stride-consumer-src": {
      "flake": false,
      "locked": {
        "lastModified": 1689464372,
        "narHash": "sha256-DByig9ISs9x9Kvakc8LFL558VKhM+UBiaESWgyVzI0w=",
        "owner": "Stride-Labs",
        "repo": "stride",
        "rev": "bbf0bb7f52878f3205c76bb1e96662fe7bd7af8d",
        "type": "github"
      },
      "original": {
        "owner": "Stride-Labs",
        "ref": "v12.1.0",
        "repo": "stride",
        "type": "github"
      }
    },
    "stride-src": {
      "flake": false,
      "locked": {
        "lastModified": 1679819302,
        "narHash": "sha256-fdjnFHPBZNnhDyVoMuPfqNb6YUYRdcMO73FlZHjIuzA=",
        "owner": "Stride-Labs",
        "repo": "stride",
        "rev": "3c69e7644859981b1fd9313eb1f0c5e5886e4a0d",
        "type": "github"
      },
      "original": {
        "owner": "Stride-Labs",
        "ref": "v8.0.0",
        "repo": "stride",
        "type": "github"
      }
    },
    "systems": {
      "locked": {
        "lastModified": 1681028828,
        "narHash": "sha256-Vy1rq5AaRuLzOxct8nz4T6wlgyUR7zLU309k9mBC768=",
        "owner": "nix-systems",
        "repo": "default",
        "rev": "da67096a3b9bf56a91d16901293e51ba5b49a27e",
        "type": "github"
      },
      "original": {
        "owner": "nix-systems",
        "repo": "default",
        "type": "github"
      }
    },
    "terra-src": {
      "flake": false,
      "locked": {
        "lastModified": 1645516218,
        "narHash": "sha256-7cmVYWFLeOZJtbfw8qaVKLDMVafoeFDXOcrmrMS9buE=",
        "owner": "terra-money",
        "repo": "core",
        "rev": "a6b93b72a7d4fabbbb85fb89e685426f5d07cac1",
        "type": "github"
      },
      "original": {
        "owner": "terra-money",
        "ref": "v0.5.17",
        "repo": "core",
        "type": "github"
      }
    },
    "ts-relayer-src": {
      "flake": false,
      "locked": {
        "lastModified": 1640291594,
        "narHash": "sha256-mSI+qgB+e9YcFrcUAgHQnbXOQ8wxO2GmD0wNe+3ya0g=",
        "owner": "confio",
        "repo": "ts-relayer",
        "rev": "23930794ddb64afcc80ac73ffe31ca69072c6549",
        "type": "github"
      },
      "original": {
        "owner": "confio",
        "ref": "v0.4.0",
        "repo": "ts-relayer",
        "type": "github"
      }
    },
    "umee-src": {
      "flake": false,
      "locked": {
        "lastModified": 1648176855,
        "narHash": "sha256-s7MnAaM+O84JDO1uBNZm1qGN6ZfYmhXD5rCvns4u/rc=",
        "owner": "umee-network",
        "repo": "umee",
        "rev": "3c9b8db04d6ab19d31e89df65232abc35d1a8a59",
        "type": "github"
      },
      "original": {
        "owner": "umee-network",
        "ref": "v2.0.0",
        "repo": "umee",
        "type": "github"
      }
    },
    "wasmd-src": {
      "flake": false,
      "locked": {
        "lastModified": 1669987561,
        "narHash": "sha256-F0p555FEeA405tuLn82yUEbRZpJLs85GrUKvSrjTdjk=",
        "owner": "CosmWasm",
        "repo": "wasmd",
        "rev": "a347ace2ff41539fe06c68168bc6f28d6ca9fa52",
        "type": "github"
      },
      "original": {
        "owner": "CosmWasm",
        "ref": "v0.30.0",
        "repo": "wasmd",
        "type": "github"
      }
    },
    "wasmd_next-src": {
      "flake": false,
      "locked": {
        "lastModified": 1682094944,
        "narHash": "sha256-b+6XhBdKyQlrzsYxVRrDf4vHpv8GAJkGwHVfJ9sdf3U=",
        "owner": "CosmWasm",
        "repo": "wasmd",
        "rev": "c2bb27d289f7f72f1471a4b33cb08fdfc8d66f63",
        "type": "github"
      },
      "original": {
        "owner": "CosmWasm",
        "ref": "v0.40.0-rc.1",
        "repo": "wasmd",
        "type": "github"
      }
    },
    "wasmvm_0_16_3-src": {
      "flake": false,
      "locked": {
        "lastModified": 1640251271,
        "narHash": "sha256-XvgAMDvAgzWaH7Q+mNZUBoaVhqAVlZ4ucIL0QFyNvWw=",
        "owner": "CosmWasm",
        "repo": "wasmvm",
        "rev": "458e983721624548e66c0dcdd35140383966515e",
        "type": "github"
      },
      "original": {
        "owner": "CosmWasm",
        "ref": "v0.16.3",
        "repo": "wasmvm",
        "type": "github"
      }
    },
    "wasmvm_1-src": {
      "flake": false,
      "locked": {
        "lastModified": 1652698028,
        "narHash": "sha256-4m64mPwFLz7aZEKVxM2lJQtX98BkhdKTZb3evpDOk/4=",
        "owner": "CosmWasm",
        "repo": "wasmvm",
        "rev": "bc49a2f4842d023c0038798f343b56f3f0530646",
        "type": "github"
      },
      "original": {
        "owner": "CosmWasm",
        "ref": "v1.0.0",
        "repo": "wasmvm",
        "type": "github"
      }
    },
    "wasmvm_1_1_1-src": {
      "flake": false,
      "locked": {
        "lastModified": 1663600745,
        "narHash": "sha256-9K/G7Wu/TfW4Z+lseEutXbdtr+A40nbVejBphegF5z4=",
        "owner": "CosmWasm",
        "repo": "wasmvm",
        "rev": "3d791055751e428f93f54f64c2d20d20da2ff2a9",
        "type": "github"
      },
      "original": {
        "owner": "CosmWasm",
        "ref": "v1.1.1",
        "repo": "wasmvm",
        "type": "github"
      }
    },
    "wasmvm_1_1_2-src": {
      "flake": false,
      "locked": {
        "lastModified": 1681833975,
        "narHash": "sha256-EbzMNkZUO94jEdX0WgAdy5qfhlCG3lpHpVHyT2FcSDw=",
        "owner": "CosmWasm",
        "repo": "wasmvm",
        "rev": "4f84395b1c623483a3c7936c990c2f7e5dad70d8",
        "type": "github"
      },
      "original": {
        "owner": "CosmWasm",
        "ref": "v1.1.2",
        "repo": "wasmvm",
        "type": "github"
      }
    },
    "wasmvm_1_2_3-src": {
      "flake": false,
      "locked": {
        "lastModified": 1681831436,
        "narHash": "sha256-GscUMJ0Tkg77S9IYA9komyKKoa1AyVXSSaU8hw3ZNwk=",
        "owner": "CosmWasm",
        "repo": "wasmvm",
        "rev": "61e41ae2a80081224f469614a267b0ba2a2d305f",
        "type": "github"
      },
      "original": {
        "owner": "CosmWasm",
        "ref": "v1.2.3",
        "repo": "wasmvm",
        "type": "github"
      }
    },
    "wasmvm_1_2_4-src": {
      "flake": false,
      "locked": {
        "lastModified": 1685977963,
        "narHash": "sha256-/GOvkKLQwsPms7h7yEZYLwbZn9Lzk5qQnBXXoZ/R6JM=",
        "owner": "CosmWasm",
        "repo": "wasmvm",
        "rev": "ba491fe9a663e0b45728dd5f0c43f6a93c97f5fe",
        "type": "github"
      },
      "original": {
        "owner": "CosmWasm",
        "ref": "v1.2.4",
        "repo": "wasmvm",
        "type": "github"
      }
    },
    "wasmvm_1_beta7-src": {
      "flake": false,
      "locked": {
        "lastModified": 1646675433,
        "narHash": "sha256-tt9aAPLxtIRsG1VFM1YAIHSotuBl170EiBcHSWTtARI=",
        "owner": "CosmWasm",
        "repo": "wasmvm",
        "rev": "f7015565a59255cd09ebfcbf9345f3c87666fedd",
        "type": "github"
      },
      "original": {
        "owner": "CosmWasm",
        "ref": "v1.0.0-beta7",
        "repo": "wasmvm",
        "type": "github"
      }
    }
  },
  "root": "root",
  "version": 7
}<|MERGE_RESOLUTION|>--- conflicted
+++ resolved
@@ -137,19 +137,11 @@
         "wasmvm_1_beta7-src": "wasmvm_1_beta7-src"
       },
       "locked": {
-<<<<<<< HEAD
         "lastModified": 1694541092,
         "narHash": "sha256-NOfErU337v1vemMDBvAomTBwQLfFV3d3J6gBud3Cjc0=",
         "owner": "informalsystems",
         "repo": "cosmos.nix",
         "rev": "a37c2aeb1c3899059816d2acf077949f76a2b8ef",
-=======
-        "lastModified": 1692348031,
-        "narHash": "sha256-x61SMPGH/giVKwHJ61SI4I09VFrs21/f8jriCSL+Vf8=",
-        "owner": "informalsystems",
-        "repo": "cosmos.nix",
-        "rev": "1df7d2191ae20b792d64dfc9830c657ef85eaaeb",
->>>>>>> 2731e5fe
         "type": "github"
       },
       "original": {
@@ -259,12 +251,15 @@
       }
     },
     "flake-utils_2": {
-      "locked": {
-        "lastModified": 1656928814,
-        "narHash": "sha256-RIFfgBuKz6Hp89yRr7+NR5tzIAbn52h8vT6vXkYjZoM=",
+      "inputs": {
+        "systems": "systems"
+      },
+      "locked": {
+        "lastModified": 1681202837,
+        "narHash": "sha256-H+Rh19JDwRtpVPAWp64F+rlEtxUWBAQW28eAi3SRSzg=",
         "owner": "numtide",
         "repo": "flake-utils",
-        "rev": "7e2a3b3dfd9af950a856d66b0a7d01e3c18aa249",
+        "rev": "cfacdce06f30d2b68473a46042957675eebb3401",
         "type": "github"
       },
       "original": {
@@ -275,14 +270,14 @@
     },
     "flake-utils_3": {
       "inputs": {
-        "systems": "systems"
-      },
-      "locked": {
-        "lastModified": 1689068808,
-        "narHash": "sha256-6ixXo3wt24N/melDWjq70UuHQLxGV8jZvooRanIHXw0=",
+        "systems": "systems_2"
+      },
+      "locked": {
+        "lastModified": 1694529238,
+        "narHash": "sha256-zsNZZGTGnMOf9YpHKJqMSsa0dXbfmxeoJ7xHlrt+xmY=",
         "owner": "numtide",
         "repo": "flake-utils",
-        "rev": "919d646de7be200f3bf08cb76ae1f09402b6f9b4",
+        "rev": "ff7b65b44d01cf9ba6a71320833626af21126384",
         "type": "github"
       },
       "original": {
@@ -802,11 +797,11 @@
     },
     "nixpkgs_2": {
       "locked": {
-        "lastModified": 1659102345,
-        "narHash": "sha256-Vbzlz254EMZvn28BhpN8JOi5EuKqnHZ3ujFYgFcSGvk=",
+        "lastModified": 1681358109,
+        "narHash": "sha256-eKyxW4OohHQx9Urxi7TQlFBTDWII+F+x2hklDOQPB50=",
         "owner": "NixOS",
         "repo": "nixpkgs",
-        "rev": "11b60e4f80d87794a2a4a8a256391b37c59a1ea7",
+        "rev": "96ba1c52e54e74c3197f4d43026b3f3d92e83ff9",
         "type": "github"
       },
       "original": {
@@ -818,19 +813,11 @@
     },
     "nixpkgs_3": {
       "locked": {
-<<<<<<< HEAD
-        "lastModified": 1691625043,
-        "narHash": "sha256-IiiOwgRTQm9W1QHe8qme7qYxDbAT2MYxbIJMfPEltN0=",
+        "lastModified": 1695609632,
+        "narHash": "sha256-+RWYu7xDgYI7KhzKv2Cdqb0mkPFsEr0FcV5mrUAu0SI=",
         "owner": "nixos",
         "repo": "nixpkgs",
-        "rev": "3d6ebeb283be256f008541ce2b089eb5fb0e4e01",
-=======
-        "lastModified": 1692311226,
-        "narHash": "sha256-mRzNup0PIUD6YxbrYvjzL7f+1oaOGy9nmGCV3AZkQus=",
-        "owner": "nixos",
-        "repo": "nixpkgs",
-        "rev": "ef8288935ba859fc3b30632fa6e04705f81b9c2a",
->>>>>>> 2731e5fe
+        "rev": "0a017f947fc9a060bfdd79a8e885f1d54fd8a592",
         "type": "github"
       },
       "original": {
@@ -843,28 +830,16 @@
     "osmosis-src": {
       "flake": false,
       "locked": {
-<<<<<<< HEAD
         "lastModified": 1692886846,
         "narHash": "sha256-VdM6hGqcDyCNx7AR8s7SxE3pEMxHiIhCJ7592sDp3uc=",
         "owner": "osmosis-labs",
         "repo": "osmosis",
         "rev": "1c5f25d04f19d6302e0bdd585ba1d7a2cc96e397",
-=======
-        "lastModified": 1689430935,
-        "narHash": "sha256-HTXFitKRuxSM6U2Sq7kgLxZhduPA+MofdWaISe//2kg=",
+        "type": "github"
+      },
+      "original": {
         "owner": "osmosis-labs",
-        "repo": "osmosis",
-        "rev": "0dcae3392f23e44b8de436ff372c1373dc831b04",
->>>>>>> 2731e5fe
-        "type": "github"
-      },
-      "original": {
-        "owner": "osmosis-labs",
-<<<<<<< HEAD
         "ref": "v18.0.0",
-=======
-        "ref": "v16.1.1",
->>>>>>> 2731e5fe
         "repo": "osmosis",
         "type": "github"
       }
@@ -1156,6 +1131,21 @@
         "type": "github"
       }
     },
+    "systems_2": {
+      "locked": {
+        "lastModified": 1681028828,
+        "narHash": "sha256-Vy1rq5AaRuLzOxct8nz4T6wlgyUR7zLU309k9mBC768=",
+        "owner": "nix-systems",
+        "repo": "default",
+        "rev": "da67096a3b9bf56a91d16901293e51ba5b49a27e",
+        "type": "github"
+      },
+      "original": {
+        "owner": "nix-systems",
+        "repo": "default",
+        "type": "github"
+      }
+    },
     "terra-src": {
       "flake": false,
       "locked": {

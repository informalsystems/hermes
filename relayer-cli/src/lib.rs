//! Hermes: IBC Relayer CLI built in Rust
//!
//! The Hermes binary is a wrapper over the [ibc-relayer] library. This binary builds on
//! the [Abscissa] framework.
//!
//! For a comprehensive guide to using Hermes, the authoritative resource is
//! at [hermes.informal.systems].
//!
//! [ibc-relayer]: https://docs.rs/ibc-relayer/0.1.1/
//! [Abscissa]: https://github.com/iqlusioninc/abscissa
//! [hermes.informal.systems]: https://hermes.informal.systems

// Tip: Deny warnings with `RUSTFLAGS="-D warnings"` environment variable in CI

#![forbid(unsafe_code)]
#![deny(
    missing_docs,
    rust_2018_idioms,
    trivial_casts,
    unused_lifetimes,
    unused_qualifications
)]

pub mod application;
pub mod commands;
pub mod config;
pub mod error;
pub mod prelude;
pub mod registry;

pub(crate) mod cli_utils;
pub(crate) mod components;
pub(crate) mod conclude;
<<<<<<< HEAD

/// The path to the default configuration file.
pub const DEFAULT_CONFIG_PATH: &str = ".hermes/config.toml";
=======
pub(crate) mod entry;
>>>>>>> 7c2c6a4a
<|MERGE_RESOLUTION|>--- conflicted
+++ resolved
@@ -31,10 +31,7 @@
 pub(crate) mod cli_utils;
 pub(crate) mod components;
 pub(crate) mod conclude;
-<<<<<<< HEAD
+pub(crate) mod entry;
 
 /// The path to the default configuration file.
-pub const DEFAULT_CONFIG_PATH: &str = ".hermes/config.toml";
-=======
-pub(crate) mod entry;
->>>>>>> 7c2c6a4a
+pub const DEFAULT_CONFIG_PATH: &str = ".hermes/config.toml";
<<<<<<< HEAD
use flex_error::define_error;
use ibc::ics04_channel::channel::IdentifiedChannelEnd;
use ibc::ics24_host::identifier::ChainId;
use ibc_relayer::channel::ChannelError;
use ibc_relayer::connection::ConnectionError;
use ibc_relayer::error::Error as RelayerError;
use ibc_relayer::foreign_client::ForeignClientError;
use ibc_relayer::link::error::LinkError;
use ibc_relayer::supervisor::Error as SupervisorError;
use ibc_relayer::transfer::PacketError;
use ibc_relayer::upgrade_chain::UpgradeChainError;

define_error! {
    /// An error raised within the relayer CLI
    Error {
        Config
            |_| { "config error" },

        Io
            |_| { "I/O error" },

        Query
            |_| { "query error" },

        Runtime
            |_| { "chain runtime error" },

        Tx
            |_| { "tx error" },

        Keys
            |_| { "keys error" },

        MissingConfig
            { chain_id: ChainId }
            | e | {
                format_args!("missing chain for id ({}) in configuration file",
                    e.chain_id)
            },

        MissingCounterpartyChannelId
            { channel_end: IdentifiedChannelEnd }
            | e | {
                format_args!("the channel {:?} counterparty has no channel id",
                    e.channel_end)
            },

        Relayer
            [ RelayerError ]
            |_| { "relayer error" },

        Connection
            [ ConnectionError ]
            |_| { "connection error" },

        Packet
            [ PacketError ]
            |_| { "packet error" },

        Channel
            [ ChannelError ]
            |_| { "channel error" },

        ForeignClient
            [ ForeignClientError ]
            |_| { "foreign client error" },

        Supervisor
            [ SupervisorError ]
            |_| { "supervisor error" },

        Link
            [ LinkError ]
            |_| { "link error" },

        UpgradeChain
            [ UpgradeChainError ]
            |_| { "upgrade chain error" },
=======
//! Error types

use anomaly::{BoxError, Context};
use thiserror::Error;

/// An error raised within the relayer CLI
pub type Error = anomaly::Error<Kind>;

/// Kinds of errors
#[derive(Clone, Debug, Eq, Error, PartialEq)]
pub enum Kind {
    /// Error in configuration file
    #[error("config error")]
    Config,

    /// Input/output error
    #[error("I/O error")]
    Io,

    /// Input/output error
    #[error("CLI argument error: {0}")]
    CliArg(String),

    /// Error during network query
    #[error("query error")]
    Query,

    /// Error while spawning the runtime
    #[error("chain runtime error")]
    Runtime,

    /// Error during transaction submission
    #[error("tx error")]
    Tx,

    /// Error during transaction submission
    #[error("keys error")]
    Keys,
}

impl Kind {
    /// Create an error context from this error
    pub fn context(self, source: impl Into<BoxError>) -> Context<Kind> {
        Context::new(self, Some(source.into()))
>>>>>>> 9f38c37b
    }
}<|MERGE_RESOLUTION|>--- conflicted
+++ resolved
@@ -1,5 +1,4 @@
-<<<<<<< HEAD
-use flex_error::define_error;
+use flex_error::{define_error, DisplayOnly};
 use ibc::ics04_channel::channel::IdentifiedChannelEnd;
 use ibc::ics24_host::identifier::ChainId;
 use ibc_relayer::channel::ChannelError;
@@ -28,6 +27,21 @@
 
         Tx
             |_| { "tx error" },
+
+        InvalidHash
+            { hash: String }
+            [ DisplayOnly<Box<dyn std::error::Error>> ]
+            | e | {
+                format_args!("CLI argument error: could not parse '{}' into a valid hash",
+                    e.hash)
+            },
+
+        CliArg
+            { reason: String }
+            | e | {
+                format_args!("CLI argument error: {0}",
+                    e.reason)
+            },
 
         Keys
             |_| { "keys error" },
@@ -77,51 +91,5 @@
         UpgradeChain
             [ UpgradeChainError ]
             |_| { "upgrade chain error" },
-=======
-//! Error types
-
-use anomaly::{BoxError, Context};
-use thiserror::Error;
-
-/// An error raised within the relayer CLI
-pub type Error = anomaly::Error<Kind>;
-
-/// Kinds of errors
-#[derive(Clone, Debug, Eq, Error, PartialEq)]
-pub enum Kind {
-    /// Error in configuration file
-    #[error("config error")]
-    Config,
-
-    /// Input/output error
-    #[error("I/O error")]
-    Io,
-
-    /// Input/output error
-    #[error("CLI argument error: {0}")]
-    CliArg(String),
-
-    /// Error during network query
-    #[error("query error")]
-    Query,
-
-    /// Error while spawning the runtime
-    #[error("chain runtime error")]
-    Runtime,
-
-    /// Error during transaction submission
-    #[error("tx error")]
-    Tx,
-
-    /// Error during transaction submission
-    #[error("keys error")]
-    Keys,
-}
-
-impl Kind {
-    /// Create an error context from this error
-    pub fn context(self, source: impl Into<BoxError>) -> Context<Kind> {
-        Context::new(self, Some(source.into()))
->>>>>>> 9f38c37b
     }
 }
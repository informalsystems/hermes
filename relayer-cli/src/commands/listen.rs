--- conflicted
+++ resolved
@@ -141,13 +141,8 @@
 fn subscribe(
     chain_config: &ChainConfig,
     rt: Arc<TokioRuntime>,
-<<<<<<< HEAD
 ) -> Result<(EventMonitor, EventReceiver), Box<dyn std::error::Error>> {
-    let (mut event_monitor, rx) = EventMonitor::new(
-=======
-) -> Result<(EventMonitor, EventReceiver), BoxError> {
     let (mut event_monitor, rx, _) = EventMonitor::new(
->>>>>>> 50f6a5f5
         chain_config.id.clone(),
         chain_config.websocket_addr.clone(),
         rt,

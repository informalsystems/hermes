--- conflicted
+++ resolved
@@ -27,11 +27,7 @@
         long = "chain",
         required = true,
         value_name = "CHAIN_ID",
-<<<<<<< HEAD
-        help = "identifier of the chain"
-=======
         help = "Identifier of the chain"
->>>>>>> 57b8af93
     )]
     chain_id: ChainId,
 
@@ -39,27 +35,16 @@
         long = "port",
         required = true,
         value_name = "PORT_ID",
-<<<<<<< HEAD
-        help = "identifier of the port"
-=======
         help = "Identifier of the port"
->>>>>>> 57b8af93
     )]
     port_id: PortId,
 
     #[clap(
-<<<<<<< HEAD
-        long = "chan",
-        required = true,
-        value_name = "CHANNEL_ID",
-        help = "identifier of the channel"
-=======
         long = "channel",
         alias = "chan",
         required = true,
         value_name = "CHANNEL_ID",
         help = "Identifier of the channel"
->>>>>>> 57b8af93
     )]
     channel_id: ChannelId,
 }

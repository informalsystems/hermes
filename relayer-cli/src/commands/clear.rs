--- conflicted
+++ resolved
@@ -23,11 +23,7 @@
     Packets(ClearPacketsCmd),
 }
 
-<<<<<<< HEAD
-#[derive(Debug, Parser, PartialEq)]
-=======
 #[derive(Debug, Parser, Command)]
->>>>>>> 5112775a
 pub struct ClearPacketsCmd {
     #[clap(
         long = "chain",
@@ -47,7 +43,7 @@
 
     #[clap(
         long = "channel",
-        visible_alias = "chan",
+        alias = "chan",
         required = true,
         value_name = "CHANNEL_ID",
         help = "Identifier of the channel"

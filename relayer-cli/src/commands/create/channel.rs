use abscissa_core::clap::Parser;
use abscissa_core::{Command, Runnable};

use console::style;
use dialoguer::Confirm;

use ibc::core::ics02_client::client_state::ClientState;
use ibc::core::ics03_connection::connection::IdentifiedConnectionEnd;
use ibc::core::ics04_channel::channel::Order;
use ibc::core::ics04_channel::Version;
use ibc::core::ics24_host::identifier::{ChainId, ConnectionId, PortId};
use ibc_relayer::chain::handle::ChainHandle;
use ibc_relayer::chain::requests::{
    IncludeProof, QueryClientStateRequest, QueryConnectionRequest, QueryHeight,
};
use ibc_relayer::channel::Channel;
use ibc_relayer::connection::Connection;
use ibc_relayer::foreign_client::ForeignClient;

use crate::cli_utils::{spawn_chain_runtime, ChainHandlePair};
use crate::conclude::{exit_with_unrecoverable_error, Output};
use crate::prelude::*;
use ibc_relayer::config::default::connection_delay;

static PROMPT: &str = "Are you sure you want a new connection & clients to be created? Hermes will use default security parameters.";
static HINT: &str = "Consider using the default invocation\n\nhermes create channel --a-port <PORT-ID> --b-port <PORT-ID> --a-chain <CHAIN-A-ID> --a-connection <CONNECTION-A-ID>\n\nto re-use a pre-existing connection.";

/// The data structure that represents all the possible options when invoking
/// the `create channel` CLI command.
///
/// There are two possible ways to invoke this command:
///
<<<<<<< HEAD
/// `create channel --chain-a <Chain-A-ID> --conn-a <Connection-ID> --port-a <Port-ID> --port-b <Port-ID>` is the default
/// way in which this command should be used, specifying a `Connection-ID` for this new channel
/// to re-use. The command expects that `Connection-ID` is associated with chain A.
///
/// `create channel --chain-a <Chain-A-ID> --chain-b <Chain-B-ID> --port-a <Port-ID> --port-b <Port-ID> --new-client-conn`
/// to indicate that a new connection/client pair is being created as part of this new channel.
/// This brings up an interactive yes/no prompt to ensure that the operator at least
/// considers the fact that they're initializing a new connection with the channel.
=======
/// `create channel --a-port <A_PORT_ID> --b-port <B_PORT_ID> --a-chain <A_CHAIN_ID> --a-conn <A_CONNECTION_ID>`
/// is the default way in which this command should be used, specifying a `Connection-ID`
/// associated with chain A for this new channel to re-use.
///
/// `create channel --a-port <A_PORT_ID> --b-port <B_PORT_ID> --a-chain <A_CHAIN_ID> --b-chain <B_CHAIN_ID> --new-client-conn`
/// can alternatively be used to indicate that a new connection/client pair is being
/// created as part of this new channel. This brings up an interactive yes/no prompt
/// to ensure that the operator at least considers the fact that they're initializing a
/// new connection with the channel. This prompt can be skipped by appending the `--yes`
/// flag to the command.
>>>>>>> 57b8af93
///
/// Note that `Connection-ID`s have to be considered based off of the chain's perspective. Although
/// chain A and chain B might refer to the connection with different names, they are actually referring
/// to the same connection.
<<<<<<< HEAD
#[derive(Clone, Command, Debug, Parser, PartialEq)]
#[clap(disable_version_flag = true)]
=======
#[derive(Clone, Command, Debug, Parser)]
>>>>>>> 57b8af93
pub struct CreateChannelCommand {
    #[clap(
        long = "a-chain",
        required = true,
        value_name = "A_CHAIN_ID",
        help = "Identifier of the side `a` chain for the new channel"
    )]
    chain_a: ChainId,

    #[clap(
        long = "b-chain",
<<<<<<< HEAD
        group = "chain_b",
        requires = "new_client",
=======
>>>>>>> 57b8af93
        value_name = "B_CHAIN_ID",
        help = "Identifier of the side `b` chain for the new channel"
    )]
    chain_b: Option<ChainId>,

    #[clap(
<<<<<<< HEAD
        long = "a-conn",
        required = true,
        groups = &["chain_b", "new_client"],
=======
        long = "a-connection",
        alias = "a-conn",
>>>>>>> 57b8af93
        value_name = "A_CONNECTION_ID",
        help = "Identifier of the connection on chain `a` to use in creating the new channel."
    )]
    connection_a: Option<ConnectionId>,

    #[clap(
        long = "a-port",
        required = true,
        value_name = "A_PORT_ID",
        help = "Identifier of the side `a` port for the new channel"
    )]
    port_a: PortId,

    #[clap(
        long = "b-port",
        required = true,
        value_name = "B_PORT_ID",
        help = "Identifier of the side `b` port for the new channel"
    )]
    port_b: PortId,

    #[clap(
        long = "order",
        value_name = "ORDER",
        help = "The channel ordering, valid options 'unordered' (default) and 'ordered'",
        default_value_t
    )]
    order: Order,

    #[clap(
<<<<<<< HEAD
        long = "chan-version",
        alias = "version",
=======
        long = "channel-version",
        alias = "chan-version",
>>>>>>> 57b8af93
        value_name = "VERSION",
        help = "The version for the new channel"
    )]
    version: Option<Version>,

    #[clap(
<<<<<<< HEAD
        long = "new-client-conn",
        group = "new_client",
=======
        long = "new-client-connection",
        alias = "new-client-conn",
>>>>>>> 57b8af93
        help = "Indicates that a new client and connection will be created underlying the new channel"
    )]
    new_client_conn: bool,

    #[clap(long, help = "Skip new_client_conn confirmation")]
    yes: bool,
}

impl Runnable for CreateChannelCommand {
    fn run(&self) {
        match &self.connection_a {
            Some(conn) => self.run_reusing_connection(conn),
            None => match &self.chain_b {
                Some(chain_b) => {
<<<<<<< HEAD
                    match Confirm::new()
                        .with_prompt(format!(
                            "{}: {}\n{}: {}",
                            style("WARN").yellow(),
                            PROMPT,
                            style("Hint").cyan(),
                            HINT
                        ))
                        .interact()
                    {
                        Ok(confirm) => {
                            if confirm {
                                self.run_using_new_connection(chain_b);
                            } else {
                                Output::error("You elected not to create new clients and connections. Please re-invoke `create channel` with a pre-existing connection ID".to_string()).exit();
                            }
                        }
                        Err(e) => {
                            Output::error(format!(
                                "An error occurred while waiting for user input: {}",
                                e
                            ));
                        }
=======
                    if self.new_client_conn {
                        if self.yes {
                            self.run_using_new_connection(chain_b);
                        } else {
                            match Confirm::new()
                                .with_prompt(format!(
                                    "{}: {}\n{}: {}",
                                    style("WARN").yellow(),
                                    PROMPT,
                                    style("Hint").cyan(),
                                    HINT
                                ))
                                .interact()
                            {
                                Ok(confirm) => {
                                    if confirm {
                                        self.run_using_new_connection(chain_b);
                                    } else {
                                        Output::error("You elected not to create new clients and connections. Please re-invoke `create channel` with a pre-existing connection ID".to_string()).exit();
                                    }
                                }
                                Err(e) => {
                                    Output::error(format!(
                                        "An error occurred while waiting for user input: {}",
                                        e
                                    ));
                                }
                            }
                        }
                    } else {
                        Output::error(
                            "The `--new-client-conn` flag is required if invoking with `--b-chain`"
                                .to_string(),
                        )
                        .exit();
>>>>>>> 57b8af93
                    }
                }
                None => {
                    Output::error("Missing one of `--b-chain` or `--a-conn`".to_string()).exit()
                }
            },
        }
    }
}

impl CreateChannelCommand {
    /// Creates a new channel, as well as a new underlying connection and clients.
    fn run_using_new_connection(&self, chain_b: &ChainId) {
        let config = app_config();

        let chains = ChainHandlePair::spawn(&config, &self.chain_a, chain_b)
            .unwrap_or_else(exit_with_unrecoverable_error);

        info!(
            "Creating new clients, new connection, and a new channel with order {}",
            self.order
        );

        let client_a = ForeignClient::new(chains.src.clone(), chains.dst.clone())
            .unwrap_or_else(exit_with_unrecoverable_error);
        let client_b = ForeignClient::new(chains.dst.clone(), chains.src)
            .unwrap_or_else(exit_with_unrecoverable_error);

        // Create the connection.
        let con = Connection::new(client_a, client_b, connection_delay())
            .unwrap_or_else(exit_with_unrecoverable_error);

        // Finally create the channel.
        let channel = Channel::new(
            con,
            self.order,
            self.port_a.clone(),
            self.port_b.clone(),
            self.version.clone(),
        )
        .unwrap_or_else(exit_with_unrecoverable_error);

        Output::success(channel).exit();
    }

    /// Creates a new channel, reusing an already existing connection and its clients.
    fn run_reusing_connection(&self, connection_a: &ConnectionId) {
        let config = app_config();

        // Validate & spawn runtime for side a.
        let chain_a = spawn_chain_runtime(&config, &self.chain_a)
            .unwrap_or_else(exit_with_unrecoverable_error);

        // Query the connection end.
        let (conn_end, _) = chain_a
            .query_connection(
                QueryConnectionRequest {
                    connection_id: connection_a.clone(),
                    height: QueryHeight::Latest,
                },
                IncludeProof::No,
            )
            .unwrap_or_else(exit_with_unrecoverable_error);

        // Query the client state, obtain the identifier of chain b.
        let chain_b = chain_a
            .query_client_state(
                QueryClientStateRequest {
                    client_id: conn_end.client_id().clone(),
                    height: QueryHeight::Latest,
                },
                IncludeProof::No,
            )
            .map(|(cs, _)| cs.chain_id())
            .unwrap_or_else(exit_with_unrecoverable_error);

        // Spawn the runtime for side b.
        let chain_b =
            spawn_chain_runtime(&config, &chain_b).unwrap_or_else(exit_with_unrecoverable_error);

        // Create the foreign client handles.
        let client_a = ForeignClient::find(chain_b.clone(), chain_a.clone(), conn_end.client_id())
            .unwrap_or_else(exit_with_unrecoverable_error);
        let client_b = ForeignClient::find(chain_a, chain_b, conn_end.counterparty().client_id())
            .unwrap_or_else(exit_with_unrecoverable_error);

        let identified_end = IdentifiedConnectionEnd::new(connection_a.clone(), conn_end);

        let connection = Connection::find(client_a, client_b, &identified_end)
            .unwrap_or_else(exit_with_unrecoverable_error);

        let channel = Channel::new(
            connection,
            self.order,
            self.port_a.clone(),
            self.port_b.clone(),
            self.version.clone(),
        )
        .unwrap_or_else(exit_with_unrecoverable_error);

        Output::success(channel).exit();
    }
}

#[cfg(test)]
mod tests {
    use std::str::FromStr;

    use super::CreateChannelCommand;
    use abscissa_core::clap::Parser;

    use ibc::core::ics04_channel::Version;
    use ibc::core::ics04_channel::channel::Order;
    use ibc::core::ics24_host::identifier::{ChainId, ConnectionId, PortId};

    #[test]
    fn test_create_channel_reuse_client() {
        assert_eq!(
            CreateChannelCommand{ chain_a: ChainId::from_string("chain_a"), chain_b: None, connection_a: Some(ConnectionId::from_str("connection_a").unwrap()), port_a: PortId::from_str("port_id_a").unwrap(), port_b: PortId::from_str("port_id_b").unwrap(), order: Order::Unordered, version: None, new_client_connection: false },
            CreateChannelCommand::parse_from(&["test", "--a-chain", "chain_a", "--a-conn", "connection_a", "--a-port", "port_id_a", "--b-port", "port_id_b"])
        )
    }

    #[test]
    fn test_create_channel_version() {
        assert_eq!(
            CreateChannelCommand{ chain_a: ChainId::from_string("chain_a"), chain_b: None, connection_a: Some(ConnectionId::from_str("connection_a").unwrap()), port_a: PortId::from_str("port_id_a").unwrap(), port_b: PortId::from_str("port_id_b").unwrap(), order: Order::Unordered, version: Some(Version::new("v1".to_owned())), new_client_connection: false },
            CreateChannelCommand::parse_from(&["test", "--a-chain", "chain_a", "--a-conn", "connection_a", "--a-port", "port_id_a", "--b-port", "port_id_b", "--chan-version", "v1"])
        )
    }

    #[test]
    fn test_create_channel_order() {
        assert_eq!(
            CreateChannelCommand{ chain_a: ChainId::from_string("chain_a"), chain_b: None, connection_a: Some(ConnectionId::from_str("connection_a").unwrap()), port_a: PortId::from_str("port_id_a").unwrap(), port_b: PortId::from_str("port_id_b").unwrap(), order: Order::Ordered, version: None, new_client_connection: false },
            CreateChannelCommand::parse_from(&["test", "--a-chain", "chain_a", "--a-conn", "connection_a", "--a-port", "port_id_a", "--b-port", "port_id_b", "--order", "ordered"])
        )
    }

    #[test]
    fn test_create_channel_reuse_client_with_new_client() {
        assert!(
            CreateChannelCommand::try_parse_from(&["test", "--a-chain", "chain_a", "--a-conn", "connection_a", "--a-port", "port_id_a", "--b-port", "port_id_b", "--new-client-conn"]).is_err()
        )
    }

    #[test]
    fn test_create_channel_new_client() {
        assert_eq!(
            CreateChannelCommand{ chain_a: ChainId::from_string("chain_a"), chain_b: Some(ChainId::from_string("chain_b")), connection_a: None, port_a: PortId::from_str("port_id_a").unwrap(), port_b: PortId::from_str("port_id_b").unwrap(), order: Order::Unordered, version: None, new_client_connection: true },
            CreateChannelCommand::parse_from(&["test", "--a-chain", "chain_a", "--b-chain", "chain_b", "--a-port", "port_id_a", "--b-port", "port_id_b", "--new-client-conn"])
        )
    }

    #[test]
    fn test_create_channel_reuse_client_with_b_chain() {
        assert!(
            CreateChannelCommand::try_parse_from(&["test", "--a-chain", "chain_a", "--b-chain", "chain_b", "--a-conn", "connection_a", "--a-port", "port_id_a", "--b-port", "port_id_b", "--order", "ordered"]).is_err()
        )
    }

    #[test]
    fn test_create_channel_b_chain_without_new_client() {
        assert!(CreateChannelCommand::try_parse_from(&["test", "--a-chain", "chain_a", "--b-chain", "chain_b", "--a-port", "port_id_a", "--b-port", "port_id_b"]).is_err())
    }

    #[test]
    fn test_create_channel_no_b_chain_nor_a_conn() {
        assert!(CreateChannelCommand::try_parse_from(&["test", "--a-chain", "chain_a", "--a-port", "port_id_a", "--b-port", "port_id_b"]).is_err())
    }
}<|MERGE_RESOLUTION|>--- conflicted
+++ resolved
@@ -30,16 +30,6 @@
 ///
 /// There are two possible ways to invoke this command:
 ///
-<<<<<<< HEAD
-/// `create channel --chain-a <Chain-A-ID> --conn-a <Connection-ID> --port-a <Port-ID> --port-b <Port-ID>` is the default
-/// way in which this command should be used, specifying a `Connection-ID` for this new channel
-/// to re-use. The command expects that `Connection-ID` is associated with chain A.
-///
-/// `create channel --chain-a <Chain-A-ID> --chain-b <Chain-B-ID> --port-a <Port-ID> --port-b <Port-ID> --new-client-conn`
-/// to indicate that a new connection/client pair is being created as part of this new channel.
-/// This brings up an interactive yes/no prompt to ensure that the operator at least
-/// considers the fact that they're initializing a new connection with the channel.
-=======
 /// `create channel --a-port <A_PORT_ID> --b-port <B_PORT_ID> --a-chain <A_CHAIN_ID> --a-conn <A_CONNECTION_ID>`
 /// is the default way in which this command should be used, specifying a `Connection-ID`
 /// associated with chain A for this new channel to re-use.
@@ -50,17 +40,11 @@
 /// to ensure that the operator at least considers the fact that they're initializing a
 /// new connection with the channel. This prompt can be skipped by appending the `--yes`
 /// flag to the command.
->>>>>>> 57b8af93
 ///
 /// Note that `Connection-ID`s have to be considered based off of the chain's perspective. Although
 /// chain A and chain B might refer to the connection with different names, they are actually referring
 /// to the same connection.
-<<<<<<< HEAD
 #[derive(Clone, Command, Debug, Parser, PartialEq)]
-#[clap(disable_version_flag = true)]
-=======
-#[derive(Clone, Command, Debug, Parser)]
->>>>>>> 57b8af93
 pub struct CreateChannelCommand {
     #[clap(
         long = "a-chain",
@@ -72,25 +56,14 @@
 
     #[clap(
         long = "b-chain",
-<<<<<<< HEAD
-        group = "chain_b",
-        requires = "new_client",
-=======
->>>>>>> 57b8af93
         value_name = "B_CHAIN_ID",
         help = "Identifier of the side `b` chain for the new channel"
     )]
     chain_b: Option<ChainId>,
 
     #[clap(
-<<<<<<< HEAD
-        long = "a-conn",
-        required = true,
-        groups = &["chain_b", "new_client"],
-=======
         long = "a-connection",
         alias = "a-conn",
->>>>>>> 57b8af93
         value_name = "A_CONNECTION_ID",
         help = "Identifier of the connection on chain `a` to use in creating the new channel."
     )]
@@ -121,26 +94,16 @@
     order: Order,
 
     #[clap(
-<<<<<<< HEAD
-        long = "chan-version",
-        alias = "version",
-=======
         long = "channel-version",
         alias = "chan-version",
->>>>>>> 57b8af93
         value_name = "VERSION",
         help = "The version for the new channel"
     )]
     version: Option<Version>,
 
     #[clap(
-<<<<<<< HEAD
-        long = "new-client-conn",
-        group = "new_client",
-=======
         long = "new-client-connection",
         alias = "new-client-conn",
->>>>>>> 57b8af93
         help = "Indicates that a new client and connection will be created underlying the new channel"
     )]
     new_client_conn: bool,
@@ -155,31 +118,6 @@
             Some(conn) => self.run_reusing_connection(conn),
             None => match &self.chain_b {
                 Some(chain_b) => {
-<<<<<<< HEAD
-                    match Confirm::new()
-                        .with_prompt(format!(
-                            "{}: {}\n{}: {}",
-                            style("WARN").yellow(),
-                            PROMPT,
-                            style("Hint").cyan(),
-                            HINT
-                        ))
-                        .interact()
-                    {
-                        Ok(confirm) => {
-                            if confirm {
-                                self.run_using_new_connection(chain_b);
-                            } else {
-                                Output::error("You elected not to create new clients and connections. Please re-invoke `create channel` with a pre-existing connection ID".to_string()).exit();
-                            }
-                        }
-                        Err(e) => {
-                            Output::error(format!(
-                                "An error occurred while waiting for user input: {}",
-                                e
-                            ));
-                        }
-=======
                     if self.new_client_conn {
                         if self.yes {
                             self.run_using_new_connection(chain_b);
@@ -215,7 +153,6 @@
                                 .to_string(),
                         )
                         .exit();
->>>>>>> 57b8af93
                     }
                 }
                 None => {

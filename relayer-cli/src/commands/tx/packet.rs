--- conflicted
+++ resolved
@@ -15,47 +15,29 @@
     #[clap(
         long = "dst-chain",
         required = true,
-<<<<<<< HEAD
-        help = "identifier of the destination chain"
-=======
         help = "Identifier of the destination chain"
->>>>>>> 57b8af93
     )]
     dst_chain_id: ChainId,
 
     #[clap(
         long = "src-chain",
         required = true,
-<<<<<<< HEAD
-        help = "identifier of the source chain"
-=======
         help = "Identifier of the source chain"
->>>>>>> 57b8af93
     )]
     src_chain_id: ChainId,
 
     #[clap(
         long = "src-port",
         required = true,
-<<<<<<< HEAD
-        help = "identifier of the source port"
-=======
         help = "Identifier of the source port"
->>>>>>> 57b8af93
     )]
     src_port_id: PortId,
 
     #[clap(
-<<<<<<< HEAD
-        long = "src-chan",
-        required = true,
-        help = "identifier of the source channel"
-=======
         long = "src-channel",
         alias = "src-chan",
         required = true,
         help = "Identifier of the source channel"
->>>>>>> 57b8af93
     )]
     src_channel_id: ChannelId,
 }
@@ -94,47 +76,29 @@
     #[clap(
         long = "dst-chain",
         required = true,
-<<<<<<< HEAD
-        help = "identifier of the destination chain"
-=======
         help = "Identifier of the destination chain"
->>>>>>> 57b8af93
     )]
     dst_chain_id: ChainId,
 
     #[clap(
         long = "src-chain",
         required = true,
-<<<<<<< HEAD
-        help = "identifier of the source chain"
-=======
         help = "Identifier of the source chain"
->>>>>>> 57b8af93
     )]
     src_chain_id: ChainId,
 
     #[clap(
         long = "src-port",
         required = true,
-<<<<<<< HEAD
-        help = "identifier of the source port"
-=======
         help = "Identifier of the source port"
->>>>>>> 57b8af93
     )]
     src_port_id: PortId,
 
     #[clap(
-<<<<<<< HEAD
-        long = "src-chan",
-        required = true,
-        help = "identifier of the source channel"
-=======
         long = "src-channel",
         alias = "src-chan",
         required = true,
         help = "Identifier of the source channel"
->>>>>>> 57b8af93
     )]
     src_channel_id: ChannelId,
 }

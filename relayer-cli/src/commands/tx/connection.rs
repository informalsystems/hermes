--- conflicted
+++ resolved
@@ -5,16 +5,12 @@
 use ibc::ics24_host::identifier::{ClientId, ConnectionId};
 
 use relayer::config::Config;
-<<<<<<< HEAD
-use relayer::tx::connection::{conn_init, ConnectionOpenInitOptions};
-=======
 use relayer::tx::connection::{
     build_conn_init_and_send, build_conn_try_and_send, ConnectionOpenInitOptions,
     ConnectionOpenTryOptions,
 };
 
 use crate::error::{Error, Kind};
->>>>>>> 24db51d4
 
 #[derive(Clone, Command, Debug, Options)]
 pub struct TxRawConnInitCmd {
@@ -31,9 +27,6 @@
     src_client_id: ClientId,
 
     #[options(free, help = "identifier of the destination connection")]
-<<<<<<< HEAD
-    dest_connection_id: Option<String>,
-=======
     dest_connection_id: ConnectionId,
 
     #[options(help = "identifier of the source connection", short = "d")]
@@ -44,17 +37,10 @@
         short = "k"
     )]
     seed_file: String,
->>>>>>> 24db51d4
 }
 
 impl TxRawConnInitCmd {
     fn validate_options(&self, config: &Config) -> Result<ConnectionOpenInitOptions, String> {
-<<<<<<< HEAD
-        let src_chain_id = self
-            .src_chain_id
-            .clone()
-            .ok_or_else(|| "missing source chain identifier".to_string())?;
-=======
         let dest_chain_config = config
             .chains
             .iter()
@@ -115,7 +101,6 @@
 
     #[options(free, help = "identifier of the source chain")]
     src_chain_id: String,
->>>>>>> 24db51d4
 
     #[options(free, help = "identifier of the destination client")]
     dest_client_id: ClientId,
@@ -157,14 +142,11 @@
         let opts = ConnectionOpenTryOptions {
             src_chain_config: src_chain_config.clone(),
             dest_chain_config: dest_chain_config.clone(),
-<<<<<<< HEAD
-=======
             src_client_id: self.src_client_id.clone(),
             dest_client_id: self.dest_client_id.clone(),
             src_connection_id: self.src_connection_id.clone(),
             dest_connection_id: self.dest_connection_id.clone(),
             signer_seed,
->>>>>>> 24db51d4
         };
 
         Ok(opts)

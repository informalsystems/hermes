use abscissa_core::{Command, Options, Runnable};

use ibc::events::IBCEvent;
use ibc::ics24_host::identifier::ClientId;
use relayer::chain::runtime::ChainRuntime;
use relayer::chain::CosmosSDKChain;
use relayer::config::ChainConfig;
use relayer::foreign_client::ForeignClient;

use crate::application::app_config;
use crate::conclude::Output;
use crate::error::{Error, Kind};
use crate::prelude::*;

#[derive(Clone, Command, Debug, Options)]
pub struct TxCreateClientCmd {
    #[options(free, help = "identifier of the destination chain")]
    dst_chain_id: String,

    #[options(free, help = "identifier of the source chain")]
    src_chain_id: String,
}

impl Runnable for TxCreateClientCmd {
    fn run(&self) {
        let (dst_chain_config, src_chain_config) =
            match validate_common_options(&self.dst_chain_id, &self.src_chain_id) {
                Ok(result) => result,
                Err(err) => {
                    return Output::error(err).exit();
                }
            };
        info!(
            "Message CreateClient for source chain: {:?}, on destination chain: {:?}",
            src_chain_config.id, dst_chain_config.id
        );

<<<<<<< HEAD
        let (src_chain, _) = ChainRuntime::<CosmosSDKChain>::spawn(src_chain_config).unwrap();
        let (dst_chain, _) = ChainRuntime::<CosmosSDKChain>::spawn(dst_chain_config).unwrap();
        let client = ForeignClient {
            dst_chain,
            src_chain,
            id: ClientId::default(),
=======
        let src_chain_res = ChainRuntime::<CosmosSDKChain>::spawn(src_chain_config)
            .map_err(|e| Kind::Runtime.context(e));
        let src_chain = match src_chain_res {
            Ok((handle, _)) => handle,
            Err(e) => {
                return Output::error(format!("{}", e)).exit();
            }
        };

        let dst_chain_res = ChainRuntime::<CosmosSDKChain>::spawn(dst_chain_config)
            .map_err(|e| Kind::Runtime.context(e));
        let dst_chain = match dst_chain_res {
            Ok((handle, _)) => handle,
            Err(e) => {
                return Output::error(format!("{}", e)).exit();
            }
>>>>>>> 80d222bb
        };

        let res: Result<IBCEvent, Error> = client
            .build_create_client_and_send()
            .map_err(|e| Kind::Tx.context(e).into());

        match res {
            Ok(receipt) => Output::success(receipt).exit(),
            Err(e) => Output::error(format!("{}", e)).exit(),
        }
    }
}

#[derive(Clone, Command, Debug, Options)]
pub struct TxUpdateClientCmd {
    #[options(free, help = "identifier of the destination chain")]
    dst_chain_id: String,

    #[options(free, help = "identifier of the source chain")]
    src_chain_id: String,

    #[options(
        free,
        help = "identifier of the client to be updated on destination chain"
    )]
    dst_client_id: ClientId,
}

impl Runnable for TxUpdateClientCmd {
    fn run(&self) {
        let opts = validate_common_options(&self.dst_chain_id, &self.src_chain_id);

        let (dst_chain_config, src_chain_config) = match opts {
            Ok(result) => result,
            Err(err) => {
                return Output::error(err).exit();
            }
        };

<<<<<<< HEAD
        status_info!(
            "Message UpdateClient",
            "id: {:?}, for chain: {:?}, on chain: {:?}",
            self.dst_client_id.clone(),
            src_chain_config.id,
            dst_chain_config.id
=======
        info!(
            "Message UpdateClient id: {:?}, for chain: {:?}, on chain: {:?}",
            self.dst_client_id, src_chain_config.id, dst_chain_config.id
>>>>>>> 80d222bb
        );

        let src_chain_res = ChainRuntime::<CosmosSDKChain>::spawn(src_chain_config)
            .map_err(|e| Kind::Runtime.context(e));
        let src_chain = match src_chain_res {
            Ok((handle, _)) => handle,
            Err(e) => {
                return Output::error(format!("{}", e)).exit();
            }
        };

        let dst_chain_res = ChainRuntime::<CosmosSDKChain>::spawn(dst_chain_config)
            .map_err(|e| Kind::Runtime.context(e));
        let dst_chain = match dst_chain_res {
            Ok((handle, _)) => handle,
            Err(e) => {
                return Output::error(format!("{}", e)).exit();
            }
        };

        let client = ForeignClient {
            dst_chain,
            src_chain,
            id: self.dst_client_id.clone(),
        };

        let res: Result<IBCEvent, Error> = client
            .build_update_client_and_send()
            .map_err(|e| Kind::Tx.context(e).into());

        match res {
            Ok(receipt) => Output::success(receipt).exit(),
            Err(e) => Output::error(format!("{}", e)).exit(),
        }
    }
}

fn validate_common_options(
    dst_chain_id: &str,
    src_chain_id: &str,
) -> Result<(ChainConfig, ChainConfig), String> {
    let config = app_config();

    // Validate parameters
    let dst_chain_id = dst_chain_id
        .parse()
        .map_err(|_| format!("bad destination chain ({}) identifier", dst_chain_id))?;

    let src_chain_id = src_chain_id
        .parse()
        .map_err(|_| format!("bad source chain ({}) identifier", src_chain_id))?;

    // Get the source and destination chain configuration
    let dst_chain_config = config
        .find_chain(&dst_chain_id)
        .ok_or_else(|| format!("missing destination chain ({}) configuration", dst_chain_id))?;

    let src_chain_config = config
        .find_chain(&src_chain_id)
        .ok_or_else(|| format!("missing source chain ({}) configuration", src_chain_id))?;

    Ok((dst_chain_config.clone(), src_chain_config.clone()))
}<|MERGE_RESOLUTION|>--- conflicted
+++ resolved
@@ -35,14 +35,6 @@
             src_chain_config.id, dst_chain_config.id
         );
 
-<<<<<<< HEAD
-        let (src_chain, _) = ChainRuntime::<CosmosSDKChain>::spawn(src_chain_config).unwrap();
-        let (dst_chain, _) = ChainRuntime::<CosmosSDKChain>::spawn(dst_chain_config).unwrap();
-        let client = ForeignClient {
-            dst_chain,
-            src_chain,
-            id: ClientId::default(),
-=======
         let src_chain_res = ChainRuntime::<CosmosSDKChain>::spawn(src_chain_config)
             .map_err(|e| Kind::Runtime.context(e));
         let src_chain = match src_chain_res {
@@ -59,7 +51,12 @@
             Err(e) => {
                 return Output::error(format!("{}", e)).exit();
             }
->>>>>>> 80d222bb
+        };
+
+        let client = ForeignClient {
+            dst_chain,
+            src_chain,
+            id: ClientId::default(),
         };
 
         let res: Result<IBCEvent, Error> = client
@@ -99,18 +96,12 @@
             }
         };
 
-<<<<<<< HEAD
         status_info!(
             "Message UpdateClient",
             "id: {:?}, for chain: {:?}, on chain: {:?}",
             self.dst_client_id.clone(),
             src_chain_config.id,
             dst_chain_config.id
-=======
-        info!(
-            "Message UpdateClient id: {:?}, for chain: {:?}, on chain: {:?}",
-            self.dst_client_id, src_chain_config.id, dst_chain_config.id
->>>>>>> 80d222bb
         );
 
         let src_chain_res = ChainRuntime::<CosmosSDKChain>::spawn(src_chain_config)

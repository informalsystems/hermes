use abscissa_core::clap::Parser;
use abscissa_core::{config::Override, Command, FrameworkErrorKind, Runnable};

use core::time::Duration;
use ibc::{
    applications::transfer::Amount,
    core::{
        ics02_client::client_state::ClientState,
        ics24_host::identifier::{ChainId, ChannelId, PortId},
    },
    events::IbcEvent,
};
use ibc_relayer::chain::handle::ChainHandle;
use ibc_relayer::chain::requests::{
    IncludeProof, QueryChannelRequest, QueryClientStateRequest, QueryConnectionRequest, QueryHeight,
};
use ibc_relayer::{
    config::Config,
    transfer::{build_and_send_transfer_messages, TransferOptions},
};

use crate::cli_utils::ChainHandlePair;
use crate::conclude::{exit_with_unrecoverable_error, Output};
use crate::error::Error;
use crate::prelude::*;

#[derive(Clone, Command, Debug, Parser, PartialEq)]
pub struct TxIcs20MsgTransferCmd {
    #[clap(
        long = "receiver-chain",
        required = true,
        value_name = "RECEIVER_CHAIN_ID",
        help_heading = "REQUIRED",
        help = "Identifier of the destination chain"
    )]
    dst_chain_id: ChainId,

    #[clap(
        long = "sender-chain",
        required = true,
        value_name = "SENDER_CHAIN_ID",
        help_heading = "REQUIRED",
        help = "Identifier of the source chain"
    )]
    src_chain_id: ChainId,

    #[clap(
        long = "sender-port",
        required = true,
        value_name = "SENDER_PORT_ID",
        help_heading = "REQUIRED",
        help = "Identifier of the source port"
    )]
    src_port_id: PortId,

    #[clap(
        long = "sender-channel",
        visible_alias = "sender-chan",
        required = true,
        value_name = "SENDER_CHANNEL_ID",
        help_heading = "REQUIRED",
        help = "Identifier of the source channel"
    )]
    src_channel_id: ChannelId,

    #[clap(
        long = "amount",
        required = true,
        value_name = "AMOUNT",
        help_heading = "REQUIRED",
        help = "Amount of coins (samoleans, by default) to send (e.g. `100000`)"
    )]
    amount: Amount,

    #[clap(
        long = "timeout-height-offset",
        default_value = "0",
        value_name = "TIMEOUT_HEIGHT_OFFSET",
        help = "Timeout in number of blocks since current"
    )]
    timeout_height_offset: u64,

    #[clap(
        long = "timeout-seconds",
        default_value = "0",
        value_name = "TIMEOUT_SECONDS",
        help = "Timeout in seconds since current"
    )]
    timeout_seconds: u64,

    #[clap(
        long = "receiver",
<<<<<<< HEAD
        help = "The account address on the destination chain which will receive the tokens. If omitted, the relayer's wallet on the destination chain will be used"
=======
        value_name = "RECEIVER",
        help = "Receiving account address on the destination chain"
>>>>>>> beb4642d
    )]
    receiver: Option<String>,

    #[clap(
        long = "denom",
        value_name = "DENOM",
        help = "Denomination of the coins to send",
        default_value = "samoleans"
    )]
    denom: String,

    #[clap(
        long = "number-msgs",
        value_name = "NUMBER_MSGS",
        help = "Number of messages to send"
    )]
    number_msgs: Option<usize>,

    #[clap(
        long = "key-name",
        value_name = "KEY_NAME",
        help = "Use the given signing key name (default: `key_name` config)"
    )]
    key_name: Option<String>,
}

impl Override<Config> for TxIcs20MsgTransferCmd {
    fn override_config(&self, mut config: Config) -> Result<Config, abscissa_core::FrameworkError> {
        let src_chain_config = config.find_chain_mut(&self.src_chain_id).ok_or_else(|| {
            FrameworkErrorKind::ComponentError.context(format!(
                "missing configuration for source chain '{}'",
                self.src_chain_id
            ))
        })?;

        if let Some(ref key_name) = self.key_name {
            src_chain_config.key_name = key_name.to_string();
        }

        Ok(config)
    }
}

impl TxIcs20MsgTransferCmd {
    fn validate_options(
        &self,
        config: &Config,
    ) -> Result<TransferOptions, Box<dyn std::error::Error>> {
        config.find_chain(&self.src_chain_id).ok_or_else(|| {
            format!(
                "missing configuration for source chain '{}'",
                self.src_chain_id
            )
        })?;

        config.find_chain(&self.dst_chain_id).ok_or_else(|| {
            format!(
                "missing configuration for destination chain '{}'",
                self.dst_chain_id
            )
        })?;

        let denom = self.denom.clone();

        let number_msgs = self.number_msgs.unwrap_or(1);
        if number_msgs == 0 {
            return Err("number of messages should be greater than zero".into());
        }

        let opts = TransferOptions {
            packet_src_port_id: self.src_port_id.clone(),
            packet_src_channel_id: self.src_channel_id.clone(),
            amount: self.amount,
            denom,
            receiver: self.receiver.clone(),
            timeout_height_offset: self.timeout_height_offset,
            timeout_duration: Duration::from_secs(self.timeout_seconds),
            number_msgs,
        };

        Ok(opts)
    }
}

impl Runnable for TxIcs20MsgTransferCmd {
    fn run(&self) {
        let config = app_config();

        let opts = match self.validate_options(&config) {
            Err(err) => Output::error(err).exit(),
            Ok(result) => result,
        };

        debug!("Message: {:?}", opts);

        let chains = ChainHandlePair::spawn(&config, &self.src_chain_id, &self.dst_chain_id)
            .unwrap_or_else(exit_with_unrecoverable_error);

        // Double check that channels and chain identifiers match.
        // To do this, fetch from the source chain the channel end, then the associated connection
        // end, and then the underlying client state; finally, check that this client is verifying
        // headers for the destination chain.
        let (channel_end_src, _) = chains
            .src
            .query_channel(
                QueryChannelRequest {
                    port_id: opts.packet_src_port_id.clone(),
                    channel_id: opts.packet_src_channel_id.clone(),
                    height: QueryHeight::Latest,
                },
                IncludeProof::No,
            )
            .unwrap_or_else(exit_with_unrecoverable_error);
        if !channel_end_src.is_open() {
            Output::error(format!(
                "the requested port/channel ('{}'/'{}') on chain id '{}' is in state '{}'; expected 'open' state",
                opts.packet_src_port_id,
                opts.packet_src_channel_id,
                self.src_chain_id,
                channel_end_src.state
            ))
                .exit();
        }

        let conn_id = match channel_end_src.connection_hops.first() {
            None => {
                Output::error(format!(
                    "could not retrieve the connection hop underlying port/channel '{}'/'{}' on chain '{}'",
                    opts.packet_src_port_id, opts.packet_src_channel_id, self.src_chain_id
                ))
                    .exit();
            }
            Some(cid) => cid,
        };

        let (conn_end, _) = chains
            .src
            .query_connection(
                QueryConnectionRequest {
                    connection_id: conn_id.clone(),
                    height: QueryHeight::Latest,
                },
                IncludeProof::No,
            )
            .unwrap_or_else(exit_with_unrecoverable_error);

        debug!("connection hop underlying the channel: {:?}", conn_end);

        let (src_chain_client_state, _) = chains
            .src
            .query_client_state(
                QueryClientStateRequest {
                    client_id: conn_end.client_id().clone(),
                    height: QueryHeight::Latest,
                },
                IncludeProof::No,
            )
            .unwrap_or_else(exit_with_unrecoverable_error);

        debug!(
            "client state underlying the channel: {:?}",
            src_chain_client_state
        );

        if src_chain_client_state.chain_id() != self.dst_chain_id {
            Output::error(
                format!("the requested port/channel ('{}'/'{}') provides a path from chain '{}' to \
                 chain '{}' (not to the destination chain '{}'). Bailing due to mismatching arguments.",
                        opts.packet_src_port_id, opts.packet_src_channel_id,
                        self.src_chain_id,
                        src_chain_client_state.chain_id(), self.dst_chain_id)).exit();
        }

        // Checks pass, build and send the tx
        let res: Result<Vec<IbcEvent>, Error> =
            build_and_send_transfer_messages(&chains.src, &chains.dst, &opts)
                .map_err(Error::transfer);

        match res {
            Ok(ev) => Output::success(ev).exit(),
            Err(e) => Output::error(format!("{}", e)).exit(),
        }
    }
}

#[cfg(test)]
mod tests {
    use ibc::{
        applications::transfer::Amount,
        core::ics24_host::identifier::{ChainId, ChannelId, PortId},
    };

    use super::TxIcs20MsgTransferCmd;

    use abscissa_core::clap::Parser;
    use std::str::FromStr;

    #[test]
    fn test_ft_transfer_required_only() {
        assert_eq!(
            TxIcs20MsgTransferCmd {
                dst_chain_id: ChainId::from_string("chain_receiver"),
                src_chain_id: ChainId::from_string("chain_sender"),
                src_port_id: PortId::from_str("port_sender").unwrap(),
                src_channel_id: ChannelId::from_str("channel_sender").unwrap(),
                amount: Amount::from(42),
                timeout_height_offset: 0,
                timeout_seconds: 0,
                receiver: None,
                denom: "samoleans".to_owned(),
                number_msgs: None,
                key_name: None
            },
            TxIcs20MsgTransferCmd::parse_from(&[
                "test",
                "--receiver-chain",
                "chain_receiver",
                "--sender-chain",
                "chain_sender",
                "--sender-port",
                "port_sender",
                "--sender-channel",
                "channel_sender",
                "--amount",
                "42"
            ])
        )
    }

    #[test]
    fn test_ft_transfer_aliases() {
        assert_eq!(
            TxIcs20MsgTransferCmd {
                dst_chain_id: ChainId::from_string("chain_receiver"),
                src_chain_id: ChainId::from_string("chain_sender"),
                src_port_id: PortId::from_str("port_sender").unwrap(),
                src_channel_id: ChannelId::from_str("channel_sender").unwrap(),
                amount: Amount::from(42),
                timeout_height_offset: 0,
                timeout_seconds: 0,
                receiver: None,
                denom: "samoleans".to_owned(),
                number_msgs: None,
                key_name: None
            },
            TxIcs20MsgTransferCmd::parse_from(&[
                "test",
                "--receiver-chain",
                "chain_receiver",
                "--sender-chain",
                "chain_sender",
                "--sender-port",
                "port_sender",
                "--sender-chan",
                "channel_sender",
                "--amount",
                "42"
            ])
        )
    }

    #[test]
    fn test_ft_transfer_denom() {
        assert_eq!(
            TxIcs20MsgTransferCmd {
                dst_chain_id: ChainId::from_string("chain_receiver"),
                src_chain_id: ChainId::from_string("chain_sender"),
                src_port_id: PortId::from_str("port_sender").unwrap(),
                src_channel_id: ChannelId::from_str("channel_sender").unwrap(),
                amount: Amount::from(42),
                timeout_height_offset: 0,
                timeout_seconds: 0,
                receiver: None,
                denom: "my_denom".to_owned(),
                number_msgs: None,
                key_name: None
            },
            TxIcs20MsgTransferCmd::parse_from(&[
                "test",
                "--receiver-chain",
                "chain_receiver",
                "--sender-chain",
                "chain_sender",
                "--sender-port",
                "port_sender",
                "--sender-channel",
                "channel_sender",
                "--amount",
                "42",
                "--denom",
                "my_denom"
            ])
        )
    }

    #[test]
    fn test_ft_transfer_key_name() {
        assert_eq!(
            TxIcs20MsgTransferCmd {
                dst_chain_id: ChainId::from_string("chain_receiver"),
                src_chain_id: ChainId::from_string("chain_sender"),
                src_port_id: PortId::from_str("port_sender").unwrap(),
                src_channel_id: ChannelId::from_str("channel_sender").unwrap(),
                amount: Amount::from(42),
                timeout_height_offset: 0,
                timeout_seconds: 0,
                receiver: None,
                denom: "samoleans".to_owned(),
                number_msgs: None,
                key_name: Some("key_name".to_owned())
            },
            TxIcs20MsgTransferCmd::parse_from(&[
                "test",
                "--receiver-chain",
                "chain_receiver",
                "--sender-chain",
                "chain_sender",
                "--sender-port",
                "port_sender",
                "--sender-channel",
                "channel_sender",
                "--amount",
                "42",
                "--key-name",
                "key_name"
            ])
        )
    }

    #[test]
    fn test_ft_transfer_number_msgs() {
        assert_eq!(
            TxIcs20MsgTransferCmd {
                dst_chain_id: ChainId::from_string("chain_receiver"),
                src_chain_id: ChainId::from_string("chain_sender"),
                src_port_id: PortId::from_str("port_sender").unwrap(),
                src_channel_id: ChannelId::from_str("channel_sender").unwrap(),
                amount: Amount::from(42),
                timeout_height_offset: 0,
                timeout_seconds: 0,
                receiver: None,
                denom: "samoleans".to_owned(),
                number_msgs: Some(21),
                key_name: None
            },
            TxIcs20MsgTransferCmd::parse_from(&[
                "test",
                "--receiver-chain",
                "chain_receiver",
                "--sender-chain",
                "chain_sender",
                "--sender-port",
                "port_sender",
                "--sender-channel",
                "channel_sender",
                "--amount",
                "42",
                "--number-msgs",
                "21"
            ])
        )
    }

    #[test]
    fn test_ft_transfer_receiver() {
        assert_eq!(
            TxIcs20MsgTransferCmd {
                dst_chain_id: ChainId::from_string("chain_receiver"),
                src_chain_id: ChainId::from_string("chain_sender"),
                src_port_id: PortId::from_str("port_sender").unwrap(),
                src_channel_id: ChannelId::from_str("channel_sender").unwrap(),
                amount: Amount::from(42),
                timeout_height_offset: 0,
                timeout_seconds: 0,
                receiver: Some("receiver_addr".to_owned()),
                denom: "samoleans".to_owned(),
                number_msgs: None,
                key_name: None
            },
            TxIcs20MsgTransferCmd::parse_from(&[
                "test",
                "--receiver-chain",
                "chain_receiver",
                "--sender-chain",
                "chain_sender",
                "--sender-port",
                "port_sender",
                "--sender-channel",
                "channel_sender",
                "--amount",
                "42",
                "--receiver",
                "receiver_addr"
            ])
        )
    }

    #[test]
    fn test_ft_transfer_timeout_height_offset() {
        assert_eq!(
            TxIcs20MsgTransferCmd {
                dst_chain_id: ChainId::from_string("chain_receiver"),
                src_chain_id: ChainId::from_string("chain_sender"),
                src_port_id: PortId::from_str("port_sender").unwrap(),
                src_channel_id: ChannelId::from_str("channel_sender").unwrap(),
                amount: Amount::from(42),
                timeout_height_offset: 21,
                timeout_seconds: 0,
                receiver: None,
                denom: "samoleans".to_owned(),
                number_msgs: None,
                key_name: None
            },
            TxIcs20MsgTransferCmd::parse_from(&[
                "test",
                "--receiver-chain",
                "chain_receiver",
                "--sender-chain",
                "chain_sender",
                "--sender-port",
                "port_sender",
                "--sender-channel",
                "channel_sender",
                "--amount",
                "42",
                "--timeout-height-offset",
                "21"
            ])
        )
    }

    #[test]
    fn test_ft_transfer_timeout_seconds() {
        assert_eq!(
            TxIcs20MsgTransferCmd {
                dst_chain_id: ChainId::from_string("chain_receiver"),
                src_chain_id: ChainId::from_string("chain_sender"),
                src_port_id: PortId::from_str("port_sender").unwrap(),
                src_channel_id: ChannelId::from_str("channel_sender").unwrap(),
                amount: Amount::from(42),
                timeout_height_offset: 0,
                timeout_seconds: 21,
                receiver: None,
                denom: "samoleans".to_owned(),
                number_msgs: None,
                key_name: None
            },
            TxIcs20MsgTransferCmd::parse_from(&[
                "test",
                "--receiver-chain",
                "chain_receiver",
                "--sender-chain",
                "chain_sender",
                "--sender-port",
                "port_sender",
                "--sender-channel",
                "channel_sender",
                "--amount",
                "42",
                "--timeout-seconds",
                "21"
            ])
        )
    }

    #[test]
    fn test_ft_transfer_no_amount() {
        assert!(TxIcs20MsgTransferCmd::try_parse_from(&[
            "test",
            "--receiver-chain",
            "chain_receiver",
            "--sender-chain",
            "chain_sender",
            "--sender-port",
            "port_sender",
            "--sender-channel",
            "channel_sender"
        ])
        .is_err())
    }

    #[test]
    fn test_ft_transfer_no_sender_channel() {
        assert!(TxIcs20MsgTransferCmd::try_parse_from(&[
            "test",
            "--receiver-chain",
            "chain_receiver",
            "--sender-chain",
            "chain_sender",
            "--sender-port",
            "port_sender",
            "--amount",
            "42"
        ])
        .is_err())
    }

    #[test]
    fn test_ft_transfer_no_sender_port() {
        assert!(TxIcs20MsgTransferCmd::try_parse_from(&[
            "test",
            "--receiver-chain",
            "chain_receiver",
            "--sender-chain",
            "chain_sender",
            "--sender-channel",
            "channel_sender",
            "--amount",
            "42"
        ])
        .is_err())
    }

    #[test]
    fn test_ft_transfer_no_sender_chain() {
        assert!(TxIcs20MsgTransferCmd::try_parse_from(&[
            "test",
            "--receiver-chain",
            "chain_receiver",
            "--sender-port",
            "port_sender",
            "--sender-channel",
            "channel_sender",
            "--amount",
            "42"
        ])
        .is_err())
    }

    #[test]
    fn test_ft_transfer_no_receiver_chain() {
        assert!(TxIcs20MsgTransferCmd::try_parse_from(&[
            "test",
            "--sender-chain",
            "chain_sender",
            "--sender-port",
            "port_sender",
            "--sender-channel",
            "channel_sender",
            "--amount",
            "42"
        ])
        .is_err())
    }
}<|MERGE_RESOLUTION|>--- conflicted
+++ resolved
@@ -90,12 +90,8 @@
 
     #[clap(
         long = "receiver",
-<<<<<<< HEAD
+        value_name = "RECEIVER",
         help = "The account address on the destination chain which will receive the tokens. If omitted, the relayer's wallet on the destination chain will be used"
-=======
-        value_name = "RECEIVER",
-        help = "Receiving account address on the destination chain"
->>>>>>> beb4642d
     )]
     receiver: Option<String>,
 

--- conflicted
+++ resolved
@@ -12,13 +12,9 @@
     events::IbcEvent,
 };
 use ibc_relayer::chain::handle::ChainHandle;
-<<<<<<< HEAD
-=======
 use ibc_relayer::chain::requests::{
     QueryChannelRequest, QueryClientStateRequest, QueryConnectionRequest,
 };
-use ibc_relayer::transfer::Amount;
->>>>>>> 0182d93d
 use ibc_relayer::{
     config::Config,
     transfer::{build_and_send_transfer_messages, TransferOptions},

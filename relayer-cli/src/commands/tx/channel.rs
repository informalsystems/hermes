use abscissa_core::clap::Parser;
use abscissa_core::{Command, Runnable};

use ibc::core::ics03_connection::connection::ConnectionEnd;
use ibc::core::ics04_channel::channel::Order;
use ibc::core::ics24_host::identifier::{ChainId, ChannelId, ClientId, ConnectionId, PortId};
use ibc::events::IbcEvent;
use ibc_relayer::chain::handle::ChainHandle;
use ibc_relayer::chain::requests::{IncludeProof, QueryConnectionRequest, QueryHeight};
use ibc_relayer::channel::{Channel, ChannelSide};

use crate::cli_utils::ChainHandlePair;
use crate::conclude::Output;
use crate::error::Error;
use crate::prelude::*;

macro_rules! tx_chan_cmd {
    ($dbg_string:literal, $func:ident, $self:expr, $chan:expr) => {
        let config = app_config();

        let chains = match ChainHandlePair::spawn(&config, &$self.src_chain_id, &$self.dst_chain_id)
        {
            Ok(chains) => chains,
            Err(e) => Output::error(format!("{}", e)).exit(),
        };

        // Retrieve the connection
        let dst_connection = match chains.dst.query_connection(
            QueryConnectionRequest {
                connection_id: $self.dst_conn_id.clone(),
                height: QueryHeight::Latest,
            },
            IncludeProof::No,
        ) {
            Ok((connection, _)) => connection,
            Err(e) => Output::error(format!("{}", e)).exit(),
        };

        let channel = $chan(chains, dst_connection);

        info!("Message {}: {:?}", $dbg_string, channel);

        let res: Result<IbcEvent, Error> = channel.$func().map_err(Error::channel);

        match res {
            Ok(receipt) => Output::success(receipt).exit(),
            Err(e) => Output::error(format!("{}", e)).exit(),
        }
    };
}

#[derive(Clone, Command, Debug, Parser)]
pub struct TxRawChanOpenInitCmd {
    #[clap(
        long = "dst-chain",
        required = true,
<<<<<<< HEAD
        help = "identifier of the destination chain"
=======
        help = "Identifier of the destination chain"
>>>>>>> 57b8af93
    )]
    dst_chain_id: ChainId,

    #[clap(
        long = "src-chain",
        required = true,
<<<<<<< HEAD
        help = "identifier of the source chain"
=======
        help = "Identifier of the source chain"
>>>>>>> 57b8af93
    )]
    src_chain_id: ChainId,

    #[clap(
<<<<<<< HEAD
        long = "dst-conn",
        required = true,
        help = "identifier of the destination connection"
=======
        long = "dst-connection",
        alias = "dst-conn",
        required = true,
        help = "Identifier of the destination connection"
>>>>>>> 57b8af93
    )]
    dst_conn_id: ConnectionId,

    #[clap(
        long = "dst-port",
        required = true,
<<<<<<< HEAD
        help = "identifier of the destination port"
=======
        help = "Identifier of the destination port"
>>>>>>> 57b8af93
    )]
    dst_port_id: PortId,

    #[clap(
        long = "src-port",
        required = true,
<<<<<<< HEAD
        help = "identifier of the source port"
=======
        help = "Identifier of the source port"
>>>>>>> 57b8af93
    )]
    src_port_id: PortId,

    #[clap(
        long = "order",
        default_value_t,
        help = "The channel ordering, valid options 'unordered' (default) and 'ordered'"
    )]
    order: Order,
}

impl Runnable for TxRawChanOpenInitCmd {
    fn run(&self) {
        let config = app_config();

        let chains = match ChainHandlePair::spawn(&config, &self.src_chain_id, &self.dst_chain_id) {
            Ok(chains) => chains,
            Err(e) => Output::error(format!("{}", e)).exit(),
        };

        // Retrieve the connection
        let dst_connection = match chains.dst.query_connection(
            QueryConnectionRequest {
                connection_id: self.dst_conn_id.clone(),
                height: QueryHeight::Latest,
            },
            IncludeProof::No,
        ) {
            Ok((connection, _)) => connection,
            Err(e) => Output::error(format!("{}", e)).exit(),
        };

        let channel = Channel {
            connection_delay: Default::default(),
            ordering: self.order,
            a_side: ChannelSide::new(
                chains.src,
                ClientId::default(),
                ConnectionId::default(),
                self.src_port_id.clone(),
                None,
                None,
            ),
            b_side: ChannelSide::new(
                chains.dst,
                dst_connection.client_id().clone(),
                self.dst_conn_id.clone(),
                self.dst_port_id.clone(),
                None,
                None,
            ),
        };

        info!("Message ChanOpenInit: {:?}", channel);

        let res: Result<IbcEvent, Error> = channel
            .build_chan_open_init_and_send()
            .map_err(Error::channel);

        match res {
            Ok(receipt) => Output::success(receipt).exit(),
            Err(e) => Output::error(format!("{}", e)).exit(),
        }
    }
}

#[derive(Clone, Command, Debug, Parser)]
pub struct TxRawChanOpenTryCmd {
    #[clap(
        long = "dst-chain",
        required = true,
<<<<<<< HEAD
        help = "identifier of the destination chain"
=======
        help = "Identifier of the destination chain"
>>>>>>> 57b8af93
    )]
    dst_chain_id: ChainId,

    #[clap(
        long = "src-chain",
        required = true,
<<<<<<< HEAD
        help = "identifier of the source chain"
=======
        help = "Identifier of the source chain"
>>>>>>> 57b8af93
    )]
    src_chain_id: ChainId,

    #[clap(
<<<<<<< HEAD
        long = "dst-conn",
        required = true,
        help = "identifier of the destination connection"
=======
        long = "dst-connection",
        alias = "dst-conn",
        required = true,
        help = "Identifier of the destination connection"
>>>>>>> 57b8af93
    )]
    dst_conn_id: ConnectionId,

    #[clap(
        long = "dst-port",
        required = true,
<<<<<<< HEAD
        help = "identifier of the destination port"
=======
        help = "Identifier of the destination port"
>>>>>>> 57b8af93
    )]
    dst_port_id: PortId,

    #[clap(
        long = "src-port",
        required = true,
<<<<<<< HEAD
        help = "identifier of the source port"
=======
        help = "Identifier of the source port"
>>>>>>> 57b8af93
    )]
    src_port_id: PortId,

    #[clap(
<<<<<<< HEAD
        long = "src-chan",
=======
        long = "src-channel",
        alias = "src-chan",
>>>>>>> 57b8af93
        required = true,
        help = "Identifier of the source channel (required)",
        value_name = "ID"
    )]
    src_chan_id: ChannelId,

    #[clap(
<<<<<<< HEAD
        long = "dst-chan",
        help = "identifier of the destination channel (optional)",
=======
        long = "dst-channel",
        alias = "dst-chan",
        help = "Identifier of the destination channel (optional)",
>>>>>>> 57b8af93
        value_name = "ID"
    )]
    dst_chan_id: Option<ChannelId>,
}

impl Runnable for TxRawChanOpenTryCmd {
    fn run(&self) {
        tx_chan_cmd!(
            "ChanOpenTry",
            build_chan_open_try_and_send,
            self,
            |chains: ChainHandlePair, dst_connection: ConnectionEnd| {
                Channel {
                    connection_delay: Default::default(),
                    ordering: Order::default(),
                    a_side: ChannelSide::new(
                        chains.src,
                        ClientId::default(),
                        ConnectionId::default(),
                        self.src_port_id.clone(),
                        Some(self.src_chan_id),
                        None,
                    ),
                    b_side: ChannelSide::new(
                        chains.dst,
                        dst_connection.client_id().clone(),
                        self.dst_conn_id.clone(),
                        self.dst_port_id.clone(),
                        self.dst_chan_id,
                        None,
                    ),
                }
            }
        );
    }
}

#[derive(Clone, Command, Debug, Parser)]
pub struct TxRawChanOpenAckCmd {
    #[clap(
        long = "dst-chain",
        required = true,
<<<<<<< HEAD
        help = "identifier of the destination chain"
=======
        help = "Identifier of the destination chain"
>>>>>>> 57b8af93
    )]
    dst_chain_id: ChainId,

    #[clap(
        long = "src-chain",
        required = true,
<<<<<<< HEAD
        help = "identifier of the source chain"
=======
        help = "Identifier of the source chain"
>>>>>>> 57b8af93
    )]
    src_chain_id: ChainId,

    #[clap(
<<<<<<< HEAD
        long = "dst-conn",
        required = true,
        help = "identifier of the destination connection"
=======
        long = "dst-connection",
        alias = "dst-conn",
        required = true,
        help = "Identifier of the destination connection"
>>>>>>> 57b8af93
    )]
    dst_conn_id: ConnectionId,

    #[clap(
        long = "dst-port",
        required = true,
<<<<<<< HEAD
        help = "identifier of the destination port"
=======
        help = "Identifier of the destination port"
>>>>>>> 57b8af93
    )]
    dst_port_id: PortId,

    #[clap(
        long = "src-port",
        required = true,
<<<<<<< HEAD
        help = "identifier of the source port"
=======
        help = "Identifier of the source port"
>>>>>>> 57b8af93
    )]
    src_port_id: PortId,

    #[clap(
<<<<<<< HEAD
        long = "dst-chan",
=======
        long = "dst-channel",
        alias = "dst-chan",
>>>>>>> 57b8af93
        required = true,
        help = "Identifier of the destination channel (required)",
        value_name = "ID"
    )]
    dst_chan_id: ChannelId,

    #[clap(
<<<<<<< HEAD
        long = "src-chan",
=======
        long = "src-channel",
        alias = "src-chan",
>>>>>>> 57b8af93
        required = true,
        help = "Identifier of the source channel (required)",
        value_name = "ID"
    )]
    src_chan_id: ChannelId,
}

impl Runnable for TxRawChanOpenAckCmd {
    fn run(&self) {
        tx_chan_cmd!(
            "ChanOpenAck",
            build_chan_open_ack_and_send,
            self,
            |chains: ChainHandlePair, dst_connection: ConnectionEnd| {
                Channel {
                    connection_delay: Default::default(),
                    ordering: Order::default(),
                    a_side: ChannelSide::new(
                        chains.src,
                        ClientId::default(),
                        ConnectionId::default(),
                        self.src_port_id.clone(),
                        Some(self.src_chan_id),
                        None,
                    ),
                    b_side: ChannelSide::new(
                        chains.dst,
                        dst_connection.client_id().clone(),
                        self.dst_conn_id.clone(),
                        self.dst_port_id.clone(),
                        Some(self.dst_chan_id),
                        None,
                    ),
                }
            }
        );
    }
}

#[derive(Clone, Command, Debug, Parser)]
pub struct TxRawChanOpenConfirmCmd {
    #[clap(
        long = "dst-chain",
        required = true,
<<<<<<< HEAD
        help = "identifier of the destination chain"
=======
        help = "Identifier of the destination chain"
>>>>>>> 57b8af93
    )]
    dst_chain_id: ChainId,

    #[clap(
        long = "src-chain",
        required = true,
<<<<<<< HEAD
        help = "identifier of the source chain"
=======
        help = "Identifier of the source chain"
>>>>>>> 57b8af93
    )]
    src_chain_id: ChainId,

    #[clap(
<<<<<<< HEAD
        long = "dst-conn",
        required = true,
        help = "identifier of the destination connection"
=======
        long = "dst-connection",
        alias = "dst-conn",
        required = true,
        help = "Identifier of the destination connection"
>>>>>>> 57b8af93
    )]
    dst_conn_id: ConnectionId,

    #[clap(
        long = "dst-port",
        required = true,
<<<<<<< HEAD
        help = "identifier of the destination port"
=======
        help = "Identifier of the destination port"
>>>>>>> 57b8af93
    )]
    dst_port_id: PortId,

    #[clap(
        long = "src-port",
        required = true,
<<<<<<< HEAD
        help = "identifier of the source port"
=======
        help = "Identifier of the source port"
>>>>>>> 57b8af93
    )]
    src_port_id: PortId,

    #[clap(
<<<<<<< HEAD
        long = "dst-chan",
=======
        long = "dst-channel",
        alias = "dst-chan",
>>>>>>> 57b8af93
        required = true,
        help = "Identifier of the destination channel (required)",
        value_name = "ID"
    )]
    dst_chan_id: ChannelId,

    #[clap(
<<<<<<< HEAD
        long = "src-chan",
=======
        long = "src-channel",
        alias = "src-chan",
>>>>>>> 57b8af93
        required = true,
        help = "Identifier of the source channel (required)",
        value_name = "ID"
    )]
    src_chan_id: ChannelId,
}

impl Runnable for TxRawChanOpenConfirmCmd {
    fn run(&self) {
        tx_chan_cmd!(
            "ChanOpenConfirm",
            build_chan_open_confirm_and_send,
            self,
            |chains: ChainHandlePair, dst_connection: ConnectionEnd| {
                Channel {
                    connection_delay: Default::default(),
                    ordering: Order::default(),
                    a_side: ChannelSide::new(
                        chains.src,
                        ClientId::default(),
                        ConnectionId::default(),
                        self.src_port_id.clone(),
                        Some(self.src_chan_id),
                        None,
                    ),
                    b_side: ChannelSide::new(
                        chains.dst,
                        dst_connection.client_id().clone(),
                        self.dst_conn_id.clone(),
                        self.dst_port_id.clone(),
                        Some(self.dst_chan_id),
                        None,
                    ),
                }
            }
        );
    }
}

#[derive(Clone, Command, Debug, Parser)]
pub struct TxRawChanCloseInitCmd {
    #[clap(
        long = "dst-chain",
        required = true,
<<<<<<< HEAD
        help = "identifier of the destination chain"
=======
        help = "Identifier of the destination chain"
>>>>>>> 57b8af93
    )]
    dst_chain_id: ChainId,

    #[clap(
        long = "src-chain",
        required = true,
<<<<<<< HEAD
        help = "identifier of the source chain"
=======
        help = "Identifier of the source chain"
>>>>>>> 57b8af93
    )]
    src_chain_id: ChainId,

    #[clap(
<<<<<<< HEAD
        long = "dst-conn",
        required = true,
        help = "identifier of the destination connection"
=======
        long = "dst-connection",
        alias = "dst-conn",
        required = true,
        help = "Identifier of the destination connection"
>>>>>>> 57b8af93
    )]
    dst_conn_id: ConnectionId,

    #[clap(
        long = "dst-port",
        required = true,
<<<<<<< HEAD
        help = "identifier of the destination port"
=======
        help = "Identifier of the destination port"
>>>>>>> 57b8af93
    )]
    dst_port_id: PortId,

    #[clap(
        long = "src-port",
        required = true,
<<<<<<< HEAD
        help = "identifier of the source port"
=======
        help = "Identifier of the source port"
>>>>>>> 57b8af93
    )]
    src_port_id: PortId,

    #[clap(
<<<<<<< HEAD
        long = "dst-chan",
=======
        long = "dst-channel",
        alias = "dst-chan",
>>>>>>> 57b8af93
        required = true,
        help = "Identifier of the destination channel (required)",
        value_name = "ID"
    )]
    dst_chan_id: ChannelId,

    #[clap(
<<<<<<< HEAD
        long = "src-chan",
=======
        long = "src-channel",
        alias = "src-chan",
>>>>>>> 57b8af93
        required = true,
        help = "Identifier of the source channel (required)",
        value_name = "ID"
    )]
    src_chan_id: ChannelId,
}

impl Runnable for TxRawChanCloseInitCmd {
    fn run(&self) {
        tx_chan_cmd!(
            "ChanCloseInit",
            build_chan_close_init_and_send,
            self,
            |chains: ChainHandlePair, dst_connection: ConnectionEnd| {
                Channel {
                    connection_delay: Default::default(),
                    ordering: Order::default(),
                    a_side: ChannelSide::new(
                        chains.src,
                        ClientId::default(),
                        ConnectionId::default(),
                        self.src_port_id.clone(),
                        Some(self.src_chan_id),
                        None,
                    ),
                    b_side: ChannelSide::new(
                        chains.dst,
                        dst_connection.client_id().clone(),
                        self.dst_conn_id.clone(),
                        self.dst_port_id.clone(),
                        Some(self.dst_chan_id),
                        None,
                    ),
                }
            }
        );
    }
}

#[derive(Clone, Command, Debug, Parser)]
pub struct TxRawChanCloseConfirmCmd {
    #[clap(
        long = "dst-chain",
        required = true,
<<<<<<< HEAD
        help = "identifier of the destination chain"
=======
        help = "Identifier of the destination chain"
>>>>>>> 57b8af93
    )]
    dst_chain_id: ChainId,

    #[clap(
        long = "src-chain",
        required = true,
<<<<<<< HEAD
        help = "identifier of the source chain"
=======
        help = "Identifier of the source chain"
>>>>>>> 57b8af93
    )]
    src_chain_id: ChainId,

    #[clap(
<<<<<<< HEAD
        long = "dst-conn",
        required = true,
        help = "identifier of the destination connection"
=======
        long = "dst-connection",
        alias = "dst-conn",
        required = true,
        help = "Identifier of the destination connection"
>>>>>>> 57b8af93
    )]
    dst_conn_id: ConnectionId,

    #[clap(
        long = "dst-port",
        required = true,
<<<<<<< HEAD
        help = "identifier of the destination port"
=======
        help = "Identifier of the destination port"
>>>>>>> 57b8af93
    )]
    dst_port_id: PortId,

    #[clap(
        long = "src-port",
        required = true,
<<<<<<< HEAD
        help = "identifier of the source port"
=======
        help = "Identifier of the source port"
>>>>>>> 57b8af93
    )]
    src_port_id: PortId,

    #[clap(
<<<<<<< HEAD
        long = "dst-chan",
=======
        long = "dst-channel",
        alias = "dst-chan",
>>>>>>> 57b8af93
        required = true,
        help = "Identifier of the destination channel (required)",
        value_name = "ID"
    )]
    dst_chan_id: ChannelId,

    #[clap(
<<<<<<< HEAD
        long = "src-chan",
=======
        long = "src-channel",
        alias = "src-chan",
>>>>>>> 57b8af93
        required = true,
        help = "Identifier of the source channel (required)",
        value_name = "ID"
    )]
    src_chan_id: ChannelId,
}

impl Runnable for TxRawChanCloseConfirmCmd {
    fn run(&self) {
        tx_chan_cmd!(
            "ChanCloseConfirm",
            build_chan_close_confirm_and_send,
            self,
            |chains: ChainHandlePair, dst_connection: ConnectionEnd| {
                Channel {
                    connection_delay: Default::default(),
                    ordering: Order::default(),
                    a_side: ChannelSide::new(
                        chains.src,
                        ClientId::default(),
                        ConnectionId::default(),
                        self.src_port_id.clone(),
                        Some(self.src_chan_id),
                        None,
                    ),
                    b_side: ChannelSide::new(
                        chains.dst,
                        dst_connection.client_id().clone(),
                        self.dst_conn_id.clone(),
                        self.dst_port_id.clone(),
                        Some(self.dst_chan_id),
                        None,
                    ),
                }
            }
        );
    }
}<|MERGE_RESOLUTION|>--- conflicted
+++ resolved
@@ -54,58 +54,36 @@
     #[clap(
         long = "dst-chain",
         required = true,
-<<<<<<< HEAD
-        help = "identifier of the destination chain"
-=======
         help = "Identifier of the destination chain"
->>>>>>> 57b8af93
     )]
     dst_chain_id: ChainId,
 
     #[clap(
         long = "src-chain",
         required = true,
-<<<<<<< HEAD
-        help = "identifier of the source chain"
-=======
         help = "Identifier of the source chain"
->>>>>>> 57b8af93
     )]
     src_chain_id: ChainId,
 
     #[clap(
-<<<<<<< HEAD
-        long = "dst-conn",
-        required = true,
-        help = "identifier of the destination connection"
-=======
         long = "dst-connection",
         alias = "dst-conn",
         required = true,
         help = "Identifier of the destination connection"
->>>>>>> 57b8af93
     )]
     dst_conn_id: ConnectionId,
 
     #[clap(
         long = "dst-port",
         required = true,
-<<<<<<< HEAD
-        help = "identifier of the destination port"
-=======
         help = "Identifier of the destination port"
->>>>>>> 57b8af93
     )]
     dst_port_id: PortId,
 
     #[clap(
         long = "src-port",
         required = true,
-<<<<<<< HEAD
-        help = "identifier of the source port"
-=======
         help = "Identifier of the source port"
->>>>>>> 57b8af93
     )]
     src_port_id: PortId,
 
@@ -177,68 +155,42 @@
     #[clap(
         long = "dst-chain",
         required = true,
-<<<<<<< HEAD
-        help = "identifier of the destination chain"
-=======
         help = "Identifier of the destination chain"
->>>>>>> 57b8af93
     )]
     dst_chain_id: ChainId,
 
     #[clap(
         long = "src-chain",
         required = true,
-<<<<<<< HEAD
-        help = "identifier of the source chain"
-=======
         help = "Identifier of the source chain"
->>>>>>> 57b8af93
     )]
     src_chain_id: ChainId,
 
     #[clap(
-<<<<<<< HEAD
-        long = "dst-conn",
-        required = true,
-        help = "identifier of the destination connection"
-=======
         long = "dst-connection",
         alias = "dst-conn",
         required = true,
         help = "Identifier of the destination connection"
->>>>>>> 57b8af93
     )]
     dst_conn_id: ConnectionId,
 
     #[clap(
         long = "dst-port",
         required = true,
-<<<<<<< HEAD
-        help = "identifier of the destination port"
-=======
         help = "Identifier of the destination port"
->>>>>>> 57b8af93
     )]
     dst_port_id: PortId,
 
     #[clap(
         long = "src-port",
         required = true,
-<<<<<<< HEAD
-        help = "identifier of the source port"
-=======
         help = "Identifier of the source port"
->>>>>>> 57b8af93
     )]
     src_port_id: PortId,
 
     #[clap(
-<<<<<<< HEAD
-        long = "src-chan",
-=======
         long = "src-channel",
         alias = "src-chan",
->>>>>>> 57b8af93
         required = true,
         help = "Identifier of the source channel (required)",
         value_name = "ID"
@@ -246,14 +198,9 @@
     src_chan_id: ChannelId,
 
     #[clap(
-<<<<<<< HEAD
-        long = "dst-chan",
-        help = "identifier of the destination channel (optional)",
-=======
         long = "dst-channel",
         alias = "dst-chan",
         help = "Identifier of the destination channel (optional)",
->>>>>>> 57b8af93
         value_name = "ID"
     )]
     dst_chan_id: Option<ChannelId>,
@@ -296,68 +243,42 @@
     #[clap(
         long = "dst-chain",
         required = true,
-<<<<<<< HEAD
-        help = "identifier of the destination chain"
-=======
         help = "Identifier of the destination chain"
->>>>>>> 57b8af93
     )]
     dst_chain_id: ChainId,
 
     #[clap(
         long = "src-chain",
         required = true,
-<<<<<<< HEAD
-        help = "identifier of the source chain"
-=======
         help = "Identifier of the source chain"
->>>>>>> 57b8af93
     )]
     src_chain_id: ChainId,
 
     #[clap(
-<<<<<<< HEAD
-        long = "dst-conn",
-        required = true,
-        help = "identifier of the destination connection"
-=======
         long = "dst-connection",
         alias = "dst-conn",
         required = true,
         help = "Identifier of the destination connection"
->>>>>>> 57b8af93
     )]
     dst_conn_id: ConnectionId,
 
     #[clap(
         long = "dst-port",
         required = true,
-<<<<<<< HEAD
-        help = "identifier of the destination port"
-=======
         help = "Identifier of the destination port"
->>>>>>> 57b8af93
     )]
     dst_port_id: PortId,
 
     #[clap(
         long = "src-port",
         required = true,
-<<<<<<< HEAD
-        help = "identifier of the source port"
-=======
         help = "Identifier of the source port"
->>>>>>> 57b8af93
     )]
     src_port_id: PortId,
 
     #[clap(
-<<<<<<< HEAD
-        long = "dst-chan",
-=======
         long = "dst-channel",
         alias = "dst-chan",
->>>>>>> 57b8af93
         required = true,
         help = "Identifier of the destination channel (required)",
         value_name = "ID"
@@ -365,12 +286,8 @@
     dst_chan_id: ChannelId,
 
     #[clap(
-<<<<<<< HEAD
-        long = "src-chan",
-=======
         long = "src-channel",
         alias = "src-chan",
->>>>>>> 57b8af93
         required = true,
         help = "Identifier of the source channel (required)",
         value_name = "ID"
@@ -415,68 +332,42 @@
     #[clap(
         long = "dst-chain",
         required = true,
-<<<<<<< HEAD
-        help = "identifier of the destination chain"
-=======
         help = "Identifier of the destination chain"
->>>>>>> 57b8af93
     )]
     dst_chain_id: ChainId,
 
     #[clap(
         long = "src-chain",
         required = true,
-<<<<<<< HEAD
-        help = "identifier of the source chain"
-=======
         help = "Identifier of the source chain"
->>>>>>> 57b8af93
     )]
     src_chain_id: ChainId,
 
     #[clap(
-<<<<<<< HEAD
-        long = "dst-conn",
-        required = true,
-        help = "identifier of the destination connection"
-=======
         long = "dst-connection",
         alias = "dst-conn",
         required = true,
         help = "Identifier of the destination connection"
->>>>>>> 57b8af93
     )]
     dst_conn_id: ConnectionId,
 
     #[clap(
         long = "dst-port",
         required = true,
-<<<<<<< HEAD
-        help = "identifier of the destination port"
-=======
         help = "Identifier of the destination port"
->>>>>>> 57b8af93
     )]
     dst_port_id: PortId,
 
     #[clap(
         long = "src-port",
         required = true,
-<<<<<<< HEAD
-        help = "identifier of the source port"
-=======
         help = "Identifier of the source port"
->>>>>>> 57b8af93
     )]
     src_port_id: PortId,
 
     #[clap(
-<<<<<<< HEAD
-        long = "dst-chan",
-=======
         long = "dst-channel",
         alias = "dst-chan",
->>>>>>> 57b8af93
         required = true,
         help = "Identifier of the destination channel (required)",
         value_name = "ID"
@@ -484,12 +375,8 @@
     dst_chan_id: ChannelId,
 
     #[clap(
-<<<<<<< HEAD
-        long = "src-chan",
-=======
         long = "src-channel",
         alias = "src-chan",
->>>>>>> 57b8af93
         required = true,
         help = "Identifier of the source channel (required)",
         value_name = "ID"
@@ -534,68 +421,42 @@
     #[clap(
         long = "dst-chain",
         required = true,
-<<<<<<< HEAD
-        help = "identifier of the destination chain"
-=======
         help = "Identifier of the destination chain"
->>>>>>> 57b8af93
     )]
     dst_chain_id: ChainId,
 
     #[clap(
         long = "src-chain",
         required = true,
-<<<<<<< HEAD
-        help = "identifier of the source chain"
-=======
         help = "Identifier of the source chain"
->>>>>>> 57b8af93
     )]
     src_chain_id: ChainId,
 
     #[clap(
-<<<<<<< HEAD
-        long = "dst-conn",
-        required = true,
-        help = "identifier of the destination connection"
-=======
         long = "dst-connection",
         alias = "dst-conn",
         required = true,
         help = "Identifier of the destination connection"
->>>>>>> 57b8af93
     )]
     dst_conn_id: ConnectionId,
 
     #[clap(
         long = "dst-port",
         required = true,
-<<<<<<< HEAD
-        help = "identifier of the destination port"
-=======
         help = "Identifier of the destination port"
->>>>>>> 57b8af93
     )]
     dst_port_id: PortId,
 
     #[clap(
         long = "src-port",
         required = true,
-<<<<<<< HEAD
-        help = "identifier of the source port"
-=======
         help = "Identifier of the source port"
->>>>>>> 57b8af93
     )]
     src_port_id: PortId,
 
     #[clap(
-<<<<<<< HEAD
-        long = "dst-chan",
-=======
         long = "dst-channel",
         alias = "dst-chan",
->>>>>>> 57b8af93
         required = true,
         help = "Identifier of the destination channel (required)",
         value_name = "ID"
@@ -603,12 +464,8 @@
     dst_chan_id: ChannelId,
 
     #[clap(
-<<<<<<< HEAD
-        long = "src-chan",
-=======
         long = "src-channel",
         alias = "src-chan",
->>>>>>> 57b8af93
         required = true,
         help = "Identifier of the source channel (required)",
         value_name = "ID"
@@ -653,68 +510,42 @@
     #[clap(
         long = "dst-chain",
         required = true,
-<<<<<<< HEAD
-        help = "identifier of the destination chain"
-=======
         help = "Identifier of the destination chain"
->>>>>>> 57b8af93
     )]
     dst_chain_id: ChainId,
 
     #[clap(
         long = "src-chain",
         required = true,
-<<<<<<< HEAD
-        help = "identifier of the source chain"
-=======
         help = "Identifier of the source chain"
->>>>>>> 57b8af93
     )]
     src_chain_id: ChainId,
 
     #[clap(
-<<<<<<< HEAD
-        long = "dst-conn",
-        required = true,
-        help = "identifier of the destination connection"
-=======
         long = "dst-connection",
         alias = "dst-conn",
         required = true,
         help = "Identifier of the destination connection"
->>>>>>> 57b8af93
     )]
     dst_conn_id: ConnectionId,
 
     #[clap(
         long = "dst-port",
         required = true,
-<<<<<<< HEAD
-        help = "identifier of the destination port"
-=======
         help = "Identifier of the destination port"
->>>>>>> 57b8af93
     )]
     dst_port_id: PortId,
 
     #[clap(
         long = "src-port",
         required = true,
-<<<<<<< HEAD
-        help = "identifier of the source port"
-=======
         help = "Identifier of the source port"
->>>>>>> 57b8af93
     )]
     src_port_id: PortId,
 
     #[clap(
-<<<<<<< HEAD
-        long = "dst-chan",
-=======
         long = "dst-channel",
         alias = "dst-chan",
->>>>>>> 57b8af93
         required = true,
         help = "Identifier of the destination channel (required)",
         value_name = "ID"
@@ -722,12 +553,8 @@
     dst_chan_id: ChannelId,
 
     #[clap(
-<<<<<<< HEAD
-        long = "src-chan",
-=======
         long = "src-channel",
         alias = "src-chan",
->>>>>>> 57b8af93
         required = true,
         help = "Identifier of the source channel (required)",
         value_name = "ID"

use abscissa_core::clap::Parser;
use abscissa_core::{Command, Runnable};
use ibc_relayer::chain::handle::ChainHandle;
use serde::Serialize;

use ibc::core::ics02_client::client_state::ClientState;
use ibc::core::ics24_host::identifier::{ChainId, ClientId};
use ibc_relayer::chain::requests::{PageRequest, QueryClientStatesRequest};

use crate::cli_utils::spawn_chain_runtime;
use crate::conclude::{exit_with_unrecoverable_error, Output};
use crate::error::Error;
use crate::prelude::*;

/// Query clients command
#[derive(Clone, Command, Debug, Parser, PartialEq)]
pub struct QueryAllClientsCmd {
    #[clap(
        long = "host-chain",
        required = true,
        value_name = "HOST_CHAIN_ID",
<<<<<<< HEAD
        help = "identifier of the chain to query"
=======
        help = "Identifier of the chain to query"
>>>>>>> 57b8af93
    )]
    chain_id: ChainId,

    #[clap(
        long = "reference-chain",
<<<<<<< HEAD
        help = "filter for clients which target a specific chain id (implies '--omit-chain-ids')",
=======
        help = "Filter for clients which target a specific chain id (implies '--omit-chain-ids')",
>>>>>>> 57b8af93
        value_name = "REFERENCE_CHAIN_ID"
    )]
    src_chain_id: Option<ChainId>,

    #[clap(
        long = "omit-chain-ids",
<<<<<<< HEAD
        help = "omit printing the source chain for each client"
=======
        help = "Omit printing the reference (or target) chain for each client"
>>>>>>> 57b8af93
    )]
    omit_chain_ids: bool,
}

#[derive(Debug, Serialize)]
struct ClientChain {
    client_id: ClientId,
    chain_id: ChainId,
}

/// Command for querying all clients.
/// hermes --config cfg.toml query clients --chain ibc-1
impl Runnable for QueryAllClientsCmd {
    fn run(&self) {
        let config = app_config();

        debug!("Options: {:?}", self);

        let chain = spawn_chain_runtime(&config, &self.chain_id)
            .unwrap_or_else(exit_with_unrecoverable_error);

        let res: Result<_, Error> = chain
            .query_clients(QueryClientStatesRequest {
                pagination: Some(PageRequest::all()),
            })
            .map_err(Error::relayer);

        match res {
            Ok(clients) => {
                match self.src_chain_id.clone() {
                    None => {
                        match self.omit_chain_ids {
                            true => {
                                // Omit chain identifiers
                                debug!(
                                    "printing identifiers of all clients hosted on chain {}",
                                    self.chain_id
                                );
                                let out: Vec<ClientId> =
                                    clients.into_iter().map(|cs| cs.client_id).collect();
                                Output::success(out).exit()
                            }
                            false => {
                                // Include chain identifiers
                                debug!("printing identifiers (and target chain identifiers) of all clients hosted on chain {}", self.chain_id);
                                let out: Vec<ClientChain> = clients
                                    .into_iter()
                                    .map(|cs| ClientChain {
                                        client_id: cs.client_id,
                                        chain_id: cs.client_state.chain_id(),
                                    })
                                    .collect();
                                Output::success(out).exit()
                            }
                        };
                    }
                    Some(source_chain_id) => {
                        debug!(
                            "printing identifiers of all clients hosted on chain {} which target chain {}",
                            self.chain_id, source_chain_id
                        );
                        // Filter and omit chain ids
                        let out: Vec<ClientId> = clients
                            .into_iter()
                            .filter(|cs| cs.client_state.chain_id().eq(&source_chain_id))
                            .map(|cs| cs.client_id)
                            .collect();
                        Output::success(out).exit()
                    }
                }
            }
            Err(e) => Output::error(format!("{}", e)).exit(),
        }
    }
}

#[cfg(test)]
mod tests {
    use super::QueryAllClientsCmd;

    use abscissa_core::clap::Parser;
    use ibc::core::ics24_host::identifier::ChainId;

    #[test]
    fn test_query_clients_required_only() {
        assert_eq!(
            QueryAllClientsCmd{ chain_id: ChainId::from_string("chain_host_id"), src_chain_id: None, omit_chain_ids: false },
            QueryAllClientsCmd::parse_from(&["test", "--host-chain", "chain_host_id"])
        )
    }

    #[test]
    fn test_query_clients_omit_chain_ids() {
        assert_eq!(
            QueryAllClientsCmd{ chain_id: ChainId::from_string("chain_host_id"), src_chain_id: None, omit_chain_ids: true },
            QueryAllClientsCmd::parse_from(&["test", "--host-chain", "chain_host_id", "--omit-chain-ids"])
        )
    }

    #[test]
    fn test_query_clients_reference_chain() {
        assert_eq!(
            QueryAllClientsCmd{ chain_id: ChainId::from_string("chain_host_id"), src_chain_id: Some(ChainId::from_string("reference_chain_id")), omit_chain_ids: false },
            QueryAllClientsCmd::parse_from(&["test", "--host-chain", "chain_host_id", "--reference-chain", "reference_chain_id"])
        )
    }

    #[test]
    fn test_query_clients_no_chain() {
        assert!(QueryAllClientsCmd::try_parse_from(&["test"]).is_err())
    }
}<|MERGE_RESOLUTION|>--- conflicted
+++ resolved
@@ -19,32 +19,20 @@
         long = "host-chain",
         required = true,
         value_name = "HOST_CHAIN_ID",
-<<<<<<< HEAD
-        help = "identifier of the chain to query"
-=======
         help = "Identifier of the chain to query"
->>>>>>> 57b8af93
     )]
     chain_id: ChainId,
 
     #[clap(
         long = "reference-chain",
-<<<<<<< HEAD
-        help = "filter for clients which target a specific chain id (implies '--omit-chain-ids')",
-=======
         help = "Filter for clients which target a specific chain id (implies '--omit-chain-ids')",
->>>>>>> 57b8af93
         value_name = "REFERENCE_CHAIN_ID"
     )]
     src_chain_id: Option<ChainId>,
 
     #[clap(
         long = "omit-chain-ids",
-<<<<<<< HEAD
-        help = "omit printing the source chain for each client"
-=======
         help = "Omit printing the reference (or target) chain for each client"
->>>>>>> 57b8af93
     )]
     omit_chain_ids: bool,
 }

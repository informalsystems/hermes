--- conflicted
+++ resolved
@@ -8,12 +8,8 @@
 use ibc::ics24_host::identifier::{ChainId, ChannelId, ConnectionId, PortChannelId, PortId};
 use ibc::Height;
 use ibc_proto::ibc::core::channel::v1::QueryChannelsRequest;
-<<<<<<< HEAD
-use ibc_relayer::chain::{ChainEndpoint, CosmosSdkChain};
-=======
-use ibc_relayer::chain::handle::ChainHandle;
+use ibc_relayer::chain::handle::{ChainHandle, ProdChainHandle};
 use ibc_relayer::registry::Registry;
->>>>>>> 26f4decb
 
 use crate::commands::query::channel_ends::ChannelEnds;
 use crate::conclude::Output;
@@ -34,7 +30,7 @@
     verbose: bool,
 }
 
-fn run_query_channels(
+fn run_query_channels<Chain: ChainHandle>(
     cmd: &QueryChannelsCmd,
 ) -> Result<QueryChannelsOutput, Box<dyn std::error::Error>> {
     debug!("Options: {:?}", cmd);
@@ -48,7 +44,7 @@
     let config = app_config();
     let chain_id = cmd.chain_id.clone();
 
-    let mut registry = Registry::from_owned((*config).clone());
+    let mut registry = <Registry<Chain>>::from_owned((*config).clone());
     let chain = registry.get_or_spawn(&cmd.chain_id)?;
     let chain_height = chain.query_latest_height()?;
 
@@ -86,7 +82,7 @@
         if cmd.verbose {
             let channel_ends = query_channel_ends(
                 &mut registry,
-                chain.as_ref(),
+                &chain,
                 cmd.destination_chain.as_ref(),
                 channel_end,
                 connection_id,
@@ -112,9 +108,9 @@
 }
 
 #[allow(clippy::too_many_arguments)]
-fn query_channel_ends(
-    registry: &mut Registry,
-    chain: &dyn ChainHandle,
+fn query_channel_ends<Chain: ChainHandle>(
+    registry: &mut Registry<Chain>,
+    chain: &Chain,
     destination_chain: Option<&ChainId>,
     channel_end: ChannelEnd,
     connection_id: ConnectionId,
@@ -188,7 +184,7 @@
 
 impl Runnable for QueryChannelsCmd {
     fn run(&self) {
-        match run_query_channels(self) {
+        match run_query_channels::<ProdChainHandle>(self) {
             Ok(output) => Output::success(output).exit(),
             Err(e) => Output::error(format!("{}", e)).exit(),
         }

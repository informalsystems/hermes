use core::fmt::{Debug, Error, Formatter};

use abscissa_core::clap::Parser;
use abscissa_core::Runnable;
use serde::Serialize;

use ibc::core::ics02_client::client_state::ClientState;
use ibc::core::ics04_channel::channel::{ChannelEnd, State};
use ibc::core::ics24_host::identifier::{ChainId, ChannelId, ConnectionId, PortChannelId, PortId};
use ibc_relayer::chain::handle::{BaseChainHandle, ChainHandle};
use ibc_relayer::chain::requests::{
    IncludeProof, PageRequest, QueryChannelRequest, QueryChannelsRequest, QueryClientStateRequest,
    QueryConnectionRequest, QueryHeight,
};
use ibc_relayer::registry::Registry;

use crate::commands::query::channel_ends::ChannelEnds;
use crate::conclude::Output;
use crate::prelude::*;

#[derive(Clone, Command, Debug, Parser, PartialEq)]
pub struct QueryChannelsCmd {
<<<<<<< HEAD
    #[clap(
        long = "chain",
        required = true,
        value_name = "CHAIN_ID",
        help = "identifier of the chain to query"
    )]
    chain_id: ChainId,

    #[clap(
        long = "counterparty-chain",
        value_name = "COUNTERPARTY_CHAIN_ID",
        help = "identifier of the channel's destination chain"
    )]
    dst_chain_id: Option<ChainId>,
=======
    #[clap(
        long = "chain",
        required = true,
        value_name = "CHAIN_ID",
        help = "Identifier of the chain to query"
    )]
    chain_id: ChainId,
>>>>>>> 57b8af93

    // TODO: Filtering by counterparty chain does not work currently.
    //  https://github.com/informalsystems/ibc-rs/issues/1132#issuecomment-1165324496
    // #[clap(
    //     long = "counterparty-chain",
    //     value_name = "COUNTERPARTY_CHAIN_ID",
    //     help = "Filter the query response by the this counterparty chain"
    // )]
    // dst_chain_id: Option<ChainId>,
    #[clap(
        long = "verbose",
<<<<<<< HEAD
        help = "enable verbose output, displaying all client and connection ids"
=======
        help = "Enable verbose output, displaying the client and connection ids for each channel in the response"
>>>>>>> 57b8af93
    )]
    verbose: bool,
}

fn run_query_channels<Chain: ChainHandle>(
    cmd: &QueryChannelsCmd,
) -> Result<QueryChannelsOutput, Box<dyn std::error::Error>> {
    debug!("Options: {:?}", cmd);

    let mut output = if cmd.verbose {
        QueryChannelsOutput::verbose()
    } else {
        QueryChannelsOutput::summary()
    };

    let config = app_config();
    let chain_id = cmd.chain_id.clone();

    let mut registry = <Registry<Chain>>::new((*config).clone());
    let chain = registry.get_or_spawn(&cmd.chain_id)?;
    let chain_height = chain.query_latest_height()?;

    let identified_channels = chain.query_channels(QueryChannelsRequest {
        pagination: Some(PageRequest::all()),
    })?;

    for identified_channel in identified_channels {
        let port_id = identified_channel.port_id;
        let channel_id = identified_channel.channel_id;
        let chain_id = chain_id.clone();
        let channel_end = identified_channel.channel_end;

        if channel_end.state_matches(&State::Uninitialized) {
            return Err(format!(
                "{}/{} on chain {} @ {:?} is uninitialized",
                port_id, channel_id, chain_id, chain_height
            )
            .into());
        }

        let connection_id = channel_end
            .connection_hops
            .first()
            .ok_or_else(|| {
                format!(
                    "missing connection_hops for {}/{} on chain {} @ {:?}",
                    port_id, channel_id, chain_id, chain_height
                )
            })?
            .clone();

        if cmd.verbose {
            let channel_ends = query_channel_ends(
                &mut registry,
                &chain,
<<<<<<< HEAD
                cmd.dst_chain_id.as_ref(),
=======
                None,
>>>>>>> 57b8af93
                channel_end,
                connection_id,
                chain_id,
                port_id,
                channel_id,
                QueryHeight::Specific(chain_height),
            );

            match channel_ends {
                Ok(channel_ends) => output.push_verbose(channel_ends),
                Err(e) => error!("failed to query channel ends: {}", e),
            }
        } else {
            output.push_summary(PortChannelId {
                channel_id,
                port_id,
            });
        }
    }

    Ok(output)
}

#[allow(clippy::too_many_arguments)]
fn query_channel_ends<Chain: ChainHandle>(
    registry: &mut Registry<Chain>,
    chain: &Chain,
    dst_chain_id: Option<&ChainId>,
    channel_end: ChannelEnd,
    connection_id: ConnectionId,
    chain_id: ChainId,
    port_id: PortId,
    channel_id: ChannelId,
    chain_height_query: QueryHeight,
) -> Result<ChannelEnds, Box<dyn std::error::Error>> {
    let (connection_end, _) = chain.query_connection(
        QueryConnectionRequest {
            connection_id: connection_id.clone(),
            height: chain_height_query,
        },
        IncludeProof::No,
    )?;
    let client_id = connection_end.client_id().clone();
    let (client_state, _) = chain.query_client_state(
        QueryClientStateRequest {
            client_id,
            height: chain_height_query,
        },
        IncludeProof::No,
    )?;
    let counterparty_chain_id = client_state.chain_id();

    if let Some(dst_chain_id) = dst_chain_id {
        if dst_chain_id != &counterparty_chain_id {
            return Err(format!(
                "mismatch between supplied destination chain ({}) and counterparty chain ({})",
                dst_chain_id, counterparty_chain_id
            )
            .into());
        }
    }

    let channel_counterparty = channel_end.counterparty().clone();
    let connection_counterparty = connection_end.counterparty().clone();
    let counterparty_client_id = connection_counterparty.client_id().clone();

    let counterparty_connection_id = connection_counterparty.connection_id.ok_or_else(|| {
        format!(
            "connection end for {} on chain {} @ {:?} does not have counterparty connection id: {:?}",
            connection_id,
            chain_id,
            chain_height_query,
            connection_end
        )
    })?;

    let counterparty_port_id = channel_counterparty.port_id().clone();

    let counterparty_channel_id = channel_counterparty.channel_id.ok_or_else(|| {
        format!(
            "channel end for {}/{} on chain {} @ {:?} does not have counterparty channel id: {:?}",
            port_id, channel_id, chain_id, chain_height_query, channel_end
        )
    })?;

    let counterparty_chain = registry.get_or_spawn(&counterparty_chain_id)?;
    let counterparty_chain_height_query =
        QueryHeight::Specific(counterparty_chain.query_latest_height()?);

    let (counterparty_connection_end, _) = counterparty_chain.query_connection(
        QueryConnectionRequest {
            connection_id: counterparty_connection_id,
            height: counterparty_chain_height_query,
        },
        IncludeProof::No,
    )?;

    let (counterparty_client_state, _) = counterparty_chain.query_client_state(
        QueryClientStateRequest {
            client_id: counterparty_client_id,
            height: counterparty_chain_height_query,
        },
        IncludeProof::No,
    )?;

    let (counterparty_channel_end, _) = counterparty_chain.query_channel(
        QueryChannelRequest {
            port_id: counterparty_port_id,
            channel_id: counterparty_channel_id,
            height: counterparty_chain_height_query,
        },
        IncludeProof::No,
    )?;

    Ok(ChannelEnds {
        channel_end,
        connection_end,
        client_state,
        counterparty_channel_end,
        counterparty_connection_end,
        counterparty_client_state,
    })
}

impl Runnable for QueryChannelsCmd {
    fn run(&self) {
        match run_query_channels::<BaseChainHandle>(self) {
            Ok(output) => Output::success(output).exit(),
            Err(e) => Output::error(format!("{}", e)).exit(),
        }
    }
}

#[derive(Serialize)]
#[serde(untagged)]
enum QueryChannelsOutput {
    Verbose(Vec<ChannelEnds>),
    Summary(Vec<PortChannelId>),
}

impl QueryChannelsOutput {
    fn verbose() -> Self {
        Self::Verbose(Vec::new())
    }

    fn summary() -> Self {
        Self::Summary(Vec::new())
    }

    fn push_verbose(&mut self, ce: ChannelEnds) {
        assert!(matches!(self, Self::Verbose(_)));

        if let Self::Verbose(ref mut ces) = self {
            ces.push(ce);
        } else {
            unreachable!();
        }
    }

    fn push_summary(&mut self, pc: PortChannelId) {
        assert!(matches!(self, Self::Summary(_)));

        if let Self::Summary(ref mut pcs) = self {
            pcs.push(pc);
        } else {
            unreachable!();
        }
    }
}

impl Debug for QueryChannelsOutput {
    fn fmt(&self, f: &mut Formatter<'_>) -> Result<(), Error> {
        match self {
            QueryChannelsOutput::Verbose(output) => write!(f, "{:#?}", output),
            QueryChannelsOutput::Summary(output) => write!(f, "{:#?}", output),
        }
    }
}

#[cfg(test)]
mod tests {
    use super::QueryChannelsCmd;

    use abscissa_core::clap::Parser;
    use ibc::core::ics24_host::identifier::ChainId;

    #[test]
    fn test_query_channels_required_only() {
        assert_eq!(
            QueryChannelsCmd{ chain_id: ChainId::from_string("chain_id"), dst_chain_id: None, verbose: false },
            QueryChannelsCmd::parse_from(&["test", "--chain", "chain_id"])
        )
    }

    #[test]
    fn test_query_channels_counterparty_chain() {
        assert_eq!(
            QueryChannelsCmd{ chain_id: ChainId::from_string("chain_id"), dst_chain_id: Some(ChainId::from_string("counterparty_chain_id")), verbose: false },
            QueryChannelsCmd::parse_from(&["test", "--chain", "chain_id", "--counterparty-chain", "counterparty_chain_id"])
        )
    }

    #[test]
    fn test_query_channels_verbose() {
        assert_eq!(
            QueryChannelsCmd{ chain_id: ChainId::from_string("chain_id"), dst_chain_id: None, verbose: true },
            QueryChannelsCmd::parse_from(&["test", "--chain", "chain_id", "--verbose"])
        )
    }

    #[test]
    fn test_query_channels_no_chain() {
        assert!(QueryChannelsCmd::try_parse_from(&["test"]).is_err())
    }
}<|MERGE_RESOLUTION|>--- conflicted
+++ resolved
@@ -20,22 +20,9 @@
 
 #[derive(Clone, Command, Debug, Parser, PartialEq)]
 pub struct QueryChannelsCmd {
-<<<<<<< HEAD
-    #[clap(
-        long = "chain",
-        required = true,
-        value_name = "CHAIN_ID",
-        help = "identifier of the chain to query"
-    )]
+    #[clap(required = true, help = "identifier of the chain to query")]
     chain_id: ChainId,
 
-    #[clap(
-        long = "counterparty-chain",
-        value_name = "COUNTERPARTY_CHAIN_ID",
-        help = "identifier of the channel's destination chain"
-    )]
-    dst_chain_id: Option<ChainId>,
-=======
     #[clap(
         long = "chain",
         required = true,
@@ -43,7 +30,6 @@
         help = "Identifier of the chain to query"
     )]
     chain_id: ChainId,
->>>>>>> 57b8af93
 
     // TODO: Filtering by counterparty chain does not work currently.
     //  https://github.com/informalsystems/ibc-rs/issues/1132#issuecomment-1165324496
@@ -55,11 +41,7 @@
     // dst_chain_id: Option<ChainId>,
     #[clap(
         long = "verbose",
-<<<<<<< HEAD
-        help = "enable verbose output, displaying all client and connection ids"
-=======
         help = "Enable verbose output, displaying the client and connection ids for each channel in the response"
->>>>>>> 57b8af93
     )]
     verbose: bool,
 }
@@ -115,11 +97,7 @@
             let channel_ends = query_channel_ends(
                 &mut registry,
                 &chain,
-<<<<<<< HEAD
-                cmd.dst_chain_id.as_ref(),
-=======
                 None,
->>>>>>> 57b8af93
                 channel_end,
                 connection_id,
                 chain_id,

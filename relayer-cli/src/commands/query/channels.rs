use core::fmt::{Debug, Error, Formatter};

use abscissa_core::clap::Parser;
use abscissa_core::Runnable;
use serde::Serialize;

use eyre::eyre;
use ibc::core::ics02_client::client_state::ClientState;
use ibc::core::ics04_channel::channel::{ChannelEnd, State};
use ibc::core::ics24_host::identifier::{ChainId, ChannelId, ConnectionId, PortChannelId, PortId};
use ibc_relayer::chain::handle::{BaseChainHandle, ChainHandle};
use ibc_relayer::chain::requests::{
    IncludeProof, PageRequest, QueryChannelRequest, QueryChannelsRequest, QueryClientStateRequest,
    QueryConnectionRequest, QueryHeight,
};
use ibc_relayer::registry::Registry;

use crate::commands::query::channel_ends::ChannelEnds;
use crate::conclude::Output;
use crate::prelude::*;

#[derive(Clone, Command, Debug, Parser, PartialEq, Eq)]
pub struct QueryChannelsCmd {
    #[clap(
        long = "chain",
        required = true,
        value_name = "CHAIN_ID",
        help_heading = "REQUIRED",
        help = "Identifier of the chain to query"
    )]
    chain_id: ChainId,

    #[clap(
        long = "counterparty-chain",
        value_name = "COUNTERPARTY_CHAIN_ID",
        help = "Filter the query response by the this counterparty chain"
    )]
    dst_chain_id: Option<ChainId>,

    #[clap(
        long = "verbose",
        help = "Enable verbose output, displaying the client and connection ids for each channel in the response"
    )]
    verbose: bool,

    #[clap(
        long = "show-counterparty",
        help = "Show the counterparty chain, port, and channel"
    )]
    show_counterparty: bool,
}

fn run_query_channels<Chain: ChainHandle>(
    cmd: &QueryChannelsCmd,
<<<<<<< HEAD
) -> eyre::Result<QueryChannelsOutput> {
    debug!("Options: {:?}", cmd);

=======
) -> Result<QueryChannelsOutput, Box<dyn std::error::Error>> {
>>>>>>> fd92eb6d
    let mut output = match (cmd.verbose, cmd.show_counterparty) {
        (true, _) => QueryChannelsOutput::verbose(),
        (false, true) => QueryChannelsOutput::pretty(),
        (false, false) => QueryChannelsOutput::summary(),
    };

    let config = app_config();
    let chain_id = cmd.chain_id.clone();

    let mut registry = <Registry<Chain>>::new((*config).clone());
    let chain = registry.get_or_spawn(&cmd.chain_id)?;
    let chain_height = chain.query_latest_height()?;

    let identified_channels = chain.query_channels(QueryChannelsRequest {
        pagination: Some(PageRequest::all()),
    })?;

    for identified_channel in identified_channels {
        let port_id = identified_channel.port_id;
        let channel_id = identified_channel.channel_id;
        let chain_id = chain_id.clone();
        let channel_end = identified_channel.channel_end;

        if channel_end.state_matches(&State::Uninitialized) {
            return Err(eyre!(
                "{}/{} on chain {} @ {:?} is uninitialized",
                port_id,
                channel_id,
                chain_id,
                chain_height
            ));
        }

        let connection_id = channel_end
            .connection_hops
            .first()
            .ok_or_else(|| {
                eyre!(
                    "missing connection_hops for {}/{} on chain {} @ {:?}",
                    port_id,
                    channel_id,
                    chain_id,
                    chain_height
                )
            })?
            .clone();

        let mut counterparty_chain_id = None;

        // If a counterparty chain is specified as a filter, check and skip the
        // channel if required.
        if cmd.show_counterparty || cmd.dst_chain_id.is_some() {
            let (connection_end, _) = chain.query_connection(
                QueryConnectionRequest {
                    connection_id: connection_id.clone(),
                    height: QueryHeight::Specific(chain_height),
                },
                IncludeProof::No,
            )?;

            let client_id = connection_end.client_id().clone();
            let (client_state, _) = chain.query_client_state(
                QueryClientStateRequest {
                    client_id,
                    height: QueryHeight::Specific(chain_height),
                },
                IncludeProof::No,
            )?;
            let cid = client_state.chain_id().clone();

            if let Some(dst_chain_id) = &cmd.dst_chain_id {
                if cid != *dst_chain_id {
                    continue;
                }
            }

            counterparty_chain_id = Some(cid);
        }

        match output {
            QueryChannelsOutput::Verbose(_) => {
                match query_channel_ends(
                    &mut registry,
                    &chain,
                    channel_end,
                    connection_id,
                    chain_id,
                    port_id,
                    channel_id,
                    QueryHeight::Specific(chain_height),
                ) {
                    Ok(channel_ends) => output.push_verbose(channel_ends),
                    Err(e) => error!("failed to query channel ends: {}", e),
                }
            }
            QueryChannelsOutput::Pretty(_) => {
                // Get counterparty channel_id and port_id
                let counterparty_channel = channel_end.counterparty().clone();
                let counterparty_channel_id = counterparty_channel.channel_id;
                let counterparty_channel_port = counterparty_channel.port_id;

                let pretty = PrettyOutput {
                    channel_a: channel_id,
                    port_a: port_id,
                    chain_id_a: chain_id,
                    channel_b: counterparty_channel_id,
                    port_b: counterparty_channel_port,
                    chain_id_b: counterparty_chain_id,
                };

                output.push_pretty(pretty)
            }
            QueryChannelsOutput::Summary(_) => {
                output.push_summary(PortChannelId {
                    channel_id,
                    port_id,
                });
            }
        }
    }

    Ok(output)
}

#[allow(clippy::too_many_arguments)]
fn query_channel_ends<Chain: ChainHandle>(
    registry: &mut Registry<Chain>,
    chain: &Chain,
    channel_end: ChannelEnd,
    connection_id: ConnectionId,
    chain_id: ChainId,
    port_id: PortId,
    channel_id: ChannelId,
    chain_height_query: QueryHeight,
) -> eyre::Result<ChannelEnds> {
    let (connection_end, _) = chain.query_connection(
        QueryConnectionRequest {
            connection_id: connection_id.clone(),
            height: chain_height_query,
        },
        IncludeProof::No,
    )?;
    let client_id = connection_end.client_id().clone();
    let (client_state, _) = chain.query_client_state(
        QueryClientStateRequest {
            client_id,
            height: chain_height_query,
        },
        IncludeProof::No,
    )?;
    let counterparty_chain_id = client_state.chain_id();

    let channel_counterparty = channel_end.counterparty().clone();
    let connection_counterparty = connection_end.counterparty().clone();
    let counterparty_client_id = connection_counterparty.client_id().clone();

    let counterparty_connection_id = connection_counterparty.connection_id.ok_or_else(|| {
        eyre!(
            "connection end for {} on chain {} @ {:?} does not have counterparty connection id: {:?}",
            connection_id,
            chain_id,
            chain_height_query,
            connection_end
        )
    })?;

    let counterparty_port_id = channel_counterparty.port_id().clone();

    let counterparty_channel_id =
        channel_counterparty.channel_id.ok_or_else(|| {
            eyre!(
            "channel end for {}/{} on chain {} @ {:?} does not have counterparty channel id: {:?}",
            port_id, channel_id, chain_id, chain_height_query, channel_end
        )
        })?;

    let counterparty_chain = registry.get_or_spawn(&counterparty_chain_id)?;
    let counterparty_chain_height_query =
        QueryHeight::Specific(counterparty_chain.query_latest_height()?);

    let (counterparty_connection_end, _) = counterparty_chain.query_connection(
        QueryConnectionRequest {
            connection_id: counterparty_connection_id,
            height: counterparty_chain_height_query,
        },
        IncludeProof::No,
    )?;

    let (counterparty_client_state, _) = counterparty_chain.query_client_state(
        QueryClientStateRequest {
            client_id: counterparty_client_id,
            height: counterparty_chain_height_query,
        },
        IncludeProof::No,
    )?;

    let (counterparty_channel_end, _) = counterparty_chain.query_channel(
        QueryChannelRequest {
            port_id: counterparty_port_id,
            channel_id: counterparty_channel_id,
            height: counterparty_chain_height_query,
        },
        IncludeProof::No,
    )?;

    Ok(ChannelEnds {
        channel_end,
        connection_end,
        client_state,
        counterparty_channel_end,
        counterparty_connection_end,
        counterparty_client_state,
    })
}

impl Runnable for QueryChannelsCmd {
    fn run(&self) {
        match run_query_channels::<BaseChainHandle>(self) {
            Ok(output) => Output::success(output).exit(),
            Err(e) => Output::error(format!("{}", e)).exit(),
        }
    }
}

#[derive(Serialize, Debug)]
struct PrettyOutput {
    channel_a: ChannelId,
    port_a: PortId,
    chain_id_a: ChainId,
    channel_b: Option<ChannelId>,
    port_b: PortId,
    chain_id_b: Option<ChainId>,
}

#[derive(Serialize)]
#[serde(untagged)]
enum QueryChannelsOutput {
    Verbose(Vec<ChannelEnds>),
    Summary(Vec<PortChannelId>),
    Pretty(Vec<PrettyOutput>),
}

impl QueryChannelsOutput {
    fn verbose() -> Self {
        Self::Verbose(Vec::new())
    }

    fn summary() -> Self {
        Self::Summary(Vec::new())
    }

    fn pretty() -> Self {
        Self::Pretty(Vec::new())
    }

    fn push_pretty(&mut self, pe: PrettyOutput) {
        match self {
            Self::Pretty(pes) => pes.push(pe),
            Self::Verbose(_) => {
                Output::error("PrettyOutput and QueryChannelsOutput::Verbose are incompatible")
                    .exit()
            }
            Self::Summary(_) => {
                Output::error("PrettyOutput and QueryChannelsOutput::Summary are incompatible")
                    .exit()
            }
        }
    }

    fn push_verbose(&mut self, ce: ChannelEnds) {
        match self {
            Self::Pretty(_) => {
                Output::error("ChannelEnds and QueryChannelsOutput::Pretty are incompatible").exit()
            }
            Self::Verbose(ces) => ces.push(ce),
            Self::Summary(_) => {
                Output::error("ChannelEnds and QueryChannelsOutput::Summary are incompatible")
                    .exit()
            }
        }
    }

    fn push_summary(&mut self, pc: PortChannelId) {
        match self {
            Self::Pretty(_) => {
                Output::error("PortChannelId and QueryChannelsOutput::Pretty are incompatible")
                    .exit()
            }
            Self::Verbose(_) => {
                Output::error("PortChannelId and QueryChannelsOutput::Verbose are incompatible")
                    .exit()
            }
            Self::Summary(pcs) => pcs.push(pc),
        }
    }
}

impl Debug for QueryChannelsOutput {
    fn fmt(&self, f: &mut Formatter<'_>) -> Result<(), Error> {
        match self {
            QueryChannelsOutput::Verbose(output) => write!(f, "{:#?}", output),
            QueryChannelsOutput::Summary(output) => write!(f, "{:#?}", output),
            QueryChannelsOutput::Pretty(output) => {
                output.iter().try_for_each(|pretty_print| {
                    write!(
                        f,
                        "\n{}: {}/{} --- {}: {}/{}",
                        &pretty_print.chain_id_a.as_str(),
                        &pretty_print.port_a.as_str(),
                        &pretty_print.channel_a.as_str(),
                        match &pretty_print.chain_id_b {
                            Some(chain_id_b) => chain_id_b.as_str(),
                            None => "None",
                        },
                        &pretty_print.port_b.as_str(),
                        match &pretty_print.channel_b {
                            Some(channel_b) => channel_b.as_str(),
                            None => "None",
                        },
                    )
                })?;
                Ok(())
            }
        }
    }
}

#[cfg(test)]
mod tests {
    use super::QueryChannelsCmd;

    use abscissa_core::clap::Parser;
    use ibc::core::ics24_host::identifier::ChainId;

    #[test]
    fn test_query_channels_required_only() {
        assert_eq!(
            QueryChannelsCmd {
                chain_id: ChainId::from_string("chain_id"),
                verbose: false,
                dst_chain_id: None,
                show_counterparty: false,
            },
            QueryChannelsCmd::parse_from(&["test", "--chain", "chain_id"])
        )
    }

    #[test]
    fn test_query_channels_verbose() {
        assert_eq!(
            QueryChannelsCmd {
                chain_id: ChainId::from_string("chain_id"),
                verbose: true,
                dst_chain_id: None,
                show_counterparty: false,
            },
            QueryChannelsCmd::parse_from(&["test", "--chain", "chain_id", "--verbose"])
        )
    }

    #[test]
    fn test_query_channels_counterparty_chain() {
        assert_eq!(
            QueryChannelsCmd {
                chain_id: ChainId::from_string("chain_id"),
                verbose: false,
                dst_chain_id: Some(ChainId::from_string("counterparty_chain")),
                show_counterparty: false,
            },
            QueryChannelsCmd::parse_from(&[
                "test",
                "--chain",
                "chain_id",
                "--counterparty-chain",
                "counterparty_chain"
            ])
        )
    }

    #[test]
    fn test_query_channels_no_chain() {
        assert!(QueryChannelsCmd::try_parse_from(&["test"]).is_err())
    }

    #[test]
    fn test_query_channels_show_counterparty() {
        assert_eq!(
            QueryChannelsCmd {
                chain_id: ChainId::from_string("chain_id"),
                verbose: false,
                dst_chain_id: None,
                show_counterparty: true
            },
            QueryChannelsCmd::parse_from(&["test", "--chain", "chain_id", "--show-counterparty",])
        )
    }

    #[test]
    fn test_query_channels_show_counterparty_dst_chain() {
        assert_eq!(
            QueryChannelsCmd {
                chain_id: ChainId::from_string("chain_id"),
                verbose: false,
                dst_chain_id: Some(ChainId::from_string("counterparty_chain")),
                show_counterparty: true
            },
            QueryChannelsCmd::parse_from(&[
                "test",
                "--chain",
                "chain_id",
                "--show-counterparty",
                "--counterparty-chain",
                "counterparty_chain"
            ])
        )
    }

    #[test]
    fn test_query_channels_show_counterparty_verbose() {
        assert_eq!(
            QueryChannelsCmd {
                chain_id: ChainId::from_string("chain_id"),
                verbose: true,
                dst_chain_id: None,
                show_counterparty: true
            },
            QueryChannelsCmd::parse_from(&[
                "test",
                "--chain",
                "chain_id",
                "--show-counterparty",
                "--verbose",
            ])
        )
    }
}<|MERGE_RESOLUTION|>--- conflicted
+++ resolved
@@ -52,13 +52,7 @@
 
 fn run_query_channels<Chain: ChainHandle>(
     cmd: &QueryChannelsCmd,
-<<<<<<< HEAD
 ) -> eyre::Result<QueryChannelsOutput> {
-    debug!("Options: {:?}", cmd);
-
-=======
-) -> Result<QueryChannelsOutput, Box<dyn std::error::Error>> {
->>>>>>> fd92eb6d
     let mut output = match (cmd.verbose, cmd.show_counterparty) {
         (true, _) => QueryChannelsOutput::verbose(),
         (false, true) => QueryChannelsOutput::pretty(),

--- conflicted
+++ resolved
@@ -1,15 +1,8 @@
 use abscissa_core::{Command, Options, Runnable};
 
 use ibc::ics24_host::identifier::{ChainId, ChannelId, PortId};
-<<<<<<< HEAD
-use ibc_proto::ibc::core::channel::v1::{
-    QueryPacketAcknowledgementsRequest, QueryUnreceivedAcksRequest,
-};
-use ibc_relayer::chain::counterparty::channel_connection_client;
-use ibc_relayer::chain::handle::ChainHandle;
-=======
 use ibc_relayer::chain::counterparty::unreceived_acknowledgements;
->>>>>>> 26f4decb
+use ibc_relayer::chain::handle::ProdChainHandle;
 
 use crate::cli_utils::spawn_chain_counterparty;
 use crate::conclude::Output;
@@ -41,25 +34,19 @@
         let config = app_config();
         debug!("Options: {:?}", self);
 
-<<<<<<< HEAD
-        let chain = spawn_chain_runtime(&config, &self.chain_id)?;
+        let (chains, channel) = spawn_chain_counterparty::<ProdChainHandle>(
+            &config,
+            &self.chain_id,
+            &self.port_id,
+            &self.channel_id,
+        )?;
 
-        let channel_connection_client =
-            channel_connection_client(&chain, &self.port_id, &self.channel_id)
-                .map_err(Error::supervisor)?;
-
-        let channel = channel_connection_client.channel;
-=======
-        let (chains, channel) =
-            spawn_chain_counterparty(&config, &self.chain_id, &self.port_id, &self.channel_id)?;
->>>>>>> 26f4decb
         debug!(
             "fetched from source chain {} the following channel {:?}",
             self.chain_id, channel
         );
 
-        unreceived_acknowledgements(chains.src.as_ref(), chains.dst.as_ref(), channel)
-            .map_err(Error::supervisor)
+        unreceived_acknowledgements(&chains.src, &chains.dst, channel).map_err(Error::supervisor)
     }
 }
 

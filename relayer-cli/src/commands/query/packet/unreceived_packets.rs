use abscissa_core::clap::Parser;
use abscissa_core::{Command, Runnable};

use ibc::core::ics04_channel::packet::Sequence;
use ibc::core::ics24_host::identifier::{ChainId, ChannelId, PortId};
use ibc_relayer::chain::counterparty::unreceived_packets;
use ibc_relayer::chain::handle::BaseChainHandle;

use crate::cli_utils::spawn_chain_counterparty;
use crate::conclude::Output;
use crate::error::Error;
use crate::prelude::*;

/// This command does the following:
/// 1. queries the chain to get its counterparty chain, channel and port identifiers (needed in 2)
/// 2. queries the counterparty chain for all packet commitments/ sequences for a given port and channel
/// 3. queries the chain for the unreceived sequences out of the list obtained in 2.
#[derive(Clone, Command, Debug, Parser, PartialEq)]
pub struct QueryUnreceivedPacketsCmd {
    #[clap(
        long = "chain",
        required = true,
        value_name = "CHAIN_ID",
<<<<<<< HEAD
        help = "identifier of the chain for the unreceived sequences"
=======
        help = "Identifier of the chain for the unreceived sequences"
>>>>>>> 57b8af93
    )]
    chain_id: ChainId,

    #[clap(
        long = "port",
        required = true,
        value_name = "PORT_ID",
<<<<<<< HEAD
        help = "port identifier"
=======
        help = "Port identifier"
>>>>>>> 57b8af93
    )]
    port_id: PortId,

    #[clap(
<<<<<<< HEAD
        long = "chan",
        required = true,
        value_name = "CHANNEL_ID",
        help = "channel identifier"
=======
        long = "channel",
        alias = "chan",
        required = true,
        value_name = "CHANNEL_ID",
        help = "Channel identifier"
>>>>>>> 57b8af93
    )]
    channel_id: ChannelId,
}

impl QueryUnreceivedPacketsCmd {
    fn execute(&self) -> Result<Vec<Sequence>, Error> {
        let config = app_config();
        debug!("Options: {:?}", self);

        let (chains, chan_conn_cli) = spawn_chain_counterparty::<BaseChainHandle>(
            &config,
            &self.chain_id,
            &self.port_id,
            &self.channel_id,
        )?;

        debug!(
            "fetched from source chain {} the following channel {:?}",
            self.chain_id, chan_conn_cli.channel
        );

        unreceived_packets(&chains.src, &chains.dst, &(&chan_conn_cli.channel).into())
            .map_err(Error::supervisor)
            .map(|(seq, _)| seq)
    }
}

impl Runnable for QueryUnreceivedPacketsCmd {
    fn run(&self) {
        match self.execute() {
            Ok(seqs) => Output::success(seqs).exit(),
            Err(e) => Output::error(format!("{}", e)).exit(),
        }
    }
}

#[cfg(test)]
mod tests {
    use super::QueryUnreceivedPacketsCmd;

    use std::str::FromStr;

    use abscissa_core::clap::Parser;
    use ibc::core::ics24_host::identifier::{ChainId, PortId, ChannelId};

    #[test]
    fn test_query_packet_unreceived_packets() {
        assert_eq!(
            QueryUnreceivedPacketsCmd{ chain_id: ChainId::from_string("chain_id"), port_id: PortId::from_str("port_id").unwrap(), channel_id: ChannelId::from_str("channel-07").unwrap() },
            QueryUnreceivedPacketsCmd::parse_from(&["test", "--chain", "chain_id", "--port", "port_id", "--chan", "channel-07"])
        )
    }

    #[test]
    fn test_query_packet_unreceived_packets_no_chan() {
        assert!(QueryUnreceivedPacketsCmd::try_parse_from(&["test", "--chain", "chain_id", "--port", "port_id"]).is_err())
    }

    #[test]
    fn test_query_packet_unreceived_packets_no_port() {
        assert!(QueryUnreceivedPacketsCmd::try_parse_from(&["test", "--chain", "chain_id", "--chan", "channel-07"]).is_err())
    }

    #[test]
    fn test_query_packet_unreceived_packets_no_chain() {
        assert!(QueryUnreceivedPacketsCmd::try_parse_from(&["test", "--port", "port_id", "--chan", "channel-07"]).is_err())
    }
}<|MERGE_RESOLUTION|>--- conflicted
+++ resolved
@@ -21,11 +21,7 @@
         long = "chain",
         required = true,
         value_name = "CHAIN_ID",
-<<<<<<< HEAD
-        help = "identifier of the chain for the unreceived sequences"
-=======
         help = "Identifier of the chain for the unreceived sequences"
->>>>>>> 57b8af93
     )]
     chain_id: ChainId,
 
@@ -33,27 +29,16 @@
         long = "port",
         required = true,
         value_name = "PORT_ID",
-<<<<<<< HEAD
-        help = "port identifier"
-=======
         help = "Port identifier"
->>>>>>> 57b8af93
     )]
     port_id: PortId,
 
     #[clap(
-<<<<<<< HEAD
-        long = "chan",
-        required = true,
-        value_name = "CHANNEL_ID",
-        help = "channel identifier"
-=======
         long = "channel",
         alias = "chan",
         required = true,
         value_name = "CHANNEL_ID",
         help = "Channel identifier"
->>>>>>> 57b8af93
     )]
     channel_id: ChannelId,
 }

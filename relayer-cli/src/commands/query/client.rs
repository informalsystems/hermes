use alloc::sync::Arc;

use abscissa_core::clap::Parser;
use abscissa_core::{Command, Runnable};
use tokio::runtime::Runtime as TokioRuntime;
use tracing::debug;

use ibc::core::ics02_client::client_consensus::QueryClientEventRequest;
use ibc::core::ics02_client::client_state::ClientState;
use ibc::core::ics24_host::identifier::ChainId;
use ibc::core::ics24_host::identifier::ClientId;
use ibc::events::WithBlockDataType;
use ibc::query::QueryTxRequest;
use ibc::Height;
use ibc_proto::ibc::core::client::v1::QueryConsensusStatesRequest;
use ibc_proto::ibc::core::connection::v1::QueryClientConnectionsRequest;
use ibc_relayer::chain::ChainEndpoint;
use ibc_relayer::chain::CosmosSdkChain;

use crate::application::app_config;
use crate::conclude::{exit_with_unrecoverable_error, Output};

/// Query client state command
#[derive(Clone, Command, Debug, Parser)]
pub struct QueryClientStateCmd {
    #[clap(required = true, help = "identifier of the chain to query")]
    chain_id: ChainId,

    #[clap(required = true, help = "identifier of the client to query")]
    client_id: ClientId,

    #[clap(short = 'H', long, help = "the chain height context for the query")]
    height: Option<u64>,
}

/// Command for querying a client's state.
/// hermes query client state ibc-1 07-tendermint-0 --height 3
impl Runnable for QueryClientStateCmd {
    fn run(&self) {
        let config = app_config();

        let chain_config = match config.find_chain(&self.chain_id) {
            None => Output::error(format!(
                "chain '{}' not found in configuration file",
                self.chain_id
            ))
            .exit(),
            Some(chain_config) => chain_config,
        };

        let rt = Arc::new(TokioRuntime::new().unwrap());
        let chain = CosmosSdkChain::bootstrap(chain_config.clone(), rt)
            .unwrap_or_else(exit_with_unrecoverable_error);
        let height = ibc::Height::new(chain.id().version(), self.height.unwrap_or(0_u64));

        match chain.query_client_state(&self.client_id, height) {
            Ok(cs) => Output::success(cs).exit(),
            Err(e) => Output::error(format!("{}", e)).exit(),
        }
    }
}

/// Query client consensus command
#[derive(Clone, Command, Debug, Parser)]
pub struct QueryClientConsensusCmd {
    #[clap(required = true, help = "identifier of the chain to query")]
    chain_id: ChainId,

    #[clap(required = true, help = "identifier of the client to query")]
    client_id: ClientId,

    #[clap(
        short = 'c',
        long,
        help = "height of the client's consensus state to query"
    )]
    consensus_height: Option<u64>,

    #[clap(short = 's', long, help = "show only consensus heights")]
    heights_only: bool,

    #[clap(
        short = 'H',
        long,
        help = "the chain height context to be used, applicable only to a specific height"
    )]
    height: Option<u64>,
}

/// Implementation of the query for a client's consensus state at a certain height.
/// hermes query client consensus ibc-0 07-tendermint-0 -c 22
impl Runnable for QueryClientConsensusCmd {
    fn run(&self) {
        let config = app_config();

        let chain_config = match config.find_chain(&self.chain_id) {
            None => Output::error(format!(
                "chain '{}' not found in configuration file",
                self.chain_id
            ))
            .exit(),
            Some(chain_config) => chain_config,
        };

        debug!("Options: {:?}", self);

        let rt = Arc::new(TokioRuntime::new().unwrap());
        let chain = CosmosSdkChain::bootstrap(chain_config.clone(), rt)
            .unwrap_or_else(exit_with_unrecoverable_error);

        let counterparty_chain = match chain.query_client_state(&self.client_id, Height::zero()) {
            Ok(cs) => cs.chain_id(),
<<<<<<< HEAD
            Err(e) => {
                return Output::error(format!(
                    "failed while querying client '{}' on chain '{}' with error: {}",
                    self.client_id, self.chain_id, e
                ))
                .exit()
            }
=======
            Err(e) => Output::error(format!(
                "Failed while querying client '{}' on chain '{}' with error: {}",
                self.client_id, self.chain_id, e
            ))
            .exit(),
>>>>>>> 01c2983a
        };

        match self.consensus_height {
            Some(cs_height) => {
                let height = ibc::Height::new(chain.id().version(), self.height.unwrap_or(0_u64));
                let consensus_height = ibc::Height::new(counterparty_chain.version(), cs_height);

                let res =
                    chain.query_consensus_state(self.client_id.clone(), consensus_height, height);

                match res {
                    Ok(cs) => Output::success(cs).exit(),
                    Err(e) => Output::error(format!("{}", e)).exit(),
                }
            }
            None => {
                let res = chain.query_consensus_states(QueryConsensusStatesRequest {
                    client_id: self.client_id.to_string(),
                    pagination: ibc_proto::cosmos::base::query::pagination::all(),
                });

                match res {
                    Ok(states) => {
                        if self.heights_only {
                            let heights: Vec<Height> = states.iter().map(|cs| cs.height).collect();
                            Output::success(heights).exit()
                        } else {
                            Output::success(states).exit()
                        }
                    }
                    Err(e) => Output::error(format!("{}", e)).exit(),
                }
            }
        }
    }
}

#[derive(Clone, Command, Debug, Parser)]
pub struct QueryClientHeaderCmd {
    #[clap(required = true, help = "identifier of the chain to query")]
    chain_id: ChainId,

    #[clap(required = true, help = "identifier of the client to query")]
    client_id: ClientId,

    #[clap(required = true, help = "height of header to query")]
    consensus_height: u64,

    #[clap(short = 'H', long, help = "the chain height context for the query")]
    height: Option<u64>,
}

/// Implementation of the query for the header used in a client update at a certain height.
/// hermes query client header ibc-0 07-tendermint-0 22
impl Runnable for QueryClientHeaderCmd {
    fn run(&self) {
        let config = app_config();

        let chain_config = match config.find_chain(&self.chain_id) {
            None => Output::error(format!(
                "chain '{}' not found in configuration file",
                self.chain_id
            ))
            .exit(),
            Some(chain_config) => chain_config,
        };

        debug!("Options: {:?}", self);

        let rt = Arc::new(TokioRuntime::new().unwrap());
        let chain = CosmosSdkChain::bootstrap(chain_config.clone(), rt)
            .unwrap_or_else(exit_with_unrecoverable_error);

        let counterparty_chain = match chain.query_client_state(&self.client_id, Height::zero()) {
            Ok(cs) => cs.chain_id(),
<<<<<<< HEAD
            Err(e) => {
                return Output::error(format!(
                    "failed while querying client '{}' on chain '{}' with error: {}",
                    self.client_id, self.chain_id, e
                ))
                .exit()
            }
=======
            Err(e) => Output::error(format!(
                "Failed while querying client '{}' on chain '{}' with error: {}",
                self.client_id, self.chain_id, e
            ))
            .exit(),
>>>>>>> 01c2983a
        };

        let consensus_height =
            ibc::Height::new(counterparty_chain.version(), self.consensus_height);
        let height = ibc::Height::new(chain.id().version(), self.height.unwrap_or(0_u64));

        let res = chain.query_txs(QueryTxRequest::Client(QueryClientEventRequest {
            height,
            event_id: WithBlockDataType::UpdateClient,
            client_id: self.client_id.clone(),
            consensus_height,
        }));

        match res {
            Ok(header) => Output::success(header).exit(),
            Err(e) => Output::error(format!("{}", e)).exit(),
        }
    }
}

/// Query client connections command
#[derive(Clone, Command, Debug, Parser)]
pub struct QueryClientConnectionsCmd {
    #[clap(required = true, help = "identifier of the chain to query")]
    chain_id: ChainId,

    #[clap(required = true, help = "identifier of the client to query")]
    client_id: ClientId,

    #[clap(
        short = 'H',
        long,
        help = "the chain height which this query should reflect"
    )]
    height: Option<u64>,
}

// hermes query connections ibc-0
impl Runnable for QueryClientConnectionsCmd {
    fn run(&self) {
        let config = app_config();

        let chain_config = match config.find_chain(&self.chain_id) {
            None => Output::error(format!(
                "chain '{}' not found in configuration file",
                self.chain_id
            ))
            .exit(),
            Some(chain_config) => chain_config,
        };

        debug!("Options: {:?}", self);

        let rt = Arc::new(TokioRuntime::new().unwrap());
        let chain = CosmosSdkChain::bootstrap(chain_config.clone(), rt)
            .unwrap_or_else(exit_with_unrecoverable_error);

        let req = QueryClientConnectionsRequest {
            client_id: self.client_id.to_string(),
        };

        let res = chain.query_client_connections(req);

        match res {
            Ok(ce) => Output::success(ce).exit(),
            Err(e) => Output::error(format!("{}", e)).exit(),
        }
    }
}<|MERGE_RESOLUTION|>--- conflicted
+++ resolved
@@ -110,21 +110,11 @@
 
         let counterparty_chain = match chain.query_client_state(&self.client_id, Height::zero()) {
             Ok(cs) => cs.chain_id(),
-<<<<<<< HEAD
-            Err(e) => {
-                return Output::error(format!(
-                    "failed while querying client '{}' on chain '{}' with error: {}",
-                    self.client_id, self.chain_id, e
-                ))
-                .exit()
-            }
-=======
             Err(e) => Output::error(format!(
-                "Failed while querying client '{}' on chain '{}' with error: {}",
+                "failed while querying client '{}' on chain '{}' with error: {}",
                 self.client_id, self.chain_id, e
             ))
             .exit(),
->>>>>>> 01c2983a
         };
 
         match self.consensus_height {
@@ -200,21 +190,11 @@
 
         let counterparty_chain = match chain.query_client_state(&self.client_id, Height::zero()) {
             Ok(cs) => cs.chain_id(),
-<<<<<<< HEAD
-            Err(e) => {
-                return Output::error(format!(
-                    "failed while querying client '{}' on chain '{}' with error: {}",
-                    self.client_id, self.chain_id, e
-                ))
-                .exit()
-            }
-=======
             Err(e) => Output::error(format!(
-                "Failed while querying client '{}' on chain '{}' with error: {}",
+                "failed while querying client '{}' on chain '{}' with error: {}",
                 self.client_id, self.chain_id, e
             ))
             .exit(),
->>>>>>> 01c2983a
         };
 
         let consensus_height =

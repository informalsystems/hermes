--- conflicted
+++ resolved
@@ -15,11 +15,7 @@
         long = "chain",
         required = true,
         value_name = "CHAIN_ID",
-<<<<<<< HEAD
-        help = "identifier of the chain to query"
-=======
         help = "Identifier of the chain to query"
->>>>>>> 57b8af93
     )]
     chain_id: ChainId,
 }

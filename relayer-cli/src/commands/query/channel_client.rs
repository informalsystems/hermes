use abscissa_core::clap::Parser;
use abscissa_core::{Command, Runnable};

use ibc::core::ics24_host::identifier::{ChainId, ChannelId, PortId};
use ibc_relayer::chain::handle::ChainHandle;
use ibc_relayer::chain::requests::QueryChannelClientStateRequest;

use crate::application::app_config;
use crate::cli_utils::spawn_chain_runtime;
use crate::conclude::{exit_with_unrecoverable_error, Output};

/// The data structure that represents the arguments when invoking the `query channel client` CLI command.
///
<<<<<<< HEAD
/// `query channel client --chain <chain_id> --port <port_id> --chan <channel_id>`
=======
/// `query channel client --chain <chain_id> --port <port_id> --channel <channel_id>`
>>>>>>> 57b8af93
///
/// If successful the channel's client state is displayed.
#[derive(Clone, Command, Debug, Parser, PartialEq)]
pub struct QueryChannelClientCmd {
    #[clap(
        long = "chain",
        required = true,
        value_name = "CHAIN_ID",
<<<<<<< HEAD
        help = "identifier of the chain to query"
=======
        help = "Identifier of the chain to query"
>>>>>>> 57b8af93
    )]
    chain_id: ChainId,

    #[clap(
        long = "port",
        required = true,
        value_name = "PORT_ID",
<<<<<<< HEAD
        help = "identifier of the port to query"
=======
        help = "Identifier of the port to query"
>>>>>>> 57b8af93
    )]
    port_id: PortId,

    #[clap(
<<<<<<< HEAD
        long = "chan",
        required = true,
        value_name = "CHANNEL_ID",
        help = "identifier of the channel to query"
=======
        long = "channel",
        alias = "chan",
        required = true,
        value_name = "CHANNEL_ID",
        help = "Identifier of the channel to query"
>>>>>>> 57b8af93
    )]
    channel_id: ChannelId,
}

impl Runnable for QueryChannelClientCmd {
    fn run(&self) {
        let config = app_config();

        let chain = spawn_chain_runtime(&config, &self.chain_id)
            .unwrap_or_else(exit_with_unrecoverable_error);

        match chain.query_channel_client_state(QueryChannelClientStateRequest {
            port_id: self.port_id.clone(),
            channel_id: self.channel_id,
        }) {
            Ok(cs) => Output::success(cs).exit(),
            Err(e) => Output::error(format!("{}", e)).exit(),
        }
    }
}

#[cfg(test)]
mod tests {
    use super::QueryChannelClientCmd;

    use std::str::FromStr;

    use abscissa_core::clap::Parser;
    use ibc::core::ics24_host::identifier::{ChainId, PortId, ChannelId};

    #[test]
    fn test_query_channel_client() {
        assert_eq!(
            QueryChannelClientCmd{ chain_id: ChainId::from_string("chain_id"), port_id: PortId::from_str("port_id").unwrap(), channel_id: ChannelId::from_str("channel-07").unwrap() },
            QueryChannelClientCmd::parse_from(&["test", "--chain", "chain_id", "--port", "port_id", "--chan", "channel-07"])
        )
    }

    #[test]
    fn test_query_channel_client_no_chan() {
        assert!(QueryChannelClientCmd::try_parse_from(&["test", "--chain", "chain_id", "--port", "port_id"]).is_err())
    }

    #[test]
    fn test_query_channel_client_no_port() {
        assert!(QueryChannelClientCmd::try_parse_from(&["test", "--chain", "chain_id", "--chan", "channel-07"]).is_err())
    }

    #[test]
    fn test_query_channel_client_no_chain() {
        assert!(QueryChannelClientCmd::try_parse_from(&["test", "--port", "port_id", "--chan", "channel-07"]).is_err())
    }
}<|MERGE_RESOLUTION|>--- conflicted
+++ resolved
@@ -11,11 +11,7 @@
 
 /// The data structure that represents the arguments when invoking the `query channel client` CLI command.
 ///
-<<<<<<< HEAD
-/// `query channel client --chain <chain_id> --port <port_id> --chan <channel_id>`
-=======
 /// `query channel client --chain <chain_id> --port <port_id> --channel <channel_id>`
->>>>>>> 57b8af93
 ///
 /// If successful the channel's client state is displayed.
 #[derive(Clone, Command, Debug, Parser, PartialEq)]
@@ -24,11 +20,7 @@
         long = "chain",
         required = true,
         value_name = "CHAIN_ID",
-<<<<<<< HEAD
-        help = "identifier of the chain to query"
-=======
         help = "Identifier of the chain to query"
->>>>>>> 57b8af93
     )]
     chain_id: ChainId,
 
@@ -36,27 +28,16 @@
         long = "port",
         required = true,
         value_name = "PORT_ID",
-<<<<<<< HEAD
-        help = "identifier of the port to query"
-=======
         help = "Identifier of the port to query"
->>>>>>> 57b8af93
     )]
     port_id: PortId,
 
     #[clap(
-<<<<<<< HEAD
-        long = "chan",
-        required = true,
-        value_name = "CHANNEL_ID",
-        help = "identifier of the channel to query"
-=======
         long = "channel",
         alias = "chan",
         required = true,
         value_name = "CHANNEL_ID",
         help = "Identifier of the channel to query"
->>>>>>> 57b8af93
     )]
     channel_id: ChannelId,
 }

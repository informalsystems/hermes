use abscissa_core::clap::Parser;
use abscissa_core::{Command, Runnable};
use serde::{Deserialize, Serialize};

use eyre::eyre;
use ibc::core::ics02_client::client_state::ClientState;
use ibc::core::ics03_connection::connection::ConnectionEnd;
use ibc::core::ics04_channel::channel::{ChannelEnd, State};
use ibc::core::ics24_host::identifier::ChainId;
use ibc::core::ics24_host::identifier::{ChannelId, ClientId, ConnectionId, PortId};
use ibc::Height;
use ibc_relayer::chain::handle::{BaseChainHandle, ChainHandle};
use ibc_relayer::chain::requests::{
    IncludeProof, QueryChannelRequest, QueryClientStateRequest, QueryConnectionRequest, QueryHeight,
};
use ibc_relayer::client_state::AnyClientState;
use ibc_relayer::registry::Registry;

use crate::conclude::{exit_with_unrecoverable_error, Output};
use crate::prelude::*;

#[derive(Clone, Command, Debug, Parser, PartialEq, Eq)]
pub struct QueryChannelEndsCmd {
    #[clap(
        long = "chain",
        required = true,
        value_name = "CHAIN_ID",
        help_heading = "REQUIRED",
        help = "Identifier of the chain to query"
    )]
    chain_id: ChainId,

    #[clap(
        long = "port",
        required = true,
        value_name = "PORT_ID",
        help_heading = "REQUIRED",
        help = "Identifier of the port to query"
    )]
    port_id: PortId,

    #[clap(
        long = "channel",
        visible_alias = "chan",
        required = true,
        value_name = "CHANNEL_ID",
        help_heading = "REQUIRED",
        help = "Identifier of the channel to query"
    )]
    channel_id: ChannelId,

    #[clap(
        long = "height",
        value_name = "HEIGHT",
        help = "Height of the state to query"
    )]
    height: Option<u64>,

    #[clap(
        long = "verbose",
        help = "Enable verbose output, displaying all details of channels, connections & clients"
    )]
    verbose: bool,
}

#[derive(Clone, Debug, Serialize, Deserialize)]
pub struct ChannelEnds {
    pub channel_end: ChannelEnd,
    pub connection_end: ConnectionEnd,
    pub client_state: AnyClientState,
    pub counterparty_channel_end: ChannelEnd,
    pub counterparty_connection_end: ConnectionEnd,
    pub counterparty_client_state: AnyClientState,
}

#[derive(Clone, Debug, Serialize, Deserialize)]
pub struct ChannelEndsSummary {
    chain_id: ChainId,
    client_id: ClientId,
    connection_id: ConnectionId,
    channel_id: ChannelId,
    port_id: PortId,

    counterparty_chain_id: ChainId,
    counterparty_client_id: ClientId,
    counterparty_connection_id: ConnectionId,
    counterparty_channel_id: ChannelId,
    counterparty_port_id: PortId,
}

<<<<<<< HEAD
fn do_run<Chain: ChainHandle>(cmd: &QueryChannelEndsCmd) -> eyre::Result<()> {
    debug!("Options: {:?}", cmd);

=======
fn do_run<Chain: ChainHandle>(cmd: &QueryChannelEndsCmd) -> Result<(), Box<dyn std::error::Error>> {
>>>>>>> fd92eb6d
    let config = app_config();

    let QueryChannelEndsCmd {
        chain_id,
        port_id,
        channel_id,
        ..
    } = cmd;

    let mut registry = <Registry<Chain>>::new((*config).clone());
    let chain = registry.get_or_spawn(chain_id)?;

    let chain_height = match cmd.height {
        Some(height) => {
            Height::new(chain.id().version(), height).unwrap_or_else(exit_with_unrecoverable_error)
        }
        None => chain.query_latest_height()?,
    };

    let (channel_end, _) = chain.query_channel(
        QueryChannelRequest {
            port_id: port_id.clone(),
            channel_id: channel_id.clone(),
            height: QueryHeight::Specific(chain_height),
        },
        IncludeProof::No,
    )?;
    if channel_end.state_matches(&State::Uninitialized) {
        return Err(eyre!(
            "{}/{} on chain {} @ {:?} is uninitialized",
            port_id,
            channel_id,
            chain_id,
            chain_height
        ));
    }

    let connection_id = channel_end
        .connection_hops
        .first()
        .ok_or_else(|| {
            eyre!(
                "missing connection_hops for {}/{} on chain {} @ {:?}",
                port_id,
                channel_id,
                chain_id,
                chain_height
            )
        })?
        .clone();

    let (connection_end, _) = chain.query_connection(
        QueryConnectionRequest {
            connection_id: connection_id.clone(),
            height: QueryHeight::Specific(chain_height),
        },
        IncludeProof::No,
    )?;

    let client_id = connection_end.client_id().clone();

    let (client_state, _) = chain.query_client_state(
        QueryClientStateRequest {
            client_id: client_id.clone(),
            height: QueryHeight::Specific(chain_height),
        },
        IncludeProof::No,
    )?;

    let channel_counterparty = channel_end.counterparty().clone();
    let connection_counterparty = connection_end.counterparty().clone();

    let counterparty_client_id = connection_counterparty.client_id().clone();

    let counterparty_connection_id = connection_counterparty.connection_id.ok_or_else(|| {
        eyre!(
            "connection end for {} on chain {} @ {:?} does not have counterparty connection id: {:?}",
            connection_id,
            chain_id,
            chain_height,
            connection_end
        )
    })?;

    let counterparty_port_id = channel_counterparty.port_id().clone();

    let counterparty_channel_id =
        channel_counterparty.channel_id.ok_or_else(|| {
            eyre!(
            "channel end for {}/{} on chain {} @ {:?} does not have counterparty channel id: {:?}",
            port_id, channel_id, chain_id, chain_height, channel_end
        )
        })?;

    let counterparty_chain_id = client_state.chain_id();
    let counterparty_chain = registry.get_or_spawn(&counterparty_chain_id)?;
    let counterparty_chain_height_query =
        QueryHeight::Specific(counterparty_chain.query_latest_height()?);

    let (counterparty_connection_end, _) = counterparty_chain.query_connection(
        QueryConnectionRequest {
            connection_id: counterparty_connection_id.clone(),
            height: counterparty_chain_height_query,
        },
        IncludeProof::No,
    )?;

    let (counterparty_client_state, _) = counterparty_chain.query_client_state(
        QueryClientStateRequest {
            client_id: counterparty_client_id.clone(),
            height: counterparty_chain_height_query,
        },
        IncludeProof::No,
    )?;

    let (counterparty_channel_end, _) = counterparty_chain.query_channel(
        QueryChannelRequest {
            port_id: counterparty_port_id.clone(),
            channel_id: counterparty_channel_id.clone(),
            height: counterparty_chain_height_query,
        },
        IncludeProof::No,
    )?;

    if cmd.verbose {
        let res = ChannelEnds {
            channel_end,
            connection_end,
            client_state,

            counterparty_channel_end,
            counterparty_connection_end,
            counterparty_client_state,
        };

        Output::success(res).exit();
    } else {
        let res = ChannelEndsSummary {
            chain_id: chain_id.clone(),
            client_id,
            connection_id,
            channel_id: channel_id.clone(),
            port_id: port_id.clone(),

            counterparty_chain_id,
            counterparty_client_id,
            counterparty_connection_id,
            counterparty_channel_id,
            counterparty_port_id,
        };

        Output::success(res).exit();
    }
}

impl Runnable for QueryChannelEndsCmd {
    fn run(&self) {
        match do_run::<BaseChainHandle>(self) {
            Ok(()) => {}
            Err(e) => Output::error(format!("{}", e)).exit(),
        }
    }
}

#[cfg(test)]
mod tests {
    use super::QueryChannelEndsCmd;

    use std::str::FromStr;

    use abscissa_core::clap::Parser;
    use ibc::core::ics24_host::identifier::{ChainId, ChannelId, PortId};

    #[test]
    fn test_query_channel_ends_required_only() {
        assert_eq!(
            QueryChannelEndsCmd {
                chain_id: ChainId::from_string("chain_id"),
                port_id: PortId::from_str("port_id").unwrap(),
                channel_id: ChannelId::from_str("channel-07").unwrap(),
                height: None,
                verbose: false
            },
            QueryChannelEndsCmd::parse_from(&[
                "test",
                "--chain",
                "chain_id",
                "--port",
                "port_id",
                "--channel",
                "channel-07"
            ])
        )
    }

    #[test]
    fn test_query_channel_ends_chan_alias() {
        assert_eq!(
            QueryChannelEndsCmd {
                chain_id: ChainId::from_string("chain_id"),
                port_id: PortId::from_str("port_id").unwrap(),
                channel_id: ChannelId::from_str("channel-07").unwrap(),
                height: None,
                verbose: false
            },
            QueryChannelEndsCmd::parse_from(&[
                "test",
                "--chain",
                "chain_id",
                "--port",
                "port_id",
                "--chan",
                "channel-07"
            ])
        )
    }

    #[test]
    fn test_query_channel_ends_height() {
        assert_eq!(
            QueryChannelEndsCmd {
                chain_id: ChainId::from_string("chain_id"),
                port_id: PortId::from_str("port_id").unwrap(),
                channel_id: ChannelId::from_str("channel-07").unwrap(),
                height: Some(42),
                verbose: false
            },
            QueryChannelEndsCmd::parse_from(&[
                "test",
                "--chain",
                "chain_id",
                "--port",
                "port_id",
                "--channel",
                "channel-07",
                "--height",
                "42"
            ])
        )
    }

    #[test]
    fn test_query_channel_ends_verbose() {
        assert_eq!(
            QueryChannelEndsCmd {
                chain_id: ChainId::from_string("chain_id"),
                port_id: PortId::from_str("port_id").unwrap(),
                channel_id: ChannelId::from_str("channel-07").unwrap(),
                height: None,
                verbose: true
            },
            QueryChannelEndsCmd::parse_from(&[
                "test",
                "--chain",
                "chain_id",
                "--port",
                "port_id",
                "--channel",
                "channel-07",
                "--verbose"
            ])
        )
    }

    #[test]
    fn test_query_channel_client_no_chan() {
        assert!(QueryChannelEndsCmd::try_parse_from(&[
            "test", "--chain", "chain_id", "--port", "port_id"
        ])
        .is_err())
    }

    #[test]
    fn test_query_channel_client_no_port() {
        assert!(QueryChannelEndsCmd::try_parse_from(&[
            "test",
            "--chain",
            "chain_id",
            "--channel",
            "channel-07"
        ])
        .is_err())
    }

    #[test]
    fn test_query_channel_client_no_chain() {
        assert!(QueryChannelEndsCmd::try_parse_from(&[
            "test",
            "--port",
            "port_id",
            "--channel",
            "channel-07"
        ])
        .is_err())
    }
}<|MERGE_RESOLUTION|>--- conflicted
+++ resolved
@@ -88,13 +88,7 @@
     counterparty_port_id: PortId,
 }
 
-<<<<<<< HEAD
 fn do_run<Chain: ChainHandle>(cmd: &QueryChannelEndsCmd) -> eyre::Result<()> {
-    debug!("Options: {:?}", cmd);
-
-=======
-fn do_run<Chain: ChainHandle>(cmd: &QueryChannelEndsCmd) -> Result<(), Box<dyn std::error::Error>> {
->>>>>>> fd92eb6d
     let config = app_config();
 
     let QueryChannelEndsCmd {

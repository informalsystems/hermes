--- conflicted
+++ resolved
@@ -4,11 +4,7 @@
 
 use relayer::config::Config;
 
-<<<<<<< HEAD
-use crate::{application::APPLICATION, prelude::*};
-=======
 use crate::{prelude::*, tasks};
->>>>>>> 6b21e71d
 
 #[derive(Command, Debug, Options)]
 pub struct StartCmd {

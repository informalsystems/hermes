--- conflicted
+++ resolved
@@ -24,54 +24,7 @@
         let config = app_config().clone();
         let light_config = LightConfig::load(LIGHT_CONFIG_PATH)?;
 
-<<<<<<< HEAD
-        // FIXME: This just hangs and never runs the given future
-        // abscissa_tokio::run(&APPLICATION, ...).unwrap();
-
-        debug!("launching 'start' command");
-        // if !config.local_chains.is_empty() {
-        //     debug!(
-        //         "found the following local chains: {:?}",
-        //         config.local_chains
-        //     );
-        // }
-
-        // Spawn all tasks on the same thread that calls `block_on`, ie. the main thread.
-        // This allows us to spawn tasks which do not implement `Send`,
-        // like the light client task.
-        let local = tokio::task::LocalSet::new();
-
-        block_on(local.run_until(self.task(config, light_config)))?;
-
-        Ok(())
-    }
-
-    async fn task(&self, config: Config, light_config: LightConfig) -> Result<(), BoxError> {
-        let mut chains: Vec<CosmosSDKChain> = vec![];
-
-        for chain_config in &config.chains {
-            let light_config = light_config.for_chain(&chain_config.id).ok_or_else(|| {
-                format!(
-                    "could not find light client configuration for chain {}",
-                    chain_config.id
-                )
-            })?;
-
-            info!(chain.id = %chain_config.id, "spawning light client");
-
-            let mut chain = CosmosSDKChain::from_config(chain_config.clone())?;
-            let task = create_client_task(&mut chain, light_config.clone(), self.reset).await?;
-
-            chains.push(chain);
-            tokio::task::spawn_local(task);
-        }
-
-        relayer_task(&config, chains).await?;
-
-        Ok(())
-=======
         start(config, light_config, self.reset).await
->>>>>>> bcbefaaa
     }
 }
 

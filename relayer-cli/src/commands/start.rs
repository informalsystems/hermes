use std::{ops::Deref, time::Duration};

// use crate::application::APPLICATION;

use abscissa_core::{
    application::fatal_error,
    error::BoxError,
    tracing::{debug, info},
    Command, Options, Runnable,
};

use client::LightClient;
use futures::Future;
use tendermint::chain;
use tendermint_light_client::{
    builder::{LightClientBuilder, SupervisorBuilder},
    light_client, store,
    supervisor::{self, Supervisor},
    types::PeerId,
};

<<<<<<< HEAD
use crate::commands::utils::block_on;
use relayer::chain::{Chain, CosmosSDKChain};
use relayer::client::Client;
use relayer::config::{ChainConfig, LocalChainConfig};

use relayer::store::Store;

use crate::commands::listen::relayer_task;
use relayer::local_chain::LocalChain;
=======
use relayer::{
    chain::{Chain, CosmosSDKChain},
    client,
    client::TrustOptions,
    config::Config,
};

use crate::{
    commands::utils::block_on,
    light::config::{LightConfig, LIGHT_CONFIG_PATH},
    prelude::*,
};
>>>>>>> 50247173

#[derive(Command, Debug, Options)]
pub struct StartCmd {
    #[options(help = "reset state from trust options", short = "r")]
    reset: bool,
}

impl StartCmd {
    fn cmd(&self) -> Result<(), BoxError> {
        let config = app_config().clone();
        let light_config = LightConfig::load(LIGHT_CONFIG_PATH)?;

        // FIXME: This just hangs and never runs the given future
        // abscissa_tokio::run(&APPLICATION, ...).unwrap();

        debug!("launching 'start' command");
        if ! config.local_chains.is_empty() {
            debug!("found the following local chains: {:?}", config.local_chains);
        }

        // Spawn all tasks on the same thread that calls `block_on`, ie. the main thread.
        // This allows us to spawn tasks which do not implement `Send`,
        // like the light client task.
        let local = tokio::task::LocalSet::new();

<<<<<<< HEAD
        block_on(local.run_until(async move {
            // Start the local chains
            for lc_config in &config.local_chains {
                info!(local_chain.id = %lc_config.id, "spawning local chain");
                tokio::task::spawn_local(create_local_chain(lc_config.clone()));
            }
            // Start the clients
            for chain_config in &config.chains {
                info!(chain.id = %chain_config.id, "spawning light client");
                tokio::task::spawn_local(spawn_client(chain_config.clone(), self.reset));
            }
=======
        block_on(local.run_until(self.task(config, light_config)))?;

        Ok(())
    }

    async fn task(&self, config: Config, light_config: LightConfig) -> Result<(), BoxError> {
        let mut chains: Vec<CosmosSDKChain> = vec![];

        for chain_config in &config.chains {
            let light_config = light_config.for_chain(&chain_config.id).ok_or_else(|| {
                format!(
                    "could not find light client configuration for chain {}",
                    chain_config.id
                )
            })?;

            info!(chain.id = %chain_config.id, "spawning light client");

            let mut chain = CosmosSDKChain::from_config(chain_config.clone())?;
            let task = create_client_task(&mut chain, light_config.clone(), self.reset).await?;
>>>>>>> 50247173

            chains.push(chain);
            tokio::task::spawn_local(task);
        }

        relayer_task(&config, chains).await?;

        Ok(())
    }
}

impl Runnable for StartCmd {
    fn run(&self) {
        self.cmd()
            .unwrap_or_else(|e| fatal_error(app_reader().deref(), &*e))
    }
}

async fn relayer_task(config: &Config, chains: Vec<CosmosSDKChain>) -> Result<(), BoxError> {
    for chain in &chains {
        let light_client = chain.light_client().ok_or_else(|| {
            format!(
                "light client for chain {} has not been initialized",
                chain.id()
            )
        })?;

        if let Some(latest_trusted) = light_client.latest_trusted().await? {
            info!(
                chain.id = %chain.id(),
                "latest trusted state is at height {:?}",
                latest_trusted.height(),
            );
        } else {
            warn!(
                chain.id = %chain.id(),
                "no latest trusted state",
            );
        }
    }

    let mut interval = tokio::time::interval(Duration::from_secs(2));

    loop {
        interval.tick().await;
    }
}

async fn create_client_task(
    chain: &mut CosmosSDKChain,
    trust_options: TrustOptions,
    reset: bool,
) -> Result<impl Future<Output = Result<(), BoxError>>, BoxError> {
    status_info!(
        "Relayer",
        "spawning light client for chain {}",
        chain.config().id,
    );

    let supervisor = create_client(chain, trust_options, reset).await?;
    let handle = supervisor.handle();

    let task = client_task(*chain.id(), supervisor);

    let light_client = client::tendermint::LightClient::new(handle);
    chain.set_light_client(light_client);

    Ok(task)
}

fn build_instance(
    peer_id: PeerId,
    chain: &CosmosSDKChain,
    store: store::sled::SledStore,
    options: light_client::Options,
    trust_options: TrustOptions,
    reset: bool,
) -> Result<supervisor::Instance, BoxError> {
    let builder = LightClientBuilder::prod(
        peer_id,
        chain.rpc_client().clone(),
        Box::new(store),
        options,
        Some(Duration::from_secs(10)), // TODO: Make configurable
    );

    let builder = if reset {
        info!(chain.id = %chain.id(), "resetting client to trust options state");
        builder.trust_primary_at(trust_options.height, trust_options.header_hash)?
    } else {
        info!(chain.id = %chain.id(), "starting client from stored trusted state");
        builder.trust_from_store()?
    };

    Ok(builder.build())
}

async fn create_client(
    chain: &mut CosmosSDKChain,
    trust_options: TrustOptions,
    reset: bool,
) -> Result<Supervisor, BoxError> {
    let chain_config = chain.config();
    let id = chain_config.id;

    let db_path = format!("store_{}.db", chain.id());
    let store = store::sled::SledStore::new(sled::open(db_path)?);

    // FIXME: Remove or make configurable
    let peer_id: PeerId = "BADFADAD0BEFEEDC0C0ADEADBEEFC0FFEEFACADE".parse().unwrap();

    let options = light_client::Options {
        trust_threshold: trust_options.trust_threshold,
        trusting_period: trust_options.trusting_period,
        clock_drift: Duration::from_secs(5), // TODO: Make configurable
    };

    let primary = build_instance(
        peer_id,
        &chain,
        store.clone(),
        options,
        trust_options.clone(),
        reset,
    )?;

    let witness = build_instance(peer_id, &chain, store, options, trust_options, reset)?;

    let supervisor = SupervisorBuilder::new()
        .primary(peer_id, chain_config.rpc_addr.clone(), primary)
        .witness(peer_id, chain_config.rpc_addr.clone(), witness)
        .build_prod();

    Ok(supervisor)
}

async fn client_task(chain_id: chain::Id, supervisor: Supervisor) -> Result<(), BoxError> {
    match supervisor.latest_trusted() {
        Some(trusted_state) => {
            info!(
                chain.id = %chain_id,
                "spawned new client now at trusted state: {} at height {}",
                trusted_state.signed_header.header.hash(),
                trusted_state.signed_header.header.height,
            );

            update_client(chain_id, supervisor).await?;
        }
        None => {
            error!(
                chain.id = %chain_id,
                "no initial trusted state, aborting"
            );
        }
    }

    Ok(())
}

async fn update_client(chain_id: chain::Id, mut supervisor: Supervisor) -> Result<(), BoxError> {
    debug!(chain.id = %chain_id, "updating headers");

    let mut interval = tokio::time::interval(Duration::from_secs(3));

    loop {
        interval.tick().await;

        info!(chain.id = %chain_id, "updating client");

        // FIXME: This should done via spawn_blocking
        let result = supervisor.verify_to_highest();

        match result {
            Ok(trusted_state) => info!(
                chain.id = %chain_id,
                "client updated to trusted state: {} at height {}",
                trusted_state.signed_header.header.hash(),
                trusted_state.signed_header.header.height
            ),

            Err(err) => error!(chain.id = %chain_id, "error when updating headers: {}", err),
        }
    }
}

async fn create_local_chain(
    local_chain_config: LocalChainConfig,
) -> LocalChain {
    let chain = LocalChain::from_config(local_chain_config.clone()).unwrap();

    // Create clients, if any are specified.
    for client_id in &local_chain_config.client_ids {
        chain.create_client(client_id);
    }

    chain
}<|MERGE_RESOLUTION|>--- conflicted
+++ resolved
@@ -19,17 +19,6 @@
     types::PeerId,
 };
 
-<<<<<<< HEAD
-use crate::commands::utils::block_on;
-use relayer::chain::{Chain, CosmosSDKChain};
-use relayer::client::Client;
-use relayer::config::{ChainConfig, LocalChainConfig};
-
-use relayer::store::Store;
-
-use crate::commands::listen::relayer_task;
-use relayer::local_chain::LocalChain;
-=======
 use relayer::{
     chain::{Chain, CosmosSDKChain},
     client,
@@ -42,7 +31,6 @@
     light::config::{LightConfig, LIGHT_CONFIG_PATH},
     prelude::*,
 };
->>>>>>> 50247173
 
 #[derive(Command, Debug, Options)]
 pub struct StartCmd {
@@ -68,19 +56,6 @@
         // like the light client task.
         let local = tokio::task::LocalSet::new();
 
-<<<<<<< HEAD
-        block_on(local.run_until(async move {
-            // Start the local chains
-            for lc_config in &config.local_chains {
-                info!(local_chain.id = %lc_config.id, "spawning local chain");
-                tokio::task::spawn_local(create_local_chain(lc_config.clone()));
-            }
-            // Start the clients
-            for chain_config in &config.chains {
-                info!(chain.id = %chain_config.id, "spawning light client");
-                tokio::task::spawn_local(spawn_client(chain_config.clone(), self.reset));
-            }
-=======
         block_on(local.run_until(self.task(config, light_config)))?;
 
         Ok(())
@@ -101,7 +76,6 @@
 
             let mut chain = CosmosSDKChain::from_config(chain_config.clone())?;
             let task = create_client_task(&mut chain, light_config.clone(), self.reset).await?;
->>>>>>> 50247173
 
             chains.push(chain);
             tokio::task::spawn_local(task);

use ibc::ics24_host::identifier::ChainId;
use ibc_relayer::{chain::handle::ChainHandle, config::StoreConfig};
use ibc_relayer::{chain::runtime::ChainRuntime, config::ChainConfig};
use ibc_relayer::{chain::CosmosSdkChain, config::Config};

use crate::error::{Error, Kind};

<<<<<<< HEAD
/// Pair of chain handlers that are used by most CLIs.
#[derive(Clone, Debug)]
=======
/// Pair of chain handles that are used by most CLIs.
>>>>>>> 052703bf
pub struct ChainHandlePair {
    /// Source chain handle
    pub src: Box<dyn ChainHandle>,
    /// Destination chain handle
    pub dst: Box<dyn ChainHandle>,
}

impl ChainHandlePair {
    /// Spawn the source and destination chain runtime from the configuration and chain identifiers,
    /// and return the pair of associated handles.
    pub fn spawn(
        config: &Config,
        src_chain_id: &ChainId,
        dst_chain_id: &ChainId,
    ) -> Result<Self, Error> {
        Self::spawn_with(Default::default(), config, src_chain_id, dst_chain_id)
    }

    /// Spawn the source and destination chain runtime from the configuration and chain identifiers,
    /// and return the pair of associated handles. Accepts a `SpawnOptions` argument, which
    /// is used to override each chain configuration before spawning its runtime.
    pub fn spawn_with(
        options: SpawnOptions,
        config: &Config,
        src_chain_id: &ChainId,
        dst_chain_id: &ChainId,
    ) -> Result<Self, Error> {
        let src = spawn_chain_runtime(options.clone(), config, src_chain_id)?;
        let dst = spawn_chain_runtime(options, config, dst_chain_id)?;

        Ok(ChainHandlePair { src, dst })
    }
}

/// Spawns a chain runtime from the configuration and given a chain identifier.
/// Returns the corresponding handle if successful.
pub fn spawn_chain_runtime(
    spawn_options: SpawnOptions,
<<<<<<< HEAD
    config: &Config,
    src_chain_id: &ChainId,
    dst_chain_id: &ChainId,
) -> Result<ChainHandlePair, Error> {
    let src_config = config
        .find_chain(src_chain_id)
        .cloned()
        .ok_or_else(|| "missing source chain in configuration file".to_string());

    let dst_config = config
        .find_chain(dst_chain_id)
=======
    config: &config::Reader<CliApp>,
    chain_id: &ChainId,
) -> Result<Box<dyn ChainHandle>, Error> {
    let mut chain_config = config
        .find_chain(chain_id)
>>>>>>> 052703bf
        .cloned()
        .ok_or_else(|| format!("missing chain for id ({}) in configuration file", chain_id))
        .map_err(|e| Kind::Config.context(e))?;

    spawn_options.apply(&mut chain_config);

    let chain_res =
        ChainRuntime::<CosmosSdkChain>::spawn(chain_config).map_err(|e| Kind::Runtime.context(e));

    let handle = chain_res.map(|(handle, _)| handle)?;

    Ok(handle)
}

/// Allows override the chain configuration just before
/// spawning a new runtime instance.
///
/// This is currently only used to override the configured
/// light client store for one-off commands which do not
/// need the disk-based store.
#[derive(Clone, Debug, Default)]
pub struct SpawnOptions {
    override_store_config: Option<StoreConfig>,
}

impl SpawnOptions {
    /// Override the light client store config with the provided config.
    pub fn override_store_config(store_config: StoreConfig) -> Self {
        Self {
            override_store_config: Some(store_config),
        }
    }

    /// Apply these options to the provided chain configuration.
    pub fn apply(&self, chain_config: &mut ChainConfig) {
        if let Some(store_config) = &self.override_store_config {
            Self::apply_store_config(chain_config, &store_config)
        }
    }

    fn apply_store_config(chain_config: &mut ChainConfig, store_config: &StoreConfig) {
        if let Some(peer_config) = chain_config.peers.as_mut() {
            for light_client in &mut peer_config.light_clients {
                light_client.store = store_config.clone();
            }
        }
    }
}<|MERGE_RESOLUTION|>--- conflicted
+++ resolved
@@ -1,16 +1,16 @@
+use abscissa_core::config;
 use ibc::ics24_host::identifier::ChainId;
+use ibc_relayer::chain::CosmosSdkChain;
 use ibc_relayer::{chain::handle::ChainHandle, config::StoreConfig};
 use ibc_relayer::{chain::runtime::ChainRuntime, config::ChainConfig};
-use ibc_relayer::{chain::CosmosSdkChain, config::Config};
 
-use crate::error::{Error, Kind};
+use crate::{
+    application::CliApp,
+    error::{Error, Kind},
+};
 
-<<<<<<< HEAD
-/// Pair of chain handlers that are used by most CLIs.
 #[derive(Clone, Debug)]
-=======
 /// Pair of chain handles that are used by most CLIs.
->>>>>>> 052703bf
 pub struct ChainHandlePair {
     /// Source chain handle
     pub src: Box<dyn ChainHandle>,
@@ -22,7 +22,7 @@
     /// Spawn the source and destination chain runtime from the configuration and chain identifiers,
     /// and return the pair of associated handles.
     pub fn spawn(
-        config: &Config,
+        config: &config::Reader<CliApp>,
         src_chain_id: &ChainId,
         dst_chain_id: &ChainId,
     ) -> Result<Self, Error> {
@@ -34,7 +34,7 @@
     /// is used to override each chain configuration before spawning its runtime.
     pub fn spawn_with(
         options: SpawnOptions,
-        config: &Config,
+        config: &config::Reader<CliApp>,
         src_chain_id: &ChainId,
         dst_chain_id: &ChainId,
     ) -> Result<Self, Error> {
@@ -49,25 +49,11 @@
 /// Returns the corresponding handle if successful.
 pub fn spawn_chain_runtime(
     spawn_options: SpawnOptions,
-<<<<<<< HEAD
-    config: &Config,
-    src_chain_id: &ChainId,
-    dst_chain_id: &ChainId,
-) -> Result<ChainHandlePair, Error> {
-    let src_config = config
-        .find_chain(src_chain_id)
-        .cloned()
-        .ok_or_else(|| "missing source chain in configuration file".to_string());
-
-    let dst_config = config
-        .find_chain(dst_chain_id)
-=======
     config: &config::Reader<CliApp>,
     chain_id: &ChainId,
 ) -> Result<Box<dyn ChainHandle>, Error> {
     let mut chain_config = config
         .find_chain(chain_id)
->>>>>>> 052703bf
         .cloned()
         .ok_or_else(|| format!("missing chain for id ({}) in configuration file", chain_id))
         .map_err(|e| Kind::Config.context(e))?;

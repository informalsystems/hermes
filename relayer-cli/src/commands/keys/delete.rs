use abscissa_core::clap::Parser;
use abscissa_core::{Command, Runnable};

use ibc::core::ics24_host::identifier::ChainId;
use ibc_relayer::{
    config::{ChainConfig, Config},
    keyring::{KeyRing, Store},
};

use crate::application::app_config;
use crate::conclude::Output;

#[derive(Clone, Command, Debug, Parser, PartialEq)]
pub struct KeysDeleteCmd {
    #[clap(
        long = "chain",
        required = true,
        value_name = "CHAIN_ID",
<<<<<<< HEAD
        help = "identifier of the chain"
    )]
    chain_id: ChainId,

    #[clap(long = "key-name", required = true, value_name = "KEY_NAME", group = "delete_key", help = "name of the key")]
    key_name: Option<String>,

    #[clap(long = "all", required = true, group = "delete_key", help = "delete all keys")]
=======
        help = "Identifier of the chain"
    )]
    chain_id: ChainId,

    #[clap(long = "key-name", value_name = "KEY_NAME", help = "Name of the key")]
    key_name: Option<String>,

    #[clap(long = "all", help = "Delete all keys")]
>>>>>>> 57b8af93
    all: bool,
}

impl KeysDeleteCmd {
    fn options(
        &self,
        config: &Config,
    ) -> Result<KeysDeleteOptions<'_>, Box<dyn std::error::Error>> {
        let chain_config = config
            .find_chain(&self.chain_id)
            .ok_or_else(|| format!("chain '{}' not found in configuration file", self.chain_id))?;

        let id = match (self.all, &self.key_name) {
<<<<<<< HEAD
            (true, None) => KeysDeleteId::All,
            (false, Some(ref key_name)) => KeysDeleteId::Named(key_name),
            // This case should never be attained as --all and --key-name have the same group and are required.
            _ => {
                return Err("Error with clap parser. A parsing error should have been triggered.".to_owned().into());
            }
=======
            (true, Some(_)) => {
                return Err("cannot set both --key-name and --all".to_owned().into());
            }
            (false, None) => {
                return Err("must provide either --key-name or --all".to_owned().into());
            }
            (true, None) => KeysDeleteId::All,
            (false, Some(ref key_name)) => KeysDeleteId::Named(key_name),
>>>>>>> 57b8af93
        };

        Ok(KeysDeleteOptions {
            config: chain_config.clone(),
            id,
        })
    }
}

#[derive(Clone, Debug)]
struct KeysDeleteOptions<'a> {
    id: KeysDeleteId<'a>,
    config: ChainConfig,
}

#[derive(Clone, Debug)]
enum KeysDeleteId<'a> {
    All,
    Named(&'a str),
}

impl Runnable for KeysDeleteCmd {
    fn run(&self) {
        let config = app_config();

        let opts = match self.options(&config) {
            Err(err) => Output::error(err).exit(),
            Ok(result) => result,
        };

        match opts.id {
            KeysDeleteId::All => match delete_all_keys(&opts.config) {
                Ok(_) => {
                    Output::success_msg(format!("Removed all keys on chain {}", opts.config.id))
                        .exit()
                }
                Err(e) => Output::error(format!("{}", e)).exit(),
            },
            KeysDeleteId::Named(key_name) => match delete_key(&opts.config, key_name) {
                Ok(_) => Output::success_msg(format!(
                    "Removed key ({}) on chain {}",
                    key_name, opts.config.id
                ))
                .exit(),
                Err(e) => Output::error(format!("{}", e)).exit(),
            },
        };
    }
}

pub fn delete_key(config: &ChainConfig, key_name: &str) -> Result<(), Box<dyn std::error::Error>> {
    let mut keyring = KeyRing::new(Store::Test, &config.account_prefix, &config.id)?;
    keyring.remove_key(key_name)?;
    Ok(())
}

pub fn delete_all_keys(config: &ChainConfig) -> Result<(), Box<dyn std::error::Error>> {
    let mut keyring = KeyRing::new(Store::Test, &config.account_prefix, &config.id)?;
    let keys = keyring.keys()?;
    for key in keys {
        keyring.remove_key(&key.0)?;
    }
    Ok(())
}

#[cfg(test)]
mod tests {
    use super::KeysDeleteCmd;

    use abscissa_core::clap::Parser;
    use ibc::core::ics24_host::identifier::ChainId;

    #[test]
    fn test_keys_delete_key_name() {
        assert_eq!(
            KeysDeleteCmd{ chain_id: ChainId::from_string("chain_id"), key_name: Some("to_delete".to_owned()), all: false },
            KeysDeleteCmd::parse_from(&["test", "--chain", "chain_id", "--key-name", "to_delete"])
        )
    }

    #[test]
    fn test_keys_delete_all() {
        assert_eq!(
            KeysDeleteCmd{ chain_id: ChainId::from_string("chain_id"), key_name: None, all: true },
            KeysDeleteCmd::parse_from(&["test", "--chain", "chain_id", "--all"])
        )
    }

    #[test]
    fn test_keys_delete_only_chain() {
        assert!(KeysDeleteCmd::try_parse_from(&["test", "--chain", "chain_id"]).is_err())
    }

    #[test]
    fn test_keys_delete_key_name_or_all() {
        assert!(KeysDeleteCmd::try_parse_from(&["test", "--chain", "chain_id", "--key-name", "to_delete", "--all"]).is_err())
    }

    #[test]
    fn test_keys_delete_no_chain() {
        assert!(KeysDeleteCmd::try_parse_from(&["test", "--all"]).is_err())
    }
}<|MERGE_RESOLUTION|>--- conflicted
+++ resolved
@@ -16,16 +16,6 @@
         long = "chain",
         required = true,
         value_name = "CHAIN_ID",
-<<<<<<< HEAD
-        help = "identifier of the chain"
-    )]
-    chain_id: ChainId,
-
-    #[clap(long = "key-name", required = true, value_name = "KEY_NAME", group = "delete_key", help = "name of the key")]
-    key_name: Option<String>,
-
-    #[clap(long = "all", required = true, group = "delete_key", help = "delete all keys")]
-=======
         help = "Identifier of the chain"
     )]
     chain_id: ChainId,
@@ -34,7 +24,6 @@
     key_name: Option<String>,
 
     #[clap(long = "all", help = "Delete all keys")]
->>>>>>> 57b8af93
     all: bool,
 }
 
@@ -48,14 +37,6 @@
             .ok_or_else(|| format!("chain '{}' not found in configuration file", self.chain_id))?;
 
         let id = match (self.all, &self.key_name) {
-<<<<<<< HEAD
-            (true, None) => KeysDeleteId::All,
-            (false, Some(ref key_name)) => KeysDeleteId::Named(key_name),
-            // This case should never be attained as --all and --key-name have the same group and are required.
-            _ => {
-                return Err("Error with clap parser. A parsing error should have been triggered.".to_owned().into());
-            }
-=======
             (true, Some(_)) => {
                 return Err("cannot set both --key-name and --all".to_owned().into());
             }
@@ -64,7 +45,6 @@
             }
             (true, None) => KeysDeleteId::All,
             (false, Some(ref key_name)) => KeysDeleteId::Named(key_name),
->>>>>>> 57b8af93
         };
 
         Ok(KeysDeleteOptions {

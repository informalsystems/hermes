use abscissa_core::clap::Parser;
use abscissa_core::{Command, Runnable};

use ibc::core::ics24_host::identifier::ChainId;
use ibc_relayer::chain::handle::ChainHandle;

use crate::application::app_config;
use crate::cli_utils::spawn_chain_runtime;
use crate::conclude::{exit_with_unrecoverable_error, json, Output};

/// The data structure that represents the arguments when invoking the `keys balance` CLI command.
///
/// The command has one argument and one optional flag:
///
/// `keys balance --chain <chain_id> --key-name <KEY_NAME>`
///
/// If no key name is given, it will be taken from the configuration file.
/// If successful the balance and denominator of the account, associated with the key name
/// on the given chain, will be displayed.
#[derive(Clone, Command, Debug, Parser, PartialEq)]
pub struct KeyBalanceCmd {
    #[clap(
        long = "chain",
        required = true,
        value_name = "CHAIN_ID",
<<<<<<< HEAD
        help = "identifier of the chain"
=======
        help = "Identifier of the chain"
>>>>>>> 57b8af93
    )]
    chain_id: ChainId,

    #[clap(
        long = "key-name",
        value_name = "KEY_NAME",
        help = "(optional) name of the key (defaults to the `key_name` defined in the config)"
    )]
    key_name: Option<String>,
}

impl Runnable for KeyBalanceCmd {
    fn run(&self) {
        let config = app_config();

        let chain = spawn_chain_runtime(&config, &self.chain_id)
            .unwrap_or_else(exit_with_unrecoverable_error);
        let key_name = self.key_name.clone();

        match chain.query_balance(key_name.clone()) {
            Ok(balance) if json() => Output::success(balance).exit(),
            Ok(balance) => {
                // Retrieve the key name string to output.
                let key_name_str = match key_name {
                    Some(name) => name,
                    None => {
                        let chain_config =
                            chain.config().unwrap_or_else(exit_with_unrecoverable_error);
                        chain_config.key_name
                    }
                };
                Output::success_msg(format!(
                    "balance for key `{}`: {} {}",
                    key_name_str, balance.amount, balance.denom
                ))
                .exit()
            }
            Err(e) => Output::error(format!(
                "there was a problem querying the chain balance: {}",
                e
            ))
            .exit(),
        }
    }
}

#[cfg(test)]
mod tests {

    use super::KeyBalanceCmd;

    use abscissa_core::clap::Parser;
    use ibc::core::ics24_host::identifier::ChainId;

    #[test]
    fn test_keys_balance_required_only() {
        assert_eq!(
            KeyBalanceCmd{ chain_id: ChainId::from_string("chain_id"), key_name: None },
            KeyBalanceCmd::parse_from(&["test", "--chain", "chain_id"])
        )
    }

    #[test]
    fn test_keys_balance_name() {
        assert_eq!(
            KeyBalanceCmd{ chain_id: ChainId::from_string("chain_id"), key_name: Some("kname".to_owned()) },
            KeyBalanceCmd::parse_from(&["test", "--chain", "chain_id", "--key-name", "kname"])
        )
    }

    #[test]
    fn test_keys_balance_no_chain() {
        assert!(KeyBalanceCmd::try_parse_from(&["test", "--key-name", "kname"]).is_err())
    }
}<|MERGE_RESOLUTION|>--- conflicted
+++ resolved
@@ -23,11 +23,7 @@
         long = "chain",
         required = true,
         value_name = "CHAIN_ID",
-<<<<<<< HEAD
-        help = "identifier of the chain"
-=======
         help = "Identifier of the chain"
->>>>>>> 57b8af93
     )]
     chain_id: ChainId,
 

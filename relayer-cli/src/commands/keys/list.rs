--- conflicted
+++ resolved
@@ -1,9 +1,5 @@
 use alloc::collections::btree_map::BTreeMap as HashMap;
-<<<<<<< HEAD
-use alloc::fmt::Write;
-=======
 use core::fmt::Write;
->>>>>>> 16c356af
 
 use abscissa_core::clap::Parser;
 use abscissa_core::{Command, Runnable};
@@ -57,11 +53,7 @@
             Ok(keys) => {
                 let mut msg = String::new();
                 for (name, key) in keys {
-<<<<<<< HEAD
-                    write!(&mut msg, "\n- {} ({})", name, key.account).unwrap();
-=======
                     let _ = write!(msg, "\n- {} ({})", name, key.account);
->>>>>>> 16c356af
                 }
                 Output::success_msg(msg).exit()
             }

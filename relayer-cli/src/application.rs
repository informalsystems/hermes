//! Cli Abscissa Application

use std::path::PathBuf;

use abscissa_core::{
    application::{self, AppCell},
    component::Component,
<<<<<<< HEAD
    config,
    terminal::component::Terminal,
    Application, Configurable, FrameworkError, StandardPaths,
};

use crate::{
    commands::CliCmd,
    components::{JsonTracing, PrettyTracing},
    config::Config,
    entry::EntryPoint,
};
=======
    config, Application, Configurable, FrameworkError, FrameworkErrorKind, StandardPaths,
};

use crate::components::{JsonTracing, PrettyTracing};
use crate::entry::EntryPoint;
use crate::{commands::CliCmd, config::validate_config, config::Config};
>>>>>>> 8b61653c

/// Application state
pub static APPLICATION: AppCell<CliApp> = AppCell::new();

/// Obtain a read-only (multi-reader) lock on the application state.
///
/// Panics if the application state has not been initialized.
pub fn app_reader() -> application::lock::Reader<CliApp> {
    APPLICATION.read()
}

/// Obtain an exclusive mutable lock on the application state.
pub fn app_writer() -> application::lock::Writer<CliApp> {
    APPLICATION.write()
}

/// Obtain a read-only (multi-reader) lock on the application configuration.
///
/// Panics if the application configuration has not been loaded.
pub fn app_config() -> config::Reader<CliApp> {
    config::Reader::new(&APPLICATION)
}

/// Cli Application
#[derive(Debug)]
pub struct CliApp {
    /// Application configuration.
    config: Option<Config>,

    /// Application state.
    state: application::State<Self>,

    /// Toggle json output on/off. Changed with the global config option `-j` / `--json`.
    json_output: bool,

    /// Path to the config file.
    config_path: Option<PathBuf>,
}

/// Initialize a new application instance.
///
/// By default no configuration is loaded, and the framework state is
/// initialized to a default, empty state (no components, threads, etc).
impl Default for CliApp {
    fn default() -> Self {
        Self {
            config: None,
            state: application::State::default(),
            json_output: false,
            config_path: None,
        }
    }
}

impl CliApp {
    /// Whether or not JSON output is enabled
    pub fn json_output(&self) -> bool {
        self.json_output
    }

    /// Whether or not JSON output is enabled
    pub fn config_path(&self) -> Option<&PathBuf> {
        self.config_path.as_ref()
    }
}

impl Application for CliApp {
    /// Entrypoint command for this application.
    type Cmd = EntryPoint<CliCmd>;

    /// Application configuration.
    type Cfg = Config;

    /// Paths to resources within the application.
    type Paths = StandardPaths;

    /// Accessor for application configuration.
    fn config(&self) -> &Config {
        self.config.as_ref().expect("config not loaded")
    }

    /// Borrow the application state immutably.
    fn state(&self) -> &application::State<Self> {
        &self.state
    }

    /// Borrow the application state mutably.
    fn state_mut(&mut self) -> &mut application::State<Self> {
        &mut self.state
    }

    /// Register all components used by this application.
    ///
    /// If you would like to add additional components to your application
    /// beyond the default ones provided by the framework, this is the place
    /// to do so.
    fn register_components(&mut self, command: &Self::Cmd) -> Result<(), FrameworkError> {
        let components = self.framework_components(command)?;
        self.state.components.register(components)
    }

    /// Post-configuration lifecycle callback.
    ///
    /// Called regardless of whether config is loaded to indicate this is the
    /// time in app lifecycle when configuration would be loaded if
    /// possible.
    fn after_config(&mut self, config: Self::Cfg) -> Result<(), FrameworkError> {
        // Configure components
        self.state.components.after_config(&config)?;

        validate_config(&config)
            .map_err(|validation_err| FrameworkErrorKind::ConfigError.context(validation_err))?;
        self.config = Some(config);

        Ok(())
    }

    /// Overrides the default abscissa components, so that we can setup tracing on our own. See
    /// also `register_components`.
    fn framework_components(
        &mut self,
        command: &Self::Cmd,
    ) -> Result<Vec<Box<dyn Component<Self>>>, FrameworkError> {
        let terminal = Terminal::new(self.term_colors(command));

        let config_path = command.config_path();
        self.config_path = config_path.clone();

        let config = config_path
            .map(|path| self.load_config(&path))
            .transpose()?
            .unwrap_or_default();

        // Update the `json_output` flag used by `conclude::Output`
        self.json_output = command.json;

        if command.json {
            // Enable JSON by using the crate-level `Tracing`
            let tracing = JsonTracing::new(config.global)?;
            Ok(vec![Box::new(terminal), Box::new(tracing)])
        } else {
            // Use abscissa's tracing, which pretty-prints to the terminal obeying log levels
            let tracing = PrettyTracing::new(config.global)?;
            Ok(vec![Box::new(terminal), Box::new(tracing)])
        }
    }
}<|MERGE_RESOLUTION|>--- conflicted
+++ resolved
@@ -2,29 +2,19 @@
 
 use std::path::PathBuf;
 
+use abscissa_core::terminal::component::Terminal;
 use abscissa_core::{
     application::{self, AppCell},
     component::Component,
-<<<<<<< HEAD
-    config,
-    terminal::component::Terminal,
-    Application, Configurable, FrameworkError, StandardPaths,
+    config, Application, Configurable, FrameworkError, FrameworkErrorKind, StandardPaths,
 };
 
 use crate::{
     commands::CliCmd,
     components::{JsonTracing, PrettyTracing},
-    config::Config,
+    config::{Config, validate_config},
     entry::EntryPoint,
 };
-=======
-    config, Application, Configurable, FrameworkError, FrameworkErrorKind, StandardPaths,
-};
-
-use crate::components::{JsonTracing, PrettyTracing};
-use crate::entry::EntryPoint;
-use crate::{commands::CliCmd, config::validate_config, config::Config};
->>>>>>> 8b61653c
 
 /// Application state
 pub static APPLICATION: AppCell<CliApp> = AppCell::new();

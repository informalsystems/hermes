//! Cli Config
//!
//! See instructions in `commands.rs` to specify the path to your
//! application's configuration file and/or command-line options
//! for specifying it.

use std::collections::BTreeSet;
use std::path::PathBuf;

use flex_error::{define_error, TraceError};
use ibc::ics24_host::identifier::ChainId;
<<<<<<< HEAD
use ibc_relayer::config::Config;
use tracing_subscriber::filter::ParseError;

// Specifies all the possible syntactic errors
// that a Hermes configuration file could contain.
define_error! {
    Error {
        ZeroChain
            |_| { "config file does not specify any chain" },

        InvalidLogLevel
            { log_level: String, }
            [ TraceError<ParseError> ]
            |e| {
                format!("config file specifies an invalid log level ('{0}'), caused by",
                    e.log_level)
            },

        DuplicateChains
            { chain_id: ChainId }
            |e| {
                format!("config file has duplicate entry for the chain with id {0}",
                    e.chain_id)
            },
    }
=======
use tendermint_light_client::types::TrustThreshold;

pub use ibc_relayer::config::Config;

use crate::application::app_reader;

/// Get the path to configuration file
pub fn config_path() -> Option<PathBuf> {
    let app = app_reader();
    app.config_path().cloned()
}

/// Specifies all the possible syntactic errors
/// that a Hermes configuration file could contain.
#[derive(Error, Debug)]
pub enum Error {
    /// No chain is configured
    #[error("config file does not specify any chain")]
    ZeroChains,

    /// The log level is invalid
    #[error("config file specifies an invalid log level ('{0}'), caused by: {1}")]
    InvalidLogLevel(String, String),

    /// Duplicate chains configured
    #[error("config file has duplicate entry for the chain with id {0}")]
    DuplicateChains(ChainId),

    /// Invalid trust threshold
    #[error("config file specifies an invalid trust threshold ({0}) for the chain with id {1}, caused by: {2}")]
    InvalidTrustThreshold(TrustThreshold, ChainId, String),
>>>>>>> 50f6a5f5
}

/// Method for syntactic validation of the input configuration file.
pub fn validate_config(config: &Config) -> Result<(), Error> {
    // Check for duplicate chain configuration and invalid trust thresholds
    let mut unique_chain_ids = BTreeSet::new();
<<<<<<< HEAD
    for chain_id in config.chains.iter().map(|c| c.id.clone()) {
        if !unique_chain_ids.insert(chain_id.clone()) {
            return Err(duplicate_chains_error(chain_id));
=======
    for c in &config.chains {
        if !unique_chain_ids.insert(c.id.clone()) {
            return Err(Error::DuplicateChains(c.id.clone()));
>>>>>>> 50f6a5f5
        }

        validate_trust_threshold(&c.id, c.trust_threshold)?;
    }

    Ok(())
}

/// Check that the trust threshold is:
///
/// a) non-zero
/// b) greater or equal to 1/3
/// c) strictly less than 1
fn validate_trust_threshold(id: &ChainId, trust_threshold: TrustThreshold) -> Result<(), Error> {
    if trust_threshold.denominator == 0 {
        return Err(Error::InvalidTrustThreshold(
            trust_threshold,
            id.clone(),
            "trust threshold denominator cannot be zero".to_string(),
        ));
    }

    if trust_threshold.numerator * 3 < trust_threshold.denominator {
        return Err(Error::InvalidTrustThreshold(
            trust_threshold,
            id.clone(),
            "trust threshold cannot be < 1/3".to_string(),
        ));
    }

    if trust_threshold.numerator >= trust_threshold.denominator {
        return Err(Error::InvalidTrustThreshold(
            trust_threshold,
            id.clone(),
            "trust threshold cannot be >= 1".to_string(),
        ));
    }

    Ok(())
}<|MERGE_RESOLUTION|>--- conflicted
+++ resolved
@@ -9,9 +9,17 @@
 
 use flex_error::{define_error, TraceError};
 use ibc::ics24_host::identifier::ChainId;
-<<<<<<< HEAD
 use ibc_relayer::config::Config;
+use tendermint_light_client::types::TrustThreshold;
 use tracing_subscriber::filter::ParseError;
+
+use crate::application::app_reader;
+
+/// Get the path to configuration file
+pub fn config_path() -> Option<PathBuf> {
+    let app = app_reader();
+    app.config_path().cloned()
+}
 
 // Specifies all the possible syntactic errors
 // that a Hermes configuration file could contain.
@@ -34,55 +42,27 @@
                 format!("config file has duplicate entry for the chain with id {0}",
                     e.chain_id)
             },
+
+        InvalidTrustThreshold
+            {
+                threshold: TrustThreshold,
+                chain_id: ChainId,
+                reason: String
+            }
+            |e| {
+                format!("config file specifies an invalid trust threshold ({0}) for the chain with id {1}, caused by: {2}",
+                    e.threshold, e.chain_id, e.reason)
+            },
     }
-=======
-use tendermint_light_client::types::TrustThreshold;
-
-pub use ibc_relayer::config::Config;
-
-use crate::application::app_reader;
-
-/// Get the path to configuration file
-pub fn config_path() -> Option<PathBuf> {
-    let app = app_reader();
-    app.config_path().cloned()
-}
-
-/// Specifies all the possible syntactic errors
-/// that a Hermes configuration file could contain.
-#[derive(Error, Debug)]
-pub enum Error {
-    /// No chain is configured
-    #[error("config file does not specify any chain")]
-    ZeroChains,
-
-    /// The log level is invalid
-    #[error("config file specifies an invalid log level ('{0}'), caused by: {1}")]
-    InvalidLogLevel(String, String),
-
-    /// Duplicate chains configured
-    #[error("config file has duplicate entry for the chain with id {0}")]
-    DuplicateChains(ChainId),
-
-    /// Invalid trust threshold
-    #[error("config file specifies an invalid trust threshold ({0}) for the chain with id {1}, caused by: {2}")]
-    InvalidTrustThreshold(TrustThreshold, ChainId, String),
->>>>>>> 50f6a5f5
 }
 
 /// Method for syntactic validation of the input configuration file.
 pub fn validate_config(config: &Config) -> Result<(), Error> {
     // Check for duplicate chain configuration and invalid trust thresholds
     let mut unique_chain_ids = BTreeSet::new();
-<<<<<<< HEAD
-    for chain_id in config.chains.iter().map(|c| c.id.clone()) {
-        if !unique_chain_ids.insert(chain_id.clone()) {
-            return Err(duplicate_chains_error(chain_id));
-=======
-    for c in &config.chains {
+    for c in config.chains.iter() {
         if !unique_chain_ids.insert(c.id.clone()) {
-            return Err(Error::DuplicateChains(c.id.clone()));
->>>>>>> 50f6a5f5
+            return Err(duplicate_chains_error(c.id.clone()));
         }
 
         validate_trust_threshold(&c.id, c.trust_threshold)?;
@@ -98,7 +78,7 @@
 /// c) strictly less than 1
 fn validate_trust_threshold(id: &ChainId, trust_threshold: TrustThreshold) -> Result<(), Error> {
     if trust_threshold.denominator == 0 {
-        return Err(Error::InvalidTrustThreshold(
+        return Err(invalid_trust_threshold_error(
             trust_threshold,
             id.clone(),
             "trust threshold denominator cannot be zero".to_string(),
@@ -106,7 +86,7 @@
     }
 
     if trust_threshold.numerator * 3 < trust_threshold.denominator {
-        return Err(Error::InvalidTrustThreshold(
+        return Err(invalid_trust_threshold_error(
             trust_threshold,
             id.clone(),
             "trust threshold cannot be < 1/3".to_string(),
@@ -114,7 +94,7 @@
     }
 
     if trust_threshold.numerator >= trust_threshold.denominator {
-        return Err(Error::InvalidTrustThreshold(
+        return Err(invalid_trust_threshold_error(
             trust_threshold,
             id.clone(),
             "trust threshold cannot be >= 1".to_string(),

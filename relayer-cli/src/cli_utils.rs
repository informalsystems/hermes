--- conflicted
+++ resolved
@@ -45,15 +45,8 @@
         .ok_or_else(|| error::missing_config_error(chain_id.clone()))?;
 
     let rt = Arc::new(TokioRuntime::new().unwrap());
-<<<<<<< HEAD
-    let chain_res =
-        ChainRuntime::<CosmosSdkChain>::spawn(chain_config, rt).map_err(error::relayer_error);
-
-    let handle = chain_res.map(|(handle, _)| handle)?;
-=======
-    let handle = ChainRuntime::<CosmosSdkChain>::spawn(chain_config, rt)
-        .map_err(|e| Kind::Runtime.context(e))?;
->>>>>>> 50f6a5f5
+    let handle =
+        ChainRuntime::<CosmosSdkChain>::spawn(chain_config, rt).map_err(error::relayer_error)?;
 
     Ok(handle)
 }
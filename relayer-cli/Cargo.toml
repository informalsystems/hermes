[package]
<<<<<<< HEAD
name       = "ibc-relayer-cli"
version    = "0.8.0"
edition    = "2018"
license    = "Apache-2.0"
readme     = "README.md"
keywords   = ["blockchain", "consensus", "cosmos", "ibc", "tendermint"]
homepage   = "https://hermes.informal.systems/"
repository = "https://github.com/informalsystems/ibc-rs"
authors    = ["Informal Systems <hello@informal.systems>"]

description = """
=======
name         = "ibc-relayer-cli"
version      = "0.8.0-pre.1"
edition      = "2021"
license      = "Apache-2.0"
readme       = "README.md"
keywords     = ["blockchain", "consensus", "cosmos", "ibc", "tendermint"]
homepage     = "https://hermes.informal.systems/"
repository   = "https://github.com/informalsystems/ibc-rs"
authors      = ["Informal Systems <hello@informal.systems>"]
rust-version = "1.56"
description  = """
>>>>>>> 9d1f86b9
  Hermes is an IBC Relayer written in Rust.
"""

[[bin]]
name = "hermes"

[features]
default     = ["telemetry", "rest-server", "std", "eyre_tracer",]
std         = ["flex-error/std"]
eyre_tracer = ["flex-error/eyre_tracer"]
profiling   = ["ibc-relayer/profiling"]
telemetry   = ["ibc-relayer/telemetry", "ibc-telemetry"]
rest-server = ["ibc-relayer-rest"]

[dependencies]
ibc              = { version = "0.8.0", path = "../modules" }
ibc-relayer      = { version = "0.8.0", path = "../relayer" }
ibc-proto        = { version = "0.12.0", path = "../proto" }
ibc-telemetry    = { version = "0.8.0", path = "../telemetry", optional = true }
ibc-relayer-rest = { version = "0.8.0", path = "../relayer-rest", optional = true }

gumdrop = { version = "0.7", features = ["default_expr"] }
serde = { version = "1", features = ["serde_derive"] }
tokio = { version = "1.0", features = ["full"] }
tracing = "0.1.29"
tracing-subscriber = { version = "0.3.1", features = ["fmt", "env-filter", "json"]}
eyre = "0.6.5"
color-eyre = "0.5"
futures = "0.3.17"
toml = "0.5.8"
serde_derive = "1.0.116"
serde_json = "1"
prost = { version = "0.9" }
prost-types = { version ="0.9" }
hex = "0.4"
crossbeam-channel = "0.5.1"
subtle-encoding = "0.5"
dirs-next = "2.0.0"
itertools = "0.10.1"
atty = "0.2.14"
flex-error = { version = "0.4.4", default-features = false, features = ["std", "eyre_tracer"] }
signal-hook = "0.3.10"

[dependencies.tendermint-proto]
version = "=0.23.0"

[dependencies.tendermint]
version = "=0.23.0"
features = ["secp256k1"]

[dependencies.tendermint-rpc]
version = "=0.23.0"
features = ["http-client", "websocket-client"]

[dependencies.tendermint-light-client]
version = "=0.23.0"
features = ["unstable"]

[dependencies.abscissa_core]
version = "0.5.2"

[dev-dependencies]
abscissa_core = { version = "0.5.2", features = ["testing"] }
once_cell = "1.8"
regex = "1"<|MERGE_RESOLUTION|>--- conflicted
+++ resolved
@@ -1,5 +1,4 @@
 [package]
-<<<<<<< HEAD
 name       = "ibc-relayer-cli"
 version    = "0.8.0"
 edition    = "2018"
@@ -9,22 +8,9 @@
 homepage   = "https://hermes.informal.systems/"
 repository = "https://github.com/informalsystems/ibc-rs"
 authors    = ["Informal Systems <hello@informal.systems>"]
-
-description = """
-=======
-name         = "ibc-relayer-cli"
-version      = "0.8.0-pre.1"
-edition      = "2021"
-license      = "Apache-2.0"
-readme       = "README.md"
-keywords     = ["blockchain", "consensus", "cosmos", "ibc", "tendermint"]
-homepage     = "https://hermes.informal.systems/"
-repository   = "https://github.com/informalsystems/ibc-rs"
-authors      = ["Informal Systems <hello@informal.systems>"]
 rust-version = "1.56"
 description  = """
->>>>>>> 9d1f86b9
-  Hermes is an IBC Relayer written in Rust.
+  Hermes is an IBC Relayer written in Rust
 """
 
 [[bin]]

[package]
name = "relayer-cli"
version = "0.0.3"
edition = "2018"
authors = [
  "Informal Systems <hello@informal.systems>"
]

[dependencies]
relayer = { path = "../relayer" }
ibc = { path = "../modules" }
tendermint = "0.15.0"
tendermint-proto = "0.1.0"

abscissa_tokio = "0.5.1"
anomaly = "0.2.0"
gumdrop = "0.7"
serde = { version = "1", features = ["serde_derive"] }
thiserror = "1"
tokio = { version = "0.2.13", features = ["rt-util", "sync"] }
tracing = "0.1.13"
tracing-subscriber = "0.2.3"
futures = "0.3.5"
<<<<<<< HEAD
prost-types = "0.6.1"
prost = "0.6.1"
=======
prost = "0.6.1"
prost-types = { version = "0.6.1" }
>>>>>>> 2438ede7

[dependencies.abscissa_core]
version = "0.5.2"
# optional: use `gimli` to capture backtraces
# see https://github.com/rust-lang/backtrace-rs/issues/189
# features = ["gimli-backtrace"]

[dev-dependencies]
abscissa_core = { version = "0.5.2", features = ["testing"] }
once_cell = "1.2"<|MERGE_RESOLUTION|>--- conflicted
+++ resolved
@@ -21,13 +21,8 @@
 tracing = "0.1.13"
 tracing-subscriber = "0.2.3"
 futures = "0.3.5"
-<<<<<<< HEAD
-prost-types = "0.6.1"
-prost = "0.6.1"
-=======
 prost = "0.6.1"
 prost-types = { version = "0.6.1" }
->>>>>>> 2438ede7
 
 [dependencies.abscissa_core]
 version = "0.5.2"

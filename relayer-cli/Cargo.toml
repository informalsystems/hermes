--- conflicted
+++ resolved
@@ -26,18 +26,11 @@
 telemetry = ["ibc-relayer/telemetry", "ibc-telemetry"]
 
 [dependencies]
-<<<<<<< HEAD
-ibc           = { version = "0.6.1", path = "../modules" }
-ibc-relayer   = { version = "0.6.1", path = "../relayer" }
-ibc-proto     = { version = "0.9.0", path = "../proto" }
-ibc-telemetry = { version = "0.6.1", path = "../telemetry", optional = true }
-ibc-relayer-rest = { version = "0.1.0", path = "../relayer-rest" }
-=======
 ibc           = { version = "0.6.2", path = "../modules" }
 ibc-relayer   = { version = "0.6.2", path = "../relayer" }
 ibc-proto     = { version = "0.9.1", path = "../proto" }
 ibc-telemetry = { version = "0.6.2", path = "../telemetry", optional = true }
->>>>>>> 142c7dc2
+ibc-relayer-rest = { version = "0.1.0", path = "../relayer-rest" }
 
 gumdrop = { version = "0.7", features = ["default_expr"] }
 serde = { version = "1", features = ["serde_derive"] }

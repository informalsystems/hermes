#!/usr/bin/env python3

import argparse
import logging as l

from pathlib import Path

import e2e.channel as channel
import e2e.client as client
import e2e.connection as connection
import e2e.packet as packet
import e2e.relayer as relayer
from e2e.cmd import Config
from e2e.common import *


def loop(c: Config):
    IBC_0 = ChainId('ibc-0')
    IBC_1 = ChainId('ibc-1')

    TRANSFER = PortId('transfer')
    IBC_0_CHANNEL = ChannelId('channel-0')
    IBC_1_CHANNEL = ChannelId('channel-1')

    # 1. create some unreceived acks

    # hermes tx raw ft-transfer ibc-1 ibc-0 transfer channel-0 10000 1000 -n 2
    packet.packet_send(c, src=IBC_0, dst=IBC_1, src_port=TRANSFER,
                       src_channel=IBC_0_CHANNEL, amount=10000, height_offset=1000, number_msgs=2)

    # hermes tx raw ft-transfer ibc-0 ibc-1 transfer channel-1 10000 1000 -n 2
    packet.packet_send(c, src=IBC_1, dst=IBC_0, src_port=TRANSFER,
                       src_channel=IBC_1_CHANNEL, amount=10000, height_offset=1000, number_msgs=2)
    sleep(5.0)

    # hermes tx raw packet-recv ibc-1 ibc-0 transfer channel-0
    packet.packet_recv(c, src=IBC_0, dst=IBC_1,
                       src_port=TRANSFER, src_channel=IBC_0_CHANNEL)

    # hermes tx raw packet-recv ibc-0 ibc-1 transfer channel-1
    packet.packet_recv(c, src=IBC_1, dst=IBC_0,
                       src_port=TRANSFER, src_channel=IBC_1_CHANNEL)

    # 2. create some unreceived packets

    # hermes tx raw ft-transfer ibc-0 ibc-1 transfer channel-1 10000 1000 -n 3
    packet.packet_send(c, src=IBC_1, dst=IBC_0, src_port=TRANSFER,
                       src_channel=IBC_1_CHANNEL, amount=10000, height_offset=1000, number_msgs=3)

    # hermes tx raw ft-transfer ibc-1 ibc-0 transfer channel-0 10000 1000 -n 4
    packet.packet_send(c, src=IBC_0, dst=IBC_1, src_port=TRANSFER,
                       src_channel=IBC_0_CHANNEL, amount=10000, height_offset=1000, number_msgs=4)

    sleep(10.0)

    # 3. verify the expected number of unreceived packets and acks on each channel end

    # hermes query packet unreceived-packets ibc-0 transfer channel-0
    unreceived = packet.query_unreceived_packets(
        c, chain=IBC_0, port=TRANSFER, channel=IBC_0_CHANNEL)

    assert (len(unreceived) == 3), (unreceived, "unreceived packet mismatch")

    # hermes query packet unreceived-acks ibc-1 transfer channel-1
    unreceived = packet.query_unreceived_acks(
        c, chain=IBC_1, port=TRANSFER, channel=IBC_1_CHANNEL)

    assert (len(unreceived) == 2), (unreceived, "unreceived packet mismatch")

    # hermes query packet unreceived-packets ibc-1 transfer channel-1
    unreceived = packet.query_unreceived_packets(
        c, chain=IBC_1, port=TRANSFER, channel=IBC_1_CHANNEL)

    assert (len(unreceived) == 4), (unreceived, "unreceived packet mismatch")

    # hermes query packet unreceived-acks ibc-0 transfer channel-0
    unreceived = packet.query_unreceived_acks(
        c, chain=IBC_0, port=TRANSFER, channel=IBC_0_CHANNEL)

    assert (len(unreceived) == 2), (unreceived, "unreceived packet mismatch")

<<<<<<< HEAD
    sleep(2.0)

    # 4. start relaying - it should clear the unreceived packets
    proc = relayer.start(c)

    sleep(5.0)
=======
    sleep(5.0)

    # 4. start relaying on the channel - it should clear the unreceived packets
    proc = relayer.start(c, src=IBC_0, dst=IBC_1,
                         src_port=TRANSFER, src_channel=IBC_0_CHANNEL)
>>>>>>> 2a3aca37

    # 5. wait a bit and make sure there are no pending packets

    # hermes tx raw ft-transfer ibc-0 ibc-1 transfer channel-1 10000 1000 -n 3
    packet.packet_send(c, src=IBC_1, dst=IBC_0, src_port=TRANSFER,
                       src_channel=IBC_1_CHANNEL, amount=10000, height_offset=1000, number_msgs=3)

    # hermes tx raw ft-transfer ibc-1 ibc-0 transfer channel-0 10000 1000 -n 4
    packet.packet_send(c, src=IBC_0, dst=IBC_1, src_port=TRANSFER,
                       src_channel=IBC_0_CHANNEL, amount=10000, height_offset=1000, number_msgs=4)

    sleep(10.0)

    # hermes query packet unreceived-packets ibc-1 transfer channel-1
    unreceived = packet.query_unreceived_packets(
        c, chain=IBC_1, port=TRANSFER, channel=IBC_1_CHANNEL)

    assert (len(unreceived) == 0), (unreceived, "unreceived packet mismatch")

    # hermes query packet unreceived-acks ibc-1 transfer channel-1
    unreceived = packet.query_unreceived_acks(
        c, chain=IBC_1, port=TRANSFER, channel=IBC_1_CHANNEL)

    assert (len(unreceived) == 0), (unreceived, "unreceived packet mismatch")

    # hermes query packet unreceived-packets ibc-0 transfer channel-0
    unreceived = packet.query_unreceived_packets(
        c, chain=IBC_0, port=TRANSFER, channel=IBC_0_CHANNEL)

    assert (len(unreceived) == 0), (unreceived, "unreceived packet mismatch")

    # hermes query packet unreceived-acks ibc-0 transfer channel-0
    unreceived = packet.query_unreceived_acks(
        c, chain=IBC_0, port=TRANSFER, channel=IBC_0_CHANNEL)

    assert (len(unreceived) == 0), (unreceived, "unreceived packet mismatch")

    # 6. All good, stop the relayer
    proc.kill()


def raw(c: Config):
    IBC_0 = ChainId('ibc-0')
    IBC_1 = ChainId('ibc-1')

    ibc0_client_id = client.create_update_query_client(c, IBC_0, IBC_1)

    # Allocate first IDs on ibc-1
    ibc1_client_id = client.create_update_query_client(c, IBC_1, IBC_0)
    ibc1_conn_id = connection.conn_init(
        c, IBC_1, IBC_0, ibc1_client_id, ibc0_client_id)
    ibc1_chan_id = channel.chan_open_init(
        c, dst=IBC_1, src=IBC_0, dst_conn=ibc1_conn_id)

    ibc1_client_id = client.create_update_query_client(c, IBC_1, IBC_0)

    split()

    ibc0_conn_id, ibc1_conn_id = connection.handshake(
        c, IBC_0, IBC_1, ibc0_client_id, ibc1_client_id)

    split()

    ibc0_chan_id, ibc1_chan_id = channel.handshake(
        c, IBC_0, IBC_1, ibc0_conn_id, ibc1_conn_id)

    split()

    packet.ping_pong(c, IBC_0, IBC_1, ibc0_chan_id, ibc1_chan_id)

    split()

    sleep(5)

    packet.timeout(c, IBC_0, IBC_1, ibc0_chan_id, ibc1_chan_id)

    split()

    # The ChannelCloseInit message is currently denied by Gaia,
    # and requires a patch to be accepted.
    # channel.close(c, IBC_0, IBC_1, ibc0_conn_id,
    #               ibc1_conn_id, ibc0_chan_id, ibc1_chan_id)


def main():
    parser = argparse.ArgumentParser(
        description='Test all relayer commands, end-to-end')

    parser.add_argument('-c', '--config',
                        help='configuration file for the relayer',
                        metavar='CONFIG_FILE',
                        required=True,
                        type=Path)

    parser.add_argument('--cmd',
                        help='command to run the relayer (default: cargo run --bin hermes --)',
                        metavar='CMD',
                        default='cargo run --bin hermes --')

    parser.add_argument('--log-level',
                        help='minimum log level (default: debug)',
                        metavar='LOG',
                        choices=['notset', 'debug', 'info',
                                 'warning', 'error', 'critical'],
                        default='debug')

    args = parser.parse_args()

    if not args.config.exists():
        print(
            f'error: supplied configuration file does not exist: {args.config}')
        exit(1)

    config = Config(config_file=args.config, relayer_cmd=args.cmd,
                    log_level=args.log_level.upper())

    l.basicConfig(
        level=config.log_level,
        format='%(asctime)s [%(levelname)8s] %(message)s',
        datefmt='%Y-%m-%d %H:%M:%S')

    raw(config)
    loop(config)


if __name__ == "__main__":
    main()<|MERGE_RESOLUTION|>--- conflicted
+++ resolved
@@ -79,20 +79,12 @@
 
     assert (len(unreceived) == 2), (unreceived, "unreceived packet mismatch")
 
-<<<<<<< HEAD
-    sleep(2.0)
+    sleep(5.0)
 
     # 4. start relaying - it should clear the unreceived packets
     proc = relayer.start(c)
 
     sleep(5.0)
-=======
-    sleep(5.0)
-
-    # 4. start relaying on the channel - it should clear the unreceived packets
-    proc = relayer.start(c, src=IBC_0, dst=IBC_1,
-                         src_port=TRANSFER, src_channel=IBC_0_CHANNEL)
->>>>>>> 2a3aca37
 
     # 5. wait a bit and make sure there are no pending packets
 

--- conflicted
+++ resolved
@@ -54,16 +54,11 @@
         with:
           toolchain: stable
           components: clippy
-<<<<<<< HEAD
-          override: true
       - name: Install Protoc
         uses: heliaxdev/setup-protoc@v2
         with:
           version: "25.0"
           repo-token: ${{ secrets.GITHUB_TOKEN }}
-      - uses: Swatinem/rust-cache@v2
-=======
->>>>>>> 962cbd11
       - uses: actions-rs/clippy-check@v1
         with:
           name: clippy-all-features
@@ -78,16 +73,11 @@
         with:
           toolchain: stable
           components: clippy
-<<<<<<< HEAD
-          override: true
       - name: Install Protoc
         uses: heliaxdev/setup-protoc@v2
         with:
           version: "25.0"
           repo-token: ${{ secrets.GITHUB_TOKEN }}
-      - uses: Swatinem/rust-cache@v2
-=======
->>>>>>> 962cbd11
       - uses: actions-rs/clippy-check@v1
         with:
           name: clippy-no-default-features
@@ -102,16 +92,11 @@
       - uses: actions-rust-lang/setup-rust-toolchain@v1
         with:
           toolchain: stable
-<<<<<<< HEAD
-          override: true
       - name: Install Protoc
         uses: heliaxdev/setup-protoc@v2
         with:
           version: "25.0"
           repo-token: ${{ secrets.GITHUB_TOKEN }}
-      - uses: Swatinem/rust-cache@v2
-=======
->>>>>>> 962cbd11
       - name: Install cargo-nextest
         run: curl -LsSf https://get.nexte.st/latest/linux | tar zxf - -C ${CARGO_HOME:-~/.cargo}/bin
       - uses: actions-rs/cargo@v1

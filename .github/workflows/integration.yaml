name: Integration
on:
  pull_request:
    paths:
      - .github/workflows/integration.yaml
      - Cargo.toml
      - Cargo.lock
      - flake.nix
      - flake.lock
      - ci/**
      - e2e/**
      - crates/**
      - tools/**
  push:
    branches: master
    paths:
      - .github/workflows/integration.yaml
      - Cargo.toml
      - Cargo.lock
      - flake.nix
      - flake.lock
      - ci/**
      - e2e/**
      - crates/**
      - tools/**

env:
  CARGO_INCREMENTAL: 0
  CARGO_PROFILE_DEV_DEBUG: 1
  CARGO_PROFILE_RELEASE_DEBUG: 1
  RUST_BACKTRACE: short
  CARGO_NET_RETRY: 10
  RUSTUP_MAX_RETRIES: 10

# Cancel previous runs of this workflow when a new commit is added to the PR, branch or tag
concurrency:
  group: ${{ github.workflow }}-${{ github.event.pull_request.number || github.ref }}
  cancel-in-progress: true

jobs:
  integration-test:
    runs-on: ubuntu-20.04
    timeout-minutes: 180
    strategy:
      fail-fast: false
      matrix:
        chain:
          - package: gaia17
            command: gaiad
            account_prefix: cosmos
            native_token: stake
            features: forward-packet,clean-workers,ica,ics29-fee
          - package: ibc-go-v6-simapp
            command: simd
            account_prefix: cosmos
            native_token: stake
            features: ica,ics29-fee,authz
          - package: ibc-go-v7-simapp
            command: simd
            account_prefix: cosmos
            native_token: stake
            features: ica,ics29-fee,authz
          - package: ibc-go-v8-simapp
            command: simd
            account_prefix: cosmos
            native_token: stake
<<<<<<< HEAD
            features: ica,ics29-fee,authz
=======
            features: ica,ics29-fee,new-register-interchain-account,channel-upgrade
>>>>>>> e4be3e0b
          - package: wasmd
            command: wasmd
            account_prefix: wasm
            native_token: stake
            features: ''
          - package: osmosis
            command: osmosisd
            account_prefix: osmo
            native_token: stake
            features: dynamic-gas-fee
          - package: juno
            command: junod
            account_prefix: juno
            native_token: stake
            features: juno,forward-packet,ica
          - package: provenance
            command: provenanced
            account_prefix: pb
            native_token: nhash
            features: fee-grant,async-icq,authz
          - package: migaloo
            command: migalood
            account_prefix: migaloo
            native_token: stake
            features: ''
          - package: injective
            command: injectived
            account_prefix: inj
            native_token: stake
            features: forward-packet,fee-grant

    steps:
      - uses: actions/checkout@v4
      - name: Install Nix
        uses: DeterminateSystems/nix-installer-action@main
        with: 
          extra-conf: |
            substituters = https://cache.nixos.org
            trusted-public-keys = cache.nixos.org-1:6NCHdD59X431o0gWypbMrAURkbJ16ZPMQFGspcDShjY=
      - name: Install Cachix
        uses: cachix/cachix-action@v15
        with: 
          name: cosmos-nix
      - uses: actions-rust-lang/setup-rust-toolchain@v1
        with:
          toolchain: stable
      - uses: actions-rs/cargo@v1
        with:
          command: test
          args: -p ibc-integration-test --features=${{ matrix.chain.features }} --no-fail-fast --no-run
      - name: Install cargo-nextest
        run: curl -LsSf https://get.nexte.st/latest/linux | tar zxf - -C ${CARGO_HOME:-~/.cargo}/bin
      - name: Run integration test
        env:
          RUST_LOG: info
          RUST_BACKTRACE: 1
          NO_COLOR_LOG: 1
          NEXTEST_RETRIES: 2
          CHAIN_COMMAND_PATHS: ${{ matrix.chain.command }}
          ACCOUNT_PREFIXES: ${{ matrix.chain.account_prefix }}
          NATIVE_TOKENS: ${{ matrix.chain.native_token }}
        run: |
            nix shell .#python .#${{ matrix.chain.package }} -c \
              cargo nextest run -p ibc-integration-test --no-fail-fast --failure-output final --test-threads=2 \
              --features=${{ matrix.chain.features }}

  ordered-channel-test:
    runs-on: ubuntu-20.04
    timeout-minutes: 60
    steps:
      - uses: actions/checkout@v4
      - name: Install Nix
        uses: DeterminateSystems/nix-installer-action@main
        with: 
          extra-conf: |
            substituters = https://cache.nixos.org
            trusted-public-keys = cache.nixos.org-1:6NCHdD59X431o0gWypbMrAURkbJ16ZPMQFGspcDShjY=
      - name: Install Cachix
        uses: cachix/cachix-action@v15
        with: 
          name: cosmos-nix
      - uses: actions-rust-lang/setup-rust-toolchain@v1
        with:
          toolchain: stable
      - uses: actions-rs/cargo@v1
        with:
          command: test
          args: -p ibc-integration-test --no-fail-fast --no-run
      - name: Install cargo-nextest
        run: curl -LsSf https://get.nexte.st/latest/linux | tar zxf - -C ${CARGO_HOME:-~/.cargo}/bin
      - env:
          RUST_LOG: info
          RUST_BACKTRACE: 1
          NO_COLOR_LOG: 1
          NEXTEST_RETRIES: 2
        run: |
          nix shell .#python .#gaia6-ordered -c \
            cargo nextest run -p ibc-integration-test --no-fail-fast --failure-output final --test-threads=2 \
            --features ordered test_ordered_channel

  interchain-security-ica:
    runs-on: ubuntu-20.04
    strategy:
      fail-fast: false
      matrix:
        chain:
          - package: .#gaia17 .#stride
            command: gaiad,strided
            account_prefix: cosmos,stride
          - package: .#gaia17 .#neutron
            command: gaiad,neutrond
            account_prefix: cosmos,neutron
    steps:
      - uses: actions/checkout@v4
      - name: Install Nix
        uses: DeterminateSystems/nix-installer-action@main
        with: 
          extra-conf: |
            substituters = https://cache.nixos.org
            trusted-public-keys = cache.nixos.org-1:6NCHdD59X431o0gWypbMrAURkbJ16ZPMQFGspcDShjY=
      - name: Install Cachix
        uses: cachix/cachix-action@v15
        with: 
          name: cosmos-nix
      - uses: actions-rust-lang/setup-rust-toolchain@v1
        with:
          toolchain: stable
      - uses: actions-rs/cargo@v1
        with:
          command: test
          args: -p ibc-integration-test --features interchain-security,ica --no-fail-fast --no-run
      - name: Install cargo-nextest
        run: curl -LsSf https://get.nexte.st/latest/linux | tar zxf - -C ${CARGO_HOME:-~/.cargo}/bin
      - env:
          RUST_LOG: info
          RUST_BACKTRACE: 1
          NO_COLOR_LOG: 1
          NEXTEST_RETRIES: 2
          CHAIN_COMMAND_PATHS: ${{ matrix.chain.command }}
          ACCOUNT_PREFIXES: ${{ matrix.chain.account_prefix }}
        run: |
          nix shell ${{ matrix.chain.package }} -c \
            cargo nextest run -p ibc-integration-test --no-fail-fast --failure-output final --test-threads=2 \
            --features interchain-security,ica interchain_security::

  interchain-security-icq:
    runs-on: ubuntu-20.04
    strategy:
      fail-fast: false
      matrix:
        chain:
          - package: .#gaia17 .#stride-no-admin
            command: gaiad,strided
            account_prefix: cosmos,stride
    steps:
      - uses: actions/checkout@v4
      - name: Install Nix
        uses: DeterminateSystems/nix-installer-action@main
        with: 
          extra-conf: |
            substituters = https://cache.nixos.org
            trusted-public-keys = cache.nixos.org-1:6NCHdD59X431o0gWypbMrAURkbJ16ZPMQFGspcDShjY=
      - name: Install Cachix
        uses: cachix/cachix-action@v15
        with: 
          name: cosmos-nix
      - uses: actions-rust-lang/setup-rust-toolchain@v1
        with:
          toolchain: stable
      - uses: actions-rs/cargo@v1
        with:
          command: test
          args: -p ibc-integration-test --features interchain-security --no-fail-fast --no-run
      - name: Install cargo-nextest
        run: curl -LsSf https://get.nexte.st/latest/linux | tar zxf - -C ${CARGO_HOME:-~/.cargo}/bin
      - env:
          RUST_LOG: info
          RUST_BACKTRACE: 1
          NO_COLOR_LOG: 1
          CHAIN_COMMAND_PATHS: ${{ matrix.chain.command }}
          ACCOUNT_PREFIXES: ${{ matrix.chain.account_prefix }}
        run: |
          nix shell ${{ matrix.chain.package }} -c \
            cargo nextest run -p ibc-integration-test --no-fail-fast --failure-output final --test-threads=2 \
            --features interchain-security,ics31 interchain_security::

  celestia-to-gaia:
    runs-on: ubuntu-20.04
    strategy:
      fail-fast: false
      matrix:
        chain:
          - package: .#celestia .#gaia17
            command: celestia-appd,gaiad
            account_prefix: celestia,cosmos
            native_token: utia,stake
    steps:
      - uses: actions/checkout@v4
      - name: Install Nix
        uses: DeterminateSystems/nix-installer-action@main
        with: 
          extra-conf: |
            substituters = https://cache.nixos.org
            trusted-public-keys = cache.nixos.org-1:6NCHdD59X431o0gWypbMrAURkbJ16ZPMQFGspcDShjY=
      - name: Install Cachix
        uses: cachix/cachix-action@v15
        with: 
          name: cosmos-nix
      - uses: actions-rust-lang/setup-rust-toolchain@v1
        with:
          toolchain: stable
      - uses: actions-rs/cargo@v1
        with:
          command: test
          args: -p ibc-integration-test --features celestia --no-fail-fast --no-run
      - name: Install cargo-nextest
        run: curl -LsSf https://get.nexte.st/latest/linux | tar zxf - -C ${CARGO_HOME:-~/.cargo}/bin
      - env:
          RUST_LOG: info
          RUST_BACKTRACE: 1
          NO_COLOR_LOG: 1
          COMPAT_MODES: 0.34,0.37
          CHAIN_COMMAND_PATHS: ${{ matrix.chain.command }}
          ACCOUNT_PREFIXES: ${{ matrix.chain.account_prefix }}
          NATIVE_TOKENS: ${{ matrix.chain.native_token }}
        run: |
          nix shell .#python ${{ matrix.chain.package }} -c \
            cargo nextest run -p ibc-integration-test --no-fail-fast --failure-output final --test-threads=2 \
            --features celestia

  model-based-test:
    runs-on: ubuntu-20.04
    timeout-minutes: 60
    strategy:
      matrix:
        gaiad:
          - gaia6
    steps:
      - uses: actions/checkout@v4
      - name: Install Nix
        uses: DeterminateSystems/nix-installer-action@main
        with: 
          extra-conf: |
            substituters = https://cache.nixos.org
            trusted-public-keys = cache.nixos.org-1:6NCHdD59X431o0gWypbMrAURkbJ16ZPMQFGspcDShjY=
      - name: Install Cachix
        uses: cachix/cachix-action@v15
        with: 
          name: cosmos-nix
      - uses: actions-rust-lang/setup-rust-toolchain@v1
        with:
          toolchain: stable
      - uses: actions-rs/cargo@v1
        with:
          command: test
          args: -p ibc-integration-test --features mbt --no-fail-fast --no-run
      # Disable running MBT tests until flakiness is addressed
      # - env:
      #     RUST_LOG: debug
      #     RUST_BACKTRACE: 1
      #     NO_COLOR_LOG: 1
      #   run: |
      #     nix shell \
      #       .#${{ matrix.gaiad }} \
      #       .#apalache \
      #       -c cargo \
      #       test -p ibc-integration-test --features mbt --no-fail-fast -- \
      #       --failure-output final --test-threads=2 --test-threads=1 mbt<|MERGE_RESOLUTION|>--- conflicted
+++ resolved
@@ -64,11 +64,7 @@
             command: simd
             account_prefix: cosmos
             native_token: stake
-<<<<<<< HEAD
-            features: ica,ics29-fee,authz
-=======
-            features: ica,ics29-fee,new-register-interchain-account,channel-upgrade
->>>>>>> e4be3e0b
+            features: ica,ics29-fee,new-register-interchain-account,channel-upgrade,authz
           - package: wasmd
             command: wasmd
             account_prefix: wasm

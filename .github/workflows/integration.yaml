name: Integration
on:
  pull_request:
    paths:
      - .github/workflows/integration.yaml
      - Cargo.toml
      - Cargo.lock
      - flake.nix
      - flake.lock
      - ci/**
      - e2e/**
      - crates/**
      - tools/**
  push:
    branches: master
    paths:
      - .github/workflows/integration.yaml
      - Cargo.toml
      - Cargo.lock
      - flake.nix
      - flake.lock
      - ci/**
      - e2e/**
      - crates/**
      - tools/**

env:
  CARGO_INCREMENTAL: 0
  CARGO_PROFILE_DEV_DEBUG: 1
  CARGO_PROFILE_RELEASE_DEBUG: 1
  RUST_BACKTRACE: short
  CARGO_NET_RETRY: 10
  RUSTUP_MAX_RETRIES: 10

# Cancel previous runs of this workflow when a new commit is added to the PR, branch or tag
concurrency:
  group: ${{ github.workflow }}-${{ github.event.pull_request.number || github.ref }}
  cancel-in-progress: true

jobs:
  integration-test:
    runs-on: ubuntu-20.04
    timeout-minutes: 60
    strategy:
      fail-fast: false
      matrix:
        chain:
          - package: gaia6
            command: gaiad
            account_prefix: cosmos
          - package: gaia7
            command: gaiad
            account_prefix: cosmos
          - package: gaia8
            command: gaiad
            account_prefix: cosmos
          - package: ibc-go-v2-simapp
            command: simd
            account_prefix: cosmos
          - package: ibc-go-v3-simapp
            command: simd
            account_prefix: cosmos
          - package: ibc-go-v4-simapp
            command: simd
            account_prefix: cosmos
          - package: ibc-go-v5-simapp
            command: simd
            account_prefix: cosmos
          - package: ibc-go-v6-simapp
            command: simd
            account_prefix: cosmos
          - package: wasmd
            command: wasmd
            account_prefix: wasm
          - package: evmos
            command: evmosd
            account_prefix: evmos
          - package: osmosis
            command: osmosisd
            account_prefix: osmo

    steps:
      - uses: actions/checkout@v2
      - uses: cachix/install-nix-action@v18
        with:
          install_url: https://nixos-nix-install-tests.cachix.org/serve/vij683ly7sl95nnhb67bdjjfabclr85m/install
          install_options: '--tarball-url-prefix https://nixos-nix-install-tests.cachix.org/serve'
          extra_nix_config: |
            experimental-features = nix-command flakes
      - uses: cachix/cachix-action@v12
        with:
          name: cosmos
      - uses: actions-rs/toolchain@v1
        with:
          toolchain: stable
          override: true
      - uses: Swatinem/rust-cache@v1
      - uses: actions-rs/cargo@v1
        with:
          command: test
          args: -p ibc-integration-test --no-fail-fast --no-run
      - uses: nick-fields/retry@v2
        env:
          RUST_LOG: info
          RUST_BACKTRACE: 1
          NO_COLOR_LOG: 1
          CHAIN_COMMAND_PATHS: ${{ matrix.chain.command }}
          ACCOUNT_PREFIXES: ${{ matrix.chain.account_prefix }}
        with:
          max_attempts: 3
          timeout_minutes: 45
          command: |
            nix shell .#python .#${{ matrix.chain.package }} -c cargo \
              test -p ibc-integration-test --no-fail-fast -- \
              --nocapture --test-threads=2

<<<<<<< HEAD
  multi-chains-test:
    runs-on: ubuntu-20.04
    if: |
      github.ref == 'refs/heads/master' ||
      contains(github.event.pull_request.labels.*.name, 'CI: multi-chains')
    timeout-minutes: 60
    strategy:
      fail-fast: false
      matrix:
        first-package:
          - package: gaia6
            chain_command_path: gaiad
            account_prefix: cosmos
          - package: gaia7
            chain_command_path: gaiad
            account_prefix: cosmos
          - package: gaia8
            chain_command_path: gaiad
            account_prefix: cosmos
          - package: ibc-go-v2-simapp
            chain_command_path: simd
            account_prefix: cosmos
          - package: ibc-go-v3-simapp
            chain_command_path: simd
            account_prefix: cosmos
          - package: ibc-go-v4-simapp
            chain_command_path: simd
            account_prefix: cosmos
          - package: ibc-go-v5-simapp
            chain_command_path: simd
            account_prefix: cosmos
          - package: ibc-go-v6-simapp
            chain_command_path: simd
            account_prefix: cosmos
          - package: wasmd
            chain_command_path: wasmd
            account_prefix: wasm
          - package: evmos
            chain_command_path: evmosd
            account_prefix: evmos
          - package: osmosis
            chain_command_path: osmosisd
            account_prefix: osmo
        second-package:
          - package: gaia6
            chain_command_path: gaiad
            account_prefix: cosmos
          - package: gaia7
            chain_command_path: gaiad
            account_prefix: cosmos
          - package: gaia8
            chain_command_path: gaiad
            account_prefix: cosmos
          - package: ibc-go-v2-simapp
            chain_command_path: simd
            account_prefix: cosmos
          - package: ibc-go-v3-simapp
            chain_command_path: simd
            account_prefix: cosmos
          - package: ibc-go-v4-simapp
            chain_command_path: simd
            account_prefix: cosmos
          - package: ibc-go-v5-simapp
            chain_command_path: simd
            account_prefix: cosmos
          - package: ibc-go-v6-simapp
            chain_command_path: simd
            account_prefix: cosmos
          - package: wasmd
            chain_command_path: wasmd
            account_prefix: wasm
          - package: evmos
            chain_command_path: evmosd
            account_prefix: evmos
          - package: osmosis
            chain_command_path: osmosisd
            account_prefix: osmo

    steps:
      - uses: actions/checkout@v2
      - uses: cachix/install-nix-action@v15
        with:
          install_url: https://nixos-nix-install-tests.cachix.org/serve/vij683ly7sl95nnhb67bdjjfabclr85m/install
          install_options: '--tarball-url-prefix https://nixos-nix-install-tests.cachix.org/serve'
          extra_nix_config: |
            experimental-features = nix-command flakes
      - uses: cachix/cachix-action@v12
        with:
          name: cosmos
      - uses: actions-rs/toolchain@v1
        with:
          toolchain: stable
          override: true
      - uses: Swatinem/rust-cache@v1
      - uses: actions-rs/cargo@v1
        with:
          command: test
          args: -p ibc-integration-test --no-fail-fast --no-run
      - uses: nick-fields/retry@v2
        env:
          RUST_LOG: info
          RUST_BACKTRACE: 1
          NO_COLOR_LOG: 1
          ACCOUNT_PREFIXES: ${{ matrix.first-package.account_prefix }},${{ matrix.second-package.account_prefix }}
        with:
          max_attempts: 3
          timeout_minutes: 45
          command: |
            CHAIN_COMMAND_PATHS=$(nix shell .#${{ matrix.first-package.package }} -c which ${{ matrix.first-package.chain_command_path }}),$(nix shell .#${{ matrix.second-package.package }} -c which ${{ matrix.second-package.chain_command_path }}) \
              nix shell .#python -c cargo \
              test -p ibc-integration-test --no-fail-fast -- \
              --nocapture --test-threads=2

=======
>>>>>>> 1c109bfc
  ordered-channel-test:
    runs-on: ubuntu-20.04
    timeout-minutes: 60
    steps:
      - uses: actions/checkout@v2
      - uses: cachix/install-nix-action@v15
        with:
          install_url: https://nixos-nix-install-tests.cachix.org/serve/vij683ly7sl95nnhb67bdjjfabclr85m/install
          install_options: '--tarball-url-prefix https://nixos-nix-install-tests.cachix.org/serve'
          extra_nix_config: |
            experimental-features = nix-command flakes
      - uses: cachix/cachix-action@v12
        with:
          name: cosmos
      - uses: actions-rs/toolchain@v1
        with:
          toolchain: stable
          override: true
      - uses: Swatinem/rust-cache@v1
      - uses: actions-rs/cargo@v1
        with:
          command: test
          args: -p ibc-integration-test --no-fail-fast --no-run
      - env:
          RUST_LOG: info
          RUST_BACKTRACE: 1
          NO_COLOR_LOG: 1
        run: |
          nix shell .#python .#gaia6-ordered -c cargo \
            test -p ibc-integration-test --features ordered --no-fail-fast -- \
            --nocapture --test-threads=1 test_ordered_channel

  ica-filter-test:
    runs-on: ubuntu-20.04
    steps:
      - uses: actions/checkout@v2
      - uses: cachix/install-nix-action@v15
        with:
          install_url: https://nixos-nix-install-tests.cachix.org/serve/vij683ly7sl95nnhb67bdjjfabclr85m/install
          install_options: '--tarball-url-prefix https://nixos-nix-install-tests.cachix.org/serve'
          extra_nix_config: |
            experimental-features = nix-command flakes
      - uses: cachix/cachix-action@v12
        with:
          name: cosmos
      - uses: actions-rs/toolchain@v1
        with:
          toolchain: stable
          override: true
      - uses: Swatinem/rust-cache@v1
      - uses: actions-rs/cargo@v1
        with:
          command: test
          args: -p ibc-integration-test --no-fail-fast --no-run
      - env:
          RUST_LOG: info
          RUST_BACKTRACE: 1
          NO_COLOR_LOG: 1
          CHAIN_COMMAND_PATHS: icad
        run: |
          nix shell .#python .#ica -c cargo \
            test -p ibc-integration-test --features ica --no-fail-fast -- \
            --nocapture --test-threads=1 test_ica_filter

  ics29-fee-test:
    runs-on: ubuntu-20.04
    strategy:
      fail-fast: false
      matrix:
        chain:
          - package: ibc-go-v5-simapp
            command: simd
            account_prefix: cosmos
          - package: ibc-go-v6-simapp
            command: simd
            account_prefix: cosmos
    steps:
      - uses: actions/checkout@v2
      - uses: cachix/install-nix-action@v15
        with:
          install_url: https://nixos-nix-install-tests.cachix.org/serve/vij683ly7sl95nnhb67bdjjfabclr85m/install
          install_options: '--tarball-url-prefix https://nixos-nix-install-tests.cachix.org/serve'
          extra_nix_config: |
            experimental-features = nix-command flakes
      - uses: cachix/cachix-action@v12
        with:
          name: cosmos
      - uses: actions-rs/toolchain@v1
        with:
          toolchain: stable
          override: true
      - uses: Swatinem/rust-cache@v1
      - uses: actions-rs/cargo@v1
        with:
          command: test
          args: -p ibc-integration-test --features ics29-fee --no-fail-fast --no-run
      - env:
          RUST_LOG: info
          RUST_BACKTRACE: 1
          NO_COLOR_LOG: 1
          CHAIN_COMMAND_PATHS: ${{ matrix.chain.command }}
          ACCOUNT_PREFIXES: ${{ matrix.chain.account_prefix }}
        run: |
          nix shell .#${{ matrix.chain.package }} -c cargo \
            test -p ibc-integration-test --features ics29-fee --no-fail-fast -- \
            --nocapture --test-threads=1 fee::

  forward-packet:
    runs-on: ubuntu-20.04
    strategy:
      fail-fast: false
      matrix:
        chain:
          - package: gaia6
            command: gaiad
            account_prefix: cosmos
          # - package: gaia8
          #   command: gaiad
          #   account_prefix: cosmos
    steps:
      - uses: actions/checkout@v2
      - uses: cachix/install-nix-action@v15
        with:
          install_url: https://nixos-nix-install-tests.cachix.org/serve/vij683ly7sl95nnhb67bdjjfabclr85m/install
          install_options: '--tarball-url-prefix https://nixos-nix-install-tests.cachix.org/serve'
          extra_nix_config: |
            experimental-features = nix-command flakes
      - uses: cachix/cachix-action@v12
        with:
          name: cosmos
      - uses: actions-rs/toolchain@v1
        with:
          toolchain: stable
          override: true
      - uses: Swatinem/rust-cache@v1
      - uses: actions-rs/cargo@v1
        with:
          command: test
          args: -p ibc-integration-test --features forward-packet --no-fail-fast --no-run
      - env:
          RUST_LOG: info
          RUST_BACKTRACE: 1
          NO_COLOR_LOG: 1
          CHAIN_COMMAND_PATHS: ${{ matrix.chain.command }}
          ACCOUNT_PREFIXES: ${{ matrix.chain.account_prefix }}
        run: |
          nix shell .#${{ matrix.chain.package }} -c cargo \
            test -p ibc-integration-test --features forward-packet --no-fail-fast -- \
            --nocapture --test-threads=1 forward::

  model-based-test:
    runs-on: ubuntu-20.04
    timeout-minutes: 60
    strategy:
      matrix:
        gaiad:
          - gaia6
    steps:
      - uses: actions/checkout@v2
      - uses: cachix/install-nix-action@v15
        with:
          install_url: https://nixos-nix-install-tests.cachix.org/serve/vij683ly7sl95nnhb67bdjjfabclr85m/install
          install_options: '--tarball-url-prefix https://nixos-nix-install-tests.cachix.org/serve'
          extra_nix_config: |
            experimental-features = nix-command flakes
      - uses: cachix/cachix-action@v12
        with:
          name: cosmos
      - uses: actions-rs/toolchain@v1
        with:
          toolchain: stable
          override: true
      - uses: Swatinem/rust-cache@v1
      - uses: actions-rs/cargo@v1
        with:
          command: test
          args: -p ibc-integration-test --features mbt --no-fail-fast --no-run
      # Disable running MBT tests until flakiness is addressed
      # - env:
      #     RUST_LOG: debug
      #     RUST_BACKTRACE: 1
      #     NO_COLOR_LOG: 1
      #   run: |
      #     nix shell \
      #       .#${{ matrix.gaiad }} \
      #       .#apalache \
      #       -c cargo \
      #       test -p ibc-integration-test --features mbt --no-fail-fast -- \
      #       --nocapture --test-threads=1 mbt<|MERGE_RESOLUTION|>--- conflicted
+++ resolved
@@ -114,122 +114,6 @@
               test -p ibc-integration-test --no-fail-fast -- \
               --nocapture --test-threads=2
 
-<<<<<<< HEAD
-  multi-chains-test:
-    runs-on: ubuntu-20.04
-    if: |
-      github.ref == 'refs/heads/master' ||
-      contains(github.event.pull_request.labels.*.name, 'CI: multi-chains')
-    timeout-minutes: 60
-    strategy:
-      fail-fast: false
-      matrix:
-        first-package:
-          - package: gaia6
-            chain_command_path: gaiad
-            account_prefix: cosmos
-          - package: gaia7
-            chain_command_path: gaiad
-            account_prefix: cosmos
-          - package: gaia8
-            chain_command_path: gaiad
-            account_prefix: cosmos
-          - package: ibc-go-v2-simapp
-            chain_command_path: simd
-            account_prefix: cosmos
-          - package: ibc-go-v3-simapp
-            chain_command_path: simd
-            account_prefix: cosmos
-          - package: ibc-go-v4-simapp
-            chain_command_path: simd
-            account_prefix: cosmos
-          - package: ibc-go-v5-simapp
-            chain_command_path: simd
-            account_prefix: cosmos
-          - package: ibc-go-v6-simapp
-            chain_command_path: simd
-            account_prefix: cosmos
-          - package: wasmd
-            chain_command_path: wasmd
-            account_prefix: wasm
-          - package: evmos
-            chain_command_path: evmosd
-            account_prefix: evmos
-          - package: osmosis
-            chain_command_path: osmosisd
-            account_prefix: osmo
-        second-package:
-          - package: gaia6
-            chain_command_path: gaiad
-            account_prefix: cosmos
-          - package: gaia7
-            chain_command_path: gaiad
-            account_prefix: cosmos
-          - package: gaia8
-            chain_command_path: gaiad
-            account_prefix: cosmos
-          - package: ibc-go-v2-simapp
-            chain_command_path: simd
-            account_prefix: cosmos
-          - package: ibc-go-v3-simapp
-            chain_command_path: simd
-            account_prefix: cosmos
-          - package: ibc-go-v4-simapp
-            chain_command_path: simd
-            account_prefix: cosmos
-          - package: ibc-go-v5-simapp
-            chain_command_path: simd
-            account_prefix: cosmos
-          - package: ibc-go-v6-simapp
-            chain_command_path: simd
-            account_prefix: cosmos
-          - package: wasmd
-            chain_command_path: wasmd
-            account_prefix: wasm
-          - package: evmos
-            chain_command_path: evmosd
-            account_prefix: evmos
-          - package: osmosis
-            chain_command_path: osmosisd
-            account_prefix: osmo
-
-    steps:
-      - uses: actions/checkout@v2
-      - uses: cachix/install-nix-action@v15
-        with:
-          install_url: https://nixos-nix-install-tests.cachix.org/serve/vij683ly7sl95nnhb67bdjjfabclr85m/install
-          install_options: '--tarball-url-prefix https://nixos-nix-install-tests.cachix.org/serve'
-          extra_nix_config: |
-            experimental-features = nix-command flakes
-      - uses: cachix/cachix-action@v12
-        with:
-          name: cosmos
-      - uses: actions-rs/toolchain@v1
-        with:
-          toolchain: stable
-          override: true
-      - uses: Swatinem/rust-cache@v1
-      - uses: actions-rs/cargo@v1
-        with:
-          command: test
-          args: -p ibc-integration-test --no-fail-fast --no-run
-      - uses: nick-fields/retry@v2
-        env:
-          RUST_LOG: info
-          RUST_BACKTRACE: 1
-          NO_COLOR_LOG: 1
-          ACCOUNT_PREFIXES: ${{ matrix.first-package.account_prefix }},${{ matrix.second-package.account_prefix }}
-        with:
-          max_attempts: 3
-          timeout_minutes: 45
-          command: |
-            CHAIN_COMMAND_PATHS=$(nix shell .#${{ matrix.first-package.package }} -c which ${{ matrix.first-package.chain_command_path }}),$(nix shell .#${{ matrix.second-package.package }} -c which ${{ matrix.second-package.chain_command_path }}) \
-              nix shell .#python -c cargo \
-              test -p ibc-integration-test --no-fail-fast -- \
-              --nocapture --test-threads=2
-
-=======
->>>>>>> 1c109bfc
   ordered-channel-test:
     runs-on: ubuntu-20.04
     timeout-minutes: 60

name: Integration
on:
  pull_request:
    paths:
      - .github/workflows/integration.yaml
      - Cargo.toml
      - Cargo.lock
      - flake.nix
      - flake.lock
      - ci/**
      - e2e/**
      - crates/**
      - tools/**
  push:
    branches: master
    paths:
      - .github/workflows/integration.yaml
      - Cargo.toml
      - Cargo.lock
      - flake.nix
      - flake.lock
      - ci/**
      - e2e/**
      - crates/**
      - tools/**

env:
  CARGO_INCREMENTAL: 0
  CARGO_PROFILE_DEV_DEBUG: 1
  CARGO_PROFILE_RELEASE_DEBUG: 1
  RUST_BACKTRACE: short
  CARGO_NET_RETRY: 10
  RUSTUP_MAX_RETRIES: 10

# Cancel previous runs of this workflow when a new commit is added to the PR, branch or tag
concurrency:
  group: ${{ github.workflow }}-${{ github.event.pull_request.number || github.ref }}
  cancel-in-progress: true

jobs:
  integration-test:
    runs-on: ubuntu-20.04
    timeout-minutes: 180
    strategy:
      fail-fast: false
      matrix:
        chain:
          - package: gaia13
            command: gaiad
            account_prefix: cosmos
            native_token: stake
            features: forward-packet,clean-workers
          - package: gaia14
            command: gaiad
            account_prefix: cosmos
            native_token: stake
            features: forward-packet,clean-workers
          - package: ibc-go-v6-simapp
            command: simd
            account_prefix: cosmos
            native_token: stake
            features: ica,ics29-fee,authz
          - package: ibc-go-v7-simapp
            command: simd
            account_prefix: cosmos
            native_token: stake
            features: ica,ics29-fee,authz
          - package: ibc-go-v8-simapp
            command: simd
            account_prefix: cosmos
            native_token: stake
            features: ica,ics29-fee,authz
          - package: wasmd
            command: wasmd
            account_prefix: wasm
            native_token: stake
            features: ''
          - package: osmosis
            command: osmosisd
            account_prefix: osmo
            native_token: stake
<<<<<<< HEAD
            features: 'authz'
=======
            features: dynamic-gas-fee
>>>>>>> 8a8f1eb2
          - package: juno
            command: junod
            account_prefix: juno
            native_token: stake
            features: juno,forward-packet
          - package: provenance
            command: provenanced
            account_prefix: pb
            native_token: nhash
            features: fee-grant,async-icq,authz
          - package: migaloo
            command: migalood
            account_prefix: migaloo
            native_token: stake
            features: ''

    steps:
      - uses: actions/checkout@v4
      - uses: cachix/install-nix-action@v25
        with:
          install_url: https://nixos-nix-install-tests.cachix.org/serve/vij683ly7sl95nnhb67bdjjfabclr85m/install
          install_options: '--tarball-url-prefix https://nixos-nix-install-tests.cachix.org/serve'
          extra_nix_config: |
            experimental-features = nix-command flakes
      - uses: cachix/cachix-action@v14
        with:
          name: cosmos
      - uses: actions-rs/toolchain@v1
        with:
          toolchain: stable
          override: true
      - uses: Swatinem/rust-cache@v2
      - uses: actions-rs/cargo@v1
        with:
          command: test
          args: -p ibc-integration-test --features=${{ matrix.chain.features }} --no-fail-fast --no-run
      - name: Install cargo-nextest
        run: curl -LsSf https://get.nexte.st/latest/linux | tar zxf - -C ${CARGO_HOME:-~/.cargo}/bin
      - name: Run integration test
        env:
          RUST_LOG: info
          RUST_BACKTRACE: 1
          NO_COLOR_LOG: 1
          NEXTEST_RETRIES: 2
          CHAIN_COMMAND_PATHS: ${{ matrix.chain.command }}
          ACCOUNT_PREFIXES: ${{ matrix.chain.account_prefix }}
          NATIVE_TOKENS: ${{ matrix.chain.native_token }}
        run: |
            nix shell .#python .#${{ matrix.chain.package }} -c \
              cargo nextest run -p ibc-integration-test --no-fail-fast --failure-output final --test-threads=2 \
              --features=${{ matrix.chain.features }}

  ordered-channel-test:
    runs-on: ubuntu-20.04
    timeout-minutes: 60
    steps:
      - uses: actions/checkout@v4
      - uses: cachix/install-nix-action@v25
        with:
          install_url: https://nixos-nix-install-tests.cachix.org/serve/vij683ly7sl95nnhb67bdjjfabclr85m/install
          install_options: '--tarball-url-prefix https://nixos-nix-install-tests.cachix.org/serve'
          extra_nix_config: |
            experimental-features = nix-command flakes
      - uses: cachix/cachix-action@v14
        with:
          name: cosmos
      - uses: actions-rs/toolchain@v1
        with:
          toolchain: stable
          override: true
      - uses: Swatinem/rust-cache@v2
      - uses: actions-rs/cargo@v1
        with:
          command: test
          args: -p ibc-integration-test --no-fail-fast --no-run
      - name: Install cargo-nextest
        run: curl -LsSf https://get.nexte.st/latest/linux | tar zxf - -C ${CARGO_HOME:-~/.cargo}/bin
      - env:
          RUST_LOG: info
          RUST_BACKTRACE: 1
          NO_COLOR_LOG: 1
          NEXTEST_RETRIES: 2
        run: |
          nix shell .#python .#gaia6-ordered -c \
            cargo nextest run -p ibc-integration-test --no-fail-fast --failure-output final --test-threads=2 \
            --features ordered test_ordered_channel

  interchain-security-no-ica:
    runs-on: ubuntu-20.04
    strategy:
      fail-fast: false
      matrix:
        chain:
          - package: .#gaia13 .#neutron
            command: gaiad,neutrond
            account_prefix: cosmos,neutron
          - package: .#gaia14 .#neutron
            command: gaiad,neutrond
            account_prefix: cosmos,neutron
    steps:
      - uses: actions/checkout@v4
      - uses: cachix/install-nix-action@v25
        with:
          install_url: https://nixos-nix-install-tests.cachix.org/serve/vij683ly7sl95nnhb67bdjjfabclr85m/install
          install_options: '--tarball-url-prefix https://nixos-nix-install-tests.cachix.org/serve'
          extra_nix_config: |
            experimental-features = nix-command flakes
      - uses: cachix/cachix-action@v14
        with:
          name: cosmos
      - uses: actions-rs/toolchain@v1
        with:
          toolchain: stable
          override: true
      - uses: Swatinem/rust-cache@v2
      - uses: actions-rs/cargo@v1
        with:
          command: test
          args: -p ibc-integration-test --features interchain-security --no-fail-fast --no-run
      - name: Install cargo-nextest
        run: curl -LsSf https://get.nexte.st/latest/linux | tar zxf - -C ${CARGO_HOME:-~/.cargo}/bin
      - env:
          RUST_LOG: trace
          RUST_BACKTRACE: 1
          NO_COLOR_LOG: 1
          NEXTEST_RETRIES: 2
          CHAIN_COMMAND_PATHS: ${{ matrix.chain.command }}
          ACCOUNT_PREFIXES: ${{ matrix.chain.account_prefix }}
        run: |
          nix shell ${{ matrix.chain.package }} -c \
            cargo nextest run -p ibc-integration-test --no-fail-fast --failure-output final --test-threads=2 \
            --features interchain-security interchain_security::

  interchain-security-ica:
    runs-on: ubuntu-20.04
    strategy:
      fail-fast: false
      matrix:
        chain:
          - package: .#gaia13 .#stride-consumer
            command: gaiad,strided
            account_prefix: cosmos,stride
          - package: .#gaia14 .#stride-consumer
            command: gaiad,strided
            account_prefix: cosmos,stride
    steps:
      - uses: actions/checkout@v4
      - uses: cachix/install-nix-action@v25
        with:
          install_url: https://nixos-nix-install-tests.cachix.org/serve/vij683ly7sl95nnhb67bdjjfabclr85m/install
          install_options: '--tarball-url-prefix https://nixos-nix-install-tests.cachix.org/serve'
          extra_nix_config: |
            experimental-features = nix-command flakes
      - uses: cachix/cachix-action@v14
        with:
          name: cosmos
      - uses: actions-rs/toolchain@v1
        with:
          toolchain: stable
          override: true
      - uses: Swatinem/rust-cache@v2
      - uses: actions-rs/cargo@v1
        with:
          command: test
          args: -p ibc-integration-test --features interchain-security --no-fail-fast --no-run
      - name: Install cargo-nextest
        run: curl -LsSf https://get.nexte.st/latest/linux | tar zxf - -C ${CARGO_HOME:-~/.cargo}/bin
      - env:
          RUST_LOG: info
          RUST_BACKTRACE: 1
          NO_COLOR_LOG: 1
          NEXTEST_RETRIES: 2
          CHAIN_COMMAND_PATHS: ${{ matrix.chain.command }}
          ACCOUNT_PREFIXES: ${{ matrix.chain.account_prefix }}
        run: |
          nix shell ${{ matrix.chain.package }} -c \
            cargo nextest run -p ibc-integration-test --no-fail-fast --failure-output final --test-threads=2 \
            --features interchain-security,ica interchain_security::

  interchain-security-icq:
    runs-on: ubuntu-20.04
    strategy:
      fail-fast: false
      matrix:
        chain:
          - package: .#gaia13 .#stride-consumer-no-admin
            command: gaiad,strided
            account_prefix: cosmos,stride
          - package: .#gaia14 .#stride-consumer-no-admin
            command: gaiad,strided
            account_prefix: cosmos,stride
    steps:
      - uses: actions/checkout@v4
      - uses: cachix/install-nix-action@v25
        with:
          install_url: https://nixos-nix-install-tests.cachix.org/serve/vij683ly7sl95nnhb67bdjjfabclr85m/install
          install_options: '--tarball-url-prefix https://nixos-nix-install-tests.cachix.org/serve'
          extra_nix_config: |
            experimental-features = nix-command flakes
      - uses: cachix/cachix-action@v14
        with:
          name: cosmos
      - uses: actions-rs/toolchain@v1
        with:
          toolchain: stable
          override: true
      - uses: Swatinem/rust-cache@v2
      - uses: actions-rs/cargo@v1
        with:
          command: test
          args: -p ibc-integration-test --features interchain-security --no-fail-fast --no-run
      - name: Install cargo-nextest
        run: curl -LsSf https://get.nexte.st/latest/linux | tar zxf - -C ${CARGO_HOME:-~/.cargo}/bin
      - env:
          RUST_LOG: info
          RUST_BACKTRACE: 1
          NO_COLOR_LOG: 1
          CHAIN_COMMAND_PATHS: ${{ matrix.chain.command }}
          ACCOUNT_PREFIXES: ${{ matrix.chain.account_prefix }}
        run: |
          nix shell ${{ matrix.chain.package }} -c \
            cargo nextest run -p ibc-integration-test --no-fail-fast --failure-output final --test-threads=2 \
            --features interchain-security,ics31 interchain_security::

  celestia-to-gaia:
    runs-on: ubuntu-20.04
    strategy:
      fail-fast: false
      matrix:
        chain:
          - package: .#celestia .#gaia13
            command: celestia-appd,gaiad
            account_prefix: celestia,cosmos
            native_token: utia,stake
          - package: .#celestia .#gaia14
            command: celestia-appd,gaiad
            account_prefix: celestia,cosmos
            native_token: utia,stake
    steps:
      - uses: actions/checkout@v4
      - uses: cachix/install-nix-action@v25
        with:
          install_url: https://nixos-nix-install-tests.cachix.org/serve/vij683ly7sl95nnhb67bdjjfabclr85m/install
          install_options: '--tarball-url-prefix https://nixos-nix-install-tests.cachix.org/serve'
          extra_nix_config: |
            experimental-features = nix-command flakes
      - uses: cachix/cachix-action@v14
        with:
          name: cosmos
      - uses: actions-rs/toolchain@v1
        with:
          toolchain: stable
          override: true
      - uses: Swatinem/rust-cache@v2
      - uses: actions-rs/cargo@v1
        with:
          command: test
          args: -p ibc-integration-test --features celestia --no-fail-fast --no-run
      - name: Install cargo-nextest
        run: curl -LsSf https://get.nexte.st/latest/linux | tar zxf - -C ${CARGO_HOME:-~/.cargo}/bin
      - env:
          RUST_LOG: info
          RUST_BACKTRACE: 1
          NO_COLOR_LOG: 1
          COMPAT_MODES: 0.34
          CHAIN_COMMAND_PATHS: ${{ matrix.chain.command }}
          ACCOUNT_PREFIXES: ${{ matrix.chain.account_prefix }}
          NATIVE_TOKENS: ${{ matrix.chain.native_token }}
        run: |
          nix shell .#python ${{ matrix.chain.package }} -c \
            cargo nextest run -p ibc-integration-test --no-fail-fast --failure-output final --test-threads=2 \
            --features celestia

  model-based-test:
    runs-on: ubuntu-20.04
    timeout-minutes: 60
    strategy:
      matrix:
        gaiad:
          - gaia6
    steps:
      - uses: actions/checkout@v4
      - uses: cachix/install-nix-action@v25
        with:
          install_url: https://nixos-nix-install-tests.cachix.org/serve/vij683ly7sl95nnhb67bdjjfabclr85m/install
          install_options: '--tarball-url-prefix https://nixos-nix-install-tests.cachix.org/serve'
          extra_nix_config: |
            experimental-features = nix-command flakes
      - uses: cachix/cachix-action@v14
        with:
          name: cosmos
      - uses: actions-rs/toolchain@v1
        with:
          toolchain: stable
          override: true
      - uses: Swatinem/rust-cache@v2
      - uses: actions-rs/cargo@v1
        with:
          command: test
          args: -p ibc-integration-test --features mbt --no-fail-fast --no-run
      # Disable running MBT tests until flakiness is addressed
      # - env:
      #     RUST_LOG: debug
      #     RUST_BACKTRACE: 1
      #     NO_COLOR_LOG: 1
      #   run: |
      #     nix shell \
      #       .#${{ matrix.gaiad }} \
      #       .#apalache \
      #       -c cargo \
      #       test -p ibc-integration-test --features mbt --no-fail-fast -- \
      #       --failure-output final --test-threads=2 --test-threads=1 mbt<|MERGE_RESOLUTION|>--- conflicted
+++ resolved
@@ -79,11 +79,7 @@
             command: osmosisd
             account_prefix: osmo
             native_token: stake
-<<<<<<< HEAD
-            features: 'authz'
-=======
             features: dynamic-gas-fee
->>>>>>> 8a8f1eb2
           - package: juno
             command: junod
             account_prefix: juno

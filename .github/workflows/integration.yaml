--- conflicted
+++ resolved
@@ -108,11 +108,6 @@
         with:
           toolchain: stable
           override: true
-      - name: Install Protoc
-        uses: heliaxdev/setup-protoc@v2
-        with:
-          version: "25.0"
-          repo-token: ${{ secrets.GITHUB_TOKEN }}
       - uses: Swatinem/rust-cache@v2
       - uses: actions-rs/cargo@v1
         with:
@@ -149,11 +144,6 @@
         with:
           toolchain: stable
           override: true
-      - name: Install Protoc
-        uses: heliaxdev/setup-protoc@v2
-        with:
-          version: "25.0"
-          repo-token: ${{ secrets.GITHUB_TOKEN }}
       - uses: Swatinem/rust-cache@v2
       - uses: actions-rs/cargo@v1
         with:
@@ -171,329 +161,6 @@
             cargo nextest run -p ibc-integration-test --no-fail-fast --failure-output final --test-threads=2 \
             --features ordered test_ordered_channel
 
-<<<<<<< HEAD
-  ica-filter-test:
-    runs-on: ubuntu-20.04
-    strategy:
-      fail-fast: false
-      matrix:
-        chain:
-          - package: ibc-go-v6-simapp
-            command: simd
-            account_prefix: cosmos
-          - package: ibc-go-v7-simapp
-            command: simd
-            account_prefix: cosmos
-          - package: ibc-go-v8-simapp
-            command: simd
-            account_prefix: cosmos
-    steps:
-      - uses: actions/checkout@v4
-      - uses: cachix/install-nix-action@v22
-        with:
-          install_url: https://nixos-nix-install-tests.cachix.org/serve/vij683ly7sl95nnhb67bdjjfabclr85m/install
-          install_options: '--tarball-url-prefix https://nixos-nix-install-tests.cachix.org/serve'
-          extra_nix_config: |
-            experimental-features = nix-command flakes
-      - uses: cachix/cachix-action@v12
-        with:
-          name: cosmos
-      - uses: actions-rs/toolchain@v1
-        with:
-          toolchain: stable
-          override: true
-      - name: Install Protoc
-        uses: heliaxdev/setup-protoc@v2
-        with:
-          version: "25.0"
-          repo-token: ${{ secrets.GITHUB_TOKEN }}
-      - uses: Swatinem/rust-cache@v2
-      - uses: actions-rs/cargo@v1
-        with:
-          command: test
-          args: -p ibc-integration-test --no-fail-fast --no-run
-      - name: Install cargo-nextest
-        run: curl -LsSf https://get.nexte.st/latest/linux | tar zxf - -C ${CARGO_HOME:-~/.cargo}/bin
-      - env:
-          RUST_LOG: info
-          RUST_BACKTRACE: 1
-          NO_COLOR_LOG: 1
-          NEXTEST_RETRIES: 2
-          CHAIN_COMMAND_PATHS: ${{ matrix.chain.command }}
-          ACCOUNT_PREFIXES: ${{ matrix.chain.account_prefix }}
-        run: |
-          nix shell .#${{ matrix.chain.package }} -c \
-            cargo nextest run -p ibc-integration-test --no-fail-fast --failure-output final --test-threads=2 \
-            --features ica test_ica_filter
-
-  ics29-fee-test:
-    runs-on: ubuntu-20.04
-    strategy:
-      fail-fast: false
-      matrix:
-        chain:
-          - package: ibc-go-v5-simapp
-            command: simd
-            account_prefix: cosmos
-          - package: ibc-go-v6-simapp
-            command: simd
-            account_prefix: cosmos
-          - package: ibc-go-v7-simapp
-            command: simd
-            account_prefix: cosmos
-          - package: ibc-go-v8-simapp
-            command: simd
-            account_prefix: cosmos
-          - package: migaloo
-            command: migalood
-            account_prefix: migaloo
-    steps:
-      - uses: actions/checkout@v4
-      - uses: cachix/install-nix-action@v22
-        with:
-          install_url: https://nixos-nix-install-tests.cachix.org/serve/vij683ly7sl95nnhb67bdjjfabclr85m/install
-          install_options: '--tarball-url-prefix https://nixos-nix-install-tests.cachix.org/serve'
-          extra_nix_config: |
-            experimental-features = nix-command flakes
-      - uses: cachix/cachix-action@v12
-        with:
-          name: cosmos
-      - uses: actions-rs/toolchain@v1
-        with:
-          toolchain: stable
-          override: true
-      - name: Install Protoc
-        uses: heliaxdev/setup-protoc@v2
-        with:
-          version: "25.0"
-          repo-token: ${{ secrets.GITHUB_TOKEN }}
-      - uses: Swatinem/rust-cache@v2
-      - uses: actions-rs/cargo@v1
-        with:
-          command: test
-          args: -p ibc-integration-test --features ics29-fee --no-fail-fast --no-run
-      - name: Install cargo-nextest
-        run: curl -LsSf https://get.nexte.st/latest/linux | tar zxf - -C ${CARGO_HOME:-~/.cargo}/bin
-      - env:
-          RUST_LOG: info
-          RUST_BACKTRACE: 1
-          NO_COLOR_LOG: 1
-          NEXTEST_RETRIES: 2
-          CHAIN_COMMAND_PATHS: ${{ matrix.chain.command }}
-          ACCOUNT_PREFIXES: ${{ matrix.chain.account_prefix }}
-        run: |
-          nix shell .#${{ matrix.chain.package }} -c \
-            cargo nextest run -p ibc-integration-test --no-fail-fast --failure-output final --test-threads=2 \
-            --features ics29-fee fee::
-
-  forward-packet:
-    runs-on: ubuntu-20.04
-    strategy:
-      fail-fast: false
-      matrix:
-        chain:
-          - package: gaia13
-            command: gaiad
-            account_prefix: cosmos
-          - package: gaia14
-            command: gaiad
-            account_prefix: cosmos
-          - package: juno
-            command: junod
-            account_prefix: juno
-    steps:
-      - uses: actions/checkout@v4
-      - uses: cachix/install-nix-action@v22
-        with:
-          install_url: https://nixos-nix-install-tests.cachix.org/serve/vij683ly7sl95nnhb67bdjjfabclr85m/install
-          install_options: '--tarball-url-prefix https://nixos-nix-install-tests.cachix.org/serve'
-          extra_nix_config: |
-            experimental-features = nix-command flakes
-      - uses: cachix/cachix-action@v12
-        with:
-          name: cosmos
-      - uses: actions-rs/toolchain@v1
-        with:
-          toolchain: stable
-          override: true
-      - name: Install Protoc
-        uses: heliaxdev/setup-protoc@v2
-        with:
-          version: "25.0"
-          repo-token: ${{ secrets.GITHUB_TOKEN }}
-      - uses: Swatinem/rust-cache@v2
-      - uses: actions-rs/cargo@v1
-        with:
-          command: test
-          args: -p ibc-integration-test --features forward-packet --no-fail-fast --no-run
-      - name: Install cargo-nextest
-        run: curl -LsSf https://get.nexte.st/latest/linux | tar zxf - -C ${CARGO_HOME:-~/.cargo}/bin
-      - env:
-          RUST_LOG: info
-          RUST_BACKTRACE: 1
-          NO_COLOR_LOG: 1
-          NEXTEST_RETRIES: 2
-          CHAIN_COMMAND_PATHS: ${{ matrix.chain.command }}
-          ACCOUNT_PREFIXES: ${{ matrix.chain.account_prefix }}
-        run: |
-          nix shell .#${{ matrix.chain.package }} -c \
-            cargo nextest run -p ibc-integration-test --no-fail-fast --failure-output final --test-threads=2 \
-            --features forward-packet forward::
-
-  ics31:
-    runs-on: ubuntu-20.04
-    strategy:
-      fail-fast: false
-      matrix:
-        chain:
-          - package: .#gaia13 .#stride-no-admin
-            command: gaiad,strided
-            account_prefix: cosmos,stride
-          - package: .#gaia14 .#stride-no-admin
-            command: gaiad,strided
-            account_prefix: cosmos,stride
-    steps:
-      - uses: actions/checkout@v4
-      - uses: cachix/install-nix-action@v22
-        with:
-          install_url: https://nixos-nix-install-tests.cachix.org/serve/vij683ly7sl95nnhb67bdjjfabclr85m/install
-          install_options: '--tarball-url-prefix https://nixos-nix-install-tests.cachix.org/serve'
-          extra_nix_config: |
-            experimental-features = nix-command flakes
-      - uses: cachix/cachix-action@v12
-        with:
-          name: cosmos
-      - uses: actions-rs/toolchain@v1
-        with:
-          toolchain: stable
-          override: true
-      - name: Install Protoc
-        uses: heliaxdev/setup-protoc@v2
-        with:
-          version: "25.0"
-          repo-token: ${{ secrets.GITHUB_TOKEN }}
-      - uses: Swatinem/rust-cache@v2
-      - uses: actions-rs/cargo@v1
-        with:
-          command: test
-          args: -p ibc-integration-test --features ics31 --no-fail-fast --no-run
-      - name: Install cargo-nextest
-        run: curl -LsSf https://get.nexte.st/latest/linux | tar zxf - -C ${CARGO_HOME:-~/.cargo}/bin
-      - env:
-          RUST_LOG: info
-          RUST_BACKTRACE: 1
-          NO_COLOR_LOG: 1
-          NEXTEST_RETRIES: 2
-          CHAIN_COMMAND_PATHS: ${{ matrix.chain.command }}
-          ACCOUNT_PREFIXES: ${{ matrix.chain.account_prefix }}
-        run: |
-          nix shell ${{ matrix.chain.package }} -c \
-            cargo nextest run -p ibc-integration-test --no-fail-fast --failure-output final --test-threads=2 \
-            --features ics31 ics31::
-
-  fee-grant:
-    runs-on: ubuntu-20.04
-    strategy:
-      fail-fast: false
-      matrix:
-        chain:
-          - package: stride
-            command: strided
-            account_prefix: stride
-          - package: evmos
-            command: evmosd
-            account_prefix: evmos
-    steps:
-      - uses: actions/checkout@v4
-      - uses: cachix/install-nix-action@v22
-        with:
-          install_url: https://nixos-nix-install-tests.cachix.org/serve/vij683ly7sl95nnhb67bdjjfabclr85m/install
-          install_options: '--tarball-url-prefix https://nixos-nix-install-tests.cachix.org/serve'
-          extra_nix_config: |
-            experimental-features = nix-command flakes
-      - uses: cachix/cachix-action@v12
-        with:
-          name: cosmos
-      - uses: actions-rs/toolchain@v1
-        with:
-          toolchain: stable
-          override: true
-      - name: Install Protoc
-        uses: heliaxdev/setup-protoc@v2
-        with:
-          version: "25.0"
-          repo-token: ${{ secrets.GITHUB_TOKEN }}
-      - uses: Swatinem/rust-cache@v2
-      - uses: actions-rs/cargo@v1
-        with:
-          command: test
-          args: -p ibc-integration-test --features fee-grant --no-fail-fast --no-run
-      - name: Install cargo-nextest
-        run: curl -LsSf https://get.nexte.st/latest/linux | tar zxf - -C ${CARGO_HOME:-~/.cargo}/bin
-      - env:
-          RUST_LOG: info
-          RUST_BACKTRACE: 1
-          NO_COLOR_LOG: 1
-          CHAIN_COMMAND_PATHS: ${{ matrix.chain.command }}
-          ACCOUNT_PREFIXES: ${{ matrix.chain.account_prefix }}
-        run: |
-          nix shell .#${{ matrix.chain.package }} -c \
-            cargo nextest run -p ibc-integration-test --no-fail-fast --failure-output final --test-threads=2 \
-            --features fee-grant fee_grant::
-
-  clean-workers:
-    runs-on: ubuntu-20.04
-    strategy:
-      fail-fast: false
-      matrix:
-        chain:
-          - package: gaia13
-            command: gaiad
-            account_prefix: cosmos
-          - package: gaia14
-            command: gaiad
-            account_prefix: cosmos
-    steps:
-      - uses: actions/checkout@v4
-      - uses: cachix/install-nix-action@v22
-        with:
-          install_url: https://nixos-nix-install-tests.cachix.org/serve/vij683ly7sl95nnhb67bdjjfabclr85m/install
-          install_options: '--tarball-url-prefix https://nixos-nix-install-tests.cachix.org/serve'
-          extra_nix_config: |
-            experimental-features = nix-command flakes
-      - uses: cachix/cachix-action@v12
-        with:
-          name: cosmos
-      - uses: actions-rs/toolchain@v1
-        with:
-          toolchain: stable
-          override: true
-      - name: Install Protoc
-        uses: heliaxdev/setup-protoc@v2
-        with:
-          version: "25.0"
-          repo-token: ${{ secrets.GITHUB_TOKEN }}
-      - uses: Swatinem/rust-cache@v2
-      - uses: actions-rs/cargo@v1
-        with:
-          command: test
-          args: -p ibc-integration-test --features ics31 --no-fail-fast --no-run
-      - name: Install cargo-nextest
-        run: curl -LsSf https://get.nexte.st/latest/linux | tar zxf - -C ${CARGO_HOME:-~/.cargo}/bin
-      - env:
-          RUST_LOG: info
-          RUST_BACKTRACE: 1
-          NO_COLOR_LOG: 1
-          NEXTEST_RETRIES: 2
-          CHAIN_COMMAND_PATHS: ${{ matrix.chain.command }}
-          ACCOUNT_PREFIXES: ${{ matrix.chain.account_prefix }}
-        run: |
-          nix shell .#${{ matrix.chain.package }} -c \
-            cargo nextest run -p ibc-integration-test --no-fail-fast --failure-output final --test-threads=2 \
-            --features clean-workers clean_workers::
-
-=======
->>>>>>> 8736bbad
   interchain-security-no-ica:
     runs-on: ubuntu-20.04
     strategy:
@@ -518,11 +185,6 @@
         with:
           toolchain: stable
           override: true
-      - name: Install Protoc
-        uses: heliaxdev/setup-protoc@v2
-        with:
-          version: "25.0"
-          repo-token: ${{ secrets.GITHUB_TOKEN }}
       - uses: Swatinem/rust-cache@v2
       - uses: actions-rs/cargo@v1
         with:
@@ -566,11 +228,6 @@
         with:
           toolchain: stable
           override: true
-      - name: Install Protoc
-        uses: heliaxdev/setup-protoc@v2
-        with:
-          version: "25.0"
-          repo-token: ${{ secrets.GITHUB_TOKEN }}
       - uses: Swatinem/rust-cache@v2
       - uses: actions-rs/cargo@v1
         with:
@@ -614,11 +271,6 @@
         with:
           toolchain: stable
           override: true
-      - name: Install Protoc
-        uses: heliaxdev/setup-protoc@v2
-        with:
-          version: "25.0"
-          repo-token: ${{ secrets.GITHUB_TOKEN }}
       - uses: Swatinem/rust-cache@v2
       - uses: actions-rs/cargo@v1
         with:
@@ -663,11 +315,6 @@
         with:
           toolchain: stable
           override: true
-      - name: Install Protoc
-        uses: heliaxdev/setup-protoc@v2
-        with:
-          version: "25.0"
-          repo-token: ${{ secrets.GITHUB_TOKEN }}
       - uses: Swatinem/rust-cache@v2
       - uses: actions-rs/cargo@v1
         with:
@@ -707,11 +354,6 @@
         with:
           toolchain: stable
           override: true
-      - name: Install Protoc
-        uses: heliaxdev/setup-protoc@v2
-        with:
-          version: "25.0"
-          repo-token: ${{ secrets.GITHUB_TOKEN }}
       - uses: Swatinem/rust-cache@v2
       - uses: actions-rs/cargo@v1
         with:

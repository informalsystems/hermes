--- conflicted
+++ resolved
@@ -47,10 +47,6 @@
           - gaia4
           - gaia5
           - gaia6_0_2
-<<<<<<< HEAD
-          - gaia6-ordered
-=======
->>>>>>> b9530dbc
     steps:
       - uses: actions/checkout@v2
       - uses: cachix/install-nix-action@v15

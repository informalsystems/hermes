name: Rust
on:
  pull_request:
    paths:
      - .github/workflows/integration.yaml
      - Cargo.toml
      - Cargo.lock
      - flake.nix
      - flake.lock
      - ci/**
      - e2e/**
      - crates/**
      - tools/**
  push:
    branches: master
    paths:
      - .github/workflows/integration.yaml
      - Cargo.toml
      - Cargo.lock
      - flake.nix
      - flake.lock
      - ci/**
      - e2e/**
      - crates/**
      - tools/**

env:
  CARGO_INCREMENTAL: 0
  CARGO_PROFILE_DEV_DEBUG: 1
  CARGO_PROFILE_RELEASE_DEBUG: 1
  RUST_BACKTRACE: short
  CARGO_NET_RETRY: 10
  RUSTUP_MAX_RETRIES: 10

jobs:
  integration-test:
    runs-on: ubuntu-latest
    timeout-minutes: 60
    strategy:
      fail-fast: false
      matrix:
        chain:
          - package: gaia6
            command: gaiad
            account_prefix: cosmos
          - package: gaia7
            command: gaiad
            account_prefix: cosmos
          - package: gaia8
            command: gaiad
            account_prefix: cosmos
          - package: ibc-go-v2-simapp
            command: simd
            account_prefix: cosmos
          - package: ibc-go-v3-simapp
            command: simd
            account_prefix: cosmos
          - package: ibc-go-v4-simapp
            command: simd
            account_prefix: cosmos
          - package: ibc-go-v5-simapp
            command: simd
            account_prefix: cosmos
          - package: ibc-go-v6-simapp
            command: simd
            account_prefix: cosmos
          - package: wasmd
            command: wasmd
            account_prefix: wasm
          - package: evmos
            command: evmosd
            account_prefix: evmos
          - package: osmosis
            command: osmosisd
            account_prefix: osmo
          - package: gaia8 .#evmos
            command: gaiad,evmosd
            account_prefix: cosmos,evmos

    steps:
      - uses: actions/checkout@v2
      - uses: cachix/install-nix-action@v15
        with:
          install_url: https://nixos-nix-install-tests.cachix.org/serve/vij683ly7sl95nnhb67bdjjfabclr85m/install
          install_options: '--tarball-url-prefix https://nixos-nix-install-tests.cachix.org/serve'
          extra_nix_config: |
            experimental-features = nix-command flakes
      - uses: cachix/cachix-action@v10
        with:
          name: cosmos
      - uses: actions-rs/toolchain@v1
        with:
          toolchain: stable
          override: true
      - uses: Swatinem/rust-cache@v1
      - uses: actions-rs/cargo@v1
        with:
          command: test
          args: -p ibc-integration-test --no-fail-fast --no-run
      - uses: nick-fields/retry@v2
        env:
          RUST_LOG: info
          RUST_BACKTRACE: 1
          NO_COLOR_LOG: 1
<<<<<<< HEAD
          CHAIN_COMMAND_PATHS: ${{ matrix.chain.command }}
          ACCOUNT_PREFIXES: ${{ matrix.chain.account_prefix }}
        run: |
          nix shell .#python .#${{ matrix.chain.package }} -c cargo \
            test -p ibc-integration-test --no-fail-fast -- \
            --nocapture --test-threads=2
=======
          CHAIN_COMMAND_PATH: ${{ matrix.chain.command }}
          ACCOUNT_PREFIX: ${{ matrix.chain.account_prefix }}
        with:
          max_attempts: 3
          timeout_minutes: 45
          command: |
            nix shell .#python .#${{ matrix.chain.package }} -c cargo \
              test -p ibc-integration-test --no-fail-fast -- \
              --nocapture --test-threads=2
>>>>>>> b4ddc09a

  ordered-channel-test:
    runs-on: ubuntu-latest
    timeout-minutes: 60
    steps:
      - uses: actions/checkout@v2
      - uses: cachix/install-nix-action@v15
        with:
          install_url: https://nixos-nix-install-tests.cachix.org/serve/vij683ly7sl95nnhb67bdjjfabclr85m/install
          install_options: '--tarball-url-prefix https://nixos-nix-install-tests.cachix.org/serve'
          extra_nix_config: |
            experimental-features = nix-command flakes
      - uses: cachix/cachix-action@v10
        with:
          name: cosmos
      - uses: actions-rs/toolchain@v1
        with:
          toolchain: stable
          override: true
      - uses: Swatinem/rust-cache@v1
      - uses: actions-rs/cargo@v1
        with:
          command: test
          args: -p ibc-integration-test --no-fail-fast --no-run
      - env:
          RUST_LOG: info
          RUST_BACKTRACE: 1
          NO_COLOR_LOG: 1
        run: |
          nix shell .#python .#gaia6-ordered -c cargo \
            test -p ibc-integration-test --features ordered --no-fail-fast -- \
            --nocapture --test-threads=1 test_ordered_channel

  ica-filter-test:
    runs-on: ubuntu-latest
    steps:
      - uses: actions/checkout@v2
      - uses: cachix/install-nix-action@v15
        with:
          install_url: https://nixos-nix-install-tests.cachix.org/serve/vij683ly7sl95nnhb67bdjjfabclr85m/install
          install_options: '--tarball-url-prefix https://nixos-nix-install-tests.cachix.org/serve'
          extra_nix_config: |
            experimental-features = nix-command flakes
      - uses: cachix/cachix-action@v10
        with:
          name: cosmos
      - uses: actions-rs/toolchain@v1
        with:
          toolchain: stable
          override: true
      - uses: Swatinem/rust-cache@v1
      - uses: actions-rs/cargo@v1
        with:
          command: test
          args: -p ibc-integration-test --no-fail-fast --no-run
      - env:
          RUST_LOG: info
          RUST_BACKTRACE: 1
          NO_COLOR_LOG: 1
          CHAIN_COMMAND_PATHS: icad
        run: |
          nix shell .#python .#ica -c cargo \
            test -p ibc-integration-test --features ica --no-fail-fast -- \
            --nocapture --test-threads=1 test_ica_filter

  ics29-fee-test:
    runs-on: ubuntu-latest
    strategy:
      fail-fast: false
      matrix:
        chain:
          - package: ibc-go-v5-simapp
            command: simd
            account_prefix: cosmos
          - package: ibc-go-v6-simapp
            command: simd
            account_prefix: cosmos
    steps:
      - uses: actions/checkout@v2
      - uses: cachix/install-nix-action@v15
        with:
          install_url: https://nixos-nix-install-tests.cachix.org/serve/vij683ly7sl95nnhb67bdjjfabclr85m/install
          install_options: '--tarball-url-prefix https://nixos-nix-install-tests.cachix.org/serve'
          extra_nix_config: |
            experimental-features = nix-command flakes
      - uses: cachix/cachix-action@v10
        with:
          name: cosmos
      - uses: actions-rs/toolchain@v1
        with:
          toolchain: stable
          override: true
      - uses: Swatinem/rust-cache@v1
      - uses: actions-rs/cargo@v1
        with:
          command: test
          args: -p ibc-integration-test --features ics29-fee --no-fail-fast --no-run
      - env:
          RUST_LOG: info
          RUST_BACKTRACE: 1
          NO_COLOR_LOG: 1
          CHAIN_COMMAND_PATHS: ${{ matrix.chain.command }}
          ACCOUNT_PREFIXES: ${{ matrix.chain.account_prefix }}
        run: |
          nix shell .#${{ matrix.chain.package }} -c cargo \
            test -p ibc-integration-test --features ics29-fee --no-fail-fast -- \
            --nocapture --test-threads=1 fee::

  forward-packet:
    runs-on: ubuntu-latest
    strategy:
      fail-fast: false
      matrix:
        chain:
          - package: gaia6
            command: gaiad
            account_prefix: cosmos
          - package: gaia8
            command: gaiad
            account_prefix: cosmos
    steps:
      - uses: actions/checkout@v2
      - uses: cachix/install-nix-action@v15
        with:
          install_url: https://nixos-nix-install-tests.cachix.org/serve/vij683ly7sl95nnhb67bdjjfabclr85m/install
          install_options: '--tarball-url-prefix https://nixos-nix-install-tests.cachix.org/serve'
          extra_nix_config: |
            experimental-features = nix-command flakes
      - uses: cachix/cachix-action@v10
        with:
          name: cosmos
      - uses: actions-rs/toolchain@v1
        with:
          toolchain: stable
          override: true
      - uses: Swatinem/rust-cache@v1
      - uses: actions-rs/cargo@v1
        with:
          command: test
          args: -p ibc-integration-test --features forward-packet --no-fail-fast --no-run
      - env:
          RUST_LOG: info
          RUST_BACKTRACE: 1
          NO_COLOR_LOG: 1
          CHAIN_COMMAND_PATHS: ${{ matrix.chain.command }}
          ACCOUNT_PREFIXES: ${{ matrix.chain.account_prefix }}
        run: |
          nix shell .#${{ matrix.chain.package }} -c cargo \
            test -p ibc-integration-test --features forward-packet --no-fail-fast -- \
            --nocapture --test-threads=1 forward::

  model-based-test:
    runs-on: ubuntu-latest
    timeout-minutes: 60
    strategy:
      matrix:
        gaiad:
          - gaia6
    steps:
      - uses: actions/checkout@v2
      - uses: cachix/install-nix-action@v15
        with:
          install_url: https://nixos-nix-install-tests.cachix.org/serve/vij683ly7sl95nnhb67bdjjfabclr85m/install
          install_options: '--tarball-url-prefix https://nixos-nix-install-tests.cachix.org/serve'
          extra_nix_config: |
            experimental-features = nix-command flakes
      - uses: cachix/cachix-action@v10
        with:
          name: cosmos
      - uses: actions-rs/toolchain@v1
        with:
          toolchain: stable
          override: true
      - uses: Swatinem/rust-cache@v1
      - uses: actions-rs/cargo@v1
        with:
          command: test
          args: -p ibc-integration-test --features mbt --no-fail-fast --no-run
      # Disable running MBT tests until flakiness is addressed
      # - env:
      #     RUST_LOG: debug
      #     RUST_BACKTRACE: 1
      #     NO_COLOR_LOG: 1
      #   run: |
      #     nix shell \
      #       .#${{ matrix.gaiad }} \
      #       .#apalache \
      #       -c cargo \
      #       test -p ibc-integration-test --features mbt --no-fail-fast -- \
      #       --nocapture --test-threads=1 mbt<|MERGE_RESOLUTION|>--- conflicted
+++ resolved
@@ -102,16 +102,8 @@
           RUST_LOG: info
           RUST_BACKTRACE: 1
           NO_COLOR_LOG: 1
-<<<<<<< HEAD
           CHAIN_COMMAND_PATHS: ${{ matrix.chain.command }}
           ACCOUNT_PREFIXES: ${{ matrix.chain.account_prefix }}
-        run: |
-          nix shell .#python .#${{ matrix.chain.package }} -c cargo \
-            test -p ibc-integration-test --no-fail-fast -- \
-            --nocapture --test-threads=2
-=======
-          CHAIN_COMMAND_PATH: ${{ matrix.chain.command }}
-          ACCOUNT_PREFIX: ${{ matrix.chain.account_prefix }}
         with:
           max_attempts: 3
           timeout_minutes: 45
@@ -119,7 +111,6 @@
             nix shell .#python .#${{ matrix.chain.package }} -c cargo \
               test -p ibc-integration-test --no-fail-fast -- \
               --nocapture --test-threads=2
->>>>>>> b4ddc09a
 
   ordered-channel-test:
     runs-on: ubuntu-latest

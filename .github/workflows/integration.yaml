name: Integration
on:
  pull_request:
    paths:
      - .github/workflows/integration.yaml
      - Cargo.toml
      - Cargo.lock
      - flake.nix
      - flake.lock
      - ci/**
      - e2e/**
      - crates/**
      - tools/**
  push:
    branches: master
    paths:
      - .github/workflows/integration.yaml
      - Cargo.toml
      - Cargo.lock
      - flake.nix
      - flake.lock
      - ci/**
      - e2e/**
      - crates/**
      - tools/**

env:
  CARGO_INCREMENTAL: 0
  CARGO_PROFILE_DEV_DEBUG: 1
  CARGO_PROFILE_RELEASE_DEBUG: 1
  RUST_BACKTRACE: short
  CARGO_NET_RETRY: 10
  RUSTUP_MAX_RETRIES: 10
  UPLOAD_WASM_RUN_ID: 8771446396

# Cancel previous runs of this workflow when a new commit is added to the PR, branch or tag
concurrency:
  group: ${{ github.workflow }}-${{ github.event.pull_request.number || github.ref }}
  cancel-in-progress: true

jobs:
  integration-test:
    runs-on: ubuntu-20.04
    timeout-minutes: 180
    strategy:
      fail-fast: false
      matrix:
        chain:
          - package: gaia18
            command: gaiad
            account_prefix: cosmos
            native_token: stake
            features: forward-packet,clean-workers,ica,ics29-fee
          - package: ibc-go-v6-simapp
            command: simd
            account_prefix: cosmos
            native_token: stake
            features: ica,ics29-fee,authz
          - package: ibc-go-v7-simapp
            command: simd
            account_prefix: cosmos
            native_token: stake
            features: ica,ics29-fee,authz
          - package: ibc-go-v8-simapp
            command: simd
            account_prefix: cosmos
            native_token: stake
            features: ica,ics29-fee,new-register-interchain-account,channel-upgrade,authz
          - package: ibc-go-v9-simapp
            command: simd
            account_prefix: cosmos
            native_token: stake
            features: ica,ics29-fee,new-register-interchain-account,channel-upgrade,authz,no-denom-trace
          - package: wasmd
            command: wasmd
            account_prefix: wasm
            native_token: stake
            features: ''
          - package: osmosis
            command: osmosisd
            account_prefix: osmo
            native_token: stake
            features: dynamic-gas-fee,forward-packet,ica
          - package: juno
            command: junod
            account_prefix: juno
            native_token: stake
            features: juno,forward-packet,ica,ics29-fee
          - package: provenance
            command: provenanced
            account_prefix: pb
            native_token: nhash
            features: fee-grant,authz,async-icq
          - package: migaloo
            command: migalood
            account_prefix: migaloo
            native_token: stake
            features: ics29-fee,ica,forward-packet
<<<<<<< HEAD
=======
          # Disable Injective because wasmvm hasn't been correctly
          # wired for Injective in Cosmos Nix
          #- package: injective
          #  command: injectived
          #  account_prefix: inj
          #  native_token: stake
          #  features: forward-packet,fee-grant
>>>>>>> 98bee4d6

    steps:
      - uses: actions/checkout@v4
      - name: Install Nix
        uses: DeterminateSystems/nix-installer-action@main
        with: 
          extra-conf: |
            substituters = https://cache.nixos.org
            trusted-public-keys = cache.nixos.org-1:6NCHdD59X431o0gWypbMrAURkbJ16ZPMQFGspcDShjY=
      - name: Install Cachix
        uses: cachix/cachix-action@v15
        with: 
          name: cosmos-nix
      - uses: actions-rust-lang/setup-rust-toolchain@v1
        with:
          toolchain: stable
      - uses: actions-rs/cargo@v1
        with:
          command: test
          args: -p ibc-integration-test --features=${{ matrix.chain.features }} --no-fail-fast --no-run
      - name: Install cargo-nextest
        run: curl -LsSf https://get.nexte.st/latest/linux | tar zxf - -C ${CARGO_HOME:-~/.cargo}/bin
      - name: Run integration test
        env:
          RUST_LOG: info
          RUST_BACKTRACE: 1
          NO_COLOR_LOG: 1
          NEXTEST_RETRIES: 2
          CHAIN_COMMAND_PATHS: ${{ matrix.chain.command }}
          ACCOUNT_PREFIXES: ${{ matrix.chain.account_prefix }}
          NATIVE_TOKENS: ${{ matrix.chain.native_token }}
        run: |
            nix shell .#python .#${{ matrix.chain.package }} -c \
              cargo nextest run -p ibc-integration-test --no-fail-fast --failure-output final --test-threads=2 \
              --features=${{ matrix.chain.features }}

  ordered-channel-test:
    runs-on: ubuntu-20.04
    timeout-minutes: 60
    steps:
      - uses: actions/checkout@v4
      - name: Install Nix
        uses: DeterminateSystems/nix-installer-action@main
        with: 
          extra-conf: |
            substituters = https://cache.nixos.org
            trusted-public-keys = cache.nixos.org-1:6NCHdD59X431o0gWypbMrAURkbJ16ZPMQFGspcDShjY=
      - name: Install Cachix
        uses: cachix/cachix-action@v15
        with: 
          name: cosmos-nix
      - uses: actions-rust-lang/setup-rust-toolchain@v1
        with:
          toolchain: stable
      - uses: actions-rs/cargo@v1
        with:
          command: test
          args: -p ibc-integration-test --no-fail-fast --no-run
      - name: Install cargo-nextest
        run: curl -LsSf https://get.nexte.st/latest/linux | tar zxf - -C ${CARGO_HOME:-~/.cargo}/bin
      - env:
          RUST_LOG: info
          RUST_BACKTRACE: 1
          NO_COLOR_LOG: 1
          NEXTEST_RETRIES: 2
        run: |
          nix shell .#python .#gaia6-ordered -c \
            cargo nextest run -p ibc-integration-test --no-fail-fast --failure-output final --test-threads=2 \
            --features ordered test_ordered_channel

  interchain-security-ica:
    runs-on: ubuntu-20.04
    strategy:
      fail-fast: false
      matrix:
        chain:
          - package: .#gaia18 .#stride
            command: gaiad,strided
            account_prefix: cosmos,stride
          - package: .#gaia18 .#neutron
            command: gaiad,neutrond
            account_prefix: cosmos,neutron
    steps:
      - uses: actions/checkout@v4
      - name: Install Nix
        uses: DeterminateSystems/nix-installer-action@main
        with: 
          extra-conf: |
            substituters = https://cache.nixos.org
            trusted-public-keys = cache.nixos.org-1:6NCHdD59X431o0gWypbMrAURkbJ16ZPMQFGspcDShjY=
      - name: Install Cachix
        uses: cachix/cachix-action@v15
        with: 
          name: cosmos-nix
      - uses: actions-rust-lang/setup-rust-toolchain@v1
        with:
          toolchain: stable
      - uses: actions-rs/cargo@v1
        with:
          command: test
          args: -p ibc-integration-test --features interchain-security,ica --no-fail-fast --no-run
      - name: Install cargo-nextest
        run: curl -LsSf https://get.nexte.st/latest/linux | tar zxf - -C ${CARGO_HOME:-~/.cargo}/bin
      - env:
          RUST_LOG: info
          RUST_BACKTRACE: 1
          NO_COLOR_LOG: 1
          NEXTEST_RETRIES: 2
          CHAIN_COMMAND_PATHS: ${{ matrix.chain.command }}
          ACCOUNT_PREFIXES: ${{ matrix.chain.account_prefix }}
        run: |
          nix shell ${{ matrix.chain.package }} -c \
            cargo nextest run -p ibc-integration-test --no-fail-fast --failure-output final --test-threads=2 \
            --features interchain-security,ica interchain_security::

  interchain-security-icq:
    runs-on: ubuntu-20.04
    strategy:
      fail-fast: false
      matrix:
        chain:
          - package: .#gaia18 .#stride-no-admin
            command: gaiad,strided
            account_prefix: cosmos,stride
    steps:
      - uses: actions/checkout@v4
      - name: Install Nix
        uses: DeterminateSystems/nix-installer-action@main
        with: 
          extra-conf: |
            substituters = https://cache.nixos.org
            trusted-public-keys = cache.nixos.org-1:6NCHdD59X431o0gWypbMrAURkbJ16ZPMQFGspcDShjY=
      - name: Install Cachix
        uses: cachix/cachix-action@v15
        with: 
          name: cosmos-nix
      - uses: actions-rust-lang/setup-rust-toolchain@v1
        with:
          toolchain: stable
      - uses: actions-rs/cargo@v1
        with:
          command: test
          args: -p ibc-integration-test --features interchain-security --no-fail-fast --no-run
      - name: Install cargo-nextest
        run: curl -LsSf https://get.nexte.st/latest/linux | tar zxf - -C ${CARGO_HOME:-~/.cargo}/bin
      - env:
          RUST_LOG: info
          RUST_BACKTRACE: 1
          NO_COLOR_LOG: 1
          CHAIN_COMMAND_PATHS: ${{ matrix.chain.command }}
          ACCOUNT_PREFIXES: ${{ matrix.chain.account_prefix }}
        run: |
          nix shell ${{ matrix.chain.package }} -c \
            cargo nextest run -p ibc-integration-test --no-fail-fast --failure-output final --test-threads=2 \
            --features interchain-security,ics31 interchain_security::

  wasm-client:
    runs-on: ubuntu-20.04
    strategy:
      fail-fast: false
      matrix:
        chain:
          - package: .#ibc-go-v9-simapp
            command: simd
            account_prefix: cosmos
            native_token: stake
    steps:
      - uses: actions/checkout@v4
      - name: Install Nix
        uses: DeterminateSystems/nix-installer-action@main
        with:
          extra-conf: |
            substituters = https://cache.nixos.org
            trusted-public-keys = cache.nixos.org-1:6NCHdD59X431o0gWypbMrAURkbJ16ZPMQFGspcDShjY=
      - name: Install Cachix
        uses: cachix/cachix-action@v14
        with:
          name: cosmos-nix
      - uses: actions-rust-lang/setup-rust-toolchain@v1
        with:
          toolchain: stable
      - name: Install cargo-nextest
        run: curl -LsSf https://get.nexte.st/latest/linux | tar zxf - -C ${CARGO_HOME:-~/.cargo}/bin
      - name: Build tests
        uses: actions-rs/cargo@v1
        with:
          command: nextest
          args: run -p ibc-integration-test --features wasm --no-run
      - name: Run tests
        env:
          RUST_LOG: info
          RUST_BACKTRACE: 1
          NO_COLOR_LOG: 1
          CHAIN_COMMAND_PATHS: ${{ matrix.chain.command }}
          ACCOUNT_PREFIXES: ${{ matrix.chain.account_prefix }}
          NATIVE_TOKENS: ${{ matrix.chain.native_token }}
          IBC_CLIENT_WASM_FILE: ${{ github.workspace }}/result/ibc_client_tendermint_cw.wasm
        run: |
          nix build .#ibc-client-tendermint-cw
          nix shell .#python ${{ matrix.chain.package }} -c \
            cargo nextest run -p ibc-integration-test --no-fail-fast --failure-output final --test-threads=2 \
            --features wasm wasm_client

  celestia-to-gaia:
    runs-on: ubuntu-20.04
    strategy:
      fail-fast: false
      matrix:
        chain:
          - package: .#celestia .#gaia18
            command: celestia-appd,gaiad
            account_prefix: celestia,cosmos
            native_token: utia,stake
    steps:
      - uses: actions/checkout@v4
      - name: Install Nix
        uses: DeterminateSystems/nix-installer-action@main
        with: 
          extra-conf: |
            substituters = https://cache.nixos.org
            trusted-public-keys = cache.nixos.org-1:6NCHdD59X431o0gWypbMrAURkbJ16ZPMQFGspcDShjY=
      - name: Install Cachix
        uses: cachix/cachix-action@v15
        with: 
          name: cosmos-nix
      - uses: actions-rust-lang/setup-rust-toolchain@v1
        with:
          toolchain: stable
      - uses: actions-rs/cargo@v1
        with:
          command: test
          args: -p ibc-integration-test --features celestia --no-fail-fast --no-run
      - name: Install cargo-nextest
        run: curl -LsSf https://get.nexte.st/latest/linux | tar zxf - -C ${CARGO_HOME:-~/.cargo}/bin
      - env:
          RUST_LOG: info
          RUST_BACKTRACE: 1
          NO_COLOR_LOG: 1
          COMPAT_MODES: 0.34,0.37
          CHAIN_COMMAND_PATHS: ${{ matrix.chain.command }}
          ACCOUNT_PREFIXES: ${{ matrix.chain.account_prefix }}
          NATIVE_TOKENS: ${{ matrix.chain.native_token }}
        run: |
          nix shell .#python ${{ matrix.chain.package }} -c \
            cargo nextest run -p ibc-integration-test --no-fail-fast --failure-output final --test-threads=2 \
            --features celestia<|MERGE_RESOLUTION|>--- conflicted
+++ resolved
@@ -96,8 +96,6 @@
             account_prefix: migaloo
             native_token: stake
             features: ics29-fee,ica,forward-packet
-<<<<<<< HEAD
-=======
           # Disable Injective because wasmvm hasn't been correctly
           # wired for Injective in Cosmos Nix
           #- package: injective
@@ -105,7 +103,6 @@
           #  account_prefix: inj
           #  native_token: stake
           #  features: forward-packet,fee-grant
->>>>>>> 98bee4d6
 
     steps:
       - uses: actions/checkout@v4

name: Rust
on:
  pull_request:
    paths:
      - .github/workflows/integration.yaml
      - Cargo.toml
      - Cargo.lock
      - ci/**
      - e2e/**
      - proto/**
      - modules/**
      - relayer/**
      - relayer-cli/**
      - relayer-rest/**
      - telemetry/**
      - tools/**
  push:
    branches: master
    paths:
      - .github/workflows/integration.yaml
      - Cargo.toml
      - Cargo.lock
      - ci/**
      - e2e/**
      - proto/**
      - modules/**
      - relayer/**
      - relayer-cli/**
      - relayer-rest/**
      - telemetry/**
      - tools/**

env:
  CARGO_INCREMENTAL: 0
  CARGO_PROFILE_DEV_DEBUG: 1
  CARGO_PROFILE_RELEASE_DEBUG: 1
  RUST_BACKTRACE: short
  CARGO_NET_RETRY: 10
  RUSTUP_MAX_RETRIES: 10

jobs:
  integration-test:
    runs-on: ubuntu-latest
    strategy:
      matrix:
        gaiad:
          - gaia5
          - gaia6
          - gaia7
    steps:
      - uses: actions/checkout@v2
      - uses: cachix/install-nix-action@v15
        with:
          install_url: https://nixos-nix-install-tests.cachix.org/serve/vij683ly7sl95nnhb67bdjjfabclr85m/install
          install_options: '--tarball-url-prefix https://nixos-nix-install-tests.cachix.org/serve'
          extra_nix_config: |
            experimental-features = nix-command flakes
      - uses: cachix/cachix-action@v10
        with:
          name: cosmos
      - uses: actions-rs/toolchain@v1
        with:
          toolchain: stable
          override: true
      - uses: Swatinem/rust-cache@v1
      - uses: actions-rs/cargo@v1
        with:
          command: test
          args: -p ibc-integration-test --no-fail-fast --no-run
      - env:
          RUST_LOG: info
          RUST_BACKTRACE: 1
          NO_COLOR_LOG: 1
        run: |
          nix shell github:informalsystems/cosmos.nix#${{ matrix.gaiad }} -c cargo \
            test -p ibc-integration-test --no-fail-fast -- \
<<<<<<< HEAD
            --nocapture --test-threads=1
=======
            --nocapture --test-threads=2
>>>>>>> 0233e0bd

  ibc-go-integration-test:
    runs-on: ubuntu-latest
    strategy:
      matrix:
        simapp:
          - ibc-go-v2-simapp
          - ibc-go-v3-simapp
          - ibc-go-ics29-simapp
    steps:
      - uses: actions/checkout@v2
      - uses: cachix/install-nix-action@v15
        with:
          install_url: https://nixos-nix-install-tests.cachix.org/serve/vij683ly7sl95nnhb67bdjjfabclr85m/install
          install_options: '--tarball-url-prefix https://nixos-nix-install-tests.cachix.org/serve'
          extra_nix_config: |
            experimental-features = nix-command flakes
      - uses: cachix/cachix-action@v10
        with:
          name: cosmos
      - uses: actions-rs/toolchain@v1
        with:
          toolchain: stable
          override: true
      - uses: Swatinem/rust-cache@v1
      - uses: actions-rs/cargo@v1
        with:
          command: test
          args: -p ibc-integration-test --no-fail-fast --no-run
      - env:
          RUST_LOG: info
          RUST_BACKTRACE: 1
          CHAIN_COMMAND_PATH: simd
        run: |
          nix shell github:informalsystems/cosmos.nix#${{ matrix.simapp }} -c cargo \
<<<<<<< HEAD
            test -p ibc-integration-test --no-fail-fast -- --nocapture --test-threads=1
=======
            test -p ibc-integration-test --no-fail-fast -- --nocapture --test-threads=2
>>>>>>> 0233e0bd

  ordered-channel-test:
    runs-on: ubuntu-latest
    steps:
      - uses: actions/checkout@v2
      - uses: cachix/install-nix-action@v15
        with:
          install_url: https://nixos-nix-install-tests.cachix.org/serve/vij683ly7sl95nnhb67bdjjfabclr85m/install
          install_options: '--tarball-url-prefix https://nixos-nix-install-tests.cachix.org/serve'
          extra_nix_config: |
            experimental-features = nix-command flakes
      - uses: cachix/cachix-action@v10
        with:
          name: cosmos
      - uses: actions-rs/toolchain@v1
        with:
          toolchain: stable
          override: true
      - uses: Swatinem/rust-cache@v1
      - uses: actions-rs/cargo@v1
        with:
          command: test
          args: -p ibc-integration-test --no-fail-fast --no-run
      - env:
          RUST_LOG: info
          RUST_BACKTRACE: 1
          NO_COLOR_LOG: 1
        run: |
          nix shell github:informalsystems/cosmos.nix#gaia6-ordered -c cargo \
            test -p ibc-integration-test --features ordered --no-fail-fast -- \
            --nocapture --test-threads=1 test_ordered_channel

  ica-filter-test:
    runs-on: ubuntu-latest
    steps:
      - uses: actions/checkout@v2
      - uses: cachix/install-nix-action@v15
        with:
          install_url: https://nixos-nix-install-tests.cachix.org/serve/vij683ly7sl95nnhb67bdjjfabclr85m/install
          install_options: '--tarball-url-prefix https://nixos-nix-install-tests.cachix.org/serve'
          extra_nix_config: |
            experimental-features = nix-command flakes
      - uses: cachix/cachix-action@v10
        with:
          name: cosmos
      - uses: actions-rs/toolchain@v1
        with:
          toolchain: stable
          override: true
      - uses: Swatinem/rust-cache@v1
      - uses: actions-rs/cargo@v1
        with:
          command: test
          args: -p ibc-integration-test --no-fail-fast --no-run
      - env:
          RUST_LOG: info
          RUST_BACKTRACE: 1
          NO_COLOR_LOG: 1
          CHAIN_COMMAND_PATH: icad
        run: |
          nix shell github:informalsystems/cosmos.nix#ica -c cargo \
            test -p ibc-integration-test --features ica --no-fail-fast -- \
            --nocapture --test-threads=1 test_ica_filter<|MERGE_RESOLUTION|>--- conflicted
+++ resolved
@@ -74,11 +74,7 @@
         run: |
           nix shell github:informalsystems/cosmos.nix#${{ matrix.gaiad }} -c cargo \
             test -p ibc-integration-test --no-fail-fast -- \
-<<<<<<< HEAD
             --nocapture --test-threads=1
-=======
-            --nocapture --test-threads=2
->>>>>>> 0233e0bd
 
   ibc-go-integration-test:
     runs-on: ubuntu-latest
@@ -114,11 +110,7 @@
           CHAIN_COMMAND_PATH: simd
         run: |
           nix shell github:informalsystems/cosmos.nix#${{ matrix.simapp }} -c cargo \
-<<<<<<< HEAD
-            test -p ibc-integration-test --no-fail-fast -- --nocapture --test-threads=1
-=======
             test -p ibc-integration-test --no-fail-fast -- --nocapture --test-threads=2
->>>>>>> 0233e0bd
 
   ordered-channel-test:
     runs-on: ubuntu-latest

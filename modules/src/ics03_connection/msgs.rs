use crate::ics03_connection::connection::{Counterparty, validate_versions, validate_version};
use crate::ics03_connection::error::{Kind, Error};
use crate::ics03_connection::exported::ConnectionCounterparty;
<<<<<<< HEAD
use crate::ics23_commitment::{CommitmentPrefix, CommitmentProof};
use crate::ics24_host::identifier::{ClientId, ConnectionId};
=======
use crate::ics23_commitment::CommitmentPrefix;
use crate::ics24_host::identifier::{ClientId, ConnectionId};
use crate::ics24_host::validate::{validate_client_identifier, validate_connection_identifier};
>>>>>>> 07614579
use crate::tx_msg::Msg;
use serde_derive::{Deserialize, Serialize};
use tendermint::account::Id as AccountId;
use anomaly::fail;

// TODO: Validate Proof for all Msgs

pub const TYPE_MSG_CONNECTION_OPEN_INIT: &str = "connection_open_init";

#[derive(Clone, Debug, PartialEq, Serialize, Deserialize)]
pub struct MsgConnectionOpenInit {
    connection_id: ConnectionId,
    client_id: ClientId,
    counterparty: Counterparty,
    signer: AccountId,
}

impl MsgConnectionOpenInit {
    pub fn new(
        connection_id: String,
        client_id: String,
        counterparty_connection_id: String,
        counterparty_client_id: String,
        counterparty_commitment_prefix: CommitmentPrefix,
        signer: AccountId,
    ) -> Result<MsgConnectionOpenInit, Error> {
        Ok(Self {
            connection_id: connection_id
                .parse()
                .map_err(|e| Kind::IdentifierError.context(e))?,
            client_id: client_id
                .parse()
                .map_err(|e| Kind::IdentifierError.context(e))?,
            counterparty: Counterparty::new(
                counterparty_client_id,
                counterparty_connection_id,
                counterparty_commitment_prefix,
            )
            .map_err(|e| Kind::IdentifierError.context(e))?,
            signer,
        })
    }
}

impl Msg for MsgConnectionOpenInit {
    type ValidationError = Error;

    fn route(&self) -> String {
        crate::keys::ROUTER_KEY.to_string()
    }

    fn get_type(&self) -> String {
        TYPE_MSG_CONNECTION_OPEN_INIT.to_string()
    }

    fn validate_basic(&self) -> Result<(), Self::ValidationError> {
        // All the validation is performed on creation
        self.counterparty.validate_basic()
    }

    fn get_sign_bytes(&self) -> Vec<u8> {
        todo!()
    }

    fn get_signers(&self) -> Vec<AccountId> {
        vec![self.signer]
    }
}

pub const TYPE_MSG_CONNECTION_OPEN_TRY: &str = "connection_open_try";

#[derive(Clone, Debug, PartialEq, Serialize, Deserialize)]
pub struct MsgConnectionOpenTry {
    connection_id: ConnectionId,
    client_id: ClientId,
    counterparty: Counterparty,
    counterparty_versions: Vec<String>,
    proof: ProofConnOpenTry,
    consensus_height: u64,
    signer: AccountId,
}

impl MsgConnectionOpenTry {
    pub fn new(
        connection_id: String,
        client_id: String,
        counterparty_connection_id: String,
        counterparty_client_id: String,
        counterparty_commitment_prefix: CommitmentPrefix,
        counterparty_versions: Vec<String>,
        proof_init: CommitmentProof,
        proof_consensus: CommitmentProof,
        proof_height: u64,
        consensus_height: u64,
        signer: AccountId,
    ) -> Result<MsgConnectionOpenTry, Error> {
        if proof_height == 0 || consensus_height == 0 {
            fail!(Kind::InvalidHeight, "Height cannot be zero");
        }

        Ok(Self {
            connection_id: connection_id
                .parse()
                .map_err(|e| Kind::IdentifierError.context(e))?,
            client_id: client_id
                .parse()
                .map_err(|e| Kind::IdentifierError.context(e))?,
            counterparty: Counterparty::new(
                counterparty_client_id,
                counterparty_connection_id,
                counterparty_commitment_prefix,
            ).map_err(|e| Kind::IdentifierError.context(e))?,
            counterparty_versions: validate_versions(counterparty_versions)
                .map_err(|e| Kind::InvalidVersion.context(e))?,
            proof: ProofConnOpenTry::new(
                proof_init,
                proof_consensus,
                proof_height,
            ),
            consensus_height,
            signer,
        })
    }
}

impl Msg for MsgConnectionOpenTry {
    type ValidationError = Error;

    fn route(&self) -> String {
        crate::keys::ROUTER_KEY.to_string()
    }

    fn get_type(&self) -> String {
        TYPE_MSG_CONNECTION_OPEN_TRY.to_string()
    }

    fn validate_basic(&self) -> Result<(), Self::ValidationError> {
        self.counterparty.validate_basic()
    }

    fn get_sign_bytes(&self) -> Vec<u8> {
        unimplemented!()
    }

    fn get_signers(&self) -> Vec<AccountId> {
        vec![self.signer]
    }
}

#[derive(Clone, Debug, PartialEq, Serialize, Deserialize)]
pub struct ProofConnOpenTry {
    proof_init: CommitmentProof,
    proof_consensus: CommitmentProof,
    proof_height: u64,
}

impl ProofConnOpenTry {
    pub fn new(
        proof_init: CommitmentProof,
        proof_consensus: CommitmentProof,
        proof_height: u64,
    ) -> Self {
        Self{
            proof_init,
            proof_consensus,
            proof_height
        }
    }
}

pub const TYPE_MSG_CONNECTION_OPEN_ACK: &str = "connection_open_ack";

#[derive(Clone, Debug, PartialEq, Serialize, Deserialize)]
pub struct MsgConnectionOpenAck {
    connection_id: ConnectionId,
    proof: ProofConnOpenAck,
    consensus_height: u64,
    version: String,
    signer: AccountId,
}

impl MsgConnectionOpenAck {
    pub fn new(
        connection_id: String,
        proof_try: CommitmentProof,
        proof_consensus: CommitmentProof,
        proof_height: u64,
        consensus_height: u64,
        version: String,
        signer: AccountId,
    ) -> Result<MsgConnectionOpenAck, Error> {
        if consensus_height == 0 || proof_height == 0 {
            fail!(Kind::InvalidHeight, "Height cannot be zero");
        }

        Ok(Self {
            connection_id: connection_id
                .parse()
                .map_err(|e| Kind::IdentifierError.context(e))?,
            proof: ProofConnOpenAck::new(
                proof_try,
                proof_consensus,
                proof_height,
            ),
            consensus_height,
            version: validate_version(version)
                .map_err(|e| Kind::InvalidVersion.context(e))?,
            signer,
        })
    }
}

impl Msg for MsgConnectionOpenAck {
    type ValidationError = Error;

    fn route(&self) -> String {
        crate::keys::ROUTER_KEY.to_string()
    }

    fn get_type(&self) -> String {
        TYPE_MSG_CONNECTION_OPEN_ACK.to_string()
    }

    fn validate_basic(&self) -> Result<(), Self::ValidationError> {
        //todo: validate proof !
        Ok(())
    }

    fn get_sign_bytes(&self) -> Vec<u8> {
        unimplemented!()
    }

    fn get_signers(&self) -> Vec<AccountId> {
        vec![self.signer]
    }
}

#[derive(Clone, Debug, PartialEq, Serialize, Deserialize)]
pub struct ProofConnOpenAck {
    proof_try: CommitmentProof,
    proof_consensus: CommitmentProof,
    proof_height: u64,
}

impl ProofConnOpenAck {
    pub fn new(
        proof_try: CommitmentProof,
        proof_consensus: CommitmentProof,
        proof_height: u64,
    ) -> Self {
        Self{
            proof_try,
            proof_consensus,
            proof_height
        }
    }
}


pub const TYPE_MSG_CONNECTION_OPEN_CONFIRM: &str = "connection_open_confirm";

#[derive(Clone, Debug, PartialEq, Serialize, Deserialize)]
pub struct MsgConnectionOpenConfirm {
    connection_id: ConnectionId,
    proof: ProofConnOpenConfirm,
    signer: AccountId,
}

impl MsgConnectionOpenConfirm {
    pub fn new(
        connection_id: String,
        proof_ack: CommitmentProof,
        proof_height: u64,
        signer: AccountId,
    ) -> Result<MsgConnectionOpenConfirm, Error> {
        if proof_height == 0 {
            fail!(Kind::InvalidHeight, "Height cannot be zero");
        }

        Ok(Self {
            connection_id: connection_id
                .parse()
                .map_err(|e| Kind::IdentifierError.context(e))?,
            proof: ProofConnOpenConfirm::new(
                proof_ack,
                proof_height,
            ),
            signer,
        })
    }
}

impl Msg for MsgConnectionOpenConfirm {
    type ValidationError = Error;

    fn route(&self) -> String {
        crate::keys::ROUTER_KEY.to_string()
    }

    fn get_type(&self) -> String {
        TYPE_MSG_CONNECTION_OPEN_CONFIRM.to_string()
    }

    fn validate_basic(&self) -> Result<(), Self::ValidationError> {
        //todo: validate proof !
        Ok(())
    }

    fn get_sign_bytes(&self) -> Vec<u8> {
        unimplemented!()
    }

    fn get_signers(&self) -> Vec<AccountId> {
        vec![self.signer]
    }
}

#[derive(Clone, Debug, PartialEq, Serialize, Deserialize)]
pub struct ProofConnOpenConfirm {
    proof_ack: CommitmentProof,
    proof_height: u64,
}

impl ProofConnOpenConfirm {
    pub fn new(
        proof_ack: CommitmentProof,
        proof_height: u64,
    ) -> Self {
        Self{
            proof_ack,
            proof_height
        }
    }
}

#[cfg(test)]
mod tests {
    use crate::ics23_commitment::{CommitmentPrefix, CommitmentProof};
    use std::str::FromStr;
    use tendermint::account::Id as AccountId;
    use super::MsgConnectionOpenInit;
    use tendermint::abci::Proof;
    use crate::ics03_connection::msgs::{MsgConnectionOpenTry, MsgConnectionOpenAck, MsgConnectionOpenConfirm};

    #[test]
    fn parse_connection_open_init_msg() {

        #[derive(Clone, Debug, PartialEq)]
        struct ConOpenInitParams {
            connection_id: String,
            client_id: String,
            counterparty_connection_id: String,
            counterparty_client_id: String,
            counterparty_commitment_prefix: CommitmentPrefix,
        }

        struct Test {
            name: String,
            params: ConOpenInitParams,
            want_pass: bool,
        }

        let default_con_params = ConOpenInitParams {
            connection_id: "srcconnection".to_string(),
            client_id: "srcclient".to_string(),
            counterparty_connection_id: "destconnection".to_string(),
            counterparty_client_id: "destclient".to_string(),
            counterparty_commitment_prefix: CommitmentPrefix {},
        };

        let tests: Vec<Test> = vec![
            Test {
                name: "Good parameters".to_string(),
                params: default_con_params.clone(),
                want_pass: true,
            },
            Test {
                name: "Bad connection id, non-alpha".to_string(),
                params: ConOpenInitParams {
                    connection_id: "con007".to_string(),
                    ..default_con_params.clone()
                },
                want_pass: false,
            },
            Test {
                name: "Bad client id, name too short".to_string(),
                params: ConOpenInitParams {
                    client_id: "client".to_string(),
                    ..default_con_params.clone()
                },
                want_pass: false,
            },
            Test {
                name: "Bad destination connection id, name too long".to_string(),
                params: ConOpenInitParams {
                    counterparty_connection_id: "abcdefghijklmnopqrstu".to_string(),
                    ..default_con_params.clone()
                },
                want_pass: false,
            },
        ]
            .into_iter()
            .collect();

        for test in tests {
            let p = test.params.clone();

            let id_hex = "0CDA3F47EF3C4906693B170EF650EB968C5F4B2C";
            let acc = AccountId::from_str(id_hex).unwrap();

            let msg = MsgConnectionOpenInit::new(
                p.connection_id,
                p.client_id,
                p.counterparty_connection_id,
                p.counterparty_client_id,
                p.counterparty_commitment_prefix,
                acc,
            );

            assert_eq!(
                test.want_pass, msg.is_ok(),
                "MsgConnOpenInit::new failed for test {}, \nmsg {:?} with error {:?}",
                test.name,
                test.params.clone(),
                msg.err(),
            );
        }
    }

    #[test]
    fn parse_connection_open_try_msg() {

        #[derive(Clone, Debug, PartialEq)]
        struct ConOpenTryParams {
            connection_id: String,
            client_id: String,
            counterparty_connection_id: String,
            counterparty_client_id: String,
            counterparty_commitment_prefix: CommitmentPrefix,
            counterparty_versions: Vec<String>,
            proof_init: CommitmentProof,
            proof_consensus: CommitmentProof,
            proof_height: u64,
            consensus_height: u64,
        }

        struct Test {
            name: String,
            params: ConOpenTryParams,
            want_pass: bool,
        }

        let default_con_params = ConOpenTryParams {
            connection_id: "srcconnection".to_string(),
            client_id: "srcclient".to_string(),
            counterparty_connection_id: "destconnection".to_string(),
            counterparty_client_id: "destclient".to_string(),
            counterparty_commitment_prefix: CommitmentPrefix {},
            counterparty_versions: vec!["1.0.0".to_string()],
            proof_init: Proof { ops: vec![] },
            proof_consensus: Proof { ops: vec![] },
            proof_height: 10,
            consensus_height: 10
        };

        let tests: Vec<Test> = vec![
            Test {
                name: "Good parameters".to_string(),
                params: default_con_params.clone(),
                want_pass: true,
            },
            Test {
                name: "Bad connection id, non-alpha".to_string(),
                params: ConOpenTryParams {
                    connection_id: "con007".to_string(),
                    ..default_con_params.clone()
                },
                want_pass: false,
            },
            Test {
                name: "Bad client id, name too short".to_string(),
                params: ConOpenTryParams {
                    client_id: "client".to_string(),
                    ..default_con_params.clone()
                },
                want_pass: false,
            },
            Test {
                name: "Bad destination connection id, name too long".to_string(),
                params: ConOpenTryParams {
                    counterparty_connection_id: "abcdefghijklmnopqrstu".to_string(),
                    ..default_con_params.clone()
                },
                want_pass: false,
            },
            Test {
                name: "Bad destination client id, name in uppercase".to_string(),
                params: ConOpenTryParams {
                    counterparty_client_id: "BadClientId".to_string(),
                    ..default_con_params.clone()
                },
                want_pass: false,
            },
            Test {
                name: "Bad counterparty versions, empty versions vec".to_string(),
                params: ConOpenTryParams {
                    counterparty_versions: vec![],
                    ..default_con_params.clone()
                },
                want_pass: false,
            },
            Test {
                name: "Bad counterparty versions, empty version string".to_string(),
                params: ConOpenTryParams {
                    counterparty_versions: vec!["".to_string()],
                    ..default_con_params.clone()
                },
                want_pass: false,
            },
            Test {
                name: "Bad proof height, height is 0".to_string(),
                params: ConOpenTryParams {
                    proof_height: 0,
                    ..default_con_params.clone()
                },
                want_pass: false,
            },
            Test {
                name: "Bad consensus height, height is 0".to_string(),
                params: ConOpenTryParams {
                    consensus_height: 0,
                    ..default_con_params.clone()
                },
                want_pass: false,
            },
        ]
            .into_iter()
            .collect();

        for test in tests {
            let p = test.params.clone();

            let id_hex = "0CDA3F47EF3C4906693B170EF650EB968C5F4B2C";
            let acc = AccountId::from_str(id_hex).unwrap();

            let msg = MsgConnectionOpenTry::new(
                p.connection_id,
                p.client_id,
                p.counterparty_connection_id,
                p.counterparty_client_id,
                p.counterparty_commitment_prefix,
                p.counterparty_versions,
                p.proof_init,
                p.proof_consensus,
                p.proof_height,
                p.consensus_height,
                acc,
            );

            assert_eq!(
                test.want_pass, msg.is_ok(),
                "MsgConnOpenTry::new failed for test {}, \nmsg {:?}",
                test.name,
                test.params.clone()
            );
        }
    }

    #[test]
    fn parse_connection_open_ack_msg() {

        #[derive(Clone, Debug, PartialEq)]
        struct ConOpenAckParams {
            connection_id: String,
            proof_try: CommitmentProof,
            proof_consensus: CommitmentProof,
            proof_height: u64,
            consensus_height: u64,
            version: String,
        }

        struct Test {
            name: String,
            params: ConOpenAckParams,
            want_pass: bool,
        }

        let default_con_params = ConOpenAckParams {
            connection_id: "srcconnection".to_string(),
            proof_try: Proof { ops: vec![] },
            proof_consensus: Proof { ops: vec![] },
            proof_height: 10,
            consensus_height: 10,
            version: "1.0.0".to_string(),
        };

        let tests: Vec<Test> = vec![
            Test {
                name: "Good parameters".to_string(),
                params: default_con_params.clone(),
                want_pass: true,
            },
            Test {
                name: "Bad connection id, non-alpha".to_string(),
                params: ConOpenAckParams {
                    connection_id: "con007".to_string(),
                    ..default_con_params.clone()
                },
                want_pass: false,
            },
            Test {
                name: "Bad version, empty version string".to_string(),
                params: ConOpenAckParams {
                    version: "".to_string(),
                    ..default_con_params.clone()
                },
                want_pass: false,
            },
            Test {
                name: "Bad proof height, height is 0".to_string(),
                params: ConOpenAckParams {
                    proof_height: 0,
                    ..default_con_params.clone()
                },
                want_pass: false,
            },
            Test {
                name: "Bad consensus height, height is 0".to_string(),
                params: ConOpenAckParams {
                    consensus_height: 0,
                    ..default_con_params.clone()
                },
                want_pass: false,
            },
        ]
            .into_iter()
            .collect();

        for test in tests {
            let p = test.params.clone();

            let id_hex = "0CDA3F47EF3C4906693B170EF650EB968C5F4B2C";
            let acc = AccountId::from_str(id_hex).unwrap();

            let msg = MsgConnectionOpenAck::new(
                p.connection_id,
                p.proof_try,
                p.proof_consensus,
                p.proof_height,
                p.consensus_height,
                p.version,
                acc,
            );

            assert_eq!(
                test.want_pass, msg.is_ok(),
                "MsgConnOpenAck::new failed for test {}, \nmsg {:?}",
                test.name,
                test.params.clone()
            );
        }
    }

    #[test]
    fn parse_connection_open_confirm_msg() {

        #[derive(Clone, Debug, PartialEq)]
        struct ConOpenConfirmParams {
            connection_id: String,
            proof_ack: CommitmentProof,
            proof_height: u64,
        }

        struct Test {
            name: String,
            params: ConOpenConfirmParams,
            want_pass: bool,
        }

        let default_con_params = ConOpenConfirmParams {
            connection_id: "srcconnection".to_string(),
            proof_ack: Proof { ops: vec![] },
            proof_height: 10,
        };

        let tests: Vec<Test> = vec![
            Test {
                name: "Good parameters".to_string(),
                params: default_con_params.clone(),
                want_pass: true,
            },
            Test {
                name: "Bad connection id, non-alpha".to_string(),
                params: ConOpenConfirmParams {
                    connection_id: "con007".to_string(),
                    ..default_con_params.clone()
                },
                want_pass: false,
            },
            Test {
                name: "Bad proof height, height is 0".to_string(),
                params: ConOpenConfirmParams {
                    proof_height: 0,
                    ..default_con_params.clone()
                },
                want_pass: false,
            },
        ]
            .into_iter()
            .collect();

        for test in tests {
            let p = test.params.clone();

            let id_hex = "0CDA3F47EF3C4906693B170EF650EB968C5F4B2C";
            let acc = AccountId::from_str(id_hex).unwrap();

            let msg = MsgConnectionOpenConfirm::new(
                p.connection_id,
                p.proof_ack,
                p.proof_height,
                acc,
            );

            assert_eq!(
                test.want_pass, msg.is_ok(),
                "MsgConnOpenConfirm::new failed for test {}, \nmsg {:?}",
                test.name,
                test.params.clone()
            );
        }
    }
}<|MERGE_RESOLUTION|>--- conflicted
+++ resolved
@@ -1,18 +1,13 @@
-use crate::ics03_connection::connection::{Counterparty, validate_versions, validate_version};
-use crate::ics03_connection::error::{Kind, Error};
+#![allow(clippy::too_many_arguments)]
+use crate::ics03_connection::connection::{validate_version, validate_versions, Counterparty};
+use crate::ics03_connection::error::{Error, Kind};
 use crate::ics03_connection::exported::ConnectionCounterparty;
-<<<<<<< HEAD
 use crate::ics23_commitment::{CommitmentPrefix, CommitmentProof};
 use crate::ics24_host::identifier::{ClientId, ConnectionId};
-=======
-use crate::ics23_commitment::CommitmentPrefix;
-use crate::ics24_host::identifier::{ClientId, ConnectionId};
-use crate::ics24_host::validate::{validate_client_identifier, validate_connection_identifier};
->>>>>>> 07614579
 use crate::tx_msg::Msg;
+use anomaly::fail;
 use serde_derive::{Deserialize, Serialize};
 use tendermint::account::Id as AccountId;
-use anomaly::fail;
 
 // TODO: Validate Proof for all Msgs
 
@@ -120,14 +115,11 @@
                 counterparty_client_id,
                 counterparty_connection_id,
                 counterparty_commitment_prefix,
-            ).map_err(|e| Kind::IdentifierError.context(e))?,
+            )
+            .map_err(|e| Kind::IdentifierError.context(e))?,
             counterparty_versions: validate_versions(counterparty_versions)
                 .map_err(|e| Kind::InvalidVersion.context(e))?,
-            proof: ProofConnOpenTry::new(
-                proof_init,
-                proof_consensus,
-                proof_height,
-            ),
+            proof: ProofConnOpenTry::new(proof_init, proof_consensus, proof_height),
             consensus_height,
             signer,
         })
@@ -171,10 +163,10 @@
         proof_consensus: CommitmentProof,
         proof_height: u64,
     ) -> Self {
-        Self{
+        Self {
             proof_init,
             proof_consensus,
-            proof_height
+            proof_height,
         }
     }
 }
@@ -208,14 +200,9 @@
             connection_id: connection_id
                 .parse()
                 .map_err(|e| Kind::IdentifierError.context(e))?,
-            proof: ProofConnOpenAck::new(
-                proof_try,
-                proof_consensus,
-                proof_height,
-            ),
+            proof: ProofConnOpenAck::new(proof_try, proof_consensus, proof_height),
             consensus_height,
-            version: validate_version(version)
-                .map_err(|e| Kind::InvalidVersion.context(e))?,
+            version: validate_version(version).map_err(|e| Kind::InvalidVersion.context(e))?,
             signer,
         })
     }
@@ -259,14 +246,13 @@
         proof_consensus: CommitmentProof,
         proof_height: u64,
     ) -> Self {
-        Self{
+        Self {
             proof_try,
             proof_consensus,
-            proof_height
-        }
-    }
-}
-
+            proof_height,
+        }
+    }
+}
 
 pub const TYPE_MSG_CONNECTION_OPEN_CONFIRM: &str = "connection_open_confirm";
 
@@ -292,10 +278,7 @@
             connection_id: connection_id
                 .parse()
                 .map_err(|e| Kind::IdentifierError.context(e))?,
-            proof: ProofConnOpenConfirm::new(
-                proof_ack,
-                proof_height,
-            ),
+            proof: ProofConnOpenConfirm::new(proof_ack, proof_height),
             signer,
         })
     }
@@ -333,29 +316,27 @@
 }
 
 impl ProofConnOpenConfirm {
-    pub fn new(
-        proof_ack: CommitmentProof,
-        proof_height: u64,
-    ) -> Self {
-        Self{
+    pub fn new(proof_ack: CommitmentProof, proof_height: u64) -> Self {
+        Self {
             proof_ack,
-            proof_height
+            proof_height,
         }
     }
 }
 
 #[cfg(test)]
 mod tests {
+    use super::MsgConnectionOpenInit;
+    use crate::ics03_connection::msgs::{
+        MsgConnectionOpenAck, MsgConnectionOpenConfirm, MsgConnectionOpenTry,
+    };
     use crate::ics23_commitment::{CommitmentPrefix, CommitmentProof};
     use std::str::FromStr;
+    use tendermint::abci::Proof;
     use tendermint::account::Id as AccountId;
-    use super::MsgConnectionOpenInit;
-    use tendermint::abci::Proof;
-    use crate::ics03_connection::msgs::{MsgConnectionOpenTry, MsgConnectionOpenAck, MsgConnectionOpenConfirm};
 
     #[test]
     fn parse_connection_open_init_msg() {
-
         #[derive(Clone, Debug, PartialEq)]
         struct ConOpenInitParams {
             connection_id: String,
@@ -410,8 +391,8 @@
                 want_pass: false,
             },
         ]
-            .into_iter()
-            .collect();
+        .into_iter()
+        .collect();
 
         for test in tests {
             let p = test.params.clone();
@@ -429,7 +410,8 @@
             );
 
             assert_eq!(
-                test.want_pass, msg.is_ok(),
+                test.want_pass,
+                msg.is_ok(),
                 "MsgConnOpenInit::new failed for test {}, \nmsg {:?} with error {:?}",
                 test.name,
                 test.params.clone(),
@@ -440,7 +422,6 @@
 
     #[test]
     fn parse_connection_open_try_msg() {
-
         #[derive(Clone, Debug, PartialEq)]
         struct ConOpenTryParams {
             connection_id: String,
@@ -471,7 +452,7 @@
             proof_init: Proof { ops: vec![] },
             proof_consensus: Proof { ops: vec![] },
             proof_height: 10,
-            consensus_height: 10
+            consensus_height: 10,
         };
 
         let tests: Vec<Test> = vec![
@@ -545,8 +526,8 @@
                 want_pass: false,
             },
         ]
-            .into_iter()
-            .collect();
+        .into_iter()
+        .collect();
 
         for test in tests {
             let p = test.params.clone();
@@ -569,7 +550,8 @@
             );
 
             assert_eq!(
-                test.want_pass, msg.is_ok(),
+                test.want_pass,
+                msg.is_ok(),
                 "MsgConnOpenTry::new failed for test {}, \nmsg {:?}",
                 test.name,
                 test.params.clone()
@@ -579,7 +561,6 @@
 
     #[test]
     fn parse_connection_open_ack_msg() {
-
         #[derive(Clone, Debug, PartialEq)]
         struct ConOpenAckParams {
             connection_id: String,
@@ -644,8 +625,8 @@
                 want_pass: false,
             },
         ]
-            .into_iter()
-            .collect();
+        .into_iter()
+        .collect();
 
         for test in tests {
             let p = test.params.clone();
@@ -664,7 +645,8 @@
             );
 
             assert_eq!(
-                test.want_pass, msg.is_ok(),
+                test.want_pass,
+                msg.is_ok(),
                 "MsgConnOpenAck::new failed for test {}, \nmsg {:?}",
                 test.name,
                 test.params.clone()
@@ -674,7 +656,6 @@
 
     #[test]
     fn parse_connection_open_confirm_msg() {
-
         #[derive(Clone, Debug, PartialEq)]
         struct ConOpenConfirmParams {
             connection_id: String,
@@ -717,8 +698,8 @@
                 want_pass: false,
             },
         ]
-            .into_iter()
-            .collect();
+        .into_iter()
+        .collect();
 
         for test in tests {
             let p = test.params.clone();
@@ -726,15 +707,12 @@
             let id_hex = "0CDA3F47EF3C4906693B170EF650EB968C5F4B2C";
             let acc = AccountId::from_str(id_hex).unwrap();
 
-            let msg = MsgConnectionOpenConfirm::new(
-                p.connection_id,
-                p.proof_ack,
-                p.proof_height,
-                acc,
-            );
+            let msg =
+                MsgConnectionOpenConfirm::new(p.connection_id, p.proof_ack, p.proof_height, acc);
 
             assert_eq!(
-                test.want_pass, msg.is_ok(),
+                test.want_pass,
+                msg.is_ok(),
                 "MsgConnOpenConfirm::new failed for test {}, \nmsg {:?}",
                 test.name,
                 test.params.clone()

--- conflicted
+++ resolved
@@ -70,13 +70,8 @@
 pub fn pick_version(
     supported_versions: Vec<Version>,
     counterparty_versions: Vec<Version>,
-<<<<<<< HEAD
-) -> Option<Version> {
+) -> Result<Version, Error> {
     let mut intersection: Vec<Version> = Vec::new();
-=======
-) -> Result<Version, Error> {
-    let mut intersection: Vec<Version> = vec![];
->>>>>>> 5d38857a
     for s in supported_versions.iter() {
         for c in counterparty_versions.iter() {
             if c.identifier != s.identifier {

--- conflicted
+++ resolved
@@ -167,25 +167,18 @@
     ctx: &dyn ConnectionReader,
     claimed_height: Height,
 ) -> Result<(), Error> {
-<<<<<<< HEAD
-    if claimed_height.gt(ctx.chain_current_height()) {
-        // Fail if the consensus height is too advanced.
-        return Err(Kind::InvalidConsensusHeight(claimed_height).into());
-    }
-    let min_height = claimed_height.add(ctx.chain_consensus_states_history_size() as u64);
-    if min_height.lt(ctx.chain_current_height()) {
-=======
     if claimed_height > ctx.host_current_height() {
         // Fail if the consensus height is too advanced.
-        Err(Kind::InvalidConsensusHeight(claimed_height, ctx.host_current_height()).into())
-    } else if claimed_height.value()
-        < (ctx.host_current_height().value() - ctx.chain_consensus_states_history_size() as u64)
+        return Err(Kind::InvalidConsensusHeight(claimed_height, ctx.host_current_height()).into());
+    }
+
+    if claimed_height
+        < (ctx.host_current_height() - ctx.chain_consensus_states_history_size() as u64)
     {
->>>>>>> a8ffca2c
         // Fail if the consensus height is too old (outside of trusting period).
-        Err(Kind::StaleConsensusHeight(claimed_height, ctx.host_current_height()).into())
-    } else {
-        // Height check is within normal bounds, check passes.
-        Ok(())
+        return Err(Kind::StaleConsensusHeight(claimed_height, ctx.host_current_height()).into());
     }
+
+    // Height check is within normal bounds, check passes.
+    Ok(())
 }
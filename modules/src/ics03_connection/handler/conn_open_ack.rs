//! Protocol logic specific to processing ICS3 messages of type `MsgConnectionOpenAck`.

use crate::handler::{HandlerOutput, HandlerResult};
use crate::ics03_connection::connection::{ConnectionEnd, Counterparty, State};
use crate::ics03_connection::context::ConnectionReader;
use crate::ics03_connection::error::{Error, Kind};
use crate::ics03_connection::handler::verify::{check_client_consensus_height, verify_proofs};
use crate::ics03_connection::handler::ConnectionEvent::ConnOpenAck;
use crate::ics03_connection::handler::ConnectionResult;
use crate::ics03_connection::msgs::conn_open_ack::MsgConnectionOpenAck;

pub(crate) fn process(
    ctx: &dyn ConnectionReader,
    msg: MsgConnectionOpenAck,
) -> HandlerResult<ConnectionResult, Error> {
    let mut output = HandlerOutput::builder();

    // Check the client's (consensus state) proof height.
    check_client_consensus_height(ctx, msg.consensus_height())?;

    // Unwrap the old connection end & validate it.
    let mut new_conn_end = match ctx.connection_end(msg.connection_id()) {
        // A connection end must exist and must be Init or TryOpen; otherwise we return an error.
        Some(old_conn_end) => {
            if !((old_conn_end.state_matches(&State::Init)
                && old_conn_end.versions().contains(msg.version()))
                || (old_conn_end.state_matches(&State::TryOpen)
                    && old_conn_end.versions().get(0).eq(&Some(msg.version()))))
            {
                // Old connection end is in incorrect state, propagate the error.
                Err(Into::<Error>::into(Kind::ConnectionMismatch(
                    msg.connection_id().clone(),
                )))
            } else {
                Ok(old_conn_end.clone())
            }
        }
        None => {
            // No connection end exists for this conn. identifier. Impossible to continue handshake.
            Err(Into::<Error>::into(Kind::UninitializedConnection(
                msg.connection_id().clone(),
            )))
        }
    }?;

    // Proof verification.
    let expected_conn = ConnectionEnd::new(
        State::TryOpen,
        new_conn_end.counterparty().client_id().clone(),
        Counterparty::new(
            // The counterparty is the local chain.
            new_conn_end.client_id().clone(), // The local client identifier.
            msg.connection_id().clone(),      // Local connection id.
            ctx.commitment_prefix(),          // Local commitment prefix.
        )?,
        vec![msg.version().clone()],
    )?;
    // 2. Pass the details to the verification function.
    verify_proofs(
        ctx,
        msg.connection_id(),
        msg.client_state(),
        &new_conn_end,
        &expected_conn,
        msg.proofs(),
    )?;

    output.log("success: connection verification passed");

    new_conn_end.set_state(State::Open);
    new_conn_end.set_version(msg.version().clone());

    let result = ConnectionResult {
        connection_end: new_conn_end,
        connection_id: msg.connection_id().clone(),
    };

    output.emit(ConnOpenAck(result.clone()));

    Ok(output.with_result(result))
}

#[cfg(test)]
mod tests {
    use std::convert::TryFrom;
    use std::str::FromStr;

    use crate::handler::EventType;
    use crate::ics03_connection::connection::{ConnectionEnd, Counterparty, State};
    use crate::ics03_connection::context::ConnectionReader;
    use crate::ics03_connection::handler::{dispatch, ConnectionResult};
    use crate::ics03_connection::msgs::conn_open_ack::test_util::get_dummy_msg_conn_open_ack;
    use crate::ics03_connection::msgs::conn_open_ack::MsgConnectionOpenAck;
    use crate::ics03_connection::msgs::ConnectionMsg;
    use crate::ics23_commitment::commitment::CommitmentPrefix;
    use crate::ics24_host::identifier::ClientId;
<<<<<<< HEAD
    use crate::Height;
=======
    use crate::mock_context::MockContext;
    use std::convert::TryFrom;
    use std::str::FromStr;
    use tendermint::block::Height;
>>>>>>> a8ffca2c

    #[test]
    fn conn_open_ack_msg_processing() {
        let chain_id = "testchain-0".to_string();
        struct Test {
            name: String,
            ctx: MockContext,
            msg: ConnectionMsg,
            want_pass: bool,
        }

        let client_id = ClientId::from_str("mock_clientid").unwrap();
        let msg_ack = MsgConnectionOpenAck::try_from(get_dummy_msg_conn_open_ack()).unwrap();
        let counterparty = Counterparty::new(
            client_id.clone(),
            msg_ack.connection_id().clone(),
            CommitmentPrefix::from(vec![]),
        )
        .unwrap();
<<<<<<< HEAD
        let default_context = MockConnectionContext::new(chain_id, Height::new(0, 10), 3);
=======

        // This context has very small height, tests should not pass.
        let incorrect_context = MockContext::new(5, Height::from(3_u32));
>>>>>>> a8ffca2c

        // A connection end (with incorrect state `Open`) that will be part of the context.
        let incorrect_conn_end_state = ConnectionEnd::new(
            State::Open,
            client_id.clone(),
            counterparty,
            incorrect_context.get_compatible_versions(),
        )
        .unwrap();

        // A connection end (with correct state but incorrect versions); exercises unsuccessful
        // processing path.
        let mut incorrect_conn_end_vers = incorrect_conn_end_state.clone();
        incorrect_conn_end_vers.set_state(State::Init);

        // A connection end (with correct versions and correct state, but incorrect prefix for the
        // counterparty) that will be part of the context to exercise unsuccessful path.
        let mut incorrect_conn_end_prefix = incorrect_conn_end_state.clone();
        incorrect_conn_end_prefix.set_state(State::Init);
        incorrect_conn_end_prefix.set_version(msg_ack.version().clone());

        // Build a connection end that will exercise the successful path.
        let correct_counterparty = Counterparty::new(
            client_id.clone(),
            msg_ack.connection_id().clone(),
            CommitmentPrefix::from(b"ibc".to_vec()),
        )
        .unwrap();
        let correct_conn_end = ConnectionEnd::new(
            State::Init,
            client_id.clone(),
            correct_counterparty,
            vec![msg_ack.version().clone()],
        )
        .unwrap();

        // The proofs in Ack msg have height 10, so the host chain should have at least height 10.
        let correct_context = MockContext::new(5, Height::from(10_u32));

        let tests: Vec<Test> = vec![
            Test {
                name: "Processing fails due to missing connection in context".to_string(),
                ctx: incorrect_context.clone(),
                msg: ConnectionMsg::ConnectionOpenAck(msg_ack.clone()),
                want_pass: false,
            },
            Test {
                name: "Processing fails due to connections mismatch (incorrect state)".to_string(),
                ctx: incorrect_context
                    .clone()
                    .with_client(&client_id, Height::from(10_u32))
                    .with_connection(msg_ack.connection_id().clone(), incorrect_conn_end_state),
                msg: ConnectionMsg::ConnectionOpenAck(msg_ack.clone()),
                want_pass: false,
            },
            Test {
                name: "Processing fails due to connections mismatch (incorrect versions)"
                    .to_string(),
                ctx: incorrect_context
                    .clone()
                    .with_client(&client_id, Height::from(10_u32))
                    .with_connection(msg_ack.connection_id().clone(), incorrect_conn_end_vers),
                msg: ConnectionMsg::ConnectionOpenAck(msg_ack.clone()),
                want_pass: false,
            },
            Test {
                name: "Processing fails: ConsensusStateVerificationFailure due to empty counterparty prefix".to_string(),
                ctx: incorrect_context
                    .with_client(&client_id, Height::from(10_u32))
                    .with_connection(msg_ack.connection_id().clone(), incorrect_conn_end_prefix),
                msg: ConnectionMsg::ConnectionOpenAck(msg_ack.clone()),
                want_pass: false,
            },
            Test {
                name: "Successful processing of Ack message".to_string(),
                ctx: correct_context
                    .with_client(&client_id, Height::from(10_u32))
                    .with_connection(msg_ack.connection_id().clone(), correct_conn_end),
                msg: ConnectionMsg::ConnectionOpenAck(msg_ack.clone()),
                want_pass: true,
            },
        ]
        .into_iter()
        .collect();

        for mut test in tests {
            let res = dispatch(&mut test.ctx, test.msg.clone());
            // Additionally check the events and the output objects in the result.
            match res {
                Ok(proto_output) => {
                    assert_eq!(
                        test.want_pass,
                        true,
                        "conn_open_ack: test passed but was supposed to fail for test: {}, \nparams {:?} {:?}",
                        test.name,
                        test.msg.clone(),
                        test.ctx.clone()
                    );
                    assert_ne!(proto_output.events.is_empty(), true); // Some events must exist.

                    // The object in the output is a ConnectionEnd, should have OPEN state.
                    let res: ConnectionResult = proto_output.result;
                    assert_eq!(res.connection_id, msg_ack.connection_id().clone());
                    assert_eq!(res.connection_end.state().clone(), State::Open);

                    for e in proto_output.events.iter() {
                        assert_eq!(e.tpe, EventType::Custom("connection_open_ack".to_string()));
                    }
                }
                Err(e) => {
                    assert_eq!(
                        test.want_pass,
                        false,
                        "conn_open_ack: failed for test: {}, \nparams {:?} {:?} error: {:?}",
                        test.name,
                        test.msg,
                        test.ctx.clone(),
                        e,
                    );
                }
            }
        }
    }
}<|MERGE_RESOLUTION|>--- conflicted
+++ resolved
@@ -94,14 +94,8 @@
     use crate::ics03_connection::msgs::ConnectionMsg;
     use crate::ics23_commitment::commitment::CommitmentPrefix;
     use crate::ics24_host::identifier::ClientId;
-<<<<<<< HEAD
+    use crate::mock_context::MockContext;
     use crate::Height;
-=======
-    use crate::mock_context::MockContext;
-    use std::convert::TryFrom;
-    use std::str::FromStr;
-    use tendermint::block::Height;
->>>>>>> a8ffca2c
 
     #[test]
     fn conn_open_ack_msg_processing() {
@@ -121,13 +115,9 @@
             CommitmentPrefix::from(vec![]),
         )
         .unwrap();
-<<<<<<< HEAD
-        let default_context = MockConnectionContext::new(chain_id, Height::new(0, 10), 3);
-=======
 
         // This context has very small height, tests should not pass.
-        let incorrect_context = MockContext::new(5, Height::from(3_u32));
->>>>>>> a8ffca2c
+        let incorrect_context = MockContext::new(5, Height::new(0, 3));
 
         // A connection end (with incorrect state `Open`) that will be part of the context.
         let incorrect_conn_end_state = ConnectionEnd::new(
@@ -165,7 +155,7 @@
         .unwrap();
 
         // The proofs in Ack msg have height 10, so the host chain should have at least height 10.
-        let correct_context = MockContext::new(5, Height::from(10_u32));
+        let correct_context = MockContext::new(5, Height::new(0, 10));
 
         let tests: Vec<Test> = vec![
             Test {
@@ -178,7 +168,7 @@
                 name: "Processing fails due to connections mismatch (incorrect state)".to_string(),
                 ctx: incorrect_context
                     .clone()
-                    .with_client(&client_id, Height::from(10_u32))
+                    .with_client(&client_id, Height::new(0, 10))
                     .with_connection(msg_ack.connection_id().clone(), incorrect_conn_end_state),
                 msg: ConnectionMsg::ConnectionOpenAck(msg_ack.clone()),
                 want_pass: false,
@@ -188,7 +178,7 @@
                     .to_string(),
                 ctx: incorrect_context
                     .clone()
-                    .with_client(&client_id, Height::from(10_u32))
+                    .with_client(&client_id, Height::new(0, 10))
                     .with_connection(msg_ack.connection_id().clone(), incorrect_conn_end_vers),
                 msg: ConnectionMsg::ConnectionOpenAck(msg_ack.clone()),
                 want_pass: false,
@@ -196,7 +186,7 @@
             Test {
                 name: "Processing fails: ConsensusStateVerificationFailure due to empty counterparty prefix".to_string(),
                 ctx: incorrect_context
-                    .with_client(&client_id, Height::from(10_u32))
+                    .with_client(&client_id, Height::new(0, 10))
                     .with_connection(msg_ack.connection_id().clone(), incorrect_conn_end_prefix),
                 msg: ConnectionMsg::ConnectionOpenAck(msg_ack.clone()),
                 want_pass: false,
@@ -204,7 +194,7 @@
             Test {
                 name: "Successful processing of Ack message".to_string(),
                 ctx: correct_context
-                    .with_client(&client_id, Height::from(10_u32))
+                    .with_client(&client_id, Height::new(0, 10))
                     .with_connection(msg_ack.connection_id().clone(), correct_conn_end),
                 msg: ConnectionMsg::ConnectionOpenAck(msg_ack.clone()),
                 want_pass: true,

--- conflicted
+++ resolved
@@ -8,10 +8,6 @@
 use tendermint::block;
 
 use std::collections::HashSet;
-<<<<<<< HEAD
-use std::iter::FromIterator;
-=======
->>>>>>> 453c1da8
 
 /// The content of the `type` field for the event that a chain produces upon executing a connection handshake transaction.
 const INIT_EVENT_TYPE: &str = "connection_open_init";
@@ -27,18 +23,6 @@
 
 /// A list of all the event `type`s that this module is capable of parsing
 fn event_types() -> HashSet<String> {
-<<<<<<< HEAD
-    HashSet::from_iter(
-        vec![
-            INIT_EVENT_TYPE.to_string(),
-            TRY_EVENT_TYPE.to_string(),
-            ACK_EVENT_TYPE.to_string(),
-            CONFIRM_EVENT_TYPE.to_string(),
-        ]
-        .iter()
-        .cloned(),
-    )
-=======
     vec![
         INIT_EVENT_TYPE.to_string(),
         TRY_EVENT_TYPE.to_string(),
@@ -47,7 +31,6 @@
     ]
     .into_iter()
     .collect()
->>>>>>> 453c1da8
 }
 
 pub fn try_from_tx(event: tendermint::abci::Event) -> Option<IBCEvent> {

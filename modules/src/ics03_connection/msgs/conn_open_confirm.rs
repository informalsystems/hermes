--- conflicted
+++ resolved
@@ -67,13 +67,6 @@
     type Error = anomaly::Error<Kind>;
 
     fn try_from(msg: RawMsgConnectionOpenConfirm) -> Result<Self, Self::Error> {
-<<<<<<< HEAD
-=======
-        let proof_height = msg
-            .proof_height
-            .ok_or_else(|| Kind::MissingProofHeight)?
-            .version_height; // FIXME: This is wrong as it does not take the epoch number into account
->>>>>>> 9a930e62
         Ok(Self {
             connection_id: msg
                 .connection_id
@@ -97,14 +90,7 @@
         RawMsgConnectionOpenConfirm {
             connection_id: ics_msg.connection_id.as_str().to_string(),
             proof_ack: ics_msg.proofs.object_proof().clone().into(),
-<<<<<<< HEAD
             proof_height: Some(ics_msg.proofs.height().into()),
-=======
-            proof_height: Some(ibc_proto::ibc::core::client::v1::Height {
-                version_number: 0,
-                version_height: ics_msg.proofs.height().value(),
-            }),
->>>>>>> 9a930e62
             signer: ics_msg.signer.to_string(),
         }
     }

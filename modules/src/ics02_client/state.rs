use super::client_type::ClientType;
<<<<<<< HEAD

use crate::ics03_connection::connection::ConnectionEnd;
use crate::ics23_commitment::{CommitmentPrefix, CommitmentProof, CommitmentRoot};
use crate::ics24_host::identifier::{ClientId, ConnectionId};
=======
use crate::ics23_commitment::CommitmentRoot;
>>>>>>> 788c36be
use crate::Height;

#[dyn_clonable::clonable]
pub trait ConsensusState: Clone + std::fmt::Debug {
    /// Type of client associated with this consensus state (eg. Tendermint)
    fn client_type(&self) -> ClientType;

    /// Height of consensus state
    fn height(&self) -> Height;

    /// Commitment root of the consensus state, which is used for key-value pair verification.
    fn root(&self) -> &CommitmentRoot;

    /// Performs basic validation of the consensus state
    fn validate_basic(&self) -> Result<(), Box<dyn std::error::Error>>;
}

#[dyn_clonable::clonable]
pub trait ClientState: Clone + std::fmt::Debug {
    /// Client ID of this state
    fn chain_id(&self) -> String;

    /// Type of client associated with this state (eg. Tendermint)
    fn client_type(&self) -> ClientType;

    /// Latest height of consensus state
    fn get_latest_height(&self) -> Height;

    /// Freeze status of the client
    fn is_frozen(&self) -> bool;

<<<<<<< HEAD
    /// Verify a `proof` that the consensus state of a given client (at height `consensus_height`)
    /// matches the input `consensus_state`. The parameter `counterparty_height` represent the
    /// height of the counterparty chain that this proof assumes (i.e., the height at which this
    /// proof was computed).
    fn verify_client_consensus_state(
        &self,
        counterparty_height: Height,
        counterparty_prefix: &CommitmentPrefix,
        proof: &CommitmentProof,
        counterparty_client_id: &ClientId,
        consensus_height: Height,
        consensus_state: &dyn ConsensusState<ValidationError = Self::ValidationError>,
    ) -> Result<bool, Self::ValidationError>;

    /// Verify a `proof` that a connection state matches that of the input `connection_end`.
    // TODO: ValidationError seems wrong here.
    fn verify_connection_state(
        &self,
        counterparty_height: Height,
        counterparty_prefix: &CommitmentPrefix,
        proof: &CommitmentProof,
        counterparty_connection_id: &ConnectionId,
        connection_end: &ConnectionEnd,
    ) -> Result<bool, Self::ValidationError>;
=======
    /// Verifies a proof of the consensus state of the specified client stored on the target machine.
    /// FIXME: Definition is incomplete.
    ///        See https://github.com/cosmos/ics/tree/master/spec/ics-002-client-semantics#required-functions
    fn verify_client_consensus_state(
        &self,
        root: &CommitmentRoot,
    ) -> Result<(), Box<dyn std::error::Error>>;
>>>>>>> 788c36be
}<|MERGE_RESOLUTION|>--- conflicted
+++ resolved
@@ -1,12 +1,7 @@
 use super::client_type::ClientType;
-<<<<<<< HEAD
-
 use crate::ics03_connection::connection::ConnectionEnd;
 use crate::ics23_commitment::{CommitmentPrefix, CommitmentProof, CommitmentRoot};
 use crate::ics24_host::identifier::{ClientId, ConnectionId};
-=======
-use crate::ics23_commitment::CommitmentRoot;
->>>>>>> 788c36be
 use crate::Height;
 
 #[dyn_clonable::clonable]
@@ -38,38 +33,31 @@
     /// Freeze status of the client
     fn is_frozen(&self) -> bool;
 
-<<<<<<< HEAD
+    /// Verification functions as specified in:
+    /// https://github.com/cosmos/ics/tree/master/spec/ics-002-client-semantics
+    ///
     /// Verify a `proof` that the consensus state of a given client (at height `consensus_height`)
     /// matches the input `consensus_state`. The parameter `counterparty_height` represent the
     /// height of the counterparty chain that this proof assumes (i.e., the height at which this
     /// proof was computed).
     fn verify_client_consensus_state(
         &self,
-        counterparty_height: Height,
-        counterparty_prefix: &CommitmentPrefix,
+        height: Height,
+        prefix: &CommitmentPrefix,
         proof: &CommitmentProof,
-        counterparty_client_id: &ClientId,
+        client_id: &ClientId,
         consensus_height: Height,
-        consensus_state: &dyn ConsensusState<ValidationError = Self::ValidationError>,
-    ) -> Result<bool, Self::ValidationError>;
+        expected_consensus_state: &dyn ConsensusState,
+    ) -> Result<(), Box<dyn std::error::Error>>;
 
     /// Verify a `proof` that a connection state matches that of the input `connection_end`.
     // TODO: ValidationError seems wrong here.
     fn verify_connection_state(
         &self,
-        counterparty_height: Height,
-        counterparty_prefix: &CommitmentPrefix,
+        height: Height,
+        prefix: &CommitmentPrefix,
         proof: &CommitmentProof,
-        counterparty_connection_id: &ConnectionId,
-        connection_end: &ConnectionEnd,
-    ) -> Result<bool, Self::ValidationError>;
-=======
-    /// Verifies a proof of the consensus state of the specified client stored on the target machine.
-    /// FIXME: Definition is incomplete.
-    ///        See https://github.com/cosmos/ics/tree/master/spec/ics-002-client-semantics#required-functions
-    fn verify_client_consensus_state(
-        &self,
-        root: &CommitmentRoot,
+        connection_id: &ConnectionId,
+        expected_connection_end: &ConnectionEnd,
     ) -> Result<(), Box<dyn std::error::Error>>;
->>>>>>> 788c36be
 }
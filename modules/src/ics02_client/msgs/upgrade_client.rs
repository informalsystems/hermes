//! Definition of domain type msg `MsgUpgradeAnyClient`.

use std::convert::TryFrom;
use std::str::FromStr;

use tendermint_proto::Protobuf;

use crate::ics02_client::client_consensus::AnyConsensusState;
use crate::ics02_client::client_state::AnyClientState;
use crate::ics02_client::error::Kind;
use crate::ics23_commitment::commitment::CommitmentProofBytes;
use crate::ics24_host::identifier::ClientId;
use crate::signer::Signer;
use crate::tx_msg::Msg;
use ibc_proto::ibc::core::client::v1::MsgUpgradeClient as RawMsgUpgradeClient;
use ibc_proto::ibc::core::commitment::v1::MerkleProof as RawMerkleProof;

pub(crate) const TYPE_URL: &str = "/ibc.core.client.v1.MsgUpgradeClient";

/// A type of message that triggers the upgrade of an on-chain (IBC) client.
#[derive(Clone, Debug, PartialEq)]
pub struct MsgUpgradeAnyClient {
    pub client_id: ClientId,
    pub client_state: AnyClientState,
    pub consensus_state: AnyConsensusState,
    pub proof_upgrade_client: RawMerkleProof,
    pub proof_upgrade_consensus_state: RawMerkleProof,
    pub signer: Signer,
}
impl MsgUpgradeAnyClient {
    pub fn new(
        client_id: ClientId,
        client_state: AnyClientState,
        consensus_state: AnyConsensusState,
        proof_upgrade_client: RawMerkleProof,
        proof_upgrade_consensus_state: RawMerkleProof,
        signer: Signer,
    ) -> Self {
        MsgUpgradeAnyClient {
            client_id,
            client_state,
            consensus_state,
            proof_upgrade_client,
            proof_upgrade_consensus_state,
            signer,
        }
    }
}

impl Msg for MsgUpgradeAnyClient {
    type ValidationError = crate::ics24_host::error::ValidationError;
    type Raw = RawMsgUpgradeClient;

    fn route(&self) -> String {
        crate::keys::ROUTER_KEY.to_string()
    }

    fn type_url(&self) -> String {
        TYPE_URL.to_string()
    }
}

impl Protobuf<RawMsgUpgradeClient> for MsgUpgradeAnyClient {}

impl From<MsgUpgradeAnyClient> for RawMsgUpgradeClient {
    fn from(dm_msg: MsgUpgradeAnyClient) -> RawMsgUpgradeClient {
        let c_bytes: CommitmentProofBytes = dm_msg.proof_upgrade_client.into();
        let cs_bytes: CommitmentProofBytes = dm_msg.proof_upgrade_consensus_state.into();

        RawMsgUpgradeClient {
            client_id: dm_msg.client_id.to_string(),
            client_state: Some(dm_msg.client_state.into()),
            consensus_state: Some(dm_msg.consensus_state.into()),
            proof_upgrade_client: c_bytes.into(),
            proof_upgrade_consensus_state: cs_bytes.into(),
            signer: dm_msg.signer.to_string(),
        }
    }
}

impl TryFrom<RawMsgUpgradeClient> for MsgUpgradeAnyClient {
    type Error = Kind;

    fn try_from(proto_msg: RawMsgUpgradeClient) -> Result<Self, Self::Error> {
        let raw_client_state = proto_msg.client_state.ok_or(Kind::InvalidRawClientState)?;
        let raw_consensus_state = proto_msg
            .consensus_state
            .ok_or(Kind::InvalidRawConsensusState)?;

        let c_bytes = CommitmentProofBytes::from(proto_msg.proof_upgrade_client);
        let cs_bytes = CommitmentProofBytes::from(proto_msg.proof_upgrade_consensus_state);

        Ok(MsgUpgradeAnyClient {
            client_id: ClientId::from_str(&proto_msg.client_id)
                .map_err(|e| Kind::InvalidClientIdentifier(e.kind().clone()))?,
            client_state: AnyClientState::try_from(raw_client_state)
                .map_err(|_| Kind::InvalidRawClientState)?,
            consensus_state: AnyConsensusState::try_from(raw_consensus_state)
                .map_err(|_| Kind::InvalidRawConsensusState)?,
<<<<<<< HEAD
            proof_upgrade_client: RawMerkleProof::try_from(c_bytes)
                .map_err(|e| Kind::InvalidUpgradeClientProof(e.kind().clone()))?,
            proof_upgrade_consensus_state: RawMerkleProof::try_from(cs_bytes)
                .map_err(|e| Kind::InvalidUpgradeConsensusStateProof(e.kind().clone()))?,
=======
            proof_upgrade_client: MerkleProof::try_from(c_bytes)
                .map_err(Kind::InvalidUpgradeClientProof)?,
            proof_upgrade_consensus_state: MerkleProof::try_from(cs_bytes)
                .map_err(Kind::InvalidUpgradeConsensusStateProof)?,
>>>>>>> 7c0418e3
            signer: proto_msg.signer.into(),
        })
    }
}

#[cfg(test)]
pub mod test_util {
    use super::MsgUpgradeAnyClient;
    use crate::{
        ics02_client::{
            client_consensus::AnyConsensusState, client_state::AnyClientState, height::Height,
        },
        ics24_host::identifier::ClientId,
        mock::{
            client_state::{MockClientState, MockConsensusState},
            header::MockHeader,
        },
        test_utils::{get_dummy_bech32_account, get_dummy_proof},
    };
    use ibc_proto::ibc::core::client::v1::MsgUpgradeClient as RawMsgUpgradeClient;

    /// Extends the implementation with additional helper methods.
    impl MsgUpgradeAnyClient {
        /// Setter for `client_id`. Amenable to chaining, since it consumes the input message.
        pub fn with_client_id(self, client_id: ClientId) -> Self {
            MsgUpgradeAnyClient { client_id, ..self }
        }
    }

    /// Returns a dummy `RawMsgAcknowledgement`, for testing only!
    pub fn get_dummy_raw_msg_upgrade_client(height: Height) -> RawMsgUpgradeClient {
        RawMsgUpgradeClient {
            client_id: "tendermint".parse().unwrap(),
            client_state: Some(
                AnyClientState::Mock(MockClientState(MockHeader::new(height))).into(),
            ),
            consensus_state: Some(
                AnyConsensusState::Mock(MockConsensusState(MockHeader::new(height))).into(),
            ),
            proof_upgrade_client: get_dummy_proof(),
            proof_upgrade_consensus_state: get_dummy_proof(),
            signer: get_dummy_bech32_account(),
        }
    }
}

#[cfg(test)]
mod tests {
    use crate::ics02_client::msgs::upgrade_client::MsgUpgradeAnyClient;
    use crate::ics24_host::identifier::ClientId;
    use crate::test_utils::get_dummy_account_id;
    use crate::{
        ics02_client::{
            client_consensus::AnyConsensusState, client_state::AnyClientState, height::Height,
        },
        ics23_commitment::commitment::test_util::get_dummy_merkle_proof,
        mock::{
            client_state::{MockClientState, MockConsensusState},
            header::MockHeader,
        },
    };
    use ibc_proto::ibc::core::client::v1::MsgUpgradeClient as RawMsgUpgradeClient;
    use std::convert::TryFrom;

    #[test]
    fn msg_upgrade_client_serialization() {
        let client_id: ClientId = "tendermint".parse().unwrap();
        let signer = get_dummy_account_id();

        let height = Height::new(1, 1);

        let client_state = AnyClientState::Mock(MockClientState(MockHeader::new(height)));
        let consensus_state = AnyConsensusState::Mock(MockConsensusState(MockHeader::new(height)));

        let proof = get_dummy_merkle_proof();

        let msg = MsgUpgradeAnyClient::new(
            client_id,
            client_state,
            consensus_state,
            proof.clone(),
            proof,
            signer,
        );
        let raw: RawMsgUpgradeClient = RawMsgUpgradeClient::from(msg.clone());
        let msg_back = MsgUpgradeAnyClient::try_from(raw.clone()).unwrap();
        let raw_back: RawMsgUpgradeClient = RawMsgUpgradeClient::from(msg_back.clone());
        assert_eq!(msg, msg_back);
        assert_eq!(raw, raw_back);
    }
}<|MERGE_RESOLUTION|>--- conflicted
+++ resolved
@@ -97,17 +97,10 @@
                 .map_err(|_| Kind::InvalidRawClientState)?,
             consensus_state: AnyConsensusState::try_from(raw_consensus_state)
                 .map_err(|_| Kind::InvalidRawConsensusState)?,
-<<<<<<< HEAD
             proof_upgrade_client: RawMerkleProof::try_from(c_bytes)
-                .map_err(|e| Kind::InvalidUpgradeClientProof(e.kind().clone()))?,
+                .map_err(Kind::InvalidUpgradeClientProof)?,
             proof_upgrade_consensus_state: RawMerkleProof::try_from(cs_bytes)
-                .map_err(|e| Kind::InvalidUpgradeConsensusStateProof(e.kind().clone()))?,
-=======
-            proof_upgrade_client: MerkleProof::try_from(c_bytes)
-                .map_err(Kind::InvalidUpgradeClientProof)?,
-            proof_upgrade_consensus_state: MerkleProof::try_from(cs_bytes)
                 .map_err(Kind::InvalidUpgradeConsensusStateProof)?,
->>>>>>> 7c0418e3
             signer: proto_msg.signer.into(),
         })
     }

use crate::prelude::*;

use core::num::TryFromIntError;

use flex_error::{define_error, TraceError};

use crate::ics02_client::client_type::ClientType;
use crate::ics07_tendermint::error::Error as Ics07Error;
use crate::ics23_commitment::error::Error as Ics23Error;
use crate::ics24_host::error::ValidationError;
use crate::ics24_host::identifier::ClientId;
use crate::timestamp::Timestamp;
use crate::Height;

<<<<<<< HEAD
use std::num::TryFromIntError;

use flex_error::{define_error, TraceError};
use tendermint::Error as TendermintError;
use tendermint_proto::Error as TendermintProtoError;

=======
>>>>>>> d82c9f36
define_error! {
    #[derive(Debug, PartialEq, Eq)]
    Error {
        UnknownClientType
            { client_type: String }
            | e | { format_args!("unknown client type: {0}", e.client_type) },

        ClientIdentifierConstructor
            { client_type: ClientType, counter: u64 }
            [ ValidationError ]
            | e | {
                format_args!("Client identifier constructor failed for type {0} with counter {1}",
                    e.client_type, e.counter)
            },

        ClientAlreadyExists
            { client_id: ClientId }
            | e | { format_args!("client already exists: {0}", e.client_id) },

        ClientNotFound
            { client_id: ClientId }
            | e | { format_args!("client not found: {0}", e.client_id) },

        ClientFrozen
            { client_id: ClientId }
            | e | { format_args!("client is frozen: {0}", e.client_id) },

        ConsensusStateNotFound
            { client_id: ClientId, height: Height }
            | e | {
                format_args!("consensus state not found at: {0} at height {1}",
                    e.client_id, e.height)
            },

        ImplementationSpecific
            | _ | { "implementation specific error" },

        HeaderVerificationFailure
            { reason: String }
            | e | { format_args!("header verification failed with reason: {}", e.reason) },

        InvalidTrustThreshold
            { numerator: u64, denominator: u64 }
            | e | { format_args!("failed to build trust threshold from fraction: {}/{}", e.numerator, e.denominator) },

        FailedTrustThresholdConversion
            { numerator: u64, denominator: u64 }
<<<<<<< HEAD
            [ TendermintError ]
=======
            [ tendermint::Error ]
>>>>>>> d82c9f36
            | e | { format_args!("failed to build Tendermint domain type trust threshold from fraction: {}/{}", e.numerator, e.denominator) },

        UnknownClientStateType
            { client_state_type: String }
            | e | { format_args!("unknown client state type: {0}", e.client_state_type) },

        EmptyClientStateResponse
            | _ | { "the client state was not found" },

        EmptyPrefix
            { source: crate::ics23_commitment::merkle::EmptyPrefixError }
            | _ | { "empty prefix" },

        UnknownConsensusStateType
            { consensus_state_type: String }
            | e | {
                format_args!("unknown client consensus state type: {0}",
                    e.consensus_state_type)
            },

        EmptyConsensusStateResponse
            | _ | { "the client state was not found" },

        UnknownHeaderType
            { header_type: String }
            | e | {
                format_args!("unknown header type: {0}",
                    e.header_type)
            },

        UnknownMisbehaviourType
            { misbehavior_type: String }
            | e | {
                format_args!("unknown misbehaviour type: {0}",
                    e.misbehavior_type)
            },

        InvalidRawClientId
            { client_id: String }
            [ ValidationError ]
            | e | {
                format_args!("invalid raw client identifier {0}",
                    e.client_id)
            },

        DecodeRawClientState
<<<<<<< HEAD
            [ TraceError<TendermintProtoError> ]
=======
            [ TraceError<tendermint_proto::Error> ]
>>>>>>> d82c9f36
            | _ | { "error decoding raw client state" },

        MissingRawClientState
            | _ | { "missing raw client state" },

        InvalidRawConsensusState
<<<<<<< HEAD
            [ TraceError<TendermintProtoError> ]
=======
            [ TraceError<tendermint_proto::Error> ]
>>>>>>> d82c9f36
            | _ | { "invalid raw client consensus state" },

        MissingRawConsensusState
            | _ | { "missing raw client consensus state" },

        InvalidMsgUpdateClientId
            [ ValidationError ]
            | _ | { "invalid client id in the update client message" },

        Decode
            [ TraceError<prost::DecodeError> ]
            | _ | { "decode error" },

        MissingHeight
            | _ | { "invalid raw client consensus state: the height field is missing" },

        InvalidClientIdentifier
            [ ValidationError ]
            | _ | { "invalid client identifier" },

        InvalidRawHeader
<<<<<<< HEAD
            [ TraceError<TendermintProtoError> ]
=======
            [ TraceError<tendermint_proto::Error> ]
>>>>>>> d82c9f36
            | _ | { "invalid raw header" },

        MissingRawHeader
            | _ | { "missing raw header" },

        DecodeRawMisbehaviour
<<<<<<< HEAD
            [ TraceError<TendermintProtoError> ]
=======
            [ TraceError<tendermint_proto::Error> ]
>>>>>>> d82c9f36
            | _ | { "invalid raw misbehaviour" },

        InvalidRawMisbehaviour
            [ ValidationError ]
            | _ | { "invalid raw misbehaviour" },

        MissingRawMisbehaviour
            | _ | { "missing raw misbehaviour" },

        InvalidHeightResult
            | _ | { "height cannot end up zero or negative" },

        InvalidAddress
            | _ | { "invalid address" },

        InvalidUpgradeClientProof
            [ Ics23Error ]
            | _ | { "invalid proof for the upgraded client state" },

        InvalidUpgradeConsensusStateProof
            [ Ics23Error ]
            | _ | { "invalid proof for the upgraded consensus state" },

        Tendermint
            [ Ics07Error ]
            | _ | { "tendermint error" },

        InvalidPacketTimestamp
            [ TraceError<TryFromIntError> ]
            | _ | { "invalid packet timeout timestamp value" },

        ClientArgsTypeMismatch
            { client_type: ClientType }
            | e | {
                format_args!("mismatch between client and arguments types, expected: {0:?}",
                    e.client_type)
            },

        InsufficientVotingPower
            { reason: String }
            | e | {
                format_args!("Insufficient overlap {}", e.reason)
            },

        RawClientAndConsensusStateTypesMismatch
            {
                state_type: ClientType,
                consensus_type: ClientType,
            }
            | e | {
                format_args!("mismatch in raw client consensus state {} with expected state {}",
                    e.state_type, e.consensus_type)
            },

        LowHeaderHeight
            {
                header_height: Height,
                latest_height: Height
            }
            | e | {
                format!("received header height ({:?}) is lower than (or equal to) client latest height ({:?})",
                    e.header_height, e.latest_height)
            },

        LowUpgradeHeight
            {
                upgraded_height: Height,
                client_height: Height,
            }
            | e | {
                format_args!("upgraded client height {} must be at greater than current client height {}",
                    e.upgraded_height, e.client_height)
            },

        InvalidConsensusStateTimestamp
            {
                time1: Timestamp,
                time2: Timestamp,
            }
            | e | {
                format_args!("Timestamp none or {} and now {}", e.time1, e.time2)
            },

        HeaderNotWithinTrustPeriod
            {
                latest_time:Timestamp,
                update_time: Timestamp,
            }
            | e | {
                format_args!("Header not withing trusting period: expires_at={0} now={1}", e.latest_time, e.update_time)
            },

        TendermintHandlerError
            [ Ics07Error ]
            | _ | { format_args!("Tendermint-specific handler error") },

    }
}

impl From<Ics07Error> for Error {
    fn from(e: Ics07Error) -> Error {
        Error::tendermint_handler_error(e)
    }
}<|MERGE_RESOLUTION|>--- conflicted
+++ resolved
@@ -12,15 +12,9 @@
 use crate::timestamp::Timestamp;
 use crate::Height;
 
-<<<<<<< HEAD
-use std::num::TryFromIntError;
-
-use flex_error::{define_error, TraceError};
 use tendermint::Error as TendermintError;
 use tendermint_proto::Error as TendermintProtoError;
 
-=======
->>>>>>> d82c9f36
 define_error! {
     #[derive(Debug, PartialEq, Eq)]
     Error {
@@ -68,11 +62,7 @@
 
         FailedTrustThresholdConversion
             { numerator: u64, denominator: u64 }
-<<<<<<< HEAD
             [ TendermintError ]
-=======
-            [ tendermint::Error ]
->>>>>>> d82c9f36
             | e | { format_args!("failed to build Tendermint domain type trust threshold from fraction: {}/{}", e.numerator, e.denominator) },
 
         UnknownClientStateType
@@ -119,22 +109,14 @@
             },
 
         DecodeRawClientState
-<<<<<<< HEAD
-            [ TraceError<TendermintProtoError> ]
-=======
-            [ TraceError<tendermint_proto::Error> ]
->>>>>>> d82c9f36
+            [ TraceError<TendermintProtoError> ]
             | _ | { "error decoding raw client state" },
 
         MissingRawClientState
             | _ | { "missing raw client state" },
 
         InvalidRawConsensusState
-<<<<<<< HEAD
-            [ TraceError<TendermintProtoError> ]
-=======
-            [ TraceError<tendermint_proto::Error> ]
->>>>>>> d82c9f36
+            [ TraceError<TendermintProtoError> ]
             | _ | { "invalid raw client consensus state" },
 
         MissingRawConsensusState
@@ -156,22 +138,14 @@
             | _ | { "invalid client identifier" },
 
         InvalidRawHeader
-<<<<<<< HEAD
-            [ TraceError<TendermintProtoError> ]
-=======
-            [ TraceError<tendermint_proto::Error> ]
->>>>>>> d82c9f36
+            [ TraceError<TendermintProtoError> ]
             | _ | { "invalid raw header" },
 
         MissingRawHeader
             | _ | { "missing raw header" },
 
         DecodeRawMisbehaviour
-<<<<<<< HEAD
-            [ TraceError<TendermintProtoError> ]
-=======
-            [ TraceError<tendermint_proto::Error> ]
->>>>>>> d82c9f36
+            [ TraceError<TendermintProtoError> ]
             | _ | { "invalid raw misbehaviour" },
 
         InvalidRawMisbehaviour

--- conflicted
+++ resolved
@@ -28,7 +28,6 @@
     #[error("header verification failed")]
     HeaderVerificationFailure,
 
-<<<<<<< HEAD
     #[error("unknown client state type: {0}")]
     UnknownClientStateType(String),
 
@@ -40,10 +39,9 @@
 
     #[error("Protobuf decoding failure")]
     ProtoDecodingFailure,
-=======
+
     #[error("mismatch between client and arguments types, expected: {0:?}")]
     ClientArgsTypeMismatch(ClientType),
->>>>>>> 6f59e2f0
 }
 
 impl Kind {

use crate::ics02_client::client_type::ClientType;
use crate::ics07_tendermint::error::Error as Ics07Error;
use crate::ics23_commitment::error::Error as Ics23Error;
use crate::ics24_host::error::ValidationError;
use crate::ics24_host::identifier::ClientId;
use crate::Height;

use std::num::TryFromIntError;

use flex_error::{define_error, DisplayOnly, TraceError};
use tendermint_proto::Error as TendermintError;

define_error! {
<<<<<<< HEAD
    #[derive(Debug, PartialEq)]
=======
    #[derive(Debug, PartialEq, Eq)]
>>>>>>> c518e15a
    Error {
        UnknownClientType
            { client_type: String }
            | e | { format_args!("unknown client type: {0}", e.client_type) },

        ClientIdentifierConstructor
            { client_type: ClientType, counter: u64 }
            [ ValidationError ]
            | e | {
                format_args!("Client identifier constructor failed for type {0} with counter {1}",
                    e.client_type, e.counter)
            },

        ClientAlreadyExists
            { client_id: ClientId }
            | e | { format_args!("client already exists: {0}", e.client_id) },

        ClientNotFound
            { client_id: ClientId }
            | e | { format_args!("client not found: {0}", e.client_id) },

        ClientFrozen
            { client_id: ClientId }
            | e | { format_args!("client is frozen: {0}", e.client_id) },

        ConsensusStateNotFound
            { client_id: ClientId, height: Height }
            | e | {
                format_args!("consensus state not found at: {0} at height {1}",
                    e.client_id, e.height)
            },

        ImplementationSpecific
            | _ | { "implementation specific error" },

        HeaderVerificationFailure
            { reason: String }
            | e | { format_args!("header verification failed with reason: {}", e.reason) },

        InvalidTrustThreshold
            { numerator: u64, denominator: u64 }
            | e | { format_args!("failed to build trust threshold from fraction: {}/{}", e.numerator, e.denominator) },

        FailedTrustThresholdConversion
            { numerator: u64, denominator: u64 }
            [ DisplayOnly<Box<dyn std::error::Error + Send + Sync>> ]
            | e | { format_args!("failed to build Tendermint domain type trust threshold from fraction: {}/{}", e.numerator, e.denominator) },

        UnknownClientStateType
            { client_state_type: String }
            | e | { format_args!("unknown client state type: {0}", e.client_state_type) },

        EmptyClientStateResponse
            | _ | { "the client state was not found" },

        EmptyPrefix
            { source: crate::ics23_commitment::merkle::EmptyPrefixError }
            | _ | { "empty prefix" },

        UnknownConsensusStateType
            { consensus_state_type: String }
            | e | {
                format_args!("unknown client consensus state type: {0}",
                    e.consensus_state_type)
            },

        EmptyConsensusStateResponse
            | _ | { "the client state was not found" },

        UnknownHeaderType
            { header_type: String }
            | e | {
                format_args!("unknown header type: {0}",
                    e.header_type)
            },

        UnknownMisbehaviourType
            { misbehavior_type: String }
            | e | {
                format_args!("unknown misbehaviour type: {0}",
                    e.misbehavior_type)
            },

        InvalidRawClientId
            { client_id: String }
            [ ValidationError ]
            | e | {
                format_args!("invalid raw client identifier {0}",
                    e.client_id)
            },

        DecodeRawClientState
            [ TraceError<TendermintError> ]
            | _ | { "error decoding raw client state" },

        MissingRawClientState
            | _ | { "missing raw client state" },

        InvalidRawConsensusState
            [ TraceError<TendermintError> ]
            | _ | { "invalid raw client consensus state" },

        MissingRawConsensusState
            | _ | { "missing raw client consensus state" },

        InvalidMsgUpdateClientId
            [ ValidationError ]
            | _ | { "invalid client id in the update client message" },

        Decode
            [ TraceError<prost::DecodeError> ]
            | _ | { "decode error" },

        MissingHeight
            | _ | { "invalid raw client consensus state: the height field is missing" },

        InvalidClientIdentifier
            [ ValidationError ]
            | _ | { "invalid client identifier" },

        InvalidRawHeader
            [ TraceError<TendermintError> ]
            | _ | { "invalid raw header" },

        MissingRawHeader
            | _ | { "missing raw header" },

        DecodeRawMisbehaviour
            [ TraceError<TendermintError> ]
            | _ | { "invalid raw misbehaviour" },

        InvalidRawMisbehaviour
            [ ValidationError ]
            | _ | { "invalid raw misbehaviour" },

        MissingRawMisbehaviour
            | _ | { "missing raw misbehaviour" },

        InvalidHeightResult
            | _ | { "height cannot end up zero or negative" },

        InvalidAddress
            | _ | { "invalid address" },

        InvalidUpgradeClientProof
            [ Ics23Error ]
            | _ | { "invalid proof for the upgraded client state" },

        InvalidUpgradeConsensusStateProof
            [ Ics23Error ]
            | _ | { "invalid proof for the upgraded consensus state" },

        Tendermint
            [ Ics07Error ]
            | _ | { "tendermint error" },

        InvalidPacketTimestamp
            [ TraceError<TryFromIntError> ]
            | _ | { "invalid packet timeout timestamp value" },

        ClientArgsTypeMismatch
            { client_type: ClientType }
            | e | {
                format_args!("mismatch between client and arguments types, expected: {0:?}",
                    e.client_type)
            },

        RawClientAndConsensusStateTypesMismatch
            {
                state_type: ClientType,
                consensus_type: ClientType,
            }
            | e | {
                format_args!("mismatch in raw client consensus state {} with expected state {}",
                    e.state_type, e.consensus_type)
            },

        LowHeaderHeight
            {
                header_height: Height,
                latest_height: Height
            }
            | e | {
                format!("received header height ({:?}) is lower than (or equal to) client latest height ({:?})",
                    e.header_height, e.latest_height)
            },

        LowUpgradeHeight
            {
                upgraded_height: Height,
                client_height: Height,
            }
            | e | {
                format_args!("upgraded client height {0} must be at greater than current client height {1}",
                    e.upgraded_height, e.client_height)
            },
    }
}<|MERGE_RESOLUTION|>--- conflicted
+++ resolved
@@ -11,11 +11,7 @@
 use tendermint_proto::Error as TendermintError;
 
 define_error! {
-<<<<<<< HEAD
-    #[derive(Debug, PartialEq)]
-=======
     #[derive(Debug, PartialEq, Eq)]
->>>>>>> c518e15a
     Error {
         UnknownClientType
             { client_type: String }

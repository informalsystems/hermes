//! Protocol logic specific to processing ICS2 messages of type `MsgUpdateAnyClient`.

use crate::handler::{HandlerOutput, HandlerResult};
use crate::ics02_client::client_def::{AnyClient, AnyClientState, AnyConsensusState, ClientDef};
use crate::ics02_client::context::ClientReader;
use crate::ics02_client::error::{Error, Kind};
use crate::ics02_client::handler::{ClientEvent, ClientResult};

use crate::ics02_client::msgs::MsgUpdateAnyClient;
use crate::ics24_host::identifier::ClientId;

/// The result following the successful processing of a `MsgUpdateAnyClient` message. Preferably
/// this data type should be used with a qualified name `update_client::Result` to avoid ambiguity.
#[derive(Clone, Debug, PartialEq, Eq)]
pub struct Result {
    pub client_id: ClientId,
    pub client_state: AnyClientState,
    pub consensus_state: AnyConsensusState,
}

pub fn process(
    ctx: &dyn ClientReader,
    msg: MsgUpdateAnyClient,
) -> HandlerResult<ClientResult, Error> {
    let mut output = HandlerOutput::builder();

    let MsgUpdateAnyClient {
        client_id,
        header,
        signer: _,
    } = msg;

    let client_type = ctx
        .client_type(&client_id)
        .ok_or_else(|| Kind::ClientNotFound(client_id.clone()))?;

    let client_def = AnyClient::from_client_type(client_type);

    let client_state = ctx
        .client_state(&client_id)
        .ok_or_else(|| Kind::ClientNotFound(client_id.clone()))?;

    let latest_height = client_state.latest_height();
    ctx.consensus_state(&client_id, latest_height)
        .ok_or_else(|| Kind::ConsensusStateNotFound(client_id.clone(), latest_height))?;

    // Use client_state to validate the new header against the latest consensus_state.
    // This function will return the new client_state (its latest_height changed) and a
    // consensus_state obtained from header. These will be later persisted by the keeper.
    let (new_client_state, new_consensus_state) = client_def
        .check_header_and_update_state(client_state, header)
        .map_err(|_| Kind::HeaderVerificationFailure)?;

    output.emit(ClientEvent::ClientUpdated(client_id.clone()));

    Ok(output.with_result(ClientResult::Update(Result {
        client_id,
        client_state: new_client_state,
        consensus_state: new_consensus_state,
    })))
}

#[cfg(test)]
mod tests {
    use crate::handler::HandlerOutput;
    use crate::ics02_client::client_def::AnyClientState;
    use crate::ics02_client::error::Kind;
    use crate::ics02_client::handler::ClientResult::{Create, Update};
    use crate::ics02_client::handler::{dispatch, ClientEvent};
    use crate::ics02_client::header::Header;
    use crate::ics02_client::msgs::{ClientMsg, MsgUpdateAnyClient};
    use crate::ics03_connection::msgs::test_util::get_dummy_account_id;
    use crate::ics24_host::identifier::ClientId;
    use crate::mock_client::header::MockHeader;
    use crate::mock_client::state::MockClientState;
    use crate::mock_context::MockContext;
    use crate::Height;
    use std::str::FromStr;

    #[test]
    fn test_update_client_ok() {
        let client_id = ClientId::from_str("mockclient").unwrap();
        let signer = get_dummy_account_id();

        let ctx = MockContext::default().with_client(&client_id, Height::new(0, 42));

        let msg = MsgUpdateAnyClient {
            client_id: client_id.clone(),
            header: MockHeader(Height::new(0, 46)).into(),
            signer,
        };

        let output = dispatch(&ctx, ClientMsg::UpdateClient(msg.clone()));

        match output {
            Ok(HandlerOutput {
                result,
                events,
                log,
            }) => {
                assert_eq!(
                    events,
                    vec![ClientEvent::ClientUpdated(msg.client_id).into()]
                );
                assert!(log.is_empty());
                // Check the result
                match result {
                    Update(upd_res) => {
                        assert_eq!(upd_res.client_id, client_id);
                        assert_eq!(
                            upd_res.client_state,
                            AnyClientState::Mock(MockClientState(MockHeader(msg.header.height())))
                        )
                    }
                    Create(_) => panic!("update handler result has type CreateResult"),
                }
            }
            Err(err) => {
                panic!("unexpected error: {}", err);
            }
        }
    }

    #[test]
    fn test_update_nonexisting_client() {
        let client_id = ClientId::from_str("mockclient1").unwrap();
        let signer = get_dummy_account_id();

<<<<<<< HEAD
        let ctx = MockContext::default().with_client(&client_id, Height::new(0, 42));
=======
        let mut ctx = MockClientContext::default();
        ctx.with_client(&client_id, ClientType::Mock, Height::new(0, 42));
>>>>>>> a3e2834b

        let msg = MsgUpdateAnyClient {
            client_id: ClientId::from_str("nonexistingclient").unwrap(),
            header: MockHeader(Height::new(0, 46)).into(),
            signer,
        };

        let output = dispatch(&ctx, ClientMsg::UpdateClient(msg.clone()));

        match output {
            Ok(_) => {
                panic!("unexpected success (expected error)");
            }
            Err(err) => {
                assert_eq!(err.kind(), &Kind::ClientNotFound(msg.client_id));
            }
        }
    }

    #[test]
    fn test_update_client_ok_multiple() {
        let client_ids = vec![
            ClientId::from_str("mockclient1").unwrap(),
            ClientId::from_str("mockclient2").unwrap(),
            ClientId::from_str("mockclient3").unwrap(),
        ];
        let signer = get_dummy_account_id();
        let initial_height = Height::new(0, 45);
        let update_height = Height::new(0, 49);

        let mut ctx = MockContext::default();

        for cid in &client_ids {
<<<<<<< HEAD
            ctx = ctx.with_client(cid, initial_height);
=======
            ctx.with_client(cid, ClientType::Mock, initial_height);
>>>>>>> a3e2834b
        }

        for cid in &client_ids {
            let msg = MsgUpdateAnyClient {
                client_id: cid.clone(),
                header: MockHeader(update_height).into(),
                signer,
            };

            let output = dispatch(&ctx, ClientMsg::UpdateClient(msg.clone()));

            match output {
                Ok(HandlerOutput {
                    result: _,
                    events,
                    log,
                }) => {
                    assert_eq!(
                        events,
                        vec![ClientEvent::ClientUpdated(msg.client_id).into()]
                    );
                    assert!(log.is_empty());
                }
                Err(err) => {
                    panic!("unexpected error: {}", err);
                }
            }
        }
    }
}<|MERGE_RESOLUTION|>--- conflicted
+++ resolved
@@ -126,12 +126,8 @@
         let client_id = ClientId::from_str("mockclient1").unwrap();
         let signer = get_dummy_account_id();
 
-<<<<<<< HEAD
-        let ctx = MockContext::default().with_client(&client_id, Height::new(0, 42));
-=======
         let mut ctx = MockClientContext::default();
         ctx.with_client(&client_id, ClientType::Mock, Height::new(0, 42));
->>>>>>> a3e2834b
 
         let msg = MsgUpdateAnyClient {
             client_id: ClientId::from_str("nonexistingclient").unwrap(),
@@ -165,11 +161,7 @@
         let mut ctx = MockContext::default();
 
         for cid in &client_ids {
-<<<<<<< HEAD
-            ctx = ctx.with_client(cid, initial_height);
-=======
             ctx.with_client(cid, ClientType::Mock, initial_height);
->>>>>>> a3e2834b
         }
 
         for cid in &client_ids {

--- conflicted
+++ resolved
@@ -10,10 +10,7 @@
 use crate::ics07_tendermint::header::{decode_header, Header as TendermintHeader};
 #[cfg(any(test, feature = "mocks"))]
 use crate::mock::header::MockHeader;
-<<<<<<< HEAD
 use crate::prelude::*;
-=======
->>>>>>> 77b0a0aa
 use crate::timestamp::Timestamp;
 use crate::Height;
 
@@ -28,10 +25,7 @@
     /// The height of the consensus state
     fn height(&self) -> Height;
 
-<<<<<<< HEAD
-=======
     /// The timestamp of the consensus state
->>>>>>> 77b0a0aa
     fn timestamp(&self) -> Timestamp;
 
     /// Wrap into an `AnyHeader`
@@ -69,14 +63,8 @@
     fn timestamp(&self) -> Timestamp {
         match self {
             Self::Tendermint(header) => header.timestamp(),
-<<<<<<< HEAD
             #[cfg(any(test, feature = "mocks"))]
             Self::Mock(header) => header.timestamp(),
-=======
-
-            #[cfg(any(test, feature = "mocks"))]
-            Self::Mock(header) => header.timestamp,
->>>>>>> 77b0a0aa
         }
     }
 

use crate::downcast;
use crate::ics02_client::client_consensus::{AnyConsensusState, ConsensusState};
use crate::ics02_client::client_state::{AnyClientState, ClientState};
use crate::ics02_client::client_type::ClientType;
use crate::ics02_client::error::Kind;
use crate::ics02_client::header::{AnyHeader, Header};
use crate::ics03_connection::connection::ConnectionEnd;
use crate::ics04_channel::channel::ChannelEnd;
use crate::ics04_channel::packet::Sequence;
use crate::ics07_tendermint::client_def::TendermintClient;
use crate::ics23_commitment::commitment::{CommitmentPrefix, CommitmentProofBytes, CommitmentRoot};
use crate::ics24_host::identifier::{ChannelId, ClientId, ConnectionId, PortId};
use crate::Height;

#[cfg(any(test, feature = "mocks"))]
use crate::mock::client_def::MockClient;

pub trait ClientDef: Clone {
    type Header: Header;
    type ClientState: ClientState;
    type ConsensusState: ConsensusState;

    /// TODO
    fn check_header_and_update_state(
        &self,
        client_state: Self::ClientState,
        header: Self::Header,
    ) -> Result<(Self::ClientState, Self::ConsensusState), Box<dyn std::error::Error>>;

    /// Verification functions as specified in:
    /// https://github.com/cosmos/ics/tree/master/spec/ics-002-client-semantics
    ///
    /// Verify a `proof` that the consensus state of a given client (at height `consensus_height`)
    /// matches the input `consensus_state`. The parameter `counterparty_height` represent the
    /// height of the counterparty chain that this proof assumes (i.e., the height at which this
    /// proof was computed).
    #[allow(clippy::too_many_arguments)]
    fn verify_client_consensus_state(
        &self,
        client_state: &Self::ClientState,
        height: Height,
        prefix: &CommitmentPrefix,
        proof: &CommitmentProofBytes,
        client_id: &ClientId,
        consensus_height: Height,
        expected_consensus_state: &AnyConsensusState,
    ) -> Result<(), Box<dyn std::error::Error>>;

    /// Verify a `proof` that a connection state matches that of the input `connection_end`.
    fn verify_connection_state(
        &self,
        client_state: &Self::ClientState,
        height: Height,
        prefix: &CommitmentPrefix,
        proof: &CommitmentProofBytes,
        connection_id: Option<&ConnectionId>,
        expected_connection_end: &ConnectionEnd,
    ) -> Result<(), Box<dyn std::error::Error>>;

    /// Verify a `proof` that a channel state matches that of the input `channel_end`.
    #[allow(clippy::too_many_arguments)]
    fn verify_channel_state(
        &self,
        client_state: &Self::ClientState,
        height: Height,
        prefix: &CommitmentPrefix,
        proof: &CommitmentProofBytes,
        port_id: &PortId,
        channel_id: &ChannelId,
        expected_channel_end: &ChannelEnd,
    ) -> Result<(), Box<dyn std::error::Error>>;

    /// Verify the client state for this chain that it is stored on the counterparty chain.
    #[allow(clippy::too_many_arguments)]
    fn verify_client_full_state(
        &self,
        _client_state: &Self::ClientState,
        height: Height,
        root: &CommitmentRoot,
        prefix: &CommitmentPrefix,
        client_id: &ClientId,
        proof: &CommitmentProofBytes,
        client_state: &AnyClientState,
    ) -> Result<(), Box<dyn std::error::Error>>;

    /// Verify a `proof` that a packet has been commited.
    #[allow(clippy::too_many_arguments)]
    fn verify_packet_data(
        &self,
        client_state: &Self::ClientState,
        height: Height,
        proof: &CommitmentProofBytes,
        port_id: &PortId,
        channel_id: &ChannelId,
        seq: &Sequence,
        commitment: String,
    ) -> Result<(), Box<dyn std::error::Error>>;

    /// Verify a `proof` that a packet has been commited.
    #[allow(clippy::too_many_arguments)]
    fn verify_packet_acknowledgement(
        &self,
        client_state: &Self::ClientState,
        height: Height,
        proof: &CommitmentProofBytes,
        port_id: &PortId,
        channel_id: &ChannelId,
        seq: &Sequence,
        ack: Vec<u8>,
    ) -> Result<(), Box<dyn std::error::Error>>;
<<<<<<< HEAD

    /// Verify a `proof` that of the next_seq_received.
    #[allow(clippy::too_many_arguments)]
    fn verify_next_sequence_recv(
        &self,
        client_state: &Self::ClientState,
        height: Height,
        proof: &CommitmentProofBytes,
        port_id: &PortId,
        channel_id: &ChannelId,
        seq: &Sequence,
    ) -> Result<(), Box<dyn std::error::Error>>;

   /// Verify a `proof` that a packet has not been received.
    #[allow(clippy::too_many_arguments)]
    fn verify_packet_receipt_absence(
        &self,
        client_state: &Self::ClientState,
        height: Height,
        proof: &CommitmentProofBytes,
        port_id: &PortId,
        channel_id: &ChannelId,
        seq: &Sequence,
    ) -> Result<(), Box<dyn std::error::Error>>;
=======
>>>>>>> 0dd0a036
}

#[derive(Clone, Debug, PartialEq, Eq)]
pub enum AnyClient {
    Tendermint(TendermintClient),

    #[cfg(any(test, feature = "mocks"))]
    Mock(MockClient),
}

impl AnyClient {
    pub fn from_client_type(client_type: ClientType) -> AnyClient {
        match client_type {
            ClientType::Tendermint => Self::Tendermint(TendermintClient),

            #[cfg(any(test, feature = "mocks"))]
            ClientType::Mock => Self::Mock(MockClient),
        }
    }
}

// ⚠️  Beware of the awful boilerplate below ⚠️
impl ClientDef for AnyClient {
    type Header = AnyHeader;
    type ClientState = AnyClientState;
    type ConsensusState = AnyConsensusState;

    /// Validates an incoming `header` against the latest consensus state of this client.
    fn check_header_and_update_state(
        &self,
        client_state: AnyClientState,
        header: AnyHeader,
    ) -> Result<(AnyClientState, AnyConsensusState), Box<dyn std::error::Error>> {
        match self {
            Self::Tendermint(client) => {
                let (client_state, header) = downcast!(
                    client_state => AnyClientState::Tendermint,
                    header => AnyHeader::Tendermint,
                )
                .ok_or_else(|| Kind::ClientArgsTypeMismatch(ClientType::Tendermint))?;

                let (new_state, new_consensus) =
                    client.check_header_and_update_state(client_state, header)?;

                Ok((
                    AnyClientState::Tendermint(new_state),
                    AnyConsensusState::Tendermint(new_consensus),
                ))
            }

            #[cfg(any(test, feature = "mocks"))]
            Self::Mock(client) => {
                let (client_state, header) = downcast!(
                    client_state => AnyClientState::Mock,
                    header => AnyHeader::Mock,
                )
                .ok_or_else(|| Kind::ClientArgsTypeMismatch(ClientType::Mock))?;

                let (new_state, new_consensus) =
                    client.check_header_and_update_state(client_state, header)?;

                Ok((
                    AnyClientState::Mock(new_state),
                    AnyConsensusState::Mock(new_consensus),
                ))
            }
        }
    }

    fn verify_client_consensus_state(
        &self,
        client_state: &Self::ClientState,
        height: Height,
        prefix: &CommitmentPrefix,
        proof: &CommitmentProofBytes,
        client_id: &ClientId,
        consensus_height: Height,
        expected_consensus_state: &AnyConsensusState,
    ) -> Result<(), Box<dyn std::error::Error>> {
        match self {
            Self::Tendermint(client) => {
                let client_state = downcast!(
                    client_state => AnyClientState::Tendermint
                )
                .ok_or_else(|| Kind::ClientArgsTypeMismatch(ClientType::Tendermint))?;

                client.verify_client_consensus_state(
                    client_state,
                    height,
                    prefix,
                    proof,
                    client_id,
                    consensus_height,
                    expected_consensus_state,
                )
            }

            #[cfg(any(test, feature = "mocks"))]
            Self::Mock(client) => {
                let client_state = downcast!(
                    client_state => AnyClientState::Mock
                )
                .ok_or_else(|| Kind::ClientArgsTypeMismatch(ClientType::Mock))?;

                client.verify_client_consensus_state(
                    client_state,
                    height,
                    prefix,
                    proof,
                    client_id,
                    consensus_height,
                    expected_consensus_state,
                )
            }
        }
    }

    fn verify_connection_state(
        &self,
        client_state: &AnyClientState,
        height: Height,
        prefix: &CommitmentPrefix,
        proof: &CommitmentProofBytes,
        connection_id: Option<&ConnectionId>,
        expected_connection_end: &ConnectionEnd,
    ) -> Result<(), Box<dyn std::error::Error>> {
        match self {
            Self::Tendermint(client) => {
                let client_state = downcast!(client_state => AnyClientState::Tendermint)
                    .ok_or_else(|| Kind::ClientArgsTypeMismatch(ClientType::Tendermint))?;

                client.verify_connection_state(
                    client_state,
                    height,
                    prefix,
                    proof,
                    connection_id,
                    expected_connection_end,
                )
            }

            #[cfg(any(test, feature = "mocks"))]
            Self::Mock(client) => {
                let client_state = downcast!(client_state => AnyClientState::Mock)
                    .ok_or_else(|| Kind::ClientArgsTypeMismatch(ClientType::Mock))?;

                client.verify_connection_state(
                    client_state,
                    height,
                    prefix,
                    proof,
                    connection_id,
                    expected_connection_end,
                )
            }
        }
    }

    fn verify_channel_state(
        &self,
        client_state: &AnyClientState,
        height: Height,
        prefix: &CommitmentPrefix,
        proof: &CommitmentProofBytes,
        port_id: &PortId,
        channel_id: &ChannelId,
        expected_channel_end: &ChannelEnd,
    ) -> Result<(), Box<dyn std::error::Error>> {
        match self {
            Self::Tendermint(client) => {
                let client_state = downcast!(client_state => AnyClientState::Tendermint)
                    .ok_or_else(|| Kind::ClientArgsTypeMismatch(ClientType::Tendermint))?;

                client.verify_channel_state(
                    client_state,
                    height,
                    prefix,
                    proof,
                    port_id,
                    channel_id,
                    expected_channel_end,
                )
            }

            #[cfg(any(test, feature = "mocks"))]
            Self::Mock(client) => {
                let client_state = downcast!(client_state => AnyClientState::Mock)
                    .ok_or_else(|| Kind::ClientArgsTypeMismatch(ClientType::Mock))?;

                client.verify_channel_state(
                    client_state,
                    height,
                    prefix,
                    proof,
                    port_id,
                    channel_id,
                    expected_channel_end,
                )
            }
        }
    }

    fn verify_client_full_state(
        &self,
        client_state: &Self::ClientState,
        height: Height,
        root: &CommitmentRoot,
        prefix: &CommitmentPrefix,
        client_id: &ClientId,
        proof: &CommitmentProofBytes,
        client_state_on_counterparty: &AnyClientState,
    ) -> Result<(), Box<dyn std::error::Error>> {
        match self {
            Self::Tendermint(client) => {
                let client_state = downcast!(
                    client_state => AnyClientState::Tendermint
                )
                .ok_or_else(|| Kind::ClientArgsTypeMismatch(ClientType::Tendermint))?;

                client.verify_client_full_state(
                    client_state,
                    height,
                    root,
                    prefix,
                    client_id,
                    proof,
                    client_state_on_counterparty,
                )
            }

            #[cfg(any(test, feature = "mocks"))]
            Self::Mock(client) => {
                let client_state = downcast!(
                    client_state => AnyClientState::Mock
                )
                .ok_or_else(|| Kind::ClientArgsTypeMismatch(ClientType::Mock))?;

                client.verify_client_full_state(
                    client_state,
                    height,
                    root,
                    prefix,
                    client_id,
                    proof,
                    client_state_on_counterparty,
                )
            }
        }
    }
    fn verify_packet_data(
        &self,
        client_state: &Self::ClientState,
        height: Height,
        proof: &CommitmentProofBytes,
        port_id: &PortId,
        channel_id: &ChannelId,
        seq: &Sequence,
        commitment: String,
    ) -> Result<(), Box<dyn std::error::Error>> {
        match self {
            Self::Tendermint(client) => {
                let client_state = downcast!(
                    client_state => AnyClientState::Tendermint
                )
                .ok_or_else(|| Kind::ClientArgsTypeMismatch(ClientType::Tendermint))?;

                client.verify_packet_data(
                    client_state,
                    height,
                    proof,
                    port_id,
                    channel_id,
                    seq,
                    commitment,
                )
            }

            #[cfg(any(test, feature = "mocks"))]
            Self::Mock(client) => {
                let client_state = downcast!(
                    client_state => AnyClientState::Mock
                )
                .ok_or_else(|| Kind::ClientArgsTypeMismatch(ClientType::Mock))?;

                client.verify_packet_data(
                    client_state,
                    height,
                    proof,
                    port_id,
                    channel_id,
                    seq,
                    commitment,
                )
            }
        }
    }

    fn verify_packet_acknowledgement(
        &self,
        client_state: &Self::ClientState,
        height: Height,
        proof: &CommitmentProofBytes,
        port_id: &PortId,
        channel_id: &ChannelId,
        seq: &Sequence,
        ack: Vec<u8>,
    ) -> Result<(), Box<dyn std::error::Error>> {
        match self {
            Self::Tendermint(client) => {
                let client_state = downcast!(
                    client_state => AnyClientState::Tendermint
                )
                .ok_or_else(|| Kind::ClientArgsTypeMismatch(ClientType::Tendermint))?;

                client.verify_packet_acknowledgement(
                    client_state,
                    height,
                    proof,
                    port_id,
                    channel_id,
                    seq,
                    ack,
                )
            }

            #[cfg(any(test, feature = "mocks"))]
            Self::Mock(client) => {
                let client_state = downcast!(
                    client_state => AnyClientState::Mock
                )
                .ok_or_else(|| Kind::ClientArgsTypeMismatch(ClientType::Mock))?;

                client.verify_packet_acknowledgement(
                    client_state,
                    height,
                    proof,
                    port_id,
                    channel_id,
                    seq,
                    ack,
                )
            }
        }
    }
<<<<<<< HEAD

     fn verify_next_sequence_recv(
         &self,
         client_state: &Self::ClientState,
         height: Height,
         proof: &CommitmentProofBytes,
         port_id: &PortId,
         channel_id: &ChannelId,
         seq: &Sequence,
     ) -> Result<(), Box<dyn std::error::Error>>{
        match self {
            Self::Tendermint(client) => {
                let client_state = downcast!(
                    client_state => AnyClientState::Tendermint
                )
                .ok_or_else(|| Kind::ClientArgsTypeMismatch(ClientType::Tendermint))?;

                client.verify_next_sequence_recv(
                    client_state,
                    height,
                    proof,
                    port_id,
                    channel_id,
                    seq
                )
            }

            #[cfg(any(test, feature = "mocks"))]
            Self::Mock(client) => {
                let client_state = downcast!(
                    client_state => AnyClientState::Mock
                )
                .ok_or_else(|| Kind::ClientArgsTypeMismatch(ClientType::Mock))?;

                client.verify_next_sequence_recv(
                    client_state,
                    height,
                    proof,
                    port_id,
                    channel_id,
                    seq
                )
            }
        }
     }
      fn verify_packet_receipt_absence(
         &self,
         client_state: &Self::ClientState,
         height: Height,
         proof: &CommitmentProofBytes,
         port_id: &PortId,
         channel_id: &ChannelId,
         seq: &Sequence,
     ) -> Result<(), Box<dyn std::error::Error>>{
        match self {
            Self::Tendermint(client) => {
                let client_state = downcast!(
                    client_state => AnyClientState::Tendermint
                )
                .ok_or_else(|| Kind::ClientArgsTypeMismatch(ClientType::Tendermint))?;

                client.verify_packet_receipt_absence(
                    client_state,
                    height,
                    proof,
                    port_id,
                    channel_id,
                    seq
                )
            }

            #[cfg(any(test, feature = "mocks"))]
            Self::Mock(client) => {
                let client_state = downcast!(
                    client_state => AnyClientState::Mock
                )
                .ok_or_else(|| Kind::ClientArgsTypeMismatch(ClientType::Mock))?;

                client.verify_packet_receipt_absence(
                    client_state,
                    height,
                    proof,
                    port_id,
                    channel_id,
                    seq
                )
            }
        }
     }
=======
>>>>>>> 0dd0a036
}<|MERGE_RESOLUTION|>--- conflicted
+++ resolved
@@ -108,7 +108,6 @@
         seq: &Sequence,
         ack: Vec<u8>,
     ) -> Result<(), Box<dyn std::error::Error>>;
-<<<<<<< HEAD
 
     /// Verify a `proof` that of the next_seq_received.
     #[allow(clippy::too_many_arguments)]
@@ -122,7 +121,7 @@
         seq: &Sequence,
     ) -> Result<(), Box<dyn std::error::Error>>;
 
-   /// Verify a `proof` that a packet has not been received.
+    /// Verify a `proof` that a packet has not been received.
     #[allow(clippy::too_many_arguments)]
     fn verify_packet_receipt_absence(
         &self,
@@ -133,8 +132,6 @@
         channel_id: &ChannelId,
         seq: &Sequence,
     ) -> Result<(), Box<dyn std::error::Error>>;
-=======
->>>>>>> 0dd0a036
 }
 
 #[derive(Clone, Debug, PartialEq, Eq)]
@@ -479,17 +476,16 @@
             }
         }
     }
-<<<<<<< HEAD
-
-     fn verify_next_sequence_recv(
-         &self,
-         client_state: &Self::ClientState,
-         height: Height,
-         proof: &CommitmentProofBytes,
-         port_id: &PortId,
-         channel_id: &ChannelId,
-         seq: &Sequence,
-     ) -> Result<(), Box<dyn std::error::Error>>{
+
+    fn verify_next_sequence_recv(
+        &self,
+        client_state: &Self::ClientState,
+        height: Height,
+        proof: &CommitmentProofBytes,
+        port_id: &PortId,
+        channel_id: &ChannelId,
+        seq: &Sequence,
+    ) -> Result<(), Box<dyn std::error::Error>> {
         match self {
             Self::Tendermint(client) => {
                 let client_state = downcast!(
@@ -503,7 +499,7 @@
                     proof,
                     port_id,
                     channel_id,
-                    seq
+                    seq,
                 )
             }
 
@@ -520,20 +516,20 @@
                     proof,
                     port_id,
                     channel_id,
-                    seq
-                )
-            }
-        }
-     }
-      fn verify_packet_receipt_absence(
-         &self,
-         client_state: &Self::ClientState,
-         height: Height,
-         proof: &CommitmentProofBytes,
-         port_id: &PortId,
-         channel_id: &ChannelId,
-         seq: &Sequence,
-     ) -> Result<(), Box<dyn std::error::Error>>{
+                    seq,
+                )
+            }
+        }
+    }
+    fn verify_packet_receipt_absence(
+        &self,
+        client_state: &Self::ClientState,
+        height: Height,
+        proof: &CommitmentProofBytes,
+        port_id: &PortId,
+        channel_id: &ChannelId,
+        seq: &Sequence,
+    ) -> Result<(), Box<dyn std::error::Error>> {
         match self {
             Self::Tendermint(client) => {
                 let client_state = downcast!(
@@ -547,7 +543,7 @@
                     proof,
                     port_id,
                     channel_id,
-                    seq
+                    seq,
                 )
             }
 
@@ -564,11 +560,9 @@
                     proof,
                     port_id,
                     channel_id,
-                    seq
-                )
-            }
-        }
-     }
-=======
->>>>>>> 0dd0a036
+                    seq,
+                )
+            }
+        }
+    }
 }
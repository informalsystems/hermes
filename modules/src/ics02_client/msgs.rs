--- conflicted
+++ resolved
@@ -137,13 +137,8 @@
 
 #[cfg(test)]
 mod tests {
-<<<<<<< HEAD
     use ibc_proto::ibc::core::client::v1::MsgCreateClient;
-    use std::convert::TryFrom;
-=======
-    use ibc_proto::ibc::client::MsgCreateClient;
     use std::convert::{TryFrom, TryInto};
->>>>>>> e3a83848
     use std::time::Duration;
 
     use crate::ics02_client::client_def::{AnyClientState, AnyConsensusState};

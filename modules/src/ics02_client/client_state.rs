--- conflicted
+++ resolved
@@ -22,12 +22,7 @@
 pub const TENDERMINT_CLIENT_STATE_TYPE_URL: &str = "/ibc.lightclients.tendermint.v1.ClientState";
 pub const MOCK_CLIENT_STATE_TYPE_URL: &str = "/ibc.mock.ClientState";
 
-<<<<<<< HEAD
-#[dyn_clonable::clonable]
 pub trait ClientState: Clone + core::fmt::Debug + Send + Sync {
-=======
-pub trait ClientState: Clone + std::fmt::Debug + Send + Sync {
->>>>>>> c518e15a
     /// Return the chain identifier which this client is serving (i.e., the client is verifying
     /// consensus states from this chain).
     fn chain_id(&self) -> ChainId;

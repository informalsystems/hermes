--- conflicted
+++ resolved
@@ -1,18 +1,10 @@
 //! Types for the IBC events emitted from Tendermint Websocket by the client module.
 
-<<<<<<< HEAD
-=======
-use prost::Message;
->>>>>>> 1adea5ac
 use serde_derive::{Deserialize, Serialize};
 use subtle_encoding::hex;
 use tendermint_proto::Protobuf;
 
-<<<<<<< HEAD
 use crate::events::IbcEvent;
-=======
-use crate::events::{extract_attribute, Error, IbcEvent, RawObject};
->>>>>>> 1adea5ac
 use crate::ics02_client::client_type::ClientType;
 use crate::ics02_client::header::AnyHeader;
 use crate::ics02_client::height::Height;
@@ -140,25 +132,6 @@
     }
 }
 
-fn extract_attributes(object: &RawObject, namespace: &str) -> Result<Attributes, Error> {
-    Ok(Attributes {
-        height: object.height,
-
-        client_id: extract_attribute(object, &format!("{}.client_id", namespace))?
-            .parse()
-            .map_err(Error::parse)?,
-
-        client_type: extract_attribute(object, &format!("{}.client_type", namespace))?
-            .parse()
-            .map_err(Error::client)?,
-
-        consensus_height: extract_attribute(object, &format!("{}.consensus_height", namespace))?
-            .as_str()
-            .try_into()
-            .map_err(Error::height)?,
-    })
-}
-
 /// CreateClient event signals the creation of a new on-chain client (IBC client).
 #[derive(Debug, Deserialize, Serialize, Clone)]
 pub struct CreateClient(pub Attributes);
@@ -181,16 +154,6 @@
     }
 }
 
-<<<<<<< HEAD
-=======
-impl TryFrom<RawObject> for CreateClient {
-    type Error = Error;
-    fn try_from(obj: RawObject) -> Result<Self, Self::Error> {
-        Ok(CreateClient(extract_attributes(&obj, "create_client")?))
-    }
-}
-
->>>>>>> 1adea5ac
 impl From<CreateClient> for IbcEvent {
     fn from(v: CreateClient) -> Self {
         IbcEvent::CreateClient(v)
@@ -240,39 +203,6 @@
     }
 }
 
-<<<<<<< HEAD
-=======
-impl TryFrom<RawObject> for UpdateClient {
-    type Error = Error;
-
-    fn try_from(obj: RawObject) -> Result<Self, Self::Error> {
-        let header_str: Option<String> = obj
-            .events
-            .get("update_client.header")
-            .and_then(|tags| tags[obj.idx].parse().ok());
-
-        let header: Option<AnyHeader> = match header_str {
-            Some(str) => {
-                let header_bytes = hex::decode(str).map_err(Error::subtle_encoding)?;
-
-                let decoded = prost_types::Any::decode(header_bytes.as_ref())
-                    .map_err(Error::decode)?
-                    .try_into()
-                    .map_err(Error::client)?;
-
-                Some(decoded)
-            }
-            None => None,
-        };
-
-        Ok(UpdateClient {
-            common: extract_attributes(&obj, "update_client")?,
-            header,
-        })
-    }
-}
-
->>>>>>> 1adea5ac
 impl From<UpdateClient> for IbcEvent {
     fn from(v: UpdateClient) -> Self {
         IbcEvent::UpdateClient(v)
@@ -302,19 +232,6 @@
     }
 }
 
-<<<<<<< HEAD
-=======
-impl TryFrom<RawObject> for ClientMisbehaviour {
-    type Error = Error;
-    fn try_from(obj: RawObject) -> Result<Self, Error> {
-        Ok(ClientMisbehaviour(extract_attributes(
-            &obj,
-            "client_misbehaviour",
-        )?))
-    }
-}
-
->>>>>>> 1adea5ac
 impl From<ClientMisbehaviour> for IbcEvent {
     fn from(v: ClientMisbehaviour) -> Self {
         IbcEvent::ClientMisbehaviour(v)

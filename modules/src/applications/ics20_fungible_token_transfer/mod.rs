--- conflicted
+++ resolved
@@ -4,15 +4,12 @@
 pub mod msgs;
 pub mod relay_application_logic;
 
-<<<<<<< HEAD
+mod denom;
+pub use denom::*;
+
 /// The port identifier that the ICS20 applications
 /// typically bind with.
 pub const PORT_ID: &str = "transfer";
 
 /// ICS20 application current version.
-pub const VERSION: &str = "ics20-1";
-=======
-mod denom;
-
-pub use denom::*;
->>>>>>> 17a19782
+pub const VERSION: &str = "ics20-1";
<<<<<<< HEAD
use core::fmt::{self, Display};
=======
use core::fmt::{Display, Error as FmtError, Formatter};
>>>>>>> b0f1f6dd
use core::str::FromStr;

use derive_more::{Display, From};
use ibc_proto::ibc::applications::transfer::v1::DenomTrace as RawDenomTrace;
use serde::{Deserialize, Serialize};

use super::error::Error;
use crate::core::ics24_host::identifier::{ChannelId, PortId};
use crate::prelude::*;
use crate::serializers::serde_string;

/// Base denomination type
#[derive(Clone, Debug, Eq, PartialEq, PartialOrd, Ord, Serialize, Deserialize, Display)]
#[serde(transparent)]
pub struct BaseDenom(String);

impl FromStr for BaseDenom {
    type Err = Error;

    fn from_str(s: &str) -> Result<Self, Self::Err> {
        if s.trim().is_empty() {
            Err(Error::empty_base_denom())
        } else {
            Ok(BaseDenom(s.to_owned()))
        }
    }
}

#[derive(Clone, Debug, Ord, PartialOrd, Eq, PartialEq)]
pub struct TracePrefix {
    port_id: PortId,
    channel_id: ChannelId,
}

impl TracePrefix {
    pub fn new(port_id: PortId, channel_id: ChannelId) -> Self {
        Self {
            port_id,
            channel_id,
        }
    }
}

impl Display for TracePrefix {
<<<<<<< HEAD
    fn fmt(&self, f: &mut fmt::Formatter<'_>) -> fmt::Result {
=======
    fn fmt(&self, f: &mut Formatter<'_>) -> Result<(), FmtError> {
>>>>>>> b0f1f6dd
        write!(f, "{}/{}", self.port_id, self.channel_id)
    }
}

/// A full trace path modelled as a collection of `TracePrefix`s.
// Internally, the `TracePath` is modelled as a `Vec<TracePrefix>` but with the order reversed, i.e.
// "transfer/channel-0/transfer/channel-1/uatom" => `["transfer/channel-1", "transfer/channel-0"]`
// This is done for ease of addition/removal of prefixes.
#[derive(Clone, Debug, Default, Eq, PartialEq, PartialOrd, Ord, From)]
pub struct TracePath(Vec<TracePrefix>);

impl TracePath {
    /// Returns true iff this path starts with the specified prefix
    pub fn starts_with(&self, prefix: &TracePrefix) -> bool {
        self.0.last().map(|p| p == prefix).unwrap_or(false)
    }

    /// Removes the specified prefix from the path if there is a match, otherwise does nothing.
    pub fn remove_prefix(&mut self, prefix: &TracePrefix) {
        if self.starts_with(prefix) {
            self.0.pop();
        }
    }

    /// Adds the specified prefix to the path.
    pub fn add_prefix(&mut self, prefix: TracePrefix) {
        self.0.push(prefix)
    }

    /// Returns true if the path is empty and false otherwise.
    pub fn is_empty(&self) -> bool {
        self.0.is_empty()
    }
}

impl<'a> TryFrom<Vec<&'a str>> for TracePath {
    type Error = Error;

    fn try_from(v: Vec<&'a str>) -> Result<Self, Self::Error> {
        if v.len() % 2 != 0 {
            return Err(Error::invalid_trace_length(v.len()));
        }

        let mut trace = vec![];
        let id_pairs = v.chunks_exact(2).map(|paths| (paths[0], paths[1]));
        for (pos, (port_id, channel_id)) in id_pairs.rev().enumerate() {
            let port_id =
                PortId::from_str(port_id).map_err(|e| Error::invalid_trace_port_id(pos, e))?;
            let channel_id = ChannelId::from_str(channel_id)
                .map_err(|e| Error::invalid_trace_channel_id(pos, e))?;
            trace.push(TracePrefix {
                port_id,
                channel_id,
            });
        }

        Ok(trace.into())
    }
}

impl FromStr for TracePath {
    type Err = Error;

    fn from_str(s: &str) -> Result<Self, Self::Err> {
        let parts = {
            let parts: Vec<&str> = s.split('/').collect();
            if parts.len() == 1 && parts[0].trim().is_empty() {
                vec![]
            } else {
                parts
            }
        };
        parts.try_into()
    }
}

impl Display for TracePath {
<<<<<<< HEAD
    fn fmt(&self, f: &mut fmt::Formatter<'_>) -> fmt::Result {
=======
    fn fmt(&self, f: &mut Formatter<'_>) -> Result<(), FmtError> {
>>>>>>> b0f1f6dd
        let path = self
            .0
            .iter()
            .rev()
            .map(|prefix| prefix.to_string())
            .collect::<Vec<String>>()
            .join("/");
        write!(f, "{}", path)
    }
}

/// A type that contains the base denomination for ICS20 and the source tracing information path.
#[derive(Clone, Debug, Eq, PartialEq, PartialOrd, Ord, Serialize, Deserialize)]
pub struct PrefixedDenom {
    /// A series of `{port-id}/{channel-id}`s for tracing the source of the token.
    #[serde(with = "serde_string")]
    trace_path: TracePath,
    /// Base denomination of the relayed fungible token.
    base_denom: BaseDenom,
}

impl PrefixedDenom {
    /// Removes the specified prefix from the trace path if there is a match, otherwise does nothing.
    pub fn remove_trace_prefix(&mut self, prefix: &TracePrefix) {
        self.trace_path.remove_prefix(prefix)
    }

    /// Adds the specified prefix to the trace path.
    pub fn add_trace_prefix(&mut self, prefix: TracePrefix) {
        self.trace_path.add_prefix(prefix)
    }
}

/// Returns true if the denomination originally came from the sender chain and
/// false otherwise.
///
/// Note: It is better to think of the "source" chain as the chain that
/// escrows/unescrows the token, while the other chain mints/burns the tokens,
/// respectively. A chain being the "source" of a token does NOT mean it is the
/// original creator of the token (e.g. "uatom"), as "source" might suggest.
///
/// This means that in any given transfer, a chain can very well be the source
/// of a token of which it is not the creator. For example, let
///
/// A: sender chain in this transfer, port "transfer" and channel "c2b" (to B)
/// B: receiver chain in this transfer, port "transfer" and channel "c2a" (to A)
/// token denom: "transfer/someOtherChannel/someDenom"
///
/// A, initiator of the transfer, needs to figure out if it should escrow the
/// tokens, or burn them. If B had originally sent the token to A in a previous
/// transfer, then A would have stored the token as "transfer/c2b/someDenom".
/// Now, A is sending to B, so to check if B is the source of the token, we need
/// to check if the token starts with "transfer/c2b". In this example, it
/// doesn't, so the token doesn't originate from B. A is considered the source,
/// even though it is not the creator of the token. Specifically, the token was
/// created by the chain at the other end of A's port "transfer" and channel
/// "someOtherChannel".
pub fn is_sender_chain_source(
    source_port: PortId,
    source_channel: ChannelId,
    denom: &PrefixedDenom,
) -> bool {
    !is_receiver_chain_source(source_port, source_channel, denom)
}

/// Returns true if the denomination originally came from the receiving chain and false otherwise.
pub fn is_receiver_chain_source(
    source_port: PortId,
    source_channel: ChannelId,
    denom: &PrefixedDenom,
) -> bool {
    // For example, let
    // A: sender chain in this transfer, port "transfer" and channel "c2b" (to B)
    // B: receiver chain in this transfer, port "transfer" and channel "c2a" (to A)
    //
    // If B had originally sent the token in a previous tranfer, then A would have stored the token as
    // "transfer/c2b/{token_denom}". Now, A is sending to B, so to check if B is the source of the token,
    // we need to check if the token starts with "transfer/c2b".
    let prefix = TracePrefix::new(source_port, source_channel);
    denom.trace_path.starts_with(&prefix)
}

impl FromStr for PrefixedDenom {
    type Err = Error;

    fn from_str(s: &str) -> Result<Self, Self::Err> {
        let mut parts: Vec<&str> = s.split('/').collect();
        let last_part = parts.pop().expect("split() returned an empty iterator");

        let (base_denom, trace_path) = {
            if last_part == s {
                (BaseDenom::from_str(s)?, TracePath::default())
            } else {
                let base_denom = BaseDenom::from_str(last_part)?;
                let trace_path = TracePath::try_from(parts)?;
                (base_denom, trace_path)
            }
        };

        Ok(Self {
            trace_path,
            base_denom,
        })
    }
}

impl TryFrom<RawDenomTrace> for PrefixedDenom {
    type Error = Error;

    fn try_from(value: RawDenomTrace) -> Result<Self, Self::Error> {
        let base_denom = BaseDenom::from_str(&value.base_denom)?;
        let trace_path = TracePath::from_str(&value.path)?;
        Ok(Self {
            trace_path,
            base_denom,
        })
    }
}

impl From<PrefixedDenom> for RawDenomTrace {
    fn from(value: PrefixedDenom) -> Self {
        Self {
            path: value.trace_path.to_string(),
            base_denom: value.base_denom.to_string(),
        }
    }
}

impl From<BaseDenom> for PrefixedDenom {
    fn from(denom: BaseDenom) -> Self {
        Self {
            trace_path: Default::default(),
            base_denom: denom,
        }
    }
}

impl Display for PrefixedDenom {
<<<<<<< HEAD
    fn fmt(&self, f: &mut fmt::Formatter<'_>) -> fmt::Result {
=======
    fn fmt(&self, f: &mut Formatter<'_>) -> Result<(), FmtError> {
>>>>>>> b0f1f6dd
        if self.trace_path.0.is_empty() {
            write!(f, "{}", self.base_denom)
        } else {
            write!(f, "{}/{}", self.trace_path, self.base_denom)
        }
    }
}

#[cfg(test)]
mod tests {
    use super::*;

    #[test]
    fn test_denom_validation() -> Result<(), Error> {
        assert!(BaseDenom::from_str("").is_err(), "empty base denom");
        assert!(BaseDenom::from_str("uatom").is_ok(), "valid base denom");
        assert!(PrefixedDenom::from_str("").is_err(), "empty denom trace");
        assert!(
            PrefixedDenom::from_str("transfer/channel-0/").is_err(),
            "empty base denom with trace"
        );
        assert!(PrefixedDenom::from_str("/uatom").is_err(), "empty prefix");
        assert!(PrefixedDenom::from_str("//uatom").is_err(), "empty ids");
        assert!(
            PrefixedDenom::from_str("transfer/").is_err(),
            "single trace"
        );
        assert!(
            PrefixedDenom::from_str("transfer/atom").is_err(),
            "single trace with base denom"
        );
        assert!(
            PrefixedDenom::from_str("transfer/channel-0/uatom").is_ok(),
            "valid single trace info"
        );
        assert!(
            PrefixedDenom::from_str("transfer/channel-0/transfer/channel-1/uatom").is_ok(),
            "valid multiple trace info"
        );
        assert!(
            PrefixedDenom::from_str("(transfer)/channel-0/uatom").is_err(),
            "invalid port"
        );
        assert!(
            PrefixedDenom::from_str("transfer/(channel-0)/uatom").is_err(),
            "invalid channel"
        );

        Ok(())
    }

    #[test]
    fn test_denom_trace() -> Result<(), Error> {
        assert_eq!(
            PrefixedDenom::from_str("transfer/channel-0/uatom")?,
            PrefixedDenom {
                trace_path: "transfer/channel-0".parse()?,
                base_denom: "uatom".parse()?
            },
            "valid single trace info"
        );
        assert_eq!(
            PrefixedDenom::from_str("transfer/channel-0/transfer/channel-1/uatom")?,
            PrefixedDenom {
                trace_path: "transfer/channel-0/transfer/channel-1".parse()?,
                base_denom: "uatom".parse()?
            },
            "valid multiple trace info"
        );

        Ok(())
    }

    #[test]
    fn test_denom_serde() -> Result<(), Error> {
        let dt_str = "transfer/channel-0/uatom";
        let dt = PrefixedDenom::from_str(dt_str)?;
        assert_eq!(dt.to_string(), dt_str, "valid single trace info");

        let dt_str = "transfer/channel-0/transfer/channel-1/uatom";
        let dt = PrefixedDenom::from_str(dt_str)?;
        assert_eq!(dt.to_string(), dt_str, "valid multiple trace info");

        Ok(())
    }

    #[test]
    fn test_trace_path() -> Result<(), Error> {
        assert!(TracePath::from_str("").is_ok(), "empty trace path");
        assert!(
            TracePath::from_str("transfer/uatom").is_err(),
            "invalid trace path: bad ChannelId"
        );
        assert!(
            TracePath::from_str("transfer//uatom").is_err(),
            "malformed trace path: missing ChannelId"
        );
        assert!(
            TracePath::from_str("transfer/channel-0/").is_err(),
            "malformed trace path: trailing delimiter"
        );

        let prefix_1 = TracePrefix::new("transfer".parse().unwrap(), "channel-1".parse().unwrap());
        let prefix_2 = TracePrefix::new("transfer".parse().unwrap(), "channel-0".parse().unwrap());
        let mut trace_path = TracePath(vec![prefix_1.clone()]);

        trace_path.add_prefix(prefix_2.clone());
        assert_eq!(
            TracePath::from_str("transfer/channel-0/transfer/channel-1")?,
            trace_path
        );
        assert_eq!(
            TracePath(vec![prefix_1.clone(), prefix_2.clone()]),
            trace_path
        );

        trace_path.remove_prefix(&prefix_2);
        assert_eq!(TracePath::from_str("transfer/channel-1")?, trace_path);
        assert_eq!(TracePath(vec![prefix_1.clone()]), trace_path);

        trace_path.remove_prefix(&prefix_1);
        assert!(trace_path.is_empty());

        Ok(())
    }
}<|MERGE_RESOLUTION|>--- conflicted
+++ resolved
@@ -1,8 +1,4 @@
-<<<<<<< HEAD
-use core::fmt::{self, Display};
-=======
 use core::fmt::{Display, Error as FmtError, Formatter};
->>>>>>> b0f1f6dd
 use core::str::FromStr;
 
 use derive_more::{Display, From};
@@ -47,11 +43,7 @@
 }
 
 impl Display for TracePrefix {
-<<<<<<< HEAD
-    fn fmt(&self, f: &mut fmt::Formatter<'_>) -> fmt::Result {
-=======
     fn fmt(&self, f: &mut Formatter<'_>) -> Result<(), FmtError> {
->>>>>>> b0f1f6dd
         write!(f, "{}/{}", self.port_id, self.channel_id)
     }
 }
@@ -129,11 +121,7 @@
 }
 
 impl Display for TracePath {
-<<<<<<< HEAD
-    fn fmt(&self, f: &mut fmt::Formatter<'_>) -> fmt::Result {
-=======
     fn fmt(&self, f: &mut Formatter<'_>) -> Result<(), FmtError> {
->>>>>>> b0f1f6dd
         let path = self
             .0
             .iter()
@@ -272,11 +260,7 @@
 }
 
 impl Display for PrefixedDenom {
-<<<<<<< HEAD
-    fn fmt(&self, f: &mut fmt::Formatter<'_>) -> fmt::Result {
-=======
     fn fmt(&self, f: &mut Formatter<'_>) -> Result<(), FmtError> {
->>>>>>> b0f1f6dd
         if self.trace_path.0.is_empty() {
             write!(f, "{}", self.base_denom)
         } else {

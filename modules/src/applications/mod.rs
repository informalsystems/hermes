//! Various packet encoding semantics which underpin the various types of transactions.

<<<<<<< HEAD
pub mod ics20_fungible_token_transfer;
pub mod ics29_fee;
=======
pub mod transfer;
>>>>>>> c3bdd507
<|MERGE_RESOLUTION|>--- conflicted
+++ resolved
@@ -1,8 +1,4 @@
 //! Various packet encoding semantics which underpin the various types of transactions.
 
-<<<<<<< HEAD
-pub mod ics20_fungible_token_transfer;
 pub mod ics29_fee;
-=======
-pub mod transfer;
->>>>>>> c3bdd507
+pub mod transfer;
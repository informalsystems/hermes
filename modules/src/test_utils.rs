--- conflicted
+++ resolved
@@ -23,23 +23,13 @@
 use crate::core::ics04_channel::error::Error;
 use crate::core::ics04_channel::packet::{Receipt, Sequence};
 use crate::core::ics04_channel::Version;
-<<<<<<< HEAD
-use crate::core::ics05_port::capabilities::{
-    Capability, CapabilityName, ChannelCapability, PortCapability,
-};
-use crate::core::ics05_port::context::{
-    CapabilityKeeper, CapabilityReader, PortKeeper, PortReader,
-};
+use crate::core::ics05_port::context::{PortKeeper, PortReader};
 use crate::core::ics05_port::error::Error as PortError;
 use crate::core::ics24_host::identifier::{ChannelId, ClientId, ConnectionId, PortId};
 use crate::core::ics26_routing::context::{Module, ModuleId, ModuleOutputBuilder};
 use crate::handler::HandlerOutputBuilder;
 use crate::mock::context::MockIbcStore;
 use crate::prelude::*;
-=======
-use crate::core::ics24_host::identifier::{ChannelId, ConnectionId, PortId};
-use crate::core::ics26_routing::context::{Module, ModuleOutput};
->>>>>>> 3aed2d96
 use crate::signer::Signer;
 use crate::timestamp::Timestamp;
 use crate::Height;
@@ -224,41 +214,18 @@
     }
 }
 
-impl PortKeeper for DummyTransferModule {}
-
-impl CapabilityKeeper for DummyTransferModule {
-    fn new_capability(&mut self, _name: CapabilityName) -> Result<Capability, PortError> {
-        unimplemented!()
-    }
-
-    fn claim_capability(&mut self, _name: CapabilityName, _capability: Capability) {
-        unimplemented!()
-    }
-
-    fn release_capability(&mut self, _name: CapabilityName, _capability: Capability) {
+impl PortKeeper for DummyTransferModule {
+    fn bind_module_to_port(
+        &mut self,
+        _module_id: ModuleId,
+        _port_id: PortId,
+    ) -> Result<(), PortError> {
         unimplemented!()
     }
 }
 
 impl PortReader for DummyTransferModule {
-    fn lookup_module_by_port(
-        &self,
-        _port_id: &PortId,
-    ) -> Result<(ModuleId, PortCapability), PortError> {
-        unimplemented!()
-    }
-}
-
-impl CapabilityReader for DummyTransferModule {
-    fn get_capability(&self, _name: &CapabilityName) -> Result<Capability, PortError> {
-        unimplemented!()
-    }
-
-    fn authenticate_capability(
-        &self,
-        _name: &CapabilityName,
-        _capability: &Capability,
-    ) -> Result<(), PortError> {
+    fn lookup_module_by_port(&self, _port_id: &PortId) -> Result<ModuleId, PortError> {
         unimplemented!()
     }
 }
@@ -395,10 +362,6 @@
         .map_err(|e| Error::ics03_connection(Ics03Error::ics02_client(e)))
     }
 
-    fn authenticated_capability(&self, _port_id: &PortId) -> Result<ChannelCapability, Error> {
-        Ok(Capability::new().into())
-    }
-
     fn get_next_sequence_send(
         &self,
         port_channel_id: &(PortId, ChannelId),
@@ -488,14 +451,6 @@
     fn max_expected_time_per_block(&self) -> Duration {
         unimplemented!()
     }
-
-    fn lookup_module_by_channel(
-        &self,
-        _channel_id: &ChannelId,
-        _port_id: &PortId,
-    ) -> Result<(ModuleId, ChannelCapability), Error> {
-        unimplemented!()
-    }
 }
 
 impl Ics20Context for DummyTransferModule {

#![allow(dead_code)]

use tendermint::{block, consensus, evidence, public_key::Algorithm};

use crate::signer::Signer;

// Needed in mocks.
pub fn default_consensus_params() -> consensus::Params {
    consensus::Params {
        block: block::Size {
            max_bytes: 22020096,
<<<<<<< HEAD
            max_gas: -1,        // Tendetmint-go also has
            time_iota_ms: 1000, // 1s
=======
            max_gas: -1,
            time_iota_ms: 1000,
>>>>>>> 9f38c37b
        },
        evidence: evidence::Params {
            max_age_num_blocks: 100000,
            max_age_duration: evidence::Duration(std::time::Duration::new(48 * 3600, 0)),
            max_bytes: 0,
        },
        validator: consensus::params::ValidatorParams {
            pub_key_types: vec![Algorithm::Ed25519],
        },
        version: Some(consensus::params::VersionParams::default()),
    }
}

pub fn get_dummy_proof() -> Vec<u8> {
    "Y29uc2Vuc3VzU3RhdGUvaWJjb25lY2xpZW50LzIy"
        .as_bytes()
        .to_vec()
}

pub fn get_dummy_account_id() -> Signer {
    "0CDA3F47EF3C4906693B170EF650EB968C5F4B2C".parse().unwrap()
}

pub fn get_dummy_bech32_account() -> String {
    "cosmos1wxeyh7zgn4tctjzs0vtqpc6p5cxq5t2muzl7ng".to_string()
}<|MERGE_RESOLUTION|>--- conflicted
+++ resolved
@@ -9,13 +9,8 @@
     consensus::Params {
         block: block::Size {
             max_bytes: 22020096,
-<<<<<<< HEAD
-            max_gas: -1,        // Tendetmint-go also has
-            time_iota_ms: 1000, // 1s
-=======
             max_gas: -1,
             time_iota_ms: 1000,
->>>>>>> 9f38c37b
         },
         evidence: evidence::Params {
             max_age_num_blocks: 100000,

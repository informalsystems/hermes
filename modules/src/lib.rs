--- conflicted
+++ resolved
@@ -31,6 +31,7 @@
 pub mod keys;
 pub mod macros;
 pub mod proofs;
+pub mod query;
 pub mod signer;
 pub mod tx_msg;
 
@@ -43,14 +44,6 @@
 pub mod ics23_commitment;
 pub mod ics24_host;
 pub mod ics26_routing;
-<<<<<<< HEAD
-pub mod keys;
-pub mod macros;
-pub mod proofs;
-pub mod query;
-pub mod tx_msg;
-=======
->>>>>>> ad827a94
 
 mod serializers;
 

--- conflicted
+++ resolved
@@ -256,15 +256,9 @@
         let mut ctx = MockContext::default();
 
         let create_client_msg = MsgCreateAnyClient::new(
-<<<<<<< HEAD
-            AnyClientState::from(MockClientState(MockHeader(start_client_height))),
-            AnyConsensusState::from(MockConsensusState(MockHeader(start_client_height))),
-            default_signer.clone(),
-=======
             AnyClientState::from(MockClientState(MockHeader::new(start_client_height))),
             AnyConsensusState::from(MockConsensusState(MockHeader::new(start_client_height))),
-            default_signer,
->>>>>>> bfd3d8e3
+            default_signer.clone(),
         )
         .unwrap();
 
@@ -349,13 +343,8 @@
                 name: "Client update successful".to_string(),
                 msg: Ics26Envelope::Ics2Msg(ClientMsg::UpdateClient(MsgUpdateAnyClient {
                     client_id: client_id.clone(),
-<<<<<<< HEAD
-                    header: MockHeader(update_client_height).into(),
+                    header: MockHeader::new(update_client_height).into(),
                     signer: default_signer.clone(),
-=======
-                    header: MockHeader::new(update_client_height).into(),
-                    signer: default_signer,
->>>>>>> bfd3d8e3
                 })),
                 want_pass: true,
             },

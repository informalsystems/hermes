use prost_types::Any;
use tendermint_proto::Protobuf;

use crate::application::ics20_fungible_token_transfer::msgs::transfer;
use crate::application::ics20_fungible_token_transfer::relay_application_logic::send_transfer::send_transfer as ics20_msg_dispatcher;
use crate::ics02_client::handler::dispatch as ics2_msg_dispatcher;
use crate::ics02_client::msgs::{create_client, update_client, upgrade_client, ClientMsg};
use crate::ics03_connection::handler::dispatch as ics3_msg_dispatcher;
use crate::ics03_connection::msgs::{
    conn_open_ack, conn_open_confirm, conn_open_init, conn_open_try, ConnectionMsg,
};
use crate::ics04_channel::handler::channel_dispatch as ics4_msg_dispatcher;
use crate::ics04_channel::handler::packet_dispatch as ics04_packet_msg_dispatcher;
use crate::{events::IbcEvent, handler::HandlerOutput};

use crate::ics04_channel::msgs::{
    acknowledgement, chan_close_confirm, chan_close_init, chan_open_ack, chan_open_confirm,
    chan_open_init, chan_open_try, recv_packet, timeout, timeout_on_close, ChannelMsg, PacketMsg,
};
use crate::ics26_routing::context::Ics26Context;
use crate::ics26_routing::error;
use crate::ics26_routing::msgs::Ics26Envelope::{
    self, Ics20Msg, Ics2Msg, Ics3Msg, Ics4ChannelMsg, Ics4PacketMsg,
};

/// Mimics the DeliverTx ABCI interface, but a slightly lower level. No need for authentication
/// info or signature checks here.
/// Returns a vector of all events that got generated as a byproduct of processing `messages`.
<<<<<<< HEAD
pub fn deliver<Ctx>(ctx: &mut Ctx, messages: Vec<Any>) -> Result<Vec<IbcEvent>, error::Error>
=======
///
/// See <https://github.com/cosmos/cosmos-sdk/tree/master/docs/basics>
pub fn deliver<Ctx>(ctx: &mut Ctx, messages: Vec<Any>) -> Result<Vec<IbcEvent>, Error>
>>>>>>> 50f6a5f5
where
    Ctx: Ics26Context,
{
    // Create a clone, which will store each intermediary stage of applying txs.
    let mut ctx_interim = ctx.clone();

    // A buffer for all the events, to be used as return value.
    let mut res: Vec<IbcEvent> = vec![];

    for any_msg in messages {
        // Decode the proto message into a domain message, creating an ICS26 envelope.
        let envelope = match any_msg.type_url.as_str() {
            // ICS2 messages
            create_client::TYPE_URL => {
                // Pop out the message and then wrap it in the corresponding type.
                let domain_msg = create_client::MsgCreateAnyClient::decode_vec(&any_msg.value)
                    .map_err(error::malformed_message_bytes_error)?;
                Ok(Ics2Msg(ClientMsg::CreateClient(domain_msg)))
            }
            update_client::TYPE_URL => {
                let domain_msg = update_client::MsgUpdateAnyClient::decode_vec(&any_msg.value)
                    .map_err(error::malformed_message_bytes_error)?;
                Ok(Ics2Msg(ClientMsg::UpdateClient(domain_msg)))
            }
            upgrade_client::TYPE_URL => {
                let domain_msg = upgrade_client::MsgUpgradeAnyClient::decode_vec(&any_msg.value)
                    .map_err(error::malformed_message_bytes_error)?;
                Ok(Ics2Msg(ClientMsg::UpgradeClient(domain_msg)))
            }

            // ICS03
            conn_open_init::TYPE_URL => {
                let domain_msg = conn_open_init::MsgConnectionOpenInit::decode_vec(&any_msg.value)
                    .map_err(error::malformed_message_bytes_error)?;
                Ok(Ics3Msg(ConnectionMsg::ConnectionOpenInit(domain_msg)))
            }
            conn_open_try::TYPE_URL => {
                let domain_msg = conn_open_try::MsgConnectionOpenTry::decode_vec(&any_msg.value)
                    .map_err(error::malformed_message_bytes_error)?;
                Ok(Ics3Msg(ConnectionMsg::ConnectionOpenTry(Box::new(
                    domain_msg,
                ))))
            }
            conn_open_ack::TYPE_URL => {
                let domain_msg = conn_open_ack::MsgConnectionOpenAck::decode_vec(&any_msg.value)
                    .map_err(error::malformed_message_bytes_error)?;
                Ok(Ics3Msg(ConnectionMsg::ConnectionOpenAck(Box::new(
                    domain_msg,
                ))))
            }
            conn_open_confirm::TYPE_URL => {
                let domain_msg =
                    conn_open_confirm::MsgConnectionOpenConfirm::decode_vec(&any_msg.value)
                        .map_err(error::malformed_message_bytes_error)?;
                Ok(Ics3Msg(ConnectionMsg::ConnectionOpenConfirm(domain_msg)))
            }

            // ICS04 channel messages
            chan_open_init::TYPE_URL => {
                let domain_msg = chan_open_init::MsgChannelOpenInit::decode_vec(&any_msg.value)
                    .map_err(error::malformed_message_bytes_error)?;
                Ok(Ics4ChannelMsg(ChannelMsg::ChannelOpenInit(domain_msg)))
            }
            chan_open_try::TYPE_URL => {
                let domain_msg = chan_open_try::MsgChannelOpenTry::decode_vec(&any_msg.value)
                    .map_err(error::malformed_message_bytes_error)?;
                Ok(Ics4ChannelMsg(ChannelMsg::ChannelOpenTry(domain_msg)))
            }
            chan_open_ack::TYPE_URL => {
                let domain_msg = chan_open_ack::MsgChannelOpenAck::decode_vec(&any_msg.value)
                    .map_err(error::malformed_message_bytes_error)?;
                Ok(Ics4ChannelMsg(ChannelMsg::ChannelOpenAck(domain_msg)))
            }
            chan_open_confirm::TYPE_URL => {
                let domain_msg =
                    chan_open_confirm::MsgChannelOpenConfirm::decode_vec(&any_msg.value)
                        .map_err(error::malformed_message_bytes_error)?;
                Ok(Ics4ChannelMsg(ChannelMsg::ChannelOpenConfirm(domain_msg)))
            }
            chan_close_init::TYPE_URL => {
                let domain_msg = chan_close_init::MsgChannelCloseInit::decode_vec(&any_msg.value)
                    .map_err(error::malformed_message_bytes_error)?;
                Ok(Ics4ChannelMsg(ChannelMsg::ChannelCloseInit(domain_msg)))
            }
            chan_close_confirm::TYPE_URL => {
                let domain_msg =
                    chan_close_confirm::MsgChannelCloseConfirm::decode_vec(&any_msg.value)
                        .map_err(error::malformed_message_bytes_error)?;
                Ok(Ics4ChannelMsg(ChannelMsg::ChannelCloseConfirm(domain_msg)))
            }
            // ICS20 - 04 - Send packet
            transfer::TYPE_URL => {
                let domain_msg = transfer::MsgTransfer::decode_vec(&any_msg.value)
                    .map_err(error::malformed_message_bytes_error)?;
                Ok(Ics20Msg(domain_msg))
            }
            // ICS04 packet messages
            recv_packet::TYPE_URL => {
                let domain_msg = recv_packet::MsgRecvPacket::decode_vec(&any_msg.value)
                    .map_err(error::malformed_message_bytes_error)?;
                Ok(Ics4PacketMsg(PacketMsg::RecvPacket(domain_msg)))
            }
            acknowledgement::TYPE_URL => {
                let domain_msg = acknowledgement::MsgAcknowledgement::decode_vec(&any_msg.value)
                    .map_err(error::malformed_message_bytes_error)?;
                Ok(Ics4PacketMsg(PacketMsg::AckPacket(domain_msg)))
            }
            timeout::TYPE_URL => {
                let domain_msg = timeout::MsgTimeout::decode_vec(&any_msg.value)
                    .map_err(error::malformed_message_bytes_error)?;
                Ok(Ics4PacketMsg(PacketMsg::ToPacket(domain_msg)))
            }
            timeout_on_close::TYPE_URL => {
                let domain_msg = timeout_on_close::MsgTimeoutOnClose::decode_vec(&any_msg.value)
                    .map_err(error::malformed_message_bytes_error)?;
                Ok(Ics4PacketMsg(PacketMsg::ToClosePacket(domain_msg)))
            }

            _ => Err(error::unknown_message_type_url_error(any_msg.type_url)),
        }?;

        // Process the envelope, and accumulate any events that were generated.
        let mut output = dispatch(&mut ctx_interim, envelope)?;
        // TODO: output.log and output.result are discarded
        res.append(&mut output.events);
    }

    // No error has surfaced, so we now apply the changes permanently to the original context.
    *ctx = ctx_interim;
    Ok(res)
}

/// Top-level ICS dispatch function. Routes incoming IBC messages to their corresponding module.
/// Returns a handler output with empty result of type `HandlerOutput<()>` which contains the log
/// and events produced after processing the input `msg`.
pub fn dispatch<Ctx>(ctx: &mut Ctx, msg: Ics26Envelope) -> Result<HandlerOutput<()>, error::Error>
where
    Ctx: Ics26Context,
{
    let output = match msg {
        Ics2Msg(msg) => {
            let handler_output =
                ics2_msg_dispatcher(ctx, msg).map_err(error::ics02_client_error)?;

            // Apply the result to the context (host chain store).
            ctx.store_client_result(handler_output.result)
                .map_err(error::ics02_client_error)?;

            HandlerOutput::builder()
                .with_log(handler_output.log)
                .with_events(handler_output.events)
                .with_result(())
        }

        Ics3Msg(msg) => {
            let handler_output =
                ics3_msg_dispatcher(ctx, msg).map_err(error::ics03_connection_error)?;

            // Apply any results to the host chain store.
            ctx.store_connection_result(handler_output.result)
                .map_err(error::ics03_connection_error)?;

            HandlerOutput::builder()
                .with_log(handler_output.log)
                .with_events(handler_output.events)
                .with_result(())
        }

        Ics4ChannelMsg(msg) => {
            let handler_output =
                ics4_msg_dispatcher(ctx, msg).map_err(error::ics04_channel_error)?;

            // Apply any results to the host chain store.
            ctx.store_channel_result(handler_output.result)
                .map_err(error::ics04_channel_error)?;

            HandlerOutput::builder()
                .with_log(handler_output.log)
                .with_events(handler_output.events)
                .with_result(())
        }

        Ics20Msg(msg) => {
            let handler_output = ics20_msg_dispatcher(ctx, msg)
                .map_err(error::ics20_fungible_token_transfer_error)?;

            // Apply any results to the host chain store.
            ctx.store_packet_result(handler_output.result)
                .map_err(error::ics04_channel_error)?;

            HandlerOutput::builder()
                .with_log(handler_output.log)
                .with_events(handler_output.events)
                .with_result(())
        }

        Ics4PacketMsg(msg) => {
            let handler_output =
                ics04_packet_msg_dispatcher(ctx, msg).map_err(error::ics04_channel_error)?;

            // Apply any results to the host chain store.
            ctx.store_packet_result(handler_output.result)
                .map_err(error::ics04_channel_error)?;

            HandlerOutput::builder()
                .with_log(handler_output.log)
                .with_events(handler_output.events)
                .with_result(())
        }
    };

    Ok(output)
}

#[cfg(test)]
mod tests {
    use std::convert::TryFrom;
    use test_env_log::test;

    use crate::events::IbcEvent;
    use crate::ics02_client::client_consensus::AnyConsensusState;
    use crate::ics02_client::client_state::AnyClientState;
    use crate::{
        application::ics20_fungible_token_transfer::msgs::transfer::test_util::get_dummy_msg_transfer,
        ics23_commitment::commitment::test_util::get_dummy_merkle_proof,
    };

    use crate::ics02_client::msgs::{
        create_client::MsgCreateAnyClient, update_client::MsgUpdateAnyClient,
        upgrade_client::MsgUpgradeAnyClient, ClientMsg,
    };
    use crate::ics03_connection::msgs::{
        conn_open_ack::{test_util::get_dummy_raw_msg_conn_open_ack, MsgConnectionOpenAck},
        conn_open_init::{test_util::get_dummy_raw_msg_conn_open_init, MsgConnectionOpenInit},
        conn_open_try::{test_util::get_dummy_raw_msg_conn_open_try, MsgConnectionOpenTry},
        ConnectionMsg,
    };
    use crate::ics04_channel::msgs::{
        chan_close_confirm::{
            test_util::get_dummy_raw_msg_chan_close_confirm, MsgChannelCloseConfirm,
        },
        chan_close_init::{test_util::get_dummy_raw_msg_chan_close_init, MsgChannelCloseInit},
        chan_open_ack::{test_util::get_dummy_raw_msg_chan_open_ack, MsgChannelOpenAck},
        chan_open_init::{test_util::get_dummy_raw_msg_chan_open_init, MsgChannelOpenInit},
        chan_open_try::{test_util::get_dummy_raw_msg_chan_open_try, MsgChannelOpenTry},
        recv_packet::{test_util::get_dummy_raw_msg_recv_packet, MsgRecvPacket},
        timeout_on_close::{test_util::get_dummy_raw_msg_timeout_on_close, MsgTimeoutOnClose},
        ChannelMsg, PacketMsg,
    };

    use crate::ics24_host::identifier::ConnectionId;
    use crate::ics26_routing::handler::dispatch;
    use crate::ics26_routing::msgs::Ics26Envelope;
    use crate::mock::client_state::{MockClientState, MockConsensusState};
    use crate::mock::context::MockContext;
    use crate::mock::header::MockHeader;
    use crate::test_utils::get_dummy_account_id;
    use crate::Height;

    #[test]
    /// These tests exercise two main paths: (1) the ability of the ICS26 routing module to dispatch
    /// messages to the correct module handler, and more importantly: (2) the ability of ICS handlers
    /// to work with the context and correctly store results (i.e., the `ClientKeeper`,
    /// `ConnectionKeeper`, and `ChannelKeeper` traits).
    fn routing_module_and_keepers() {
        // Test parameters
        struct Test {
            name: String,
            msg: Ics26Envelope,
            want_pass: bool,
        }
        let default_signer = get_dummy_account_id();
        let client_height = 5;
        let start_client_height = Height::new(0, client_height);
        let update_client_height = Height::new(0, 34);
        let update_client_height_after_send = Height::new(0, 35);

        let update_client_height_after_second_send = Height::new(0, 36);

        let upgrade_client_height = Height::new(1, 2);

        let upgrade_client_height_second = Height::new(1, 1);

        // We reuse this same context across all tests. Nothing in particular needs parametrizing.
        let mut ctx = MockContext::default();

        let create_client_msg = MsgCreateAnyClient::new(
            AnyClientState::from(MockClientState(MockHeader::new(start_client_height))),
            AnyConsensusState::from(MockConsensusState(MockHeader::new(start_client_height))),
            default_signer.clone(),
        )
        .unwrap();

        //
        // Connection handshake messages.
        //
        let msg_conn_init =
            MsgConnectionOpenInit::try_from(get_dummy_raw_msg_conn_open_init()).unwrap();

        let correct_msg_conn_try = MsgConnectionOpenTry::try_from(get_dummy_raw_msg_conn_open_try(
            client_height,
            client_height,
        ))
        .unwrap();

        // The handler will fail to process this msg because the client height is too advanced.
        let incorrect_msg_conn_try = MsgConnectionOpenTry::try_from(
            get_dummy_raw_msg_conn_open_try(client_height + 1, client_height + 1),
        )
        .unwrap();

        let msg_conn_ack = MsgConnectionOpenAck::try_from(get_dummy_raw_msg_conn_open_ack(
            client_height,
            client_height,
        ))
        .unwrap();

        //
        // Channel handshake messages.
        //
        let msg_chan_init =
            MsgChannelOpenInit::try_from(get_dummy_raw_msg_chan_open_init()).unwrap();

        // The handler will fail to process this b/c the associated connection does not exist
        let mut incorrect_msg_chan_init = msg_chan_init.clone();
        incorrect_msg_chan_init.channel.connection_hops = vec![ConnectionId::new(590)];

        let msg_chan_try =
            MsgChannelOpenTry::try_from(get_dummy_raw_msg_chan_open_try(client_height)).unwrap();

        let msg_chan_ack =
            MsgChannelOpenAck::try_from(get_dummy_raw_msg_chan_open_ack(client_height)).unwrap();

        let msg_chan_close_init =
            MsgChannelCloseInit::try_from(get_dummy_raw_msg_chan_close_init()).unwrap();

        let msg_chan_close_confirm =
            MsgChannelCloseConfirm::try_from(get_dummy_raw_msg_chan_close_confirm(client_height))
                .unwrap();

        let msg_transfer = get_dummy_msg_transfer(35);

        let msg_transfer_two = get_dummy_msg_transfer(36);

        let mut msg_to_on_close =
            MsgTimeoutOnClose::try_from(get_dummy_raw_msg_timeout_on_close(36, 5)).unwrap();
        msg_to_on_close.packet.sequence = 2.into();
        msg_to_on_close.packet.timeout_height = msg_transfer_two.timeout_height;
        msg_to_on_close.packet.timeout_timestamp = msg_transfer_two.timeout_timestamp;

        let msg_recv_packet = MsgRecvPacket::try_from(get_dummy_raw_msg_recv_packet(35)).unwrap();

        // First, create a client..
        let res = dispatch(
            &mut ctx,
            Ics26Envelope::Ics2Msg(ClientMsg::CreateClient(create_client_msg.clone())),
        );

        assert!(
            res.is_ok(),
            "ICS26 routing dispatch test 'client creation' failed for message {:?} with result: {:?}",
            create_client_msg,
            res
        );

        ctx.add_port(msg_chan_init.port_id().clone());

        // Figure out the ID of the client that was just created.
        let mut events = res.unwrap().events;
        let client_id_event = events.pop();
        assert!(
            client_id_event.is_some(),
            "There was no event generated for client creation!"
        );
        let client_id = match client_id_event.unwrap() {
            IbcEvent::CreateClient(create_client) => create_client.client_id().clone(),
            event => panic!("unexpected IBC event: {:?}", event),
        };

        let tests: Vec<Test> = vec![
            // Test some ICS2 client functionality.
            Test {
                name: "Client update successful".to_string(),
                msg: Ics26Envelope::Ics2Msg(ClientMsg::UpdateClient(MsgUpdateAnyClient {
                    client_id: client_id.clone(),
                    header: MockHeader::new(update_client_height).into(),
                    signer: default_signer.clone(),
                })),
                want_pass: true,
            },
            Test {
                name: "Client update fails due to stale header".to_string(),
                msg: Ics26Envelope::Ics2Msg(ClientMsg::UpdateClient(MsgUpdateAnyClient {
                    client_id: client_id.clone(),
                    header: MockHeader::new(update_client_height).into(),
                    signer: default_signer.clone(),
                })),
                want_pass: false,
            },
            Test {
                name: "Connection open init succeeds".to_string(),
                msg: Ics26Envelope::Ics3Msg(ConnectionMsg::ConnectionOpenInit(
                    msg_conn_init.with_client_id(client_id.clone()),
                )),
                want_pass: true,
            },
            Test {
                name: "Connection open try fails due to InvalidConsensusHeight (too high)"
                    .to_string(),
                msg: Ics26Envelope::Ics3Msg(ConnectionMsg::ConnectionOpenTry(Box::new(
                    incorrect_msg_conn_try,
                ))),
                want_pass: false,
            },
            Test {
                name: "Connection open try succeeds".to_string(),
                msg: Ics26Envelope::Ics3Msg(ConnectionMsg::ConnectionOpenTry(Box::new(
                    correct_msg_conn_try.with_client_id(client_id.clone()),
                ))),
                want_pass: true,
            },
            Test {
                name: "Connection open ack succeeds".to_string(),
                msg: Ics26Envelope::Ics3Msg(ConnectionMsg::ConnectionOpenAck(Box::new(
                    msg_conn_ack,
                ))),
                want_pass: true,
            },
            // ICS04
            Test {
                name: "Channel open init succeeds".to_string(),
                msg: Ics26Envelope::Ics4ChannelMsg(ChannelMsg::ChannelOpenInit(msg_chan_init)),
                want_pass: true,
            },
            Test {
                name: "Channel open init fail due to missing connection".to_string(),
                msg: Ics26Envelope::Ics4ChannelMsg(ChannelMsg::ChannelOpenInit(
                    incorrect_msg_chan_init,
                )),
                want_pass: false,
            },
            Test {
                name: "Channel open try succeeds".to_string(),
                msg: Ics26Envelope::Ics4ChannelMsg(ChannelMsg::ChannelOpenTry(msg_chan_try)),
                want_pass: true,
            },
            Test {
                name: "Channel open ack succeeds".to_string(),
                msg: Ics26Envelope::Ics4ChannelMsg(ChannelMsg::ChannelOpenAck(msg_chan_ack)),
                want_pass: true,
            },
            //ICS20-04-packet
            Test {
                name: "Packet send".to_string(),
                msg: Ics26Envelope::Ics20Msg(msg_transfer),
                want_pass: true,
            },
            // The client update is required in this test, because the proof associated with
            // msg_recv_packet has the same height as the packet TO height (see get_dummy_raw_msg_recv_packet)
            Test {
                name: "Client update successful".to_string(),
                msg: Ics26Envelope::Ics2Msg(ClientMsg::UpdateClient(MsgUpdateAnyClient {
                    client_id: client_id.clone(),
                    header: MockHeader::new(update_client_height_after_send).into(),
                    signer: default_signer.clone(),
                })),
                want_pass: true,
            },
            Test {
                name: "Receive packet".to_string(),
                msg: Ics26Envelope::Ics4PacketMsg(PacketMsg::RecvPacket(msg_recv_packet.clone())),
                want_pass: true,
            },
            Test {
                name: "Re-Receive packet".to_string(),
                msg: Ics26Envelope::Ics4PacketMsg(PacketMsg::RecvPacket(msg_recv_packet)),
                want_pass: false,
            },
            Test {
                name: "Packet send".to_string(),
                msg: Ics26Envelope::Ics20Msg(msg_transfer_two),
                want_pass: true,
            },
            Test {
                name: "Client update successful".to_string(),
                msg: Ics26Envelope::Ics2Msg(ClientMsg::UpdateClient(MsgUpdateAnyClient {
                    client_id: client_id.clone(),
                    header: MockHeader::new(update_client_height_after_second_send).into(),
                    signer: default_signer.clone(),
                })),
                want_pass: true,
            },
            //ICS04-close channel
            Test {
                name: "Channel close init succeeds".to_string(),
                msg: Ics26Envelope::Ics4ChannelMsg(ChannelMsg::ChannelCloseInit(
                    msg_chan_close_init,
                )),
                want_pass: true,
            },
            Test {
                name: "Channel close confirm fails cause channel is already closed".to_string(),
                msg: Ics26Envelope::Ics4ChannelMsg(ChannelMsg::ChannelCloseConfirm(
                    msg_chan_close_confirm,
                )),
                want_pass: false,
            },
            //ICS04-to_on_close
            Test {
                name: "Timeout on close".to_string(),
                msg: Ics26Envelope::Ics4PacketMsg(PacketMsg::ToClosePacket(msg_to_on_close)),
                want_pass: true,
            },
            Test {
                name: "Client upgrade successful".to_string(),
                msg: Ics26Envelope::Ics2Msg(ClientMsg::UpgradeClient(MsgUpgradeAnyClient::new(
                    client_id.clone(),
                    AnyClientState::Mock(MockClientState(MockHeader::new(upgrade_client_height))),
                    AnyConsensusState::Mock(MockConsensusState(MockHeader::new(
                        upgrade_client_height,
                    ))),
                    get_dummy_merkle_proof(),
                    get_dummy_merkle_proof(),
                    default_signer.clone(),
                ))),
                want_pass: true,
            },
            Test {
                name: "Client upgrade un-successful".to_string(),
                msg: Ics26Envelope::Ics2Msg(ClientMsg::UpgradeClient(MsgUpgradeAnyClient::new(
                    client_id,
                    AnyClientState::Mock(MockClientState(MockHeader::new(
                        upgrade_client_height_second,
                    ))),
                    AnyConsensusState::Mock(MockConsensusState(MockHeader::new(
                        upgrade_client_height_second,
                    ))),
                    get_dummy_merkle_proof(),
                    get_dummy_merkle_proof(),
                    default_signer,
                ))),
                want_pass: false,
            },
        ]
        .into_iter()
        .collect();

        for test in tests {
            let res = dispatch(&mut ctx, test.msg.clone());

            assert_eq!(
                test.want_pass,
                res.is_ok(),
                "ICS26 routing dispatch test '{}' failed for message {:?}\nwith result: {:?}",
                test.name,
                test.msg,
                res
            );
        }
    }
}<|MERGE_RESOLUTION|>--- conflicted
+++ resolved
@@ -26,13 +26,7 @@
 /// Mimics the DeliverTx ABCI interface, but a slightly lower level. No need for authentication
 /// info or signature checks here.
 /// Returns a vector of all events that got generated as a byproduct of processing `messages`.
-<<<<<<< HEAD
 pub fn deliver<Ctx>(ctx: &mut Ctx, messages: Vec<Any>) -> Result<Vec<IbcEvent>, error::Error>
-=======
-///
-/// See <https://github.com/cosmos/cosmos-sdk/tree/master/docs/basics>
-pub fn deliver<Ctx>(ctx: &mut Ctx, messages: Vec<Any>) -> Result<Vec<IbcEvent>, Error>
->>>>>>> 50f6a5f5
 where
     Ctx: Ics26Context,
 {

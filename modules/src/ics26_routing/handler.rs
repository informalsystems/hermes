use crate::handler::HandlerOutput;
use crate::ics02_client::handler::dispatch as ics2_msg_dispatcher;
use crate::ics03_connection::handler::dispatch as ics3_msg_dispatcher;
use crate::ics26_routing::context::ICS26Context;
use crate::ics26_routing::error::{Error, Kind};
use crate::ics26_routing::msgs::ICS26Envelope;
use crate::ics26_routing::msgs::ICS26Envelope::{ICS2Msg, ICS3Msg};
use ibc_proto::cosmos::tx::v1beta1::Tx;

// TODO: Implement this (the tx type is probably wrong also). Rough sketch:
// 1. deserialize & validate each message in the tx
// 2. invoke dispatch(ctx, ms)
// 3. if all message in the tx pass through correctly, then apply the side-effects to the context
pub fn deliver_tx<Ctx>(_ctx: &mut Ctx, _tx: Tx) -> Result<(), Error>
where
    Ctx: ICS26Context,
{
    unimplemented!()
}

/// Top-level ICS dispatch function. Routes incoming IBC messages to their corresponding module.
/// Returns a handler output with empty result of type `HandlerOutput<()>` which contains the log
/// and events produced after processing the input `msg`.
pub fn dispatch<Ctx>(ctx: &mut Ctx, msg: ICS26Envelope) -> Result<HandlerOutput<()>, Error>
where
    Ctx: ICS26Context,
{
    let output = match msg {
        ICS2Msg(msg) => {
            let handler_output =
                ics2_msg_dispatcher(ctx, msg).map_err(|e| Kind::HandlerRaisedError.context(e))?;

            // Apply the result to the context (host chain store).
            ctx.store_client_result(handler_output.result)
                .map_err(|e| Kind::KeeperRaisedError.context(e))?;

            HandlerOutput::builder()
                .with_log(handler_output.log)
                .with_events(handler_output.events)
                .with_result(())
        }

        ICS3Msg(msg) => {
            let handler_output =
                ics3_msg_dispatcher(ctx, msg).map_err(|e| Kind::HandlerRaisedError.context(e))?;

            // Apply any results to the host chain store.
            ctx.store_connection_result(handler_output.result)
                .map_err(|e| Kind::KeeperRaisedError.context(e))?;

            HandlerOutput::builder()
                .with_log(handler_output.log)
                .with_events(handler_output.events)
                .with_result(())
        } // TODO: add dispatchers for ICS4 and others.
    };

    Ok(output)
}

#[cfg(test)]
mod tests {
    use std::str::FromStr;

    use crate::ics02_client::client_def::{AnyClientState, AnyConsensusState};
<<<<<<< HEAD
    use crate::ics02_client::client_type::ClientType;
    use crate::ics02_client::msgs::{ClientMsg, MsgCreateAnyClient, MsgUpdateAnyClient};
    use crate::ics03_connection::msgs::conn_open_init::test_util::get_dummy_msg_conn_open_init;
    use crate::ics03_connection::msgs::conn_open_init::MsgConnectionOpenInit;
    use crate::ics03_connection::msgs::conn_open_try::test_util::get_dummy_msg_conn_open_try;
    use crate::ics03_connection::msgs::conn_open_try::MsgConnectionOpenTry;
=======
    use crate::ics02_client::msgs::{ClientMsg, MsgCreateAnyClient};
>>>>>>> 88c46fcb
    use crate::ics03_connection::msgs::test_util::get_dummy_account_id;
    use crate::ics03_connection::msgs::ConnectionMsg;
    use crate::ics24_host::identifier::ClientId;
    use crate::ics26_routing::handler::dispatch;
    use crate::ics26_routing::msgs::ICS26Envelope;
    use crate::mock_client::header::MockHeader;
    use crate::mock_client::state::{MockClientState, MockConsensusState};
    use crate::mock_context::MockContext;
    use crate::Height;
    use std::convert::TryFrom;

    #[test]
    // These tests exercise two main paths: (1) the ability of the ICS26 routing module to dispatch
    // messages to the correct module handler, and more importantly: (2) the ability of ICS handlers
    // to work with the context and correctly store results (i.e., the ClientKeeper and
    // ConnectionKeeper traits).
    fn routing_module_and_keepers() {
        // Test parameters
        struct Test {
            name: String,
            msg: ICS26Envelope,
            want_pass: bool,
        }
        let default_client_id = ClientId::from_str("client_id").unwrap();
        let default_signer = get_dummy_account_id();
        let start_client_height = Height::new(0, 42);
        let update_client_height = Height::new(0, 50);

<<<<<<< HEAD
        let create_client_msg = MsgCreateAnyClient {
            client_id: default_client_id.clone(),
            client_type: ClientType::Mock,
            client_state: AnyClientState::from(MockClientState(MockHeader(start_client_height))),
            consensus_state: AnyConsensusState::from(MockConsensusState(MockHeader(
                start_client_height,
            ))),
            signer: default_signer,
=======
        let msg = MsgCreateAnyClient::new(
            ClientId::from_str("client_id").unwrap(),
            AnyClientState::from(MockClientState(MockHeader(Height::new(0, 42)))),
            AnyConsensusState::from(MockConsensusState(MockHeader(Height::new(0, 42)))),
            get_dummy_account_id(),
        )
        .unwrap();

        let envelope = ICS26Envelope::ICS2Msg(ClientMsg::CreateClient(msg));

        let params = DispatchParams {
            ctx: MockICS26Context::default(),
            msg: envelope,
>>>>>>> 88c46fcb
        };
        let msg_conn_init =
            MsgConnectionOpenInit::try_from(get_dummy_msg_conn_open_init()).unwrap();
        let incorrect_msg_conn_try =
            MsgConnectionOpenTry::try_from(get_dummy_msg_conn_open_try(10, 34)).unwrap();
        let msg_conn_try_good_height =
            MsgConnectionOpenTry::try_from(get_dummy_msg_conn_open_try(10, 29)).unwrap();

        // We reuse this same context across all tests.
        let mut ctx = MockContext::new(5, Height::new(0, 30));

        let tests: Vec<Test> = vec![
            // Test the ICS2 client functionality.
            Test {
                name: "Client creation successful".to_string(),
                msg: ICS26Envelope::ICS2Msg(ClientMsg::CreateClient(create_client_msg)),
                want_pass: true,
            },
            Test {
                name: "Client update successful".to_string(),
                msg: ICS26Envelope::ICS2Msg(ClientMsg::UpdateClient(MsgUpdateAnyClient {
                    client_id: default_client_id.clone(),
                    header: MockHeader(update_client_height).into(),
                    signer: default_signer,
                })),
                want_pass: true,
            },
            Test {
                name: "Client update fails due to stale header".to_string(),
                msg: ICS26Envelope::ICS2Msg(ClientMsg::UpdateClient(MsgUpdateAnyClient {
                    client_id: default_client_id.clone(),
                    header: MockHeader(update_client_height).into(),
                    signer: default_signer,
                })),
                want_pass: false,
            },
            // Test the ICS3 connection functionality.
            Test {
                name: "Connection open init fail due to missing client".to_string(),
                msg: ICS26Envelope::ICS3Msg(ConnectionMsg::ConnectionOpenInit(
                    msg_conn_init.clone(),
                )),
                want_pass: false,
            },
            Test {
                name: "Connection open init success".to_string(),
                msg: ICS26Envelope::ICS3Msg(ConnectionMsg::ConnectionOpenInit(
                    msg_conn_init.with_client_id(default_client_id),
                )),
                want_pass: true,
            },
            Test {
                name: "Connection open try fails due to InvalidConsensusHeight (too high)"
                    .to_string(),
                msg: ICS26Envelope::ICS3Msg(ConnectionMsg::ConnectionOpenTry(Box::new(
                    incorrect_msg_conn_try,
                ))),
                want_pass: false,
            },
            Test {
                name: "Connection open try fails due to mismatching connection ends".to_string(),
                msg: ICS26Envelope::ICS3Msg(ConnectionMsg::ConnectionOpenTry(Box::new(
                    msg_conn_try_good_height,
                ))),
                want_pass: false,
            },
        ]
        .into_iter()
        .collect();

        for test in tests {
            let res = dispatch(&mut ctx, test.msg.clone());

            assert_eq!(
                test.want_pass,
                res.is_ok(),
                "ICS26 routing dispatch test '{}' failed for message {:?} with result: {:?}",
                test.name,
                test.msg,
                res
            );
        }
    }
}<|MERGE_RESOLUTION|>--- conflicted
+++ resolved
@@ -63,16 +63,11 @@
     use std::str::FromStr;
 
     use crate::ics02_client::client_def::{AnyClientState, AnyConsensusState};
-<<<<<<< HEAD
-    use crate::ics02_client::client_type::ClientType;
     use crate::ics02_client::msgs::{ClientMsg, MsgCreateAnyClient, MsgUpdateAnyClient};
     use crate::ics03_connection::msgs::conn_open_init::test_util::get_dummy_msg_conn_open_init;
     use crate::ics03_connection::msgs::conn_open_init::MsgConnectionOpenInit;
     use crate::ics03_connection::msgs::conn_open_try::test_util::get_dummy_msg_conn_open_try;
     use crate::ics03_connection::msgs::conn_open_try::MsgConnectionOpenTry;
-=======
-    use crate::ics02_client::msgs::{ClientMsg, MsgCreateAnyClient};
->>>>>>> 88c46fcb
     use crate::ics03_connection::msgs::test_util::get_dummy_account_id;
     use crate::ics03_connection::msgs::ConnectionMsg;
     use crate::ics24_host::identifier::ClientId;
@@ -101,31 +96,14 @@
         let start_client_height = Height::new(0, 42);
         let update_client_height = Height::new(0, 50);
 
-<<<<<<< HEAD
-        let create_client_msg = MsgCreateAnyClient {
-            client_id: default_client_id.clone(),
-            client_type: ClientType::Mock,
-            client_state: AnyClientState::from(MockClientState(MockHeader(start_client_height))),
-            consensus_state: AnyConsensusState::from(MockConsensusState(MockHeader(
-                start_client_height,
-            ))),
-            signer: default_signer,
-=======
-        let msg = MsgCreateAnyClient::new(
+        let create_client_msg = MsgCreateAnyClient::new(
             ClientId::from_str("client_id").unwrap(),
-            AnyClientState::from(MockClientState(MockHeader(Height::new(0, 42)))),
-            AnyConsensusState::from(MockConsensusState(MockHeader(Height::new(0, 42)))),
+            AnyClientState::from(MockClientState(MockHeader(start_client_height))),
+            AnyConsensusState::from(MockConsensusState(MockHeader(start_client_height))),
             get_dummy_account_id(),
         )
         .unwrap();
 
-        let envelope = ICS26Envelope::ICS2Msg(ClientMsg::CreateClient(msg));
-
-        let params = DispatchParams {
-            ctx: MockICS26Context::default(),
-            msg: envelope,
->>>>>>> 88c46fcb
-        };
         let msg_conn_init =
             MsgConnectionOpenInit::try_from(get_dummy_msg_conn_open_init()).unwrap();
         let incorrect_msg_conn_try =

--- conflicted
+++ resolved
@@ -9,30 +9,18 @@
 use crate::ics03_connection::msgs::{
     conn_open_ack, conn_open_confirm, conn_open_init, conn_open_try, ConnectionMsg,
 };
-<<<<<<< HEAD
-use crate::ics04_channel::handler::dispatch as ics4_msg_dispatcher;
-=======
 use crate::ics04_channel::handler::channel_dispatch as ics4_msg_dispatcher;
->>>>>>> 0dd0a036
 use crate::ics04_channel::handler::packet_dispatch as ics04_packet_msg_dispatcher;
 use crate::{events::IbcEvent, handler::HandlerOutput};
 
 use crate::ics04_channel::msgs::{
     acknowledgement, chan_close_confirm, chan_close_init, chan_open_ack, chan_open_confirm,
-<<<<<<< HEAD
     chan_open_init, chan_open_try, recv_packet, timeout, timeout_on_close, ChannelMsg, PacketMsg,
-=======
-    chan_open_init, chan_open_try, recv_packet, ChannelMsg, PacketMsg,
->>>>>>> 0dd0a036
 };
 use crate::ics26_routing::context::Ics26Context;
 use crate::ics26_routing::error::{Error, Kind};
 use crate::ics26_routing::msgs::Ics26Envelope::{
-<<<<<<< HEAD
-    self, Ics20Msg, Ics2Msg, Ics3Msg, Ics4Msg, Ics4PacketMsg,
-=======
     self, Ics20Msg, Ics2Msg, Ics3Msg, Ics4ChannelMsg, Ics4PacketMsg,
->>>>>>> 0dd0a036
 };
 
 /// Mimics the DeliverTx ABCI interface, but a slightly lower level. No need for authentication
@@ -125,21 +113,13 @@
                         .map_err(|e| Kind::MalformedMessageBytes.context(e))?;
                 Ok(Ics4ChannelMsg(ChannelMsg::ChannelCloseConfirm(domain_msg)))
             }
-<<<<<<< HEAD
-            //ICS20-04-send packet
-=======
             // ICS20 - 04 - Send packet
->>>>>>> 0dd0a036
             transfer::TYPE_URL => {
                 let domain_msg = transfer::MsgTransfer::decode_vec(&any_msg.value)
                     .map_err(|e| Kind::MalformedMessageBytes.context(e))?;
                 Ok(Ics20Msg(domain_msg))
             }
-<<<<<<< HEAD
-            //ICS04-packets
-=======
             // ICS04 packet messages
->>>>>>> 0dd0a036
             recv_packet::TYPE_URL => {
                 let domain_msg = recv_packet::MsgRecvPacket::decode_vec(&any_msg.value)
                     .map_err(|e| Kind::MalformedMessageBytes.context(e))?;
@@ -150,7 +130,6 @@
                     .map_err(|e| Kind::MalformedMessageBytes.context(e))?;
                 Ok(Ics4PacketMsg(PacketMsg::AckPacket(domain_msg)))
             }
-<<<<<<< HEAD
             timeout::TYPE_URL => {
                 let domain_msg = timeout::MsgTimeout::decode_vec(&any_msg.value)
                     .map_err(|e| Kind::MalformedMessageBytes.context(e))?;
@@ -161,8 +140,6 @@
                     .map_err(|e| Kind::MalformedMessageBytes.context(e))?;
                 Ok(Ics4PacketMsg(PacketMsg::ToClosePacket(domain_msg)))
             }
-=======
->>>>>>> 0dd0a036
 
             _ => Err(Kind::UnknownMessageTypeUrl(any_msg.type_url)),
         }?;
@@ -286,10 +263,7 @@
         chan_open_init::{test_util::get_dummy_raw_msg_chan_open_init, MsgChannelOpenInit},
         chan_open_try::{test_util::get_dummy_raw_msg_chan_open_try, MsgChannelOpenTry},
         recv_packet::{test_util::get_dummy_raw_msg_recv_packet, MsgRecvPacket},
-<<<<<<< HEAD
-        timeout_on_close::{test_util::get_dummy_raw_msg_timeout_on_close,MsgTimeoutOnClose},
-=======
->>>>>>> 0dd0a036
+        timeout_on_close::{test_util::get_dummy_raw_msg_timeout_on_close, MsgTimeoutOnClose},
         ChannelMsg, PacketMsg,
     };
 
@@ -319,12 +293,8 @@
         let start_client_height = Height::new(0, client_height);
         let update_client_height = Height::new(0, 34);
         let update_client_height_after_send = Height::new(0, 35);
-<<<<<<< HEAD
 
         let update_client_height_after_second_send = Height::new(0, 36);
-
-=======
->>>>>>> 0dd0a036
 
         // We reuse this same context across all tests. Nothing in particular needs parametrizing.
         let mut ctx = MockContext::default();
@@ -385,18 +355,14 @@
 
         let msg_transfer = get_dummy_msg_transfer(35);
 
-<<<<<<< HEAD
         let msg_transfer_to = get_dummy_msg_transfer(36);
 
-        let mut msg_to_on_close = MsgTimeoutOnClose::try_from(get_dummy_raw_msg_timeout_on_close(36,5)).unwrap();
-        msg_to_on_close.packet.sequence = 2.into(); 
+        let mut msg_to_on_close =
+            MsgTimeoutOnClose::try_from(get_dummy_raw_msg_timeout_on_close(36, 5)).unwrap();
+        msg_to_on_close.packet.sequence = 2.into();
         msg_to_on_close.packet.timeout_height = msg_transfer_to.timeout_height.clone();
         msg_to_on_close.packet.timeout_timestamp = msg_transfer_to.timeout_timestamp;
-        
-
-
-=======
->>>>>>> 0dd0a036
+
         let msg_recv_packet = MsgRecvPacket::try_from(get_dummy_raw_msg_recv_packet(35)).unwrap();
 
         // First, create a client..
@@ -552,8 +518,8 @@
                 msg: Ics26Envelope::Ics20Msg(msg_transfer_to),
                 want_pass: true,
             },
-             //the client update is required in this test, because the proof associated with msg_recv_packet has the same height as the packet TO height (see get_dummy_raw_msg_recv_packet)
-             Test {
+            //the client update is required in this test, because the proof associated with msg_recv_packet has the same height as the packet TO height (see get_dummy_raw_msg_recv_packet)
+            Test {
                 name: "Client update successful".to_string(),
                 msg: Ics26Envelope::Ics2Msg(ClientMsg::UpdateClient(MsgUpdateAnyClient {
                     client_id,
@@ -562,7 +528,6 @@
                 })),
                 want_pass: true,
             },
-
             //ICS04-close channel
             Test {
                 name: "Re-Receive packet".to_string(),

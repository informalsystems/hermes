use core::convert::TryInto;
use prost_types::Any;

use crate::application::ics20_fungible_token_transfer::relay_application_logic::send_transfer::send_transfer as ics20_msg_dispatcher;
use crate::ics02_client::handler::dispatch as ics2_msg_dispatcher;
use crate::ics03_connection::handler::dispatch as ics3_msg_dispatcher;
use crate::ics04_channel::handler::channel_dispatch as ics4_msg_dispatcher;
use crate::ics04_channel::handler::packet_dispatch as ics04_packet_msg_dispatcher;
use crate::ics26_routing::context::Ics26Context;
use crate::ics26_routing::error;
use crate::ics26_routing::msgs::Ics26Envelope::{
    self, Ics20Msg, Ics2Msg, Ics3Msg, Ics4ChannelMsg, Ics4PacketMsg,
};
use crate::{events::IbcEvent, handler::HandlerOutput};

/// Mimics the DeliverTx ABCI interface, but a slightly lower level. No need for authentication
/// info or signature checks here.
/// Returns a vector of all events that got generated as a byproduct of processing `messages`.
pub fn deliver<Ctx>(ctx: &mut Ctx, messages: Vec<Any>) -> Result<Vec<IbcEvent>, error::Error>
where
    Ctx: Ics26Context,
{
    // Create a clone, which will store each intermediary stage of applying txs.
    let mut ctx_interim = ctx.clone();

    // A buffer for all the events, to be used as return value.
    let mut res: Vec<IbcEvent> = vec![];

    for any_msg in messages {
        // Decode the proto message into a domain message, creating an ICS26 envelope.
<<<<<<< HEAD
        let envelope = match any_msg.type_url.as_str() {
            // ICS2 messages
            create_client::TYPE_URL => {
                // Pop out the message and then wrap it in the corresponding type.
                let domain_msg = create_client::MsgCreateAnyClient::decode_vec(&any_msg.value)
                    .map_err(error::malformed_message_bytes_error)?;
                Ok(Ics2Msg(ClientMsg::CreateClient(domain_msg)))
            }
            update_client::TYPE_URL => {
                let domain_msg = update_client::MsgUpdateAnyClient::decode_vec(&any_msg.value)
                    .map_err(error::malformed_message_bytes_error)?;
                Ok(Ics2Msg(ClientMsg::UpdateClient(domain_msg)))
            }
            upgrade_client::TYPE_URL => {
                let domain_msg = upgrade_client::MsgUpgradeAnyClient::decode_vec(&any_msg.value)
                    .map_err(error::malformed_message_bytes_error)?;
                Ok(Ics2Msg(ClientMsg::UpgradeClient(domain_msg)))
            }

            // ICS03
            conn_open_init::TYPE_URL => {
                let domain_msg = conn_open_init::MsgConnectionOpenInit::decode_vec(&any_msg.value)
                    .map_err(error::malformed_message_bytes_error)?;
                Ok(Ics3Msg(ConnectionMsg::ConnectionOpenInit(domain_msg)))
            }
            conn_open_try::TYPE_URL => {
                let domain_msg = conn_open_try::MsgConnectionOpenTry::decode_vec(&any_msg.value)
                    .map_err(error::malformed_message_bytes_error)?;
                Ok(Ics3Msg(ConnectionMsg::ConnectionOpenTry(Box::new(
                    domain_msg,
                ))))
            }
            conn_open_ack::TYPE_URL => {
                let domain_msg = conn_open_ack::MsgConnectionOpenAck::decode_vec(&any_msg.value)
                    .map_err(error::malformed_message_bytes_error)?;
                Ok(Ics3Msg(ConnectionMsg::ConnectionOpenAck(Box::new(
                    domain_msg,
                ))))
            }
            conn_open_confirm::TYPE_URL => {
                let domain_msg =
                    conn_open_confirm::MsgConnectionOpenConfirm::decode_vec(&any_msg.value)
                        .map_err(error::malformed_message_bytes_error)?;
                Ok(Ics3Msg(ConnectionMsg::ConnectionOpenConfirm(domain_msg)))
            }

            // ICS04 channel messages
            chan_open_init::TYPE_URL => {
                let domain_msg = chan_open_init::MsgChannelOpenInit::decode_vec(&any_msg.value)
                    .map_err(error::malformed_message_bytes_error)?;
                Ok(Ics4ChannelMsg(ChannelMsg::ChannelOpenInit(domain_msg)))
            }
            chan_open_try::TYPE_URL => {
                let domain_msg = chan_open_try::MsgChannelOpenTry::decode_vec(&any_msg.value)
                    .map_err(error::malformed_message_bytes_error)?;
                Ok(Ics4ChannelMsg(ChannelMsg::ChannelOpenTry(domain_msg)))
            }
            chan_open_ack::TYPE_URL => {
                let domain_msg = chan_open_ack::MsgChannelOpenAck::decode_vec(&any_msg.value)
                    .map_err(error::malformed_message_bytes_error)?;
                Ok(Ics4ChannelMsg(ChannelMsg::ChannelOpenAck(domain_msg)))
            }
            chan_open_confirm::TYPE_URL => {
                let domain_msg =
                    chan_open_confirm::MsgChannelOpenConfirm::decode_vec(&any_msg.value)
                        .map_err(error::malformed_message_bytes_error)?;
                Ok(Ics4ChannelMsg(ChannelMsg::ChannelOpenConfirm(domain_msg)))
            }
            chan_close_init::TYPE_URL => {
                let domain_msg = chan_close_init::MsgChannelCloseInit::decode_vec(&any_msg.value)
                    .map_err(error::malformed_message_bytes_error)?;
                Ok(Ics4ChannelMsg(ChannelMsg::ChannelCloseInit(domain_msg)))
            }
            chan_close_confirm::TYPE_URL => {
                let domain_msg =
                    chan_close_confirm::MsgChannelCloseConfirm::decode_vec(&any_msg.value)
                        .map_err(error::malformed_message_bytes_error)?;
                Ok(Ics4ChannelMsg(ChannelMsg::ChannelCloseConfirm(domain_msg)))
            }
            // ICS20 - 04 - Send packet
            transfer::TYPE_URL => {
                let domain_msg = transfer::MsgTransfer::decode_vec(&any_msg.value)
                    .map_err(error::malformed_message_bytes_error)?;
                Ok(Ics20Msg(domain_msg))
            }
            // ICS04 packet messages
            recv_packet::TYPE_URL => {
                let domain_msg = recv_packet::MsgRecvPacket::decode_vec(&any_msg.value)
                    .map_err(error::malformed_message_bytes_error)?;
                Ok(Ics4PacketMsg(PacketMsg::RecvPacket(domain_msg)))
            }
            acknowledgement::TYPE_URL => {
                let domain_msg = acknowledgement::MsgAcknowledgement::decode_vec(&any_msg.value)
                    .map_err(error::malformed_message_bytes_error)?;
                Ok(Ics4PacketMsg(PacketMsg::AckPacket(domain_msg)))
            }
            timeout::TYPE_URL => {
                let domain_msg = timeout::MsgTimeout::decode_vec(&any_msg.value)
                    .map_err(error::malformed_message_bytes_error)?;
                Ok(Ics4PacketMsg(PacketMsg::ToPacket(domain_msg)))
            }
            timeout_on_close::TYPE_URL => {
                let domain_msg = timeout_on_close::MsgTimeoutOnClose::decode_vec(&any_msg.value)
                    .map_err(error::malformed_message_bytes_error)?;
                Ok(Ics4PacketMsg(PacketMsg::ToClosePacket(domain_msg)))
            }

            _ => Err(error::unknown_message_type_url_error(any_msg.type_url)),
        }?;
=======
        let envelope = decode(any_msg)?;
>>>>>>> b61f6772

        // Process the envelope, and accumulate any events that were generated.
        let mut output = dispatch(&mut ctx_interim, envelope)?;
        // TODO: output.log and output.result are discarded
        res.append(&mut output.events);
    }

    // No error has surfaced, so we now apply the changes permanently to the original context.
    *ctx = ctx_interim;
    Ok(res)
}

/// Attempts to convert a message into a [Ics26Envelope] message
pub fn decode(message: Any) -> Result<Ics26Envelope, Error> {
    message.try_into()
}

/// Top-level ICS dispatch function. Routes incoming IBC messages to their corresponding module.
/// Returns a handler output with empty result of type `HandlerOutput<()>` which contains the log
/// and events produced after processing the input `msg`.
pub fn dispatch<Ctx>(ctx: &mut Ctx, msg: Ics26Envelope) -> Result<HandlerOutput<()>, error::Error>
where
    Ctx: Ics26Context,
{
    let output = match msg {
        Ics2Msg(msg) => {
            let handler_output =
                ics2_msg_dispatcher(ctx, msg).map_err(error::ics02_client_error)?;

            // Apply the result to the context (host chain store).
            ctx.store_client_result(handler_output.result)
                .map_err(error::ics02_client_error)?;

            HandlerOutput::builder()
                .with_log(handler_output.log)
                .with_events(handler_output.events)
                .with_result(())
        }

        Ics3Msg(msg) => {
            let handler_output =
                ics3_msg_dispatcher(ctx, msg).map_err(error::ics03_connection_error)?;

            // Apply any results to the host chain store.
            ctx.store_connection_result(handler_output.result)
                .map_err(error::ics03_connection_error)?;

            HandlerOutput::builder()
                .with_log(handler_output.log)
                .with_events(handler_output.events)
                .with_result(())
        }

        Ics4ChannelMsg(msg) => {
            let handler_output =
                ics4_msg_dispatcher(ctx, msg).map_err(error::ics04_channel_error)?;

            // Apply any results to the host chain store.
            ctx.store_channel_result(handler_output.result)
                .map_err(error::ics04_channel_error)?;

            HandlerOutput::builder()
                .with_log(handler_output.log)
                .with_events(handler_output.events)
                .with_result(())
        }

        Ics20Msg(msg) => {
            let handler_output = ics20_msg_dispatcher(ctx, msg)
                .map_err(error::ics20_fungible_token_transfer_error)?;

            // Apply any results to the host chain store.
            ctx.store_packet_result(handler_output.result)
                .map_err(error::ics04_channel_error)?;

            HandlerOutput::builder()
                .with_log(handler_output.log)
                .with_events(handler_output.events)
                .with_result(())
        }

        Ics4PacketMsg(msg) => {
            let handler_output =
                ics04_packet_msg_dispatcher(ctx, msg).map_err(error::ics04_channel_error)?;

            // Apply any results to the host chain store.
            ctx.store_packet_result(handler_output.result)
                .map_err(error::ics04_channel_error)?;

            HandlerOutput::builder()
                .with_log(handler_output.log)
                .with_events(handler_output.events)
                .with_result(())
        }
    };

    Ok(output)
}

#[cfg(test)]
mod tests {
    use std::convert::TryFrom;
    use test_env_log::test;

    use crate::events::IbcEvent;
    use crate::ics02_client::client_consensus::AnyConsensusState;
    use crate::ics02_client::client_state::AnyClientState;
    use crate::{
        application::ics20_fungible_token_transfer::msgs::transfer::test_util::get_dummy_msg_transfer,
        ics23_commitment::commitment::test_util::get_dummy_merkle_proof,
    };

    use crate::ics02_client::msgs::{
        create_client::MsgCreateAnyClient, update_client::MsgUpdateAnyClient,
        upgrade_client::MsgUpgradeAnyClient, ClientMsg,
    };
    use crate::ics03_connection::msgs::{
        conn_open_ack::{test_util::get_dummy_raw_msg_conn_open_ack, MsgConnectionOpenAck},
        conn_open_init::{test_util::get_dummy_raw_msg_conn_open_init, MsgConnectionOpenInit},
        conn_open_try::{test_util::get_dummy_raw_msg_conn_open_try, MsgConnectionOpenTry},
        ConnectionMsg,
    };
    use crate::ics04_channel::msgs::{
        chan_close_confirm::{
            test_util::get_dummy_raw_msg_chan_close_confirm, MsgChannelCloseConfirm,
        },
        chan_close_init::{test_util::get_dummy_raw_msg_chan_close_init, MsgChannelCloseInit},
        chan_open_ack::{test_util::get_dummy_raw_msg_chan_open_ack, MsgChannelOpenAck},
        chan_open_init::{test_util::get_dummy_raw_msg_chan_open_init, MsgChannelOpenInit},
        chan_open_try::{test_util::get_dummy_raw_msg_chan_open_try, MsgChannelOpenTry},
        recv_packet::{test_util::get_dummy_raw_msg_recv_packet, MsgRecvPacket},
        timeout_on_close::{test_util::get_dummy_raw_msg_timeout_on_close, MsgTimeoutOnClose},
        ChannelMsg, PacketMsg,
    };

    use crate::ics24_host::identifier::ConnectionId;
    use crate::ics26_routing::handler::dispatch;
    use crate::ics26_routing::msgs::Ics26Envelope;
    use crate::mock::client_state::{MockClientState, MockConsensusState};
    use crate::mock::context::MockContext;
    use crate::mock::header::MockHeader;
    use crate::test_utils::get_dummy_account_id;
    use crate::Height;

    #[test]
    /// These tests exercise two main paths: (1) the ability of the ICS26 routing module to dispatch
    /// messages to the correct module handler, and more importantly: (2) the ability of ICS handlers
    /// to work with the context and correctly store results (i.e., the `ClientKeeper`,
    /// `ConnectionKeeper`, and `ChannelKeeper` traits).
    fn routing_module_and_keepers() {
        // Test parameters
        struct Test {
            name: String,
            msg: Ics26Envelope,
            want_pass: bool,
        }
        let default_signer = get_dummy_account_id();
        let client_height = 5;
        let start_client_height = Height::new(0, client_height);
        let update_client_height = Height::new(0, 34);
        let update_client_height_after_send = Height::new(0, 35);

        let update_client_height_after_second_send = Height::new(0, 36);

        let upgrade_client_height = Height::new(1, 2);

        let upgrade_client_height_second = Height::new(1, 1);

        // We reuse this same context across all tests. Nothing in particular needs parametrizing.
        let mut ctx = MockContext::default();

        let create_client_msg = MsgCreateAnyClient::new(
            AnyClientState::from(MockClientState(MockHeader::new(start_client_height))),
            AnyConsensusState::from(MockConsensusState(MockHeader::new(start_client_height))),
            default_signer.clone(),
        )
        .unwrap();

        //
        // Connection handshake messages.
        //
        let msg_conn_init =
            MsgConnectionOpenInit::try_from(get_dummy_raw_msg_conn_open_init()).unwrap();

        let correct_msg_conn_try = MsgConnectionOpenTry::try_from(get_dummy_raw_msg_conn_open_try(
            client_height,
            client_height,
        ))
        .unwrap();

        // The handler will fail to process this msg because the client height is too advanced.
        let incorrect_msg_conn_try = MsgConnectionOpenTry::try_from(
            get_dummy_raw_msg_conn_open_try(client_height + 1, client_height + 1),
        )
        .unwrap();

        let msg_conn_ack = MsgConnectionOpenAck::try_from(get_dummy_raw_msg_conn_open_ack(
            client_height,
            client_height,
        ))
        .unwrap();

        //
        // Channel handshake messages.
        //
        let msg_chan_init =
            MsgChannelOpenInit::try_from(get_dummy_raw_msg_chan_open_init()).unwrap();

        // The handler will fail to process this b/c the associated connection does not exist
        let mut incorrect_msg_chan_init = msg_chan_init.clone();
        incorrect_msg_chan_init.channel.connection_hops = vec![ConnectionId::new(590)];

        let msg_chan_try =
            MsgChannelOpenTry::try_from(get_dummy_raw_msg_chan_open_try(client_height)).unwrap();

        let msg_chan_ack =
            MsgChannelOpenAck::try_from(get_dummy_raw_msg_chan_open_ack(client_height)).unwrap();

        let msg_chan_close_init =
            MsgChannelCloseInit::try_from(get_dummy_raw_msg_chan_close_init()).unwrap();

        let msg_chan_close_confirm =
            MsgChannelCloseConfirm::try_from(get_dummy_raw_msg_chan_close_confirm(client_height))
                .unwrap();

        let msg_transfer = get_dummy_msg_transfer(35);

        let msg_transfer_two = get_dummy_msg_transfer(36);

        let mut msg_to_on_close =
            MsgTimeoutOnClose::try_from(get_dummy_raw_msg_timeout_on_close(36, 5)).unwrap();
        msg_to_on_close.packet.sequence = 2.into();
        msg_to_on_close.packet.timeout_height = msg_transfer_two.timeout_height;
        msg_to_on_close.packet.timeout_timestamp = msg_transfer_two.timeout_timestamp;

        let msg_recv_packet = MsgRecvPacket::try_from(get_dummy_raw_msg_recv_packet(35)).unwrap();

        // First, create a client..
        let res = dispatch(
            &mut ctx,
            Ics26Envelope::Ics2Msg(ClientMsg::CreateClient(create_client_msg.clone())),
        );

        assert!(
            res.is_ok(),
            "ICS26 routing dispatch test 'client creation' failed for message {:?} with result: {:?}",
            create_client_msg,
            res
        );

        ctx.add_port(msg_chan_init.port_id().clone());

        // Figure out the ID of the client that was just created.
        let mut events = res.unwrap().events;
        let client_id_event = events.pop();
        assert!(
            client_id_event.is_some(),
            "There was no event generated for client creation!"
        );
        let client_id = match client_id_event.unwrap() {
            IbcEvent::CreateClient(create_client) => create_client.client_id().clone(),
            event => panic!("unexpected IBC event: {:?}", event),
        };

        let tests: Vec<Test> = vec![
            // Test some ICS2 client functionality.
            Test {
                name: "Client update successful".to_string(),
                msg: Ics26Envelope::Ics2Msg(ClientMsg::UpdateClient(MsgUpdateAnyClient {
                    client_id: client_id.clone(),
                    header: MockHeader::new(update_client_height).into(),
                    signer: default_signer.clone(),
                })),
                want_pass: true,
            },
            Test {
                name: "Client update fails due to stale header".to_string(),
                msg: Ics26Envelope::Ics2Msg(ClientMsg::UpdateClient(MsgUpdateAnyClient {
                    client_id: client_id.clone(),
                    header: MockHeader::new(update_client_height).into(),
                    signer: default_signer.clone(),
                })),
                want_pass: false,
            },
            Test {
                name: "Connection open init succeeds".to_string(),
                msg: Ics26Envelope::Ics3Msg(ConnectionMsg::ConnectionOpenInit(
                    msg_conn_init.with_client_id(client_id.clone()),
                )),
                want_pass: true,
            },
            Test {
                name: "Connection open try fails due to InvalidConsensusHeight (too high)"
                    .to_string(),
                msg: Ics26Envelope::Ics3Msg(ConnectionMsg::ConnectionOpenTry(Box::new(
                    incorrect_msg_conn_try,
                ))),
                want_pass: false,
            },
            Test {
                name: "Connection open try succeeds".to_string(),
                msg: Ics26Envelope::Ics3Msg(ConnectionMsg::ConnectionOpenTry(Box::new(
                    correct_msg_conn_try.with_client_id(client_id.clone()),
                ))),
                want_pass: true,
            },
            Test {
                name: "Connection open ack succeeds".to_string(),
                msg: Ics26Envelope::Ics3Msg(ConnectionMsg::ConnectionOpenAck(Box::new(
                    msg_conn_ack,
                ))),
                want_pass: true,
            },
            // ICS04
            Test {
                name: "Channel open init succeeds".to_string(),
                msg: Ics26Envelope::Ics4ChannelMsg(ChannelMsg::ChannelOpenInit(msg_chan_init)),
                want_pass: true,
            },
            Test {
                name: "Channel open init fail due to missing connection".to_string(),
                msg: Ics26Envelope::Ics4ChannelMsg(ChannelMsg::ChannelOpenInit(
                    incorrect_msg_chan_init,
                )),
                want_pass: false,
            },
            Test {
                name: "Channel open try succeeds".to_string(),
                msg: Ics26Envelope::Ics4ChannelMsg(ChannelMsg::ChannelOpenTry(msg_chan_try)),
                want_pass: true,
            },
            Test {
                name: "Channel open ack succeeds".to_string(),
                msg: Ics26Envelope::Ics4ChannelMsg(ChannelMsg::ChannelOpenAck(msg_chan_ack)),
                want_pass: true,
            },
            //ICS20-04-packet
            Test {
                name: "Packet send".to_string(),
                msg: Ics26Envelope::Ics20Msg(msg_transfer),
                want_pass: true,
            },
            // The client update is required in this test, because the proof associated with
            // msg_recv_packet has the same height as the packet TO height (see get_dummy_raw_msg_recv_packet)
            Test {
                name: "Client update successful".to_string(),
                msg: Ics26Envelope::Ics2Msg(ClientMsg::UpdateClient(MsgUpdateAnyClient {
                    client_id: client_id.clone(),
                    header: MockHeader::new(update_client_height_after_send).into(),
                    signer: default_signer.clone(),
                })),
                want_pass: true,
            },
            Test {
                name: "Receive packet".to_string(),
                msg: Ics26Envelope::Ics4PacketMsg(PacketMsg::RecvPacket(msg_recv_packet.clone())),
                want_pass: true,
            },
            Test {
                name: "Re-Receive packet".to_string(),
                msg: Ics26Envelope::Ics4PacketMsg(PacketMsg::RecvPacket(msg_recv_packet)),
                want_pass: false,
            },
            Test {
                name: "Packet send".to_string(),
                msg: Ics26Envelope::Ics20Msg(msg_transfer_two),
                want_pass: true,
            },
            Test {
                name: "Client update successful".to_string(),
                msg: Ics26Envelope::Ics2Msg(ClientMsg::UpdateClient(MsgUpdateAnyClient {
                    client_id: client_id.clone(),
                    header: MockHeader::new(update_client_height_after_second_send).into(),
                    signer: default_signer.clone(),
                })),
                want_pass: true,
            },
            //ICS04-close channel
            Test {
                name: "Channel close init succeeds".to_string(),
                msg: Ics26Envelope::Ics4ChannelMsg(ChannelMsg::ChannelCloseInit(
                    msg_chan_close_init,
                )),
                want_pass: true,
            },
            Test {
                name: "Channel close confirm fails cause channel is already closed".to_string(),
                msg: Ics26Envelope::Ics4ChannelMsg(ChannelMsg::ChannelCloseConfirm(
                    msg_chan_close_confirm,
                )),
                want_pass: false,
            },
            //ICS04-to_on_close
            Test {
                name: "Timeout on close".to_string(),
                msg: Ics26Envelope::Ics4PacketMsg(PacketMsg::ToClosePacket(msg_to_on_close)),
                want_pass: true,
            },
            Test {
                name: "Client upgrade successful".to_string(),
                msg: Ics26Envelope::Ics2Msg(ClientMsg::UpgradeClient(MsgUpgradeAnyClient::new(
                    client_id.clone(),
                    AnyClientState::Mock(MockClientState(MockHeader::new(upgrade_client_height))),
                    AnyConsensusState::Mock(MockConsensusState(MockHeader::new(
                        upgrade_client_height,
                    ))),
                    get_dummy_merkle_proof(),
                    get_dummy_merkle_proof(),
                    default_signer.clone(),
                ))),
                want_pass: true,
            },
            Test {
                name: "Client upgrade un-successful".to_string(),
                msg: Ics26Envelope::Ics2Msg(ClientMsg::UpgradeClient(MsgUpgradeAnyClient::new(
                    client_id,
                    AnyClientState::Mock(MockClientState(MockHeader::new(
                        upgrade_client_height_second,
                    ))),
                    AnyConsensusState::Mock(MockConsensusState(MockHeader::new(
                        upgrade_client_height_second,
                    ))),
                    get_dummy_merkle_proof(),
                    get_dummy_merkle_proof(),
                    default_signer,
                ))),
                want_pass: false,
            },
        ]
        .into_iter()
        .collect();

        for test in tests {
            let res = dispatch(&mut ctx, test.msg.clone());

            assert_eq!(
                test.want_pass,
                res.is_ok(),
                "ICS26 routing dispatch test '{}' failed for message {:?}\nwith result: {:?}",
                test.name,
                test.msg,
                res
            );
        }
    }
}<|MERGE_RESOLUTION|>--- conflicted
+++ resolved
@@ -7,7 +7,7 @@
 use crate::ics04_channel::handler::channel_dispatch as ics4_msg_dispatcher;
 use crate::ics04_channel::handler::packet_dispatch as ics04_packet_msg_dispatcher;
 use crate::ics26_routing::context::Ics26Context;
-use crate::ics26_routing::error;
+use crate::ics26_routing::error::{self, Error};
 use crate::ics26_routing::msgs::Ics26Envelope::{
     self, Ics20Msg, Ics2Msg, Ics3Msg, Ics4ChannelMsg, Ics4PacketMsg,
 };
@@ -16,7 +16,7 @@
 /// Mimics the DeliverTx ABCI interface, but a slightly lower level. No need for authentication
 /// info or signature checks here.
 /// Returns a vector of all events that got generated as a byproduct of processing `messages`.
-pub fn deliver<Ctx>(ctx: &mut Ctx, messages: Vec<Any>) -> Result<Vec<IbcEvent>, error::Error>
+pub fn deliver<Ctx>(ctx: &mut Ctx, messages: Vec<Any>) -> Result<Vec<IbcEvent>, Error>
 where
     Ctx: Ics26Context,
 {
@@ -28,119 +28,7 @@
 
     for any_msg in messages {
         // Decode the proto message into a domain message, creating an ICS26 envelope.
-<<<<<<< HEAD
-        let envelope = match any_msg.type_url.as_str() {
-            // ICS2 messages
-            create_client::TYPE_URL => {
-                // Pop out the message and then wrap it in the corresponding type.
-                let domain_msg = create_client::MsgCreateAnyClient::decode_vec(&any_msg.value)
-                    .map_err(error::malformed_message_bytes_error)?;
-                Ok(Ics2Msg(ClientMsg::CreateClient(domain_msg)))
-            }
-            update_client::TYPE_URL => {
-                let domain_msg = update_client::MsgUpdateAnyClient::decode_vec(&any_msg.value)
-                    .map_err(error::malformed_message_bytes_error)?;
-                Ok(Ics2Msg(ClientMsg::UpdateClient(domain_msg)))
-            }
-            upgrade_client::TYPE_URL => {
-                let domain_msg = upgrade_client::MsgUpgradeAnyClient::decode_vec(&any_msg.value)
-                    .map_err(error::malformed_message_bytes_error)?;
-                Ok(Ics2Msg(ClientMsg::UpgradeClient(domain_msg)))
-            }
-
-            // ICS03
-            conn_open_init::TYPE_URL => {
-                let domain_msg = conn_open_init::MsgConnectionOpenInit::decode_vec(&any_msg.value)
-                    .map_err(error::malformed_message_bytes_error)?;
-                Ok(Ics3Msg(ConnectionMsg::ConnectionOpenInit(domain_msg)))
-            }
-            conn_open_try::TYPE_URL => {
-                let domain_msg = conn_open_try::MsgConnectionOpenTry::decode_vec(&any_msg.value)
-                    .map_err(error::malformed_message_bytes_error)?;
-                Ok(Ics3Msg(ConnectionMsg::ConnectionOpenTry(Box::new(
-                    domain_msg,
-                ))))
-            }
-            conn_open_ack::TYPE_URL => {
-                let domain_msg = conn_open_ack::MsgConnectionOpenAck::decode_vec(&any_msg.value)
-                    .map_err(error::malformed_message_bytes_error)?;
-                Ok(Ics3Msg(ConnectionMsg::ConnectionOpenAck(Box::new(
-                    domain_msg,
-                ))))
-            }
-            conn_open_confirm::TYPE_URL => {
-                let domain_msg =
-                    conn_open_confirm::MsgConnectionOpenConfirm::decode_vec(&any_msg.value)
-                        .map_err(error::malformed_message_bytes_error)?;
-                Ok(Ics3Msg(ConnectionMsg::ConnectionOpenConfirm(domain_msg)))
-            }
-
-            // ICS04 channel messages
-            chan_open_init::TYPE_URL => {
-                let domain_msg = chan_open_init::MsgChannelOpenInit::decode_vec(&any_msg.value)
-                    .map_err(error::malformed_message_bytes_error)?;
-                Ok(Ics4ChannelMsg(ChannelMsg::ChannelOpenInit(domain_msg)))
-            }
-            chan_open_try::TYPE_URL => {
-                let domain_msg = chan_open_try::MsgChannelOpenTry::decode_vec(&any_msg.value)
-                    .map_err(error::malformed_message_bytes_error)?;
-                Ok(Ics4ChannelMsg(ChannelMsg::ChannelOpenTry(domain_msg)))
-            }
-            chan_open_ack::TYPE_URL => {
-                let domain_msg = chan_open_ack::MsgChannelOpenAck::decode_vec(&any_msg.value)
-                    .map_err(error::malformed_message_bytes_error)?;
-                Ok(Ics4ChannelMsg(ChannelMsg::ChannelOpenAck(domain_msg)))
-            }
-            chan_open_confirm::TYPE_URL => {
-                let domain_msg =
-                    chan_open_confirm::MsgChannelOpenConfirm::decode_vec(&any_msg.value)
-                        .map_err(error::malformed_message_bytes_error)?;
-                Ok(Ics4ChannelMsg(ChannelMsg::ChannelOpenConfirm(domain_msg)))
-            }
-            chan_close_init::TYPE_URL => {
-                let domain_msg = chan_close_init::MsgChannelCloseInit::decode_vec(&any_msg.value)
-                    .map_err(error::malformed_message_bytes_error)?;
-                Ok(Ics4ChannelMsg(ChannelMsg::ChannelCloseInit(domain_msg)))
-            }
-            chan_close_confirm::TYPE_URL => {
-                let domain_msg =
-                    chan_close_confirm::MsgChannelCloseConfirm::decode_vec(&any_msg.value)
-                        .map_err(error::malformed_message_bytes_error)?;
-                Ok(Ics4ChannelMsg(ChannelMsg::ChannelCloseConfirm(domain_msg)))
-            }
-            // ICS20 - 04 - Send packet
-            transfer::TYPE_URL => {
-                let domain_msg = transfer::MsgTransfer::decode_vec(&any_msg.value)
-                    .map_err(error::malformed_message_bytes_error)?;
-                Ok(Ics20Msg(domain_msg))
-            }
-            // ICS04 packet messages
-            recv_packet::TYPE_URL => {
-                let domain_msg = recv_packet::MsgRecvPacket::decode_vec(&any_msg.value)
-                    .map_err(error::malformed_message_bytes_error)?;
-                Ok(Ics4PacketMsg(PacketMsg::RecvPacket(domain_msg)))
-            }
-            acknowledgement::TYPE_URL => {
-                let domain_msg = acknowledgement::MsgAcknowledgement::decode_vec(&any_msg.value)
-                    .map_err(error::malformed_message_bytes_error)?;
-                Ok(Ics4PacketMsg(PacketMsg::AckPacket(domain_msg)))
-            }
-            timeout::TYPE_URL => {
-                let domain_msg = timeout::MsgTimeout::decode_vec(&any_msg.value)
-                    .map_err(error::malformed_message_bytes_error)?;
-                Ok(Ics4PacketMsg(PacketMsg::ToPacket(domain_msg)))
-            }
-            timeout_on_close::TYPE_URL => {
-                let domain_msg = timeout_on_close::MsgTimeoutOnClose::decode_vec(&any_msg.value)
-                    .map_err(error::malformed_message_bytes_error)?;
-                Ok(Ics4PacketMsg(PacketMsg::ToClosePacket(domain_msg)))
-            }
-
-            _ => Err(error::unknown_message_type_url_error(any_msg.type_url)),
-        }?;
-=======
         let envelope = decode(any_msg)?;
->>>>>>> b61f6772
 
         // Process the envelope, and accumulate any events that were generated.
         let mut output = dispatch(&mut ctx_interim, envelope)?;
@@ -161,7 +49,7 @@
 /// Top-level ICS dispatch function. Routes incoming IBC messages to their corresponding module.
 /// Returns a handler output with empty result of type `HandlerOutput<()>` which contains the log
 /// and events produced after processing the input `msg`.
-pub fn dispatch<Ctx>(ctx: &mut Ctx, msg: Ics26Envelope) -> Result<HandlerOutput<()>, error::Error>
+pub fn dispatch<Ctx>(ctx: &mut Ctx, msg: Ics26Envelope) -> Result<HandlerOutput<()>, Error>
 where
     Ctx: Ics26Context,
 {

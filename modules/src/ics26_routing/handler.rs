use prost_types::Any;
use tendermint_proto::Protobuf;

use crate::events::IbcEvent;
use crate::handler::HandlerOutput;
use crate::ics02_client::handler::dispatch as ics2_msg_dispatcher;
use crate::ics02_client::msgs::create_client;
use crate::ics02_client::msgs::update_client;
use crate::ics02_client::msgs::ClientMsg;
use crate::ics03_connection::handler::dispatch as ics3_msg_dispatcher;
use crate::ics04_channel::handler::dispatch as ics4_msg_dispatcher;
use crate::ics26_routing::context::Ics26Context;
use crate::ics26_routing::error::{Error, Kind};
use crate::ics26_routing::msgs::Ics26Envelope;
use crate::ics26_routing::msgs::Ics26Envelope::{Ics2Msg, Ics3Msg, Ics4Msg};

/// Mimics the DeliverTx ABCI interface, but a slightly lower level. No need for authentication
/// info or signature checks here.
/// https://github.com/cosmos/cosmos-sdk/tree/master/docs/basics
/// Returns a vector of all events that got generated as a byproduct of processing `messages`.
pub fn deliver<Ctx>(ctx: &mut Ctx, messages: Vec<Any>) -> Result<Vec<IbcEvent>, Error>
where
    Ctx: Ics26Context,
{
    // Create a clone, which will store each intermediary stage of applying txs.
    let mut ctx_interim = ctx.clone();

    // A buffer for all the events, to be used as return value.
    let mut res: Vec<IbcEvent> = vec![];

    for any_msg in messages {
        // Decode the proto message into a domain message, creating an ICS26 envelope.
        let envelope = match any_msg.type_url.as_str() {
            // ICS2 messages
            create_client::TYPE_URL => {
                // Pop out the message and then wrap it in the corresponding type.
                let domain_msg = create_client::MsgCreateAnyClient::decode_vec(&any_msg.value)
                    .map_err(|e| Kind::MalformedMessageBytes.context(e))?;
                Ok(Ics2Msg(ClientMsg::CreateClient(domain_msg)))
            }
            update_client::TYPE_URL => {
                let domain_msg = update_client::MsgUpdateAnyClient::decode_vec(&any_msg.value)
                    .map_err(|e| Kind::MalformedMessageBytes.context(e))?;
                Ok(Ics2Msg(ClientMsg::UpdateClient(domain_msg)))
            }
            // TODO: ICS3 messages
            _ => Err(Kind::UnknownMessageTypeUrl(any_msg.type_url)),
        }?;

        // Process the envelope, and accumulate any events that were generated.
        let mut output = dispatch(&mut ctx_interim, envelope)?;
        // TODO: output.log and output.result are discarded
        res.append(&mut output.events);
    }

    // No error has surfaced, so we now apply the changes permanently to the original context.
    *ctx = ctx_interim;
    Ok(res)
}

/// Top-level ICS dispatch function. Routes incoming IBC messages to their corresponding module.
/// Returns a handler output with empty result of type `HandlerOutput<()>` which contains the log
/// and events produced after processing the input `msg`.
pub fn dispatch<Ctx>(ctx: &mut Ctx, msg: Ics26Envelope) -> Result<HandlerOutput<()>, Error>
where
    Ctx: Ics26Context,
{
    let output = match msg {
        Ics2Msg(msg) => {
            let handler_output =
                ics2_msg_dispatcher(ctx, msg).map_err(|e| Kind::HandlerRaisedError.context(e))?;

            // Apply the result to the context (host chain store).
            ctx.store_client_result(handler_output.result)
                .map_err(|e| Kind::KeeperRaisedError.context(e))?;

            HandlerOutput::builder()
                .with_log(handler_output.log)
                .with_events(handler_output.events)
                .with_result(())
        }

        Ics3Msg(msg) => {
            let handler_output =
                ics3_msg_dispatcher(ctx, msg).map_err(|e| Kind::HandlerRaisedError.context(e))?;

            // Apply any results to the host chain store.
            ctx.store_connection_result(handler_output.result)
                .map_err(|e| Kind::KeeperRaisedError.context(e))?;

            HandlerOutput::builder()
                .with_log(handler_output.log)
                .with_events(handler_output.events)
                .with_result(())
        }

        Ics4Msg(msg) => {
            let handler_output =
                ics4_msg_dispatcher(ctx, msg).map_err(|e| Kind::HandlerRaisedError.context(e))?;

            // Apply any results to the host chain store.
            ctx.store_channel_result(handler_output.result)
                .map_err(|e| Kind::KeeperRaisedError.context(e))?;

            HandlerOutput::builder()
                .with_log(handler_output.log)
                .with_events(handler_output.events)
                .with_result(())
        } // TODO: add dispatchers for others.
    };

    Ok(output)
}

#[cfg(test)]
mod tests {
    use std::convert::TryFrom;

    use crate::events::IbcEvent;
    use crate::ics02_client::client_def::{AnyClientState, AnyConsensusState};
    use crate::ics02_client::msgs::{
        create_client::MsgCreateAnyClient, update_client::MsgUpdateAnyClient, ClientMsg,
    };
    use crate::ics03_connection::msgs::{
        conn_open_ack::{test_util::get_dummy_raw_msg_conn_open_ack, MsgConnectionOpenAck},
        conn_open_init::{test_util::get_dummy_raw_msg_conn_open_init, MsgConnectionOpenInit},
        conn_open_try::{test_util::get_dummy_raw_msg_conn_open_try, MsgConnectionOpenTry},
        ConnectionMsg,
    };
    use crate::ics04_channel::msgs::{
        chan_close_confirm::{
            test_util::get_dummy_raw_msg_chan_close_confirm, MsgChannelCloseConfirm,
        },
        chan_close_init::{test_util::get_dummy_raw_msg_chan_close_init, MsgChannelCloseInit},
        chan_open_ack::{test_util::get_dummy_raw_msg_chan_open_ack, MsgChannelOpenAck},
        chan_open_init::{test_util::get_dummy_raw_msg_chan_open_init, MsgChannelOpenInit},
        chan_open_try::{test_util::get_dummy_raw_msg_chan_open_try, MsgChannelOpenTry},
        ChannelMsg,
    };
    use crate::ics24_host::identifier::ConnectionId;
    use crate::ics26_routing::handler::dispatch;
    use crate::ics26_routing::msgs::Ics26Envelope;
    use crate::mock::client_state::{MockClientState, MockConsensusState};
    use crate::mock::context::MockContext;
    use crate::mock::header::MockHeader;
    use crate::test_utils::get_dummy_account_id_raw;
    use crate::Height;

    #[test]
    /// These tests exercise two main paths: (1) the ability of the ICS26 routing module to dispatch
    /// messages to the correct module handler, and more importantly: (2) the ability of ICS handlers
    /// to work with the context and correctly store results (i.e., the `ClientKeeper`,
    /// `ConnectionKeeper`, and `ChannelKeeper` traits).
    fn routing_module_and_keepers() {
        // Test parameters
        struct Test {
            name: String,
            msg: Ics26Envelope,
            want_pass: bool,
        }
<<<<<<< HEAD
        let default_signer = get_dummy_account_id_raw();
        let start_client_height = Height::new(0, 5);
=======
        let default_signer = get_dummy_account_id();
        let client_height = 5;
        let start_client_height = Height::new(0, client_height);
>>>>>>> 3757b650
        let update_client_height = Height::new(0, 34);

        // We reuse this same context across all tests. Nothing in particular needs parametrizing.
        let mut ctx = MockContext::default();

        let create_client_msg = MsgCreateAnyClient::new(
            AnyClientState::from(MockClientState(MockHeader(start_client_height))),
            AnyConsensusState::from(MockConsensusState(MockHeader(start_client_height))),
<<<<<<< HEAD
            get_dummy_account_id_raw(),
=======
            default_signer,
>>>>>>> 3757b650
        )
        .unwrap();

        //
        // Connection handshake messages.
        //
        let msg_conn_init =
            MsgConnectionOpenInit::try_from(get_dummy_raw_msg_conn_open_init()).unwrap();

        let correct_msg_conn_try = MsgConnectionOpenTry::try_from(get_dummy_raw_msg_conn_open_try(
            client_height,
            client_height,
        ))
        .unwrap();

        // The handler will fail to process this msg because the client height is too advanced.
        let incorrect_msg_conn_try = MsgConnectionOpenTry::try_from(
            get_dummy_raw_msg_conn_open_try(client_height + 1, client_height + 1),
        )
        .unwrap();

        let msg_conn_ack = MsgConnectionOpenAck::try_from(get_dummy_raw_msg_conn_open_ack(
            client_height,
            client_height,
        ))
        .unwrap();

        //
        // Channel handshake messages.
        //
        let msg_chan_init =
            MsgChannelOpenInit::try_from(get_dummy_raw_msg_chan_open_init()).unwrap();

        // The handler will fail to process this b/c the associated connection does not exist
        let mut incorrect_msg_chan_init = msg_chan_init.clone();
        incorrect_msg_chan_init.channel.connection_hops = vec![ConnectionId::new(590)];

        let msg_chan_try =
            MsgChannelOpenTry::try_from(get_dummy_raw_msg_chan_open_try(client_height)).unwrap();

        let msg_chan_ack =
            MsgChannelOpenAck::try_from(get_dummy_raw_msg_chan_open_ack(client_height)).unwrap();

        let msg_chan_close_init =
            MsgChannelCloseInit::try_from(get_dummy_raw_msg_chan_close_init()).unwrap();

        let msg_chan_close_confirm =
            MsgChannelCloseConfirm::try_from(get_dummy_raw_msg_chan_close_confirm(client_height))
                .unwrap();

        // First, create a client..
        let res = dispatch(
            &mut ctx,
            Ics26Envelope::Ics2Msg(ClientMsg::CreateClient(create_client_msg.clone())),
        );

        assert_eq!(
            true,
            res.is_ok(),
            "ICS26 routing dispatch test 'client creation' failed for message {:?} with result: {:?}",
            create_client_msg,
            res
        );

        ctx.add_port(msg_chan_init.port_id().clone());

        // Figure out the ID of the client that was just created.
        let mut events = res.unwrap().events;
        let client_id_event = events.pop();
        assert!(
            client_id_event.is_some(),
            "There was no event generated for client creation!"
        );
        let client_id = match client_id_event.unwrap() {
            IbcEvent::CreateClient(create_client) => create_client.client_id().clone(),
            event => panic!("unexpected IBC event: {:?}", event),
        };

        let tests: Vec<Test> = vec![
            // Test some ICS2 client functionality.
            Test {
                name: "Client update successful".to_string(),
                msg: Ics26Envelope::Ics2Msg(ClientMsg::UpdateClient(MsgUpdateAnyClient {
                    client_id: client_id.clone(),
                    header: MockHeader(update_client_height).into(),
                    signer: default_signer.clone(),
                })),
                want_pass: true,
            },
            Test {
                name: "Client update fails due to stale header".to_string(),
                msg: Ics26Envelope::Ics2Msg(ClientMsg::UpdateClient(MsgUpdateAnyClient {
                    client_id: client_id.clone(),
                    header: MockHeader(update_client_height).into(),
                    signer: default_signer,
                })),
                want_pass: false,
            },
            Test {
                name: "Connection open init succeeds".to_string(),
                msg: Ics26Envelope::Ics3Msg(ConnectionMsg::ConnectionOpenInit(
                    msg_conn_init.with_client_id(client_id.clone()),
                )),
                want_pass: true,
            },
            Test {
                name: "Connection open try fails due to InvalidConsensusHeight (too high)"
                    .to_string(),
                msg: Ics26Envelope::Ics3Msg(ConnectionMsg::ConnectionOpenTry(Box::new(
                    incorrect_msg_conn_try,
                ))),
                want_pass: false,
            },
            Test {
                name: "Connection open try succeeds".to_string(),
                msg: Ics26Envelope::Ics3Msg(ConnectionMsg::ConnectionOpenTry(Box::new(
                    correct_msg_conn_try.with_client_id(client_id),
                ))),
                want_pass: true,
            },
            Test {
                name: "Connection open ack succeeds".to_string(),
                msg: Ics26Envelope::Ics3Msg(ConnectionMsg::ConnectionOpenAck(Box::new(
                    msg_conn_ack,
                ))),
                want_pass: true,
            },
            // ICS04
            Test {
                name: "Channel open init succeeds".to_string(),
                msg: Ics26Envelope::Ics4Msg(ChannelMsg::ChannelOpenInit(msg_chan_init)),
                want_pass: true,
            },
            Test {
                name: "Channel open init fail due to missing connection".to_string(),
                msg: Ics26Envelope::Ics4Msg(ChannelMsg::ChannelOpenInit(incorrect_msg_chan_init)),
                want_pass: false,
            },
            Test {
                name: "Channel open try succeeds".to_string(),
                msg: Ics26Envelope::Ics4Msg(ChannelMsg::ChannelOpenTry(msg_chan_try)),
                want_pass: true,
            },
            Test {
                name: "Channel open ack succeeds".to_string(),
                msg: Ics26Envelope::Ics4Msg(ChannelMsg::ChannelOpenAck(msg_chan_ack)),
                want_pass: true,
            },
            Test {
                name: "Channel close init succeeds".to_string(),
                msg: Ics26Envelope::Ics4Msg(ChannelMsg::ChannelCloseInit(msg_chan_close_init)),
                want_pass: true,
            },
            Test {
                name: "Channel close confirm fails cause channel is already closed".to_string(),
                msg: Ics26Envelope::Ics4Msg(ChannelMsg::ChannelCloseConfirm(
                    msg_chan_close_confirm,
                )),
                want_pass: false,
            },
        ]
        .into_iter()
        .collect();

        for test in tests {
            let res = dispatch(&mut ctx, test.msg.clone());

            assert_eq!(
                test.want_pass,
                res.is_ok(),
                "ICS26 routing dispatch test '{}' failed for message {:?}\nwith result: {:?}",
                test.name,
                test.msg,
                res
            );
        }
    }
}<|MERGE_RESOLUTION|>--- conflicted
+++ resolved
@@ -143,7 +143,7 @@
     use crate::mock::client_state::{MockClientState, MockConsensusState};
     use crate::mock::context::MockContext;
     use crate::mock::header::MockHeader;
-    use crate::test_utils::get_dummy_account_id_raw;
+    use crate::test_utils::get_dummy_account_id;
     use crate::Height;
 
     #[test]
@@ -158,14 +158,9 @@
             msg: Ics26Envelope,
             want_pass: bool,
         }
-<<<<<<< HEAD
-        let default_signer = get_dummy_account_id_raw();
-        let start_client_height = Height::new(0, 5);
-=======
         let default_signer = get_dummy_account_id();
         let client_height = 5;
         let start_client_height = Height::new(0, client_height);
->>>>>>> 3757b650
         let update_client_height = Height::new(0, 34);
 
         // We reuse this same context across all tests. Nothing in particular needs parametrizing.
@@ -174,11 +169,7 @@
         let create_client_msg = MsgCreateAnyClient::new(
             AnyClientState::from(MockClientState(MockHeader(start_client_height))),
             AnyConsensusState::from(MockConsensusState(MockHeader(start_client_height))),
-<<<<<<< HEAD
-            get_dummy_account_id_raw(),
-=======
-            default_signer,
->>>>>>> 3757b650
+            default_signer.clone(),
         )
         .unwrap();
 

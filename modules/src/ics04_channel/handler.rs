//! This module implements the processing logic for ICS4 (channel) messages.

use crate::handler::HandlerOutput;
use crate::ics04_channel::channel::ChannelEnd;
use crate::ics04_channel::context::ChannelReader;
use crate::ics04_channel::error::Error;
use crate::ics04_channel::msgs::ChannelMsg;
use crate::ics05_port::capabilities::Capability;
use crate::ics24_host::identifier::{ChannelId, PortId};

pub mod chan_open_init;
pub mod chan_open_try;
mod verify;
#[derive(Clone, Debug)]
<<<<<<< HEAD
pub enum ChannelEvent {
    ChanOpenInit(ChannelResult),
    ChanOpenTry(ChannelResult),
    // ConnOpenAck(ConnectionResult),
    // ConnOpenConfirm(ConnectionResult),
}

#[derive(Clone, Debug)]
=======
>>>>>>> d45fcee8
pub struct ChannelResult {
    pub port_id: PortId,
    pub channel_id: Option<ChannelId>,
    pub channel_cap: Capability,
    pub channel_end: ChannelEnd,
}

<<<<<<< HEAD
impl From<ChannelEvent> for Event {
    fn from(ev: ChannelEvent) -> Event {
        match ev {
            ChannelEvent::ChanOpenInit(_chan) => Event::new(
                EventType::Custom("channel_open_init".to_string()),
                vec![("channel_id".to_string(), "None".to_string())],
            ),
            ChannelEvent::ChanOpenTry(_chan) => Event::new(
                EventType::Custom("channel_open_try".to_string()),
                vec![("channel_id".to_string(), "None".to_string())],
            ),
            // ChannelEvent::ChanOpenAck(conn) => Event::new(
            //     EventType::Custom("channel_open_ack".to_string()),
            //     vec![("channel_id".to_string(), chan.channel_id.to_string())],
            // ),
            // ChannelEvent::ChanOpenConfirm(conn) => Event::new(
            //     EventType::Custom("channel_open_confirm".to_string()),
            //     vec![("channel_id".to_string(), conn.channel _id.to_string())],
            // ),
        }
    }
}

=======
>>>>>>> d45fcee8
/// General entry point for processing any type of message related to the ICS4 channel open
/// handshake protocol.
pub fn dispatch<Ctx>(ctx: &Ctx, msg: ChannelMsg) -> Result<HandlerOutput<ChannelResult>, Error>
where
    Ctx: ChannelReader,
{
<<<<<<< HEAD
    Ok(match msg {
        ChannelMsg::ChannelOpenInit(msg) => chan_open_init::process(ctx, msg)?,
        ChannelMsg::ChannelOpenTry(msg) => chan_open_try::process(ctx, *msg)?,
        // ChannelMsg::ChannelOpenAck(msg) => chan_open_ack::process(ctx, *msg)?,
        // ChannelMsg::ChannelOpenConfirm(msg) => chan_open_confirm::process(ctx, msg)?,
=======
    match msg {
        ChannelMsg::ChannelOpenInit(msg) => chan_open_init::process(ctx, msg),
        // ChannelMsg::ChannelOpenTry(msg) => chan_open_try::process(ctx, msg),
        // ChannelMsg::ChannelOpenAck(msg) => chan_open_ack::process(ctx, msg),
        // ChannelMsg::ChannelOpenConfirm(msg) => chan_open_confirm::process(ctx, msg),
>>>>>>> d45fcee8
        _ => panic!(),
    }
}<|MERGE_RESOLUTION|>--- conflicted
+++ resolved
@@ -12,17 +12,6 @@
 pub mod chan_open_try;
 mod verify;
 #[derive(Clone, Debug)]
-<<<<<<< HEAD
-pub enum ChannelEvent {
-    ChanOpenInit(ChannelResult),
-    ChanOpenTry(ChannelResult),
-    // ConnOpenAck(ConnectionResult),
-    // ConnOpenConfirm(ConnectionResult),
-}
-
-#[derive(Clone, Debug)]
-=======
->>>>>>> d45fcee8
 pub struct ChannelResult {
     pub port_id: PortId,
     pub channel_id: Option<ChannelId>,
@@ -30,51 +19,17 @@
     pub channel_end: ChannelEnd,
 }
 
-<<<<<<< HEAD
-impl From<ChannelEvent> for Event {
-    fn from(ev: ChannelEvent) -> Event {
-        match ev {
-            ChannelEvent::ChanOpenInit(_chan) => Event::new(
-                EventType::Custom("channel_open_init".to_string()),
-                vec![("channel_id".to_string(), "None".to_string())],
-            ),
-            ChannelEvent::ChanOpenTry(_chan) => Event::new(
-                EventType::Custom("channel_open_try".to_string()),
-                vec![("channel_id".to_string(), "None".to_string())],
-            ),
-            // ChannelEvent::ChanOpenAck(conn) => Event::new(
-            //     EventType::Custom("channel_open_ack".to_string()),
-            //     vec![("channel_id".to_string(), chan.channel_id.to_string())],
-            // ),
-            // ChannelEvent::ChanOpenConfirm(conn) => Event::new(
-            //     EventType::Custom("channel_open_confirm".to_string()),
-            //     vec![("channel_id".to_string(), conn.channel _id.to_string())],
-            // ),
-        }
-    }
-}
-
-=======
->>>>>>> d45fcee8
 /// General entry point for processing any type of message related to the ICS4 channel open
 /// handshake protocol.
 pub fn dispatch<Ctx>(ctx: &Ctx, msg: ChannelMsg) -> Result<HandlerOutput<ChannelResult>, Error>
 where
     Ctx: ChannelReader,
 {
-<<<<<<< HEAD
-    Ok(match msg {
-        ChannelMsg::ChannelOpenInit(msg) => chan_open_init::process(ctx, msg)?,
-        ChannelMsg::ChannelOpenTry(msg) => chan_open_try::process(ctx, *msg)?,
-        // ChannelMsg::ChannelOpenAck(msg) => chan_open_ack::process(ctx, *msg)?,
-        // ChannelMsg::ChannelOpenConfirm(msg) => chan_open_confirm::process(ctx, msg)?,
-=======
     match msg {
         ChannelMsg::ChannelOpenInit(msg) => chan_open_init::process(ctx, msg),
-        // ChannelMsg::ChannelOpenTry(msg) => chan_open_try::process(ctx, msg),
+        ChannelMsg::ChannelOpenTry(msg) => chan_open_try::process(ctx, msg),
         // ChannelMsg::ChannelOpenAck(msg) => chan_open_ack::process(ctx, msg),
         // ChannelMsg::ChannelOpenConfirm(msg) => chan_open_confirm::process(ctx, msg),
->>>>>>> d45fcee8
         _ => panic!(),
     }
 }
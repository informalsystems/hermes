--- conflicted
+++ resolved
@@ -26,15 +26,9 @@
         packet: Packet,
         acknowledgement: Vec<u8>,
         proofs: Proofs,
-<<<<<<< HEAD
         signer: String,
-    ) -> Result<MsgAcknowledgement, Error> {
-        Ok(Self {
-=======
-        signer: AccountId,
     ) -> MsgAcknowledgement {
         Self {
->>>>>>> 3757b650
             packet,
             acknowledgement,
             proofs,

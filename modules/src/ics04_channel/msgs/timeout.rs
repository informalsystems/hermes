use std::convert::{TryFrom, TryInto};

use tendermint_proto::Protobuf;

use ibc_proto::ibc::core::channel::v1::MsgTimeout as RawMsgTimeout;

use crate::ics04_channel::error::{Error, Kind};
use crate::ics04_channel::packet::{Packet, Sequence};
use crate::{proofs::Proofs, tx_msg::Msg};

pub const TYPE_URL: &str = "/ibc.core.channel.v1.MsgTimeout";

///
/// Message definition for packet timeout domain type.
///
#[derive(Clone, Debug, PartialEq)]
pub struct MsgTimeout {
    pub packet: Packet,
    next_sequence_recv: Sequence,
    proofs: Proofs,
    signer: String,
}

impl MsgTimeout {
    pub fn new(
        packet: Packet,
        next_sequence_recv: Sequence,
        proofs: Proofs,
<<<<<<< HEAD
        signer: String,
    ) -> Result<MsgTimeout, Error> {
        Ok(Self {
=======
        signer: AccountId,
    ) -> MsgTimeout {
        Self {
>>>>>>> 3757b650
            packet,
            next_sequence_recv,
            proofs,
            signer,
        }
    }
}

impl Msg for MsgTimeout {
    type ValidationError = Error;

    fn route(&self) -> String {
        crate::keys::ROUTER_KEY.to_string()
    }

    fn type_url(&self) -> String {
        TYPE_URL.to_string()
    }
}

impl Protobuf<RawMsgTimeout> for MsgTimeout {}

impl TryFrom<RawMsgTimeout> for MsgTimeout {
    type Error = anomaly::Error<Kind>;

    fn try_from(raw_msg: RawMsgTimeout) -> Result<Self, Self::Error> {
        let proofs = Proofs::new(
            raw_msg.proof_unreceived.into(),
            None,
            None,
            None,
            raw_msg
                .proof_height
                .ok_or(Kind::MissingHeight)?
                .try_into()
                .map_err(|e| Kind::InvalidProof.context(e))?,
        )
        .map_err(|e| Kind::InvalidProof.context(e))?;

        // TODO: Domain type verification for the next sequence: this should probably be > 0.

        Ok(MsgTimeout {
            packet: raw_msg
                .packet
                .ok_or(Kind::MissingPacket)?
                .try_into()
                .map_err(|e| Kind::InvalidPacket.context(e))?,
            next_sequence_recv: Sequence::from(raw_msg.next_sequence_recv),
            signer: raw_msg.signer,
            proofs,
        })
    }
}

impl From<MsgTimeout> for RawMsgTimeout {
    fn from(domain_msg: MsgTimeout) -> Self {
        RawMsgTimeout {
            packet: Some(domain_msg.packet.into()),
            proof_unreceived: domain_msg.proofs.object_proof().clone().into(),
            proof_height: Some(domain_msg.proofs.height().into()),
            next_sequence_recv: domain_msg.next_sequence_recv.into(),
            signer: domain_msg.signer,
        }
    }
}

#[cfg(test)]
mod test_util {
    use ibc_proto::ibc::core::channel::v1::MsgTimeout as RawMsgTimeout;
    use ibc_proto::ibc::core::client::v1::Height as RawHeight;

    use crate::ics04_channel::packet::test_utils::get_dummy_raw_packet;
    use crate::test_utils::{get_dummy_bech32_account, get_dummy_proof};

    /// Returns a dummy `RawMsgTimeout`, for testing only!
    /// The `height` parametrizes both the proof height as well as the timeout height.
    pub fn get_dummy_raw_msg_timeout(height: u64) -> RawMsgTimeout {
        RawMsgTimeout {
            packet: Some(get_dummy_raw_packet(height)),
            proof_unreceived: get_dummy_proof(),
            proof_height: Some(RawHeight {
                revision_number: 0,
                revision_height: height,
            }),
            next_sequence_recv: 0,
            signer: get_dummy_bech32_account(),
        }
    }
}

#[cfg(test)]
mod test {
    use std::convert::{TryFrom, TryInto};

    use ibc_proto::ibc::core::channel::v1::MsgTimeout as RawMsgTimeout;

    use crate::ics04_channel::error::Error;
    use crate::ics04_channel::msgs::timeout::test_util::get_dummy_raw_msg_timeout;
    use crate::ics04_channel::msgs::timeout::MsgTimeout;

    #[test]
    fn msg_timeout_try_from_raw() {
        struct Test {
            name: String,
            raw: RawMsgTimeout,
            want_pass: bool,
        }

        let height = 50;
        let default_raw_msg = get_dummy_raw_msg_timeout(height);

        let tests: Vec<Test> = vec![
            Test {
                name: "Good parameters".to_string(),
                raw: default_raw_msg.clone(),
                want_pass: true,
            },
            Test {
                name: "Missing packet".to_string(),
                raw: RawMsgTimeout {
                    packet: None,
                    ..default_raw_msg.clone()
                },
                want_pass: false,
            },
            Test {
                name: "Missing proof".to_string(),
                raw: RawMsgTimeout {
                    proof_unreceived: vec![],
                    ..default_raw_msg.clone()
                },
                want_pass: false,
            },
            Test {
                name: "Missing proof height".to_string(),
                raw: RawMsgTimeout {
                    proof_height: None,
                    ..default_raw_msg.clone()
                },
                want_pass: false,
            },
            //TODO: Check why this is failing now
            Test {
                name: "Missing signer".to_string(),
                raw: RawMsgTimeout {
                    signer: "".to_string(),
                    ..default_raw_msg
                },
                want_pass: false,
            },
        ];

        for test in tests {
            let res_msg: Result<MsgTimeout, Error> = test.raw.clone().try_into();

            assert_eq!(
                res_msg.is_ok(),
                test.want_pass,
                "MsgTimeout::try_from failed for test {} \nraw message: {:?} with error: {:?}",
                test.name,
                test.raw,
                res_msg.err()
            );
        }
    }

    #[test]
    fn to_and_from() {
        let raw = get_dummy_raw_msg_timeout(15);
        let msg = MsgTimeout::try_from(raw.clone()).unwrap();
        let raw_back = RawMsgTimeout::from(msg.clone());
        let msg_back = MsgTimeout::try_from(raw_back.clone()).unwrap();
        assert_eq!(raw, raw_back);
        assert_eq!(msg, msg_back);
    }
}<|MERGE_RESOLUTION|>--- conflicted
+++ resolved
@@ -26,15 +26,9 @@
         packet: Packet,
         next_sequence_recv: Sequence,
         proofs: Proofs,
-<<<<<<< HEAD
         signer: String,
-    ) -> Result<MsgTimeout, Error> {
-        Ok(Self {
-=======
-        signer: AccountId,
     ) -> MsgTimeout {
         Self {
->>>>>>> 3757b650
             packet,
             next_sequence_recv,
             proofs,

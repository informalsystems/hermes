--- conflicted
+++ resolved
@@ -5,11 +5,7 @@
 use crate::ics02_client::client_consensus::AnyConsensusState;
 use crate::ics02_client::client_state::AnyClientState;
 use crate::ics03_connection::connection::ConnectionEnd;
-<<<<<<< HEAD
-use crate::ics04_channel::channel::{State, ChannelEnd};
-=======
-use crate::ics04_channel::channel::ChannelEnd;
->>>>>>> 0dd0a036
+use crate::ics04_channel::channel::{ChannelEnd, State};
 use crate::ics04_channel::handler::{ChannelIdState, ChannelResult};
 use crate::ics04_channel::{error::Error, packet::Receipt};
 use crate::ics05_port::capabilities::Capability;
@@ -121,22 +117,14 @@
             PacketResult::Recv(res) => {
                 match res.receipt {
                     None => {
-<<<<<<< HEAD
-                        //Ordered cchannel
-=======
                         // Ordered channel
->>>>>>> 0dd0a036
                         self.store_next_sequence_recv(
                             (res.port_id.clone(), res.channel_id.clone()),
                             res.seq_number,
                         )?
                     }
                     Some(r) => {
-<<<<<<< HEAD
-                        //Unorderd channel
-=======
                         // Unordered channel
->>>>>>> 0dd0a036
                         self.store_packet_receipt(
                             (res.port_id.clone(), res.channel_id.clone(), res.seq),
                             r,
@@ -150,10 +138,6 @@
                     res.ack,
                 )?;
             }
-<<<<<<< HEAD
-
-=======
->>>>>>> 0dd0a036
             PacketResult::Ack(res) => {
                 match res.seq_number {
                     Some(s) => {
@@ -170,51 +154,45 @@
                     }
                 }
             }
-<<<<<<< HEAD
 
             PacketResult::Timeout(res) => {
-               match res.channel {
-                   Some(c) => {
+                match res.channel {
+                    Some(c) => {
                         //Ordered Channel
                         let mut channel = c.clone();
-                        channel.state = State::Closed; 
+                        channel.state = State::Closed;
                         self.store_channel(
                             (res.port_id.clone(), res.channel_id.clone()),
                             &channel,
                         )?;
 
-                        self.delete_packet_commitment(
-                            (res.port_id.clone(),
+                        self.delete_packet_commitment((
+                            res.port_id.clone(),
                             res.channel_id.clone(),
-                            res.seq)
-                        )?;
-                    }
-                None =>  {
+                            res.seq,
+                        ))?;
+                    }
+                    None => {
                         //Unorderded Channel
-                        self.delete_packet_commitment(
-                            (res.port_id.clone(),
+                        self.delete_packet_commitment((
+                            res.port_id.clone(),
                             res.channel_id.clone(),
-                            res.seq)
-                        )?;
+                            res.seq,
+                        ))?;
                     }
                 }
             }
 
-            PacketResult::TimeoutOnClose(res)=>{
-                self.delete_packet_commitment(
-                    (res.port_id.clone(),
+            PacketResult::TimeoutOnClose(res) => {
+                self.delete_packet_commitment((
+                    res.port_id.clone(),
                     res.channel_id.clone(),
-                    res.seq)
-                )?;
+                    res.seq,
+                ))?;
                 let mut channel = res.channel.clone();
-                channel.state = State::Closed; 
-                self.store_channel(
-                            (res.port_id.clone(), res.channel_id.clone()),
-                            &channel,
-                    )?;
-            }
-=======
->>>>>>> 0dd0a036
+                channel.state = State::Closed;
+                self.store_channel((res.port_id.clone(), res.channel_id.clone()), &channel)?;
+            }
         }
         Ok(())
     }
@@ -227,14 +205,9 @@
         data: Vec<u8>,
     ) -> Result<(), Error>;
 
-<<<<<<< HEAD
-    fn delete_packet_commitment(
-        &mut self,
-        key: (PortId, ChannelId, Sequence),
-    ) -> Result<(), Error>;
-
-=======
->>>>>>> 0dd0a036
+    fn delete_packet_commitment(&mut self, key: (PortId, ChannelId, Sequence))
+        -> Result<(), Error>;
+
     fn store_packet_receipt(
         &mut self,
         key: (PortId, ChannelId, Sequence),

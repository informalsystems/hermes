//! Protocol logic specific to ICS4 messages of type `MsgChannelOpenTry`.

<<<<<<< HEAD
use crate::events::IBCEvent;
=======
use Kind::ConnectionNotOpen;

use crate::events::IbcEvent;
>>>>>>> e7e76d3a
use crate::handler::{HandlerOutput, HandlerResult};
use crate::ics03_connection::connection::State as ConnectionState;
use crate::ics04_channel::channel::{ChannelEnd, Counterparty, State};
use crate::ics04_channel::context::ChannelReader;
use crate::ics04_channel::error::{Error, Kind};
use crate::ics04_channel::events::Attributes;
use crate::ics04_channel::handler::verify::verify_proofs;
use crate::ics04_channel::handler::{ChannelIdState, ChannelResult};
use crate::ics04_channel::msgs::chan_open_try::MsgChannelOpenTry;
use crate::ics24_host::identifier::ChannelId;

pub(crate) fn process(
    ctx: &dyn ChannelReader,
    msg: MsgChannelOpenTry,
) -> HandlerResult<ChannelResult, Error> {
    let mut output = HandlerOutput::builder();

    // Unwrap the old channel end (if any) and validate it against the message.
    let (mut new_channel_end, channel_id) = match msg.previous_channel_id() {
        Some(prev_id) => {
            let old_channel_end = ctx
                .channel_end(&(msg.port_id().clone(), prev_id.clone()))
                .ok_or_else(|| Kind::ChannelNotFound(msg.port_id.clone(), prev_id.clone()))?;

            // Validate that existing channel end matches with the one we're trying to establish.
            if old_channel_end.state_matches(&State::Init)
                && old_channel_end.order_matches(&msg.channel.ordering())
                && old_channel_end.connection_hops_matches(&msg.channel.connection_hops())
                && old_channel_end.counterparty_matches(msg.channel.counterparty())
                && old_channel_end.version_matches(&msg.channel.version())
            {
                // A ChannelEnd already exists and all validation passed.
                Ok((old_channel_end, prev_id.clone()))
            } else {
                // TODO(ADI) Fix this: no need for context!
                // A ConnectionEnd already exists and validation failed.
                Err(Into::<Error>::into(
                    Kind::ChannelMismatch(prev_id.clone()).context(
                        old_channel_end
                            .counterparty()
                            .channel_id()
                            .clone()
                            .unwrap()
                            .to_string(),
                    ),
                ))
            }
        }
        // No previous channel id was supplied. Create a new channel end & an identifier.
        None => {
            let channel_end = ChannelEnd::new(
                State::Init,
                *msg.channel.ordering(),
                msg.channel.counterparty().clone(),
                msg.channel.connection_hops().clone(),
                msg.counterparty_version().clone(),
            );

            // Channel identifier construction.
            let id_counter = ctx.channel_counter();
            let chan_id = ChannelId::new(id_counter);

            output.log(format!(
                "success: generated new channel identifier: {}",
                chan_id
            ));

            Ok((channel_end, chan_id))
        }
    }?;

    // An IBC connection running on the local (host) chain should exist.
    if msg.channel.connection_hops().len() != 1 {
        return Err(
            Kind::InvalidConnectionHopsLength(1, msg.channel.connection_hops().len()).into(),
        );
    }

    let connection_end_opt = ctx.connection_end(&msg.channel().connection_hops()[0]);

    let conn = connection_end_opt
        .ok_or_else(|| Kind::MissingConnection(msg.channel().connection_hops()[0].clone()))?;

    if !conn.state_matches(&ConnectionState::Open) {
        return Err(Kind::ConnectionNotOpen(msg.channel.connection_hops()[0].clone()).into());
    }

    let get_versions = conn.versions();
    let version = match get_versions.as_slice() {
        [version] => version,
        _ => return Err(Kind::InvalidVersionLengthConnection.into()),
    };

    let channel_feature = msg.channel().ordering().as_string().to_string();
    if !version.is_supported_feature(channel_feature) {
        return Err(Kind::ChannelFeatureNotSuportedByConnection.into());
    }

    // Channel capabilities
    let channel_cap = ctx.authenticated_capability(&msg.port_id().clone())?;

    if msg.channel().version().is_empty() {
        return Err(Kind::InvalidVersion.into());
    }

    // Proof verification in two steps:
    // 1. Setup: build the Channel as we expect to find it on the other party.
    //      the port should be identical with the port we're using; the channel id should not be set
    //      since the counterparty cannot know yet which ID did we choose.
    let expected_counterparty = Counterparty::new(msg.port_id().clone(), None);
    let counterparty = conn.counterparty();
    let ccid = counterparty.connection_id().ok_or_else(|| {
        Kind::UndefinedConnectionCounterparty(msg.channel().connection_hops()[0].clone())
    })?;
    let expected_connection_hops = vec![ccid.clone()];

    // The other party should be storing a channel end in this configuration.
    let expected_channel_end = ChannelEnd::new(
        State::Init,
        *msg.channel.ordering(),
        expected_counterparty,
        expected_connection_hops,
        msg.counterparty_version().clone(),
    );

    // 2. Actual proofs are verified now.
    verify_proofs(
        ctx,
        &new_channel_end,
        &conn,
        &expected_channel_end,
        &msg.proofs(),
    )
    .map_err(|e| Kind::FailedChanneOpenTryVerification.context(e))?;

    output.log("success: channel open try ");

    // Transition the channel end to the new state & pick a version.
    new_channel_end.set_state(State::TryOpen);

    let result = ChannelResult {
        port_id: msg.port_id().clone(),
        channel_cap,
        channel_id_state: if matches!(msg.previous_channel_id, None) {
            ChannelIdState::Generated
        } else {
            ChannelIdState::Reused
        },
        channel_id: channel_id.clone(),
        channel_end: new_channel_end,
    };

    let event_attributes = Attributes {
        channel_id: Some(channel_id),
        ..Default::default()
    };
    output.emit(IbcEvent::OpenTryChannel(event_attributes.into()));

    Ok(output.with_result(result))
}

#[cfg(test)]
mod tests {
<<<<<<< HEAD
=======
    use crate::events::IbcEvent;
>>>>>>> e7e76d3a
    use std::convert::TryFrom;

    use crate::events::IBCEvent;
    use crate::ics02_client::client_type::ClientType;
    use crate::ics03_connection::connection::ConnectionEnd;
    use crate::ics03_connection::connection::Counterparty as ConnectionCounterparty;
    use crate::ics03_connection::connection::State as ConnectionState;
    use crate::ics03_connection::msgs::test_util::get_dummy_raw_counterparty;
    use crate::ics03_connection::version::get_compatible_versions;
    use crate::ics04_channel::channel::{ChannelEnd, State};
    use crate::ics04_channel::error::Kind;
    use crate::ics04_channel::handler::{dispatch, ChannelResult};
    use crate::ics04_channel::msgs::chan_open_try::test_util::get_dummy_raw_msg_chan_open_try;
    use crate::ics04_channel::msgs::chan_open_try::MsgChannelOpenTry;
    use crate::ics04_channel::msgs::ChannelMsg;
    use crate::ics24_host::identifier::{ChannelId, ClientId, ConnectionId};
    use crate::mock::context::MockContext;
    use crate::Height;

    #[test]
    fn chan_open_try_msg_processing() {
        struct Test {
            name: String,
            ctx: MockContext,
            msg: ChannelMsg,
            want_pass: bool,
            expect_error_kind: Option<Kind>,
        }

        // Some general-purpose variable to parametrize the messages and the context.
        let proof_height = 10;
        let conn_id = ConnectionId::new(2);
        let client_id = ClientId::new(ClientType::Mock, 45).unwrap();

        // The context. We'll reuse this same one across all tests.
        let context = MockContext::default();

        // This is the connection underlying the channel we're trying to open.
        let conn_end = ConnectionEnd::new(
            ConnectionState::Open,
            client_id.clone(),
            ConnectionCounterparty::try_from(get_dummy_raw_counterparty()).unwrap(),
            get_compatible_versions(),
            0,
        );

        // We're going to test message processing against this message.
        let mut msg =
            MsgChannelOpenTry::try_from(get_dummy_raw_msg_chan_open_try(proof_height)).unwrap();

        // Assumption: an already existing `Init` channel should exist in the context for `msg`, and
        // this channel should depend on connection `conn_id`.
        let chan_id = ChannelId::new(24);
        let hops = vec![conn_id.clone()];
        msg.previous_channel_id = Some(chan_id.clone());
        msg.channel.connection_hops = hops;

        // This message does not assume a channel should already be initialized.
        let mut msg_vanilla = msg.clone();
        msg_vanilla.previous_channel_id = None;

        // A preloaded channel end that resides in the context. This is constructed so as to be
        // consistent with the incoming ChanOpenTry message `msg`.
        let correct_chan_end = ChannelEnd::new(
            State::Init,
            *msg.channel.ordering(),
            msg.channel.counterparty().clone(),
            msg.channel.connection_hops().clone(),
            msg.channel.version(),
        );

        // A preloaded channel end that resides in the context. This is constructed so as to be
        // __inconsistent__ with the incoming ChanOpenTry message `msg` due to its version field.
        let version = format!("{}-", msg.channel.version());
        let incorrect_chan_end_ver = ChannelEnd::new(
            State::Init,
            *msg.channel.ordering(),
            msg.channel.counterparty().clone(),
            msg.channel.connection_hops().clone(),
            version,
        );

        // A preloaded channel end residing in the context, which will be __inconsistent__ with
        // the incoming ChanOpenTry message `msg` due to its connection hops field.
        let hops = vec![ConnectionId::new(9890)];
        let incorrect_chan_end_hops = ChannelEnd::new(
            State::Init,
            *msg.channel.ordering(),
            msg.channel.counterparty().clone(),
            hops,
            msg.channel.version(),
        );

        let tests: Vec<Test> = vec![
            Test {
                name: "Processing fails because no channel is preloaded in the context".to_string(),
                ctx: context.clone(),
                msg: ChannelMsg::ChannelOpenTry(msg.clone()),
                want_pass: false,
                expect_error_kind: Some(Kind::ChannelNotFound(
                    msg.port_id.clone(),
                    chan_id.clone(),
                )),
            },
            Test {
                name: "Processing fails because no connection exists in the context".to_string(),
                ctx: context.clone(),
                msg: ChannelMsg::ChannelOpenTry(msg_vanilla.clone()),
                want_pass: false,
                expect_error_kind: Some(Kind::MissingConnection(
                    msg.channel().connection_hops()[0].clone(),
                )),
            },
            Test {
                name: "Processing fails because the port does not have a capability associated"
                    .to_string(),
                ctx: context
                    .clone()
                    .with_connection(conn_id.clone(), conn_end.clone()),
                msg: ChannelMsg::ChannelOpenTry(msg_vanilla.clone()),
                want_pass: false,
                expect_error_kind: Some(Kind::NoPortCapability(msg.port_id.clone())),
            },
            Test {
                name: "Processing fails because of inconsistent version with preexisting channel"
                    .to_string(),
                ctx: context
                    .clone()
                    .with_connection(conn_id.clone(), conn_end.clone())
                    .with_port_capability(msg.port_id.clone())
                    .with_channel(msg.port_id.clone(), chan_id.clone(), incorrect_chan_end_ver),
                msg: ChannelMsg::ChannelOpenTry(msg.clone()),
                want_pass: false,
                expect_error_kind: Some(Kind::ChannelMismatch(chan_id.clone())),
            },
            Test {
                name: "Processing fails because of inconsistent connection hops".to_string(),
                ctx: context
                    .clone()
                    .with_connection(conn_id.clone(), conn_end.clone())
                    .with_port_capability(msg.port_id.clone())
                    .with_channel(
                        msg.port_id.clone(),
                        chan_id.clone(),
                        incorrect_chan_end_hops,
                    ),
                msg: ChannelMsg::ChannelOpenTry(msg.clone()),
                want_pass: false,
                expect_error_kind: Some(Kind::ChannelMismatch(chan_id.clone())),
            },
            Test {
                name: "Processing fails b/c the context has no client state".to_string(),
                ctx: context
                    .clone()
                    .with_connection(conn_id.clone(), conn_end.clone())
                    .with_port_capability(msg.port_id.clone())
                    .with_channel(
                        msg.port_id.clone(),
                        chan_id.clone(),
                        correct_chan_end.clone(),
                    ),
                msg: ChannelMsg::ChannelOpenTry(msg.clone()),
                want_pass: false,
                expect_error_kind: Some(Kind::FailedChanneOpenTryVerification),
            },
            Test {
                name: "Processing is successful".to_string(),
                ctx: context
                    .clone()
                    .with_client(&client_id, Height::new(0, proof_height))
                    .with_connection(conn_id.clone(), conn_end.clone())
                    .with_port_capability(msg.port_id.clone())
                    .with_channel(msg.port_id.clone(), chan_id, correct_chan_end),
                msg: ChannelMsg::ChannelOpenTry(msg.clone()),
                want_pass: true,
                expect_error_kind: None,
            },
            Test {
                name: "Processing is successful against an empty context (no preexisting channel)"
                    .to_string(),
                ctx: context
                    .with_client(&client_id, Height::new(0, proof_height))
                    .with_connection(conn_id, conn_end)
                    .with_port_capability(msg.port_id.clone()),
                msg: ChannelMsg::ChannelOpenTry(msg_vanilla),
                want_pass: true,
                expect_error_kind: None,
            },
        ]
        .into_iter()
        .collect();

        for test in tests {
            let res = dispatch(&test.ctx, test.msg.clone());
            // Additionally check the events and the output objects in the result.
            match res {
                Ok(handler_output) => {
                    assert_eq!(
                        test.want_pass,
                        true,
                        "chan_open_ack: test passed but was supposed to fail for test: {}, \nparams {:?} {:?}",
                        test.name,
                        test.msg.clone(),
                        test.ctx.clone()
                    );
                    assert_ne!(handler_output.events.is_empty(), true); // Some events must exist.

                    // The object in the output is a channel end, should have TryOpen state.
                    let res: ChannelResult = handler_output.result;
                    assert_eq!(res.channel_end.state().clone(), State::TryOpen);

<<<<<<< HEAD
                    for e in handler_output.events.iter() {
                        assert!(matches!(e, &IBCEvent::OpenTryChannel(_)));
=======
                    for e in proto_output.events.iter() {
                        assert!(matches!(e, &IbcEvent::OpenTryChannel(_)));
>>>>>>> e7e76d3a
                    }
                }
                Err(e) => {
                    assert_eq!(
                        test.want_pass,
                        false,
                        "chan_open_try: did not pass test: {}, \nparams:\n\tmsg={:?}\n\tcontext={:?}\nerror: {:?}",
                        test.name,
                        test.msg,
                        test.ctx.clone(),
                        e,
                    );

                    // An error Kind should be expected.
                    assert!(test.expect_error_kind.is_some(),
                            "chan_open_try: test suite was not setup properly: encountered error {:?} but the expected error was not defined!", e.kind());

                    let expected_kind = test.expect_error_kind.unwrap();
                    assert_eq!(
                        e.kind(),
                        &expected_kind,
                        "chan_open_try: mismatching error kind for test {:?}",
                        test.name
                    );
                }
            }
        }
    }
}<|MERGE_RESOLUTION|>--- conflicted
+++ resolved
@@ -1,12 +1,6 @@
 //! Protocol logic specific to ICS4 messages of type `MsgChannelOpenTry`.
 
-<<<<<<< HEAD
-use crate::events::IBCEvent;
-=======
-use Kind::ConnectionNotOpen;
-
 use crate::events::IbcEvent;
->>>>>>> e7e76d3a
 use crate::handler::{HandlerOutput, HandlerResult};
 use crate::ics03_connection::connection::State as ConnectionState;
 use crate::ics04_channel::channel::{ChannelEnd, Counterparty, State};
@@ -170,13 +164,9 @@
 
 #[cfg(test)]
 mod tests {
-<<<<<<< HEAD
-=======
+    use std::convert::TryFrom;
+
     use crate::events::IbcEvent;
->>>>>>> e7e76d3a
-    use std::convert::TryFrom;
-
-    use crate::events::IBCEvent;
     use crate::ics02_client::client_type::ClientType;
     use crate::ics03_connection::connection::ConnectionEnd;
     use crate::ics03_connection::connection::Counterparty as ConnectionCounterparty;
@@ -385,13 +375,8 @@
                     let res: ChannelResult = handler_output.result;
                     assert_eq!(res.channel_end.state().clone(), State::TryOpen);
 
-<<<<<<< HEAD
                     for e in handler_output.events.iter() {
-                        assert!(matches!(e, &IBCEvent::OpenTryChannel(_)));
-=======
-                    for e in proto_output.events.iter() {
                         assert!(matches!(e, &IbcEvent::OpenTryChannel(_)));
->>>>>>> e7e76d3a
                     }
                 }
                 Err(e) => {

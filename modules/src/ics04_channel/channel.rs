--- conflicted
+++ resolved
@@ -382,13 +382,8 @@
         }
     }
 
-<<<<<<< HEAD
     // Parses the State out from a i32.
     pub fn from_i32(s: i32) -> Result<Self, error::Error> {
-=======
-    /// Parses the State out from a i32.
-    pub fn from_i32(s: i32) -> Result<Self, Error> {
->>>>>>> 50f6a5f5
         match s {
             0 => Ok(Self::Uninitialized),
             1 => Ok(Self::Init),

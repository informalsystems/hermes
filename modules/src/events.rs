use std::collections::HashMap;

use anomaly::BoxError;
use serde_derive::{Deserialize, Serialize};

use crate::ics02_client::events as ClientEvents;
use crate::ics02_client::events::NewBlock;
use crate::ics03_connection::events as ConnectionEvents;
use crate::ics04_channel::events as ChannelEvents;
use crate::Height;

/// Events types
#[derive(Debug, Clone, Deserialize, Serialize)]
pub enum IbcEventType {
    CreateClient,
    UpdateClient,
    SendPacket,
    WriteAck,
}

impl IbcEventType {
    pub fn as_str(&self) -> &'static str {
        match *self {
            IbcEventType::CreateClient => "create_client",
            IbcEventType::UpdateClient => "update_client",
            IbcEventType::SendPacket => "send_packet",
            IbcEventType::WriteAck => "write_acknowledgement",
        }
    }
}

/// Events created by the IBC component of a chain, destined for a relayer.
#[derive(Debug, Clone, Deserialize, Serialize)]
pub enum IbcEvent {
    NewBlock(NewBlock),

    CreateClient(ClientEvents::CreateClient),
    UpdateClient(ClientEvents::UpdateClient),
<<<<<<< HEAD
    ClientMisbehaviour(ClientEvents::ClientMisbehaviour),
=======
    UpgradeClient(ClientEvents::UpgradeClient),
    ClientMisbehavior(ClientEvents::ClientMisbehavior),
>>>>>>> 11f38795

    OpenInitConnection(ConnectionEvents::OpenInit),
    OpenTryConnection(ConnectionEvents::OpenTry),
    OpenAckConnection(ConnectionEvents::OpenAck),
    OpenConfirmConnection(ConnectionEvents::OpenConfirm),

    OpenInitChannel(ChannelEvents::OpenInit),
    OpenTryChannel(ChannelEvents::OpenTry),
    OpenAckChannel(ChannelEvents::OpenAck),
    OpenConfirmChannel(ChannelEvents::OpenConfirm),
    CloseInitChannel(ChannelEvents::CloseInit),
    CloseConfirmChannel(ChannelEvents::CloseConfirm),

    SendPacket(ChannelEvents::SendPacket),
    ReceivePacket(ChannelEvents::ReceivePacket),
    WriteAcknowledgement(ChannelEvents::WriteAcknowledgement),
    AcknowledgePacket(ChannelEvents::AcknowledgePacket),
    TimeoutPacket(ChannelEvents::TimeoutPacket),
    TimeoutOnClosePacket(ChannelEvents::TimeoutOnClosePacket),

    Empty(String),      // Special event, signifying empty response
    ChainError(String), // Special event, signifying an error on CheckTx or DeliverTx
}

// This is tendermint specific
pub fn from_tx_response_event(height: Height, event: &tendermint::abci::Event) -> Option<IbcEvent> {
    // Return the first hit we find
    if let Some(mut client_res) = ClientEvents::try_from_tx(event) {
        client_res.set_height(height);
        Some(client_res)
    } else if let Some(mut conn_res) = ConnectionEvents::try_from_tx(event) {
        conn_res.set_height(height);
        Some(conn_res)
    } else if let Some(mut chan_res) = ChannelEvents::try_from_tx(event) {
        chan_res.set_height(height);
        Some(chan_res)
    } else {
        None
    }
}

impl IbcEvent {
    pub fn to_json(&self) -> String {
        serde_json::to_string(self).unwrap()
    }

    pub fn height(&self) -> Height {
        match self {
            IbcEvent::NewBlock(bl) => bl.height(),
            IbcEvent::CreateClient(ev) => ev.height(),
            IbcEvent::UpdateClient(ev) => ev.height(),
            IbcEvent::ClientMisbehaviour(ev) => ev.height(),
            IbcEvent::OpenInitConnection(ev) => ev.height(),
            IbcEvent::OpenTryConnection(ev) => ev.height(),
            IbcEvent::OpenAckConnection(ev) => ev.height(),
            IbcEvent::OpenConfirmConnection(ev) => ev.height(),
            IbcEvent::OpenInitChannel(ev) => ev.height(),
            IbcEvent::OpenTryChannel(ev) => ev.height(),
            IbcEvent::OpenAckChannel(ev) => ev.height(),
            IbcEvent::OpenConfirmChannel(ev) => ev.height(),
            IbcEvent::CloseInitChannel(ev) => ev.height(),
            IbcEvent::CloseConfirmChannel(ev) => ev.height(),
            IbcEvent::SendPacket(ev) => ev.height(),
            IbcEvent::ReceivePacket(ev) => ev.height(),
            IbcEvent::WriteAcknowledgement(ev) => ev.height(),
            IbcEvent::AcknowledgePacket(ev) => ev.height(),
            IbcEvent::TimeoutPacket(ev) => ev.height(),
            _ => unimplemented!(),
        }
    }

    pub fn set_height(&mut self, height: Height) {
        match self {
            IbcEvent::NewBlock(ev) => ev.set_height(height),
            IbcEvent::CreateClient(ev) => ev.set_height(height),
            IbcEvent::UpdateClient(ev) => ev.set_height(height),
<<<<<<< HEAD
            IbcEvent::ClientMisbehaviour(ev) => ev.set_height(height),
=======
            IbcEvent::UpgradeClient(ev) => ev.set_height(height),
            IbcEvent::ClientMisbehavior(ev) => ev.set_height(height),
>>>>>>> 11f38795
            IbcEvent::OpenInitConnection(ev) => ev.set_height(height),
            IbcEvent::OpenTryConnection(ev) => ev.set_height(height),
            IbcEvent::OpenAckConnection(ev) => ev.set_height(height),
            IbcEvent::OpenConfirmConnection(ev) => ev.set_height(height),
            IbcEvent::OpenInitChannel(ev) => ev.set_height(height),
            IbcEvent::OpenTryChannel(ev) => ev.set_height(height),
            IbcEvent::OpenAckChannel(ev) => ev.set_height(height),
            IbcEvent::OpenConfirmChannel(ev) => ev.set_height(height),
            IbcEvent::CloseInitChannel(ev) => ev.set_height(height),
            IbcEvent::CloseConfirmChannel(ev) => ev.set_height(height),
            IbcEvent::SendPacket(ev) => ev.set_height(height),
            IbcEvent::ReceivePacket(ev) => ev.set_height(height),
            IbcEvent::WriteAcknowledgement(ev) => ev.set_height(height),
            IbcEvent::AcknowledgePacket(ev) => ev.set_height(height),
            IbcEvent::TimeoutPacket(ev) => ev.set_height(height),
            _ => unimplemented!(),
        }
    }
}

#[derive(Debug, Clone, Deserialize, Serialize)]
pub struct RawObject {
    pub height: Height,
    pub action: String,
    pub idx: usize,
    pub events: HashMap<String, Vec<String>>,
}

impl RawObject {
    pub fn new(
        height: Height,
        action: String,
        idx: usize,
        events: HashMap<String, Vec<String>>,
    ) -> RawObject {
        RawObject {
            height,
            action,
            idx,
            events,
        }
    }
}

pub fn extract_events<S: ::std::hash::BuildHasher>(
    events: &HashMap<String, Vec<String>, S>,
    action_string: &str,
) -> Result<(), BoxError> {
    if let Some(message_action) = events.get("message.action") {
        if message_action.contains(&action_string.to_owned()) {
            return Ok(());
        }
        return Err("Missing action string".into());
    }
    Err("Incorrect Event Type".into())
}

#[macro_export]
macro_rules! make_event {
    ($a:ident, $b:literal) => {
        #[derive(Debug, Deserialize, Serialize, Clone)]
        pub struct $a {
            pub data: ::std::collections::HashMap<String, Vec<String>>,
        }
        impl ::std::convert::TryFrom<$crate::events::RawObject> for $a {
            type Error = ::anomaly::BoxError;

            fn try_from(result: $crate::events::RawObject) -> Result<Self, Self::Error> {
                match $crate::events::extract_events(&result.events, $b) {
                    Ok(()) => Ok($a {
                        data: result.events.clone(),
                    }),
                    Err(e) => Err(e),
                }
            }
        }
    };
}

#[macro_export]
macro_rules! attribute {
    ($a:ident, $b:literal) => {
        $a.events.get($b).ok_or($b)?[$a.idx].parse()?
    };
}

#[macro_export]
macro_rules! some_attribute {
    ($a:ident, $b:literal) => {
        $a.events.get($b).ok_or($b)?[$a.idx].parse().ok()
    };
}<|MERGE_RESOLUTION|>--- conflicted
+++ resolved
@@ -36,12 +36,8 @@
 
     CreateClient(ClientEvents::CreateClient),
     UpdateClient(ClientEvents::UpdateClient),
-<<<<<<< HEAD
+    UpgradeClient(ClientEvents::UpgradeClient),
     ClientMisbehaviour(ClientEvents::ClientMisbehaviour),
-=======
-    UpgradeClient(ClientEvents::UpgradeClient),
-    ClientMisbehavior(ClientEvents::ClientMisbehavior),
->>>>>>> 11f38795
 
     OpenInitConnection(ConnectionEvents::OpenInit),
     OpenTryConnection(ConnectionEvents::OpenTry),
@@ -118,12 +114,8 @@
             IbcEvent::NewBlock(ev) => ev.set_height(height),
             IbcEvent::CreateClient(ev) => ev.set_height(height),
             IbcEvent::UpdateClient(ev) => ev.set_height(height),
-<<<<<<< HEAD
+            IbcEvent::UpgradeClient(ev) => ev.set_height(height),
             IbcEvent::ClientMisbehaviour(ev) => ev.set_height(height),
-=======
-            IbcEvent::UpgradeClient(ev) => ev.set_height(height),
-            IbcEvent::ClientMisbehavior(ev) => ev.set_height(height),
->>>>>>> 11f38795
             IbcEvent::OpenInitConnection(ev) => ev.set_height(height),
             IbcEvent::OpenTryConnection(ev) => ev.set_height(height),
             IbcEvent::OpenAckConnection(ev) => ev.set_height(height),

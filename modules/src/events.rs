--- conflicted
+++ resolved
@@ -1,10 +1,6 @@
-<<<<<<< HEAD
-use alloc::collections::btree_map::BTreeMap as HashMap;
 use core::fmt;
 use flex_error::{define_error, TraceError};
 use prost::alloc::fmt::Formatter;
-=======
->>>>>>> c518e15a
 use serde_derive::{Deserialize, Serialize};
 
 use crate::ics02_client::error as client_error;
@@ -260,78 +256,4 @@
             _ => None,
         }
     }
-<<<<<<< HEAD
-}
-
-#[derive(Debug, Clone, Deserialize, Serialize)]
-pub struct RawObject {
-    pub height: Height,
-    pub action: String,
-    pub idx: usize,
-    pub events: HashMap<String, Vec<String>>,
-}
-
-impl RawObject {
-    pub fn new(
-        height: Height,
-        action: String,
-        idx: usize,
-        events: HashMap<String, Vec<String>>,
-    ) -> RawObject {
-        RawObject {
-            height,
-            action,
-            idx,
-            events,
-        }
-    }
-}
-
-pub fn extract_events(
-    events: &HashMap<String, Vec<String>>,
-    action_string: &str,
-) -> Result<(), Error> {
-    if let Some(message_action) = events.get("message.action") {
-        if message_action.contains(&action_string.to_owned()) {
-            return Ok(());
-        }
-        return Err(Error::missing_action_string());
-    }
-    Err(Error::incorrect_event_type(action_string.to_string()))
-}
-
-pub fn extract_attribute(object: &RawObject, key: &str) -> Result<String, Error> {
-    let value = object
-        .events
-        .get(key)
-        .ok_or_else(|| Error::missing_key(key.to_string()))?[object.idx]
-        .clone();
-
-    Ok(value)
-}
-
-pub fn maybe_extract_attribute(object: &RawObject, key: &str) -> Option<String> {
-    object.events.get(key).map(|tags| tags[object.idx].clone())
-}
-
-#[macro_export]
-macro_rules! make_event {
-    ($a:ident, $b:literal) => {
-        #[derive(Debug, Deserialize, Serialize, Clone)]
-        pub struct $a {
-            pub data: ::alloc::collections::btree_map::BTreeMap<String, Vec<String>>,
-        }
-        impl ::core::convert::TryFrom<$crate::events::RawObject> for $a {
-            type Error = $crate::event::Error;
-
-            fn try_from(result: $crate::events::RawObject) -> Result<Self, Self::Error> {
-                $crate::events::extract_events(&result.events, $b)?;
-                Ok($a {
-                    data: result.events.clone(),
-                })
-            }
-        }
-    };
-=======
->>>>>>> c518e15a
 }
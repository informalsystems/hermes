--- conflicted
+++ resolved
@@ -342,63 +342,6 @@
         }
     }
 
-<<<<<<< HEAD
-    pub fn height(&self) -> Height {
-        match self {
-            IbcEvent::NewBlock(bl) => bl.height(),
-            IbcEvent::CreateClient(ev) => ev.height(),
-            IbcEvent::UpdateClient(ev) => ev.height(),
-            IbcEvent::UpgradeClient(ev) => ev.height(),
-            IbcEvent::ClientMisbehaviour(ev) => ev.height(),
-            IbcEvent::OpenInitConnection(ev) => ev.height(),
-            IbcEvent::OpenTryConnection(ev) => ev.height(),
-            IbcEvent::OpenAckConnection(ev) => ev.height(),
-            IbcEvent::OpenConfirmConnection(ev) => ev.height(),
-            IbcEvent::OpenInitChannel(ev) => ev.height(),
-            IbcEvent::OpenTryChannel(ev) => ev.height(),
-            IbcEvent::OpenAckChannel(ev) => ev.height(),
-            IbcEvent::OpenConfirmChannel(ev) => ev.height(),
-            IbcEvent::CloseInitChannel(ev) => ev.height(),
-            IbcEvent::CloseConfirmChannel(ev) => ev.height(),
-            IbcEvent::SendPacket(ev) => ev.height(),
-            IbcEvent::ReceivePacket(ev) => ev.height(),
-            IbcEvent::WriteAcknowledgement(ev) => ev.height(),
-            IbcEvent::AcknowledgePacket(ev) => ev.height(),
-            IbcEvent::TimeoutPacket(ev) => ev.height(),
-            IbcEvent::TimeoutOnClosePacket(ev) => ev.height(),
-            _ => unimplemented!(),
-        }
-    }
-
-    pub fn set_height(&mut self, height: Height) {
-        match self {
-            IbcEvent::NewBlock(ev) => ev.set_height(height),
-            IbcEvent::CreateClient(ev) => ev.set_height(height),
-            IbcEvent::UpdateClient(ev) => ev.set_height(height),
-            IbcEvent::UpgradeClient(ev) => ev.set_height(height),
-            IbcEvent::ClientMisbehaviour(ev) => ev.set_height(height),
-            IbcEvent::OpenInitConnection(ev) => ev.set_height(height),
-            IbcEvent::OpenTryConnection(ev) => ev.set_height(height),
-            IbcEvent::OpenAckConnection(ev) => ev.set_height(height),
-            IbcEvent::OpenConfirmConnection(ev) => ev.set_height(height),
-            IbcEvent::OpenInitChannel(ev) => ev.set_height(height),
-            IbcEvent::OpenTryChannel(ev) => ev.set_height(height),
-            IbcEvent::OpenAckChannel(ev) => ev.set_height(height),
-            IbcEvent::OpenConfirmChannel(ev) => ev.set_height(height),
-            IbcEvent::CloseInitChannel(ev) => ev.set_height(height),
-            IbcEvent::CloseConfirmChannel(ev) => ev.set_height(height),
-            IbcEvent::SendPacket(ev) => ev.set_height(height),
-            IbcEvent::ReceivePacket(ev) => ev.set_height(height),
-            IbcEvent::WriteAcknowledgement(ev) => ev.set_height(height),
-            IbcEvent::AcknowledgePacket(ev) => ev.set_height(height),
-            IbcEvent::TimeoutPacket(ev) => ev.set_height(height),
-            IbcEvent::IncentivizedPacket(_) => {}
-            _ => unimplemented!(),
-        }
-    }
-
-=======
->>>>>>> 738c7bc6
     pub fn event_type(&self) -> IbcEventType {
         match self {
             IbcEvent::NewBlock(_) => IbcEventType::NewBlock,

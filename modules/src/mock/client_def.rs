use ibc_proto::ibc::core::commitment::v1::MerkleProof;

use crate::ics02_client::client_consensus::AnyConsensusState;
use crate::ics02_client::client_def::ClientDef;
use crate::ics02_client::client_state::AnyClientState;
use crate::ics02_client::error::Error;
use crate::ics03_connection::connection::ConnectionEnd;
use crate::ics04_channel::channel::ChannelEnd;
use crate::ics04_channel::packet::Sequence;
use crate::ics23_commitment::commitment::{CommitmentPrefix, CommitmentProofBytes, CommitmentRoot};
use crate::ics23_commitment::merkle::apply_prefix;
use crate::ics24_host::identifier::{ChannelId, ClientId, ConnectionId, PortId};
use crate::ics24_host::Path;
use crate::mock::client_state::{MockClientState, MockConsensusState};
use crate::mock::header::MockHeader;
use crate::Height;

#[derive(Clone, Debug, PartialEq, Eq)]
pub struct MockClient;

impl ClientDef for MockClient {
    type Header = MockHeader;
    type ClientState = MockClientState;
    type ConsensusState = MockConsensusState;

    fn check_header_and_update_state(
        &self,
        client_state: Self::ClientState,
        header: Self::Header,
    ) -> Result<(Self::ClientState, Self::ConsensusState), Error> {
        if client_state.latest_height() >= header.height() {
            return Err(Error::low_header_height(
                header.height(),
                client_state.latest_height(),
            ));
        }
        Ok((MockClientState(header), MockConsensusState::new(header)))
    }

    fn verify_client_consensus_state(
        &self,
        _client_state: &Self::ClientState,
        height: Height,
        prefix: &CommitmentPrefix,
        _proof: &CommitmentProofBytes,
        client_id: &ClientId,
        _consensus_height: Height,
        _expected_consensus_state: &AnyConsensusState,
    ) -> Result<(), Error> {
        let client_prefixed_path = Path::ClientConsensusState {
            client_id: client_id.clone(),
            epoch: height.revision_number,
            height: height.revision_height,
        }
        .to_string();

        let _path =
            apply_prefix(prefix, vec![client_prefixed_path]).map_err(Error::empty_prefix)?;

        // TODO - add ctx to all client verification functions
        // let cs = ctx.fetch_self_consensus_state(height);
        // TODO - implement this
        // proof.verify_membership(cs.root(), path, expected_consensus_state)

        Ok(())
    }

    fn verify_connection_state(
        &self,
        _client_state: &Self::ClientState,
        _height: Height,
        _prefix: &CommitmentPrefix,
        _proof: &CommitmentProofBytes,
        _connection_id: Option<&ConnectionId>,
        _expected_connection_end: &ConnectionEnd,
    ) -> Result<(), Error> {
        Ok(())
    }

    fn verify_channel_state(
        &self,
        _client_state: &Self::ClientState,
        _height: Height,
        _prefix: &CommitmentPrefix,
        _proof: &CommitmentProofBytes,
        _port_id: &PortId,
        _channel_id: &ChannelId,
        _expected_channel_end: &ChannelEnd,
    ) -> Result<(), Error> {
        Ok(())
    }

    fn verify_client_full_state(
        &self,
        _client_state: &Self::ClientState,
        _height: Height,
        _root: &CommitmentRoot,
        _prefix: &CommitmentPrefix,
        _client_id: &ClientId,
        _proof: &CommitmentProofBytes,
        _expected_client_state: &AnyClientState,
    ) -> Result<(), Error> {
        Ok(())
    }

    fn verify_packet_data(
        &self,
        _client_state: &Self::ClientState,
        _height: Height,
        _proof: &CommitmentProofBytes,
        _port_id: &PortId,
        _channel_id: &ChannelId,
        _seq: &Sequence,
        _data: String,
    ) -> Result<(), Error> {
        Ok(())
    }

    fn verify_packet_acknowledgement(
        &self,
        _client_state: &Self::ClientState,
        _height: Height,
        _proof: &CommitmentProofBytes,
        _port_id: &PortId,
        _channel_id: &ChannelId,
        _seq: &Sequence,
        _data: Vec<u8>,
    ) -> Result<(), Error> {
        Ok(())
    }

    fn verify_next_sequence_recv(
        &self,
        _client_state: &Self::ClientState,
        _height: Height,
        _proof: &CommitmentProofBytes,
        _port_id: &PortId,
        _channel_id: &ChannelId,
        _seq: &Sequence,
    ) -> Result<(), Error> {
        Ok(())
    }

    fn verify_packet_receipt_absence(
        &self,
        _client_state: &Self::ClientState,
        _height: Height,
        _proof: &CommitmentProofBytes,
        _port_id: &PortId,
        _channel_id: &ChannelId,
        _seq: &Sequence,
    ) -> Result<(), Error> {
        Ok(())
    }
    fn verify_upgrade_and_update_state(
        &self,
        client_state: &Self::ClientState,
        consensus_state: &Self::ConsensusState,
        _proof_upgrade_client: MerkleProof,
        _proof_upgrade_consensus_state: MerkleProof,
<<<<<<< HEAD
    ) -> Result<(Self::ClientState, Self::ConsensusState), Error> {
        Ok((*client_state, *consensus_state))
=======
    ) -> Result<(Self::ClientState, Self::ConsensusState), Box<dyn std::error::Error>> {
        Ok((*client_state, consensus_state.clone()))
>>>>>>> d139f47b
    }
}<|MERGE_RESOLUTION|>--- conflicted
+++ resolved
@@ -158,12 +158,7 @@
         consensus_state: &Self::ConsensusState,
         _proof_upgrade_client: MerkleProof,
         _proof_upgrade_consensus_state: MerkleProof,
-<<<<<<< HEAD
     ) -> Result<(Self::ClientState, Self::ConsensusState), Error> {
-        Ok((*client_state, *consensus_state))
-=======
-    ) -> Result<(Self::ClientState, Self::ConsensusState), Box<dyn std::error::Error>> {
         Ok((*client_state, consensus_state.clone()))
->>>>>>> d139f47b
     }
 }
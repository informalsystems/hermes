--- conflicted
+++ resolved
@@ -4,14 +4,8 @@
 
 use alloc::collections::btree_map::BTreeMap;
 use core::cmp::min;
-<<<<<<< HEAD
-use core::time::Duration;
-
-use tracing::debug;
-=======
 use core::ops::{Add, Sub};
 use core::time::Duration;
->>>>>>> fc825d66
 
 use prost_types::Any;
 use sha2::Digest;
@@ -32,7 +26,7 @@
 use crate::core::ics04_channel::context::{ChannelKeeper, ChannelReader};
 use crate::core::ics04_channel::error::Error as Ics04Error;
 use crate::core::ics04_channel::packet::{Receipt, Sequence};
-use crate::core::ics05_port::capabilities::Capability;
+use crate::core::ics05_port::capabilities::{Capability, CapabilityName};
 use crate::core::ics05_port::context::{CapabilityReader, PortReader};
 use crate::core::ics05_port::error::Error as Ics05Error;
 use crate::core::ics05_port::error::Error;
@@ -50,11 +44,8 @@
 use crate::signer::Signer;
 use crate::timestamp::Timestamp;
 use crate::Height;
-<<<<<<< HEAD
-=======
 
 pub const DEFAULT_BLOCK_TIME_SECS: u64 = 3;
->>>>>>> fc825d66
 
 /// A context implementing the dependencies necessary for testing any IBC module.
 #[derive(Clone, Debug)]
@@ -566,13 +557,13 @@
 impl Ics20Context for MockContext {}
 
 impl CapabilityReader for MockContext {
-    fn get_capability(&self, _name: impl AsRef<str>) -> Result<Capability, Ics05Error> {
+    fn get_capability(&self, _name: &CapabilityName) -> Result<Capability, Ics05Error> {
         todo!()
     }
 
     fn authenticate_capability(
         &self,
-        _name: impl AsRef<str>,
+        _name: &CapabilityName,
         _capability: &Capability,
     ) -> Result<(), Ics05Error> {
         Ok(())

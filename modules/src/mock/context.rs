--- conflicted
+++ resolved
@@ -387,21 +387,13 @@
         cid: &ConnectionId,
         port_channel_id: &(PortId, ChannelId),
     ) -> Result<(), ICS4Error> {
-        match self.connection_channels.get(cid) {
-            Some(v) => {
-                let mut modv = v.clone();
-                modv.push(port_channel_id.clone());
-                self.connection_channels.remove(cid);
-                self.connection_channels.insert(cid.clone(), modv);
-            }
-            None => {
-                let mut modv = Vec::new();
-                modv.push(port_channel_id.clone());
-                self.connection_channels.insert(cid.clone(), modv);
-            }
-        }
-        Ok(())
-    }
+        self.connection_channels
+            .entry(cid.clone())
+            .or_insert_with(Vec::new)
+            .push(port_channel_id.clone());
+        Ok(())
+    }
+
     fn store_channel(
         &mut self,
         port_channel_id: &(PortId, ChannelId),
@@ -439,21 +431,8 @@
         Ok(())
     }
 
-<<<<<<< HEAD
     fn increase_channel_counter(&mut self) {
         self.channel_ids_counter += 1;
-=======
-    fn store_connection_channels(
-        &mut self,
-        cid: &ConnectionId,
-        port_channel_id: &(PortId, ChannelId),
-    ) -> Result<(), ICS4Error> {
-        self.connection_channels
-            .entry(cid.clone())
-            .or_insert_with(Vec::new)
-            .push(port_channel_id.clone());
-        Ok(())
->>>>>>> ca338635
     }
 }
 

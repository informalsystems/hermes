--- conflicted
+++ resolved
@@ -102,11 +102,7 @@
     /// Constant-size commitments to packets data fields
     packet_commitment: HashMap<(PortId, ChannelId, Sequence), String>,
 
-<<<<<<< HEAD
-    //Used by unordered channel
-=======
     // Used by unordered channel
->>>>>>> 0dd0a036
     packet_receipt: HashMap<(PortId, ChannelId, Sequence), Receipt>,
 }
 
@@ -312,12 +308,6 @@
         Self { timestamp, ..self }
     }
 
-<<<<<<< HEAD
-    pub fn with_height(self, latest_height: Height) -> Self {
-        Self {
-            latest_height,
-            ..self
-=======
     pub fn with_height(self, target_height: Height) -> Self {
         if target_height.revision_number > self.latest_height.revision_number {
             unimplemented!()
@@ -335,7 +325,6 @@
         } else {
             // Both the revision number and height match
             self
->>>>>>> 0dd0a036
         }
     }
 
@@ -354,24 +343,6 @@
         }
     }
 
-<<<<<<< HEAD
-    pub fn with_packet_receipt(
-        self,
-        port_id: PortId,
-        chan_id: ChannelId,
-        seq: Sequence,
-        data: Receipt,
-    ) -> Self {
-        let mut packet_receipt = self.packet_receipt.clone();
-        packet_receipt.insert((port_id, chan_id, seq), data);
-        Self {
-            packet_receipt,
-            ..self
-        }
-    }
-
-=======
->>>>>>> 0dd0a036
     /// Accessor for a block of the local (host) chain from this context.
     /// Returns `None` if the block at the requested height does not exist.
     fn host_block(&self, target_height: Height) -> Option<&HostBlock> {
@@ -526,17 +497,6 @@
         self.packet_acknowledgement.get(key).cloned()
     }
 
-<<<<<<< HEAD
-    fn host_height(&self) -> Height {
-        self.latest_height
-    }
-
-    fn host_timestamp(&self) -> u64 {
-        self.timestamp
-    }
-
-=======
->>>>>>> 0dd0a036
     fn hash(&self, input: String) -> String {
         let r = sha2::Sha256::digest(input.as_bytes());
         format!("{:x}", r)
@@ -648,7 +608,6 @@
     fn increase_channel_counter(&mut self) {
         self.channel_ids_counter += 1;
     }
-<<<<<<< HEAD
 
     fn store_packet_commitment(
         &mut self,
@@ -682,15 +641,13 @@
         Ok(())
     }
 
-
     fn delete_packet_commitment(
         &mut self,
         key: (PortId, ChannelId, Sequence),
-    ) -> Result<(), Ics4Error>{
+    ) -> Result<(), Ics4Error> {
         self.packet_commitment.remove(&key);
         Ok(())
     }
-
 
     fn store_packet_receipt(
         &mut self,
@@ -700,8 +657,6 @@
         self.packet_receipt.insert(key, receipt);
         Ok(())
     }
-=======
->>>>>>> 0dd0a036
 }
 
 impl ConnectionReader for MockContext {

//! Host chain types and methods, used by context mock.

<<<<<<< HEAD
use tendermint::time::Time;
=======
use crate::prelude::*;
use core::convert::TryFrom;

use tendermint::chain::Id as TMChainId;
>>>>>>> d82c9f36
use tendermint_testgen::light_block::TmLightBlock;
use tendermint_testgen::{Generator, LightBlock as TestgenLightBlock};

use crate::ics02_client::client_consensus::AnyConsensusState;
use crate::ics02_client::header::AnyHeader;
use crate::ics07_tendermint::consensus_state::ConsensusState as TMConsensusState;
use crate::ics07_tendermint::header::Header as TMHeader;
use crate::ics24_host::identifier::ChainId;
use crate::mock::header::MockHeader;
use crate::timestamp::Timestamp;
use crate::Height;
use std::{thread, time};

/// Defines the different types of host chains that a mock context can emulate.
/// The variants are as follows:
/// - `Mock` defines that the context history consists of `MockHeader` blocks.
/// - `SyntheticTendermint`: the context has synthetically-generated Tendermint (light) blocks.
/// See also the `HostBlock` enum to get more insights into the underlying block type.
#[derive(Clone, Debug, Copy)]
pub enum HostType {
    Mock,
    SyntheticTendermint,
}

/// Depending on `HostType` (the type of host chain underlying a context mock), this enum defines
/// the type of blocks composing the history of the host chain.
#[derive(Clone, Debug)]
pub enum HostBlock {
    Mock(MockHeader),
    SyntheticTendermint(Box<TmLightBlock>),
}

impl HostBlock {
    /// Returns the height of a block.
    pub fn height(&self) -> Height {
        match self {
            HostBlock::Mock(header) => header.height(),
            HostBlock::SyntheticTendermint(light_block) => Height::new(
                ChainId::chain_version(light_block.signed_header.header.chain_id.as_str()),
                light_block.signed_header.header.height.value(),
            ),
        }
    }

    /// Generates a new block at `height` for the given chain identifier and chain type.
    pub fn generate_block(chain_id: ChainId, chain_type: HostType, height: u64) -> HostBlock {
        match chain_type {
            HostType::Mock => HostBlock::Mock(MockHeader {
                height: Height::new(chain_id.version(), height),
                timestamp: Timestamp::now(),
                //Timestamp::from_nanoseconds(1).unwrap(),
            }),
            HostType::SyntheticTendermint => {
                HostBlock::SyntheticTendermint(Box::new(Self::generate_tm_block(chain_id, height)))
            }
        }
    }

    pub fn generate_tm_block(chain_id: ChainId, height: u64) -> TmLightBlock {
        // Sleep is required otherwise the generator produces blocks with the
        // same timestamp as two block can be generated per second.
        let ten_millis = time::Duration::from_millis(1000);
        thread::sleep(ten_millis);
        let time = Time::now()
            .duration_since(Time::unix_epoch())
            .unwrap()
            .as_secs();

        TestgenLightBlock::new_default_with_time_and_chain_id(chain_id.to_string(), time, height)
            .generate()
            .unwrap()
    }
}

impl From<TmLightBlock> for AnyConsensusState {
    fn from(light_block: TmLightBlock) -> Self {
        let cs = TMConsensusState::from(light_block.signed_header.header);
        AnyConsensusState::Tendermint(cs)
    }
}

impl From<HostBlock> for AnyConsensusState {
    fn from(any_block: HostBlock) -> Self {
        match any_block {
            HostBlock::Mock(mock_header) => mock_header.into(),
            HostBlock::SyntheticTendermint(light_block) => (*light_block).into(),
        }
    }
}

impl From<HostBlock> for AnyHeader {
    fn from(any_block: HostBlock) -> Self {
        match any_block {
            HostBlock::Mock(mock_header) => mock_header.into(),
            HostBlock::SyntheticTendermint(light_block_box) => {
                // Conversion from TMLightBlock to AnyHeader
                AnyHeader::Tendermint((*light_block_box).into())
            }
        }
    }
}

impl From<TmLightBlock> for TMHeader {
    fn from(light_block: TmLightBlock) -> Self {
        // TODO: This conversion is incorrect for `trusted_height` and `trusted_validator_set`.
        TMHeader {
            signed_header: light_block.signed_header,
            validator_set: light_block.validators,
            trusted_height: Default::default(),
            trusted_validator_set: light_block.next_validators,
        }
    }
}<|MERGE_RESOLUTION|>--- conflicted
+++ resolved
@@ -1,13 +1,9 @@
 //! Host chain types and methods, used by context mock.
 
-<<<<<<< HEAD
-use tendermint::time::Time;
-=======
-use crate::prelude::*;
 use core::convert::TryFrom;
 
 use tendermint::chain::Id as TMChainId;
->>>>>>> d82c9f36
+use tendermint::time::Time;
 use tendermint_testgen::light_block::TmLightBlock;
 use tendermint_testgen::{Generator, LightBlock as TestgenLightBlock};
 
@@ -17,9 +13,9 @@
 use crate::ics07_tendermint::header::Header as TMHeader;
 use crate::ics24_host::identifier::ChainId;
 use crate::mock::header::MockHeader;
+use crate::prelude::*;
 use crate::timestamp::Timestamp;
 use crate::Height;
-use std::{thread, time};
 
 /// Defines the different types of host chains that a mock context can emulate.
 /// The variants are as follows:

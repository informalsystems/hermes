use crate::prelude::*;

use prost_types::Any;

use crate::applications::ics20_fungible_token_transfer::relay_application_logic::send_transfer::send_transfer as ics20_msg_dispatcher;
use crate::core::ics02_client::handler::dispatch as ics2_msg_dispatcher;
use crate::core::ics03_connection::handler::dispatch as ics3_msg_dispatcher;
use crate::core::ics04_channel::handler::channel_dispatch as ics4_msg_dispatcher;
use crate::core::ics04_channel::handler::packet_dispatch as ics04_packet_msg_dispatcher;
use crate::core::ics26_routing::context::Ics26Context;
use crate::core::ics26_routing::error::Error;
use crate::core::ics26_routing::msgs::Ics26Envelope::{
    self, Ics20Msg, Ics2Msg, Ics3Msg, Ics4ChannelMsg, Ics4PacketMsg,
};
use crate::{events::IbcEvent, handler::HandlerOutput};

/// Mimics the DeliverTx ABCI interface, but a slightly lower level. No need for authentication
/// info or signature checks here.
/// Returns a vector of all events that got generated as a byproduct of processing `messages`.
pub fn deliver<Ctx>(ctx: &mut Ctx, messages: Vec<Any>) -> Result<Vec<IbcEvent>, Error>
where
    Ctx: Ics26Context,
{
    // A buffer for all the events, to be used as return value.
    let mut res: Vec<IbcEvent> = Vec::new();

    for any_msg in messages {
        // Decode the proto message into a domain message, creating an ICS26 envelope.
        let envelope = decode(any_msg)?;

        // Process the envelope, and accumulate any events that were generated.
<<<<<<< HEAD
        let mut output = dispatch(now, ctx, envelope)?;
=======
        let mut output = dispatch(&mut ctx_interim, envelope)?;
>>>>>>> fc825d66
        // TODO: output.log and output.result are discarded
        res.append(&mut output.events);
    }

    Ok(res)
}

/// Attempts to convert a message into a [Ics26Envelope] message
pub fn decode(message: Any) -> Result<Ics26Envelope, Error> {
    message.try_into()
}

/// Top-level ICS dispatch function. Routes incoming IBC messages to their corresponding module.
/// Returns a handler output with empty result of type `HandlerOutput<()>` which contains the log
/// and events produced after processing the input `msg`.
pub fn dispatch<Ctx>(ctx: &mut Ctx, msg: Ics26Envelope) -> Result<HandlerOutput<()>, Error>
where
    Ctx: Ics26Context,
{
    let output = match msg {
        Ics2Msg(msg) => {
            let handler_output = ics2_msg_dispatcher(ctx, msg).map_err(Error::ics02_client)?;
            // Apply the result to the context (host chain store).
            ctx.store_client_result(handler_output.result)
                .map_err(Error::ics02_client)?;

            HandlerOutput::builder()
                .with_log(handler_output.log)
                .with_events(handler_output.events)
                .with_result(())
        }

        Ics3Msg(msg) => {
            let handler_output = ics3_msg_dispatcher(ctx, msg).map_err(Error::ics03_connection)?;

            // Apply any results to the host chain store.
            ctx.store_connection_result(handler_output.result)
                .map_err(Error::ics03_connection)?;

            HandlerOutput::builder()
                .with_log(handler_output.log)
                .with_events(handler_output.events)
                .with_result(())
        }

        Ics4ChannelMsg(msg) => {
            let handler_output = ics4_msg_dispatcher(ctx, msg).map_err(Error::ics04_channel)?;

            // Apply any results to the host chain store.
            ctx.store_channel_result(handler_output.result)
                .map_err(Error::ics04_channel)?;

            HandlerOutput::builder()
                .with_log(handler_output.log)
                .with_events(handler_output.events)
                .with_result(())
        }

        Ics20Msg(msg) => {
            let handler_output =
                ics20_msg_dispatcher(ctx, msg).map_err(Error::ics20_fungible_token_transfer)?;

            // Apply any results to the host chain store.
            ctx.store_packet_result(handler_output.result)
                .map_err(Error::ics04_channel)?;

            HandlerOutput::builder()
                .with_log(handler_output.log)
                .with_events(handler_output.events)
                .with_result(())
        }

        Ics4PacketMsg(msg) => {
            let handler_output =
                ics04_packet_msg_dispatcher(ctx, msg).map_err(Error::ics04_channel)?;

            // Apply any results to the host chain store.
            ctx.store_packet_result(handler_output.result)
                .map_err(Error::ics04_channel)?;

            HandlerOutput::builder()
                .with_log(handler_output.log)
                .with_events(handler_output.events)
                .with_result(())
        }
    };

    Ok(output)
}

#[cfg(test)]
mod tests {
    use crate::prelude::*;

    use test_log::test;

    use crate::core::ics02_client::client_consensus::AnyConsensusState;
    use crate::core::ics02_client::client_state::AnyClientState;
    use crate::events::IbcEvent;
    use crate::{
        applications::ics20_fungible_token_transfer::msgs::transfer::test_util::get_dummy_msg_transfer,
        core::ics23_commitment::commitment::test_util::get_dummy_merkle_proof,
    };

    use crate::core::ics02_client::msgs::{
        create_client::MsgCreateAnyClient, update_client::MsgUpdateAnyClient,
        upgrade_client::MsgUpgradeAnyClient, ClientMsg,
    };
    use crate::core::ics03_connection::msgs::{
        conn_open_ack::{test_util::get_dummy_raw_msg_conn_open_ack, MsgConnectionOpenAck},
        conn_open_init::{test_util::get_dummy_raw_msg_conn_open_init, MsgConnectionOpenInit},
        conn_open_try::{test_util::get_dummy_raw_msg_conn_open_try, MsgConnectionOpenTry},
        ConnectionMsg,
    };
    use crate::core::ics04_channel::msgs::{
        chan_close_confirm::{
            test_util::get_dummy_raw_msg_chan_close_confirm, MsgChannelCloseConfirm,
        },
        chan_close_init::{test_util::get_dummy_raw_msg_chan_close_init, MsgChannelCloseInit},
        chan_open_ack::{test_util::get_dummy_raw_msg_chan_open_ack, MsgChannelOpenAck},
        chan_open_init::{test_util::get_dummy_raw_msg_chan_open_init, MsgChannelOpenInit},
        chan_open_try::{test_util::get_dummy_raw_msg_chan_open_try, MsgChannelOpenTry},
        recv_packet::{test_util::get_dummy_raw_msg_recv_packet, MsgRecvPacket},
        timeout_on_close::{test_util::get_dummy_raw_msg_timeout_on_close, MsgTimeoutOnClose},
        ChannelMsg, PacketMsg,
    };

    use crate::core::ics24_host::identifier::ConnectionId;
    use crate::core::ics26_routing::handler::dispatch;
    use crate::core::ics26_routing::msgs::Ics26Envelope;
    use crate::mock::client_state::{MockClientState, MockConsensusState};
    use crate::mock::context::MockContext;
    use crate::mock::header::MockHeader;
    use crate::test_utils::get_dummy_account_id;
    use crate::timestamp::Timestamp;
    use crate::Height;

    #[test]
    /// These tests exercise two main paths: (1) the ability of the ICS26 routing module to dispatch
    /// messages to the correct module handler, and more importantly: (2) the ability of ICS handlers
    /// to work with the context and correctly store results (i.e., the `ClientKeeper`,
    /// `ConnectionKeeper`, and `ChannelKeeper` traits).
    fn routing_module_and_keepers() {
        // Test parameters
        struct Test {
            name: String,
            msg: Ics26Envelope,
            want_pass: bool,
        }
        let default_signer = get_dummy_account_id();
        let client_height = 5;
        let start_client_height = Height::new(0, client_height);
        let update_client_height = Height::new(0, 34);
        let update_client_height_after_send = Height::new(0, 35);

        let update_client_height_after_second_send = Height::new(0, 36);

        let upgrade_client_height = Height::new(1, 2);

        let upgrade_client_height_second = Height::new(1, 1);

        // We reuse this same context across all tests. Nothing in particular needs parametrizing.
        let mut ctx = MockContext::default();

        let create_client_msg = MsgCreateAnyClient::new(
            AnyClientState::from(MockClientState::new(MockHeader::new(start_client_height))),
            AnyConsensusState::Mock(MockConsensusState::new(MockHeader::new(
                start_client_height,
            ))),
            default_signer.clone(),
        )
        .unwrap();

        //
        // Connection handshake messages.
        //
        let msg_conn_init =
            MsgConnectionOpenInit::try_from(get_dummy_raw_msg_conn_open_init()).unwrap();

        let correct_msg_conn_try = MsgConnectionOpenTry::try_from(get_dummy_raw_msg_conn_open_try(
            client_height,
            client_height,
        ))
        .unwrap();

        // The handler will fail to process this msg because the client height is too advanced.
        let incorrect_msg_conn_try = MsgConnectionOpenTry::try_from(
            get_dummy_raw_msg_conn_open_try(client_height + 1, client_height + 1),
        )
        .unwrap();

        let msg_conn_ack = MsgConnectionOpenAck::try_from(get_dummy_raw_msg_conn_open_ack(
            client_height,
            client_height,
        ))
        .unwrap();

        //
        // Channel handshake messages.
        //
        let msg_chan_init =
            MsgChannelOpenInit::try_from(get_dummy_raw_msg_chan_open_init()).unwrap();

        // The handler will fail to process this b/c the associated connection does not exist
        let mut incorrect_msg_chan_init = msg_chan_init.clone();
        incorrect_msg_chan_init.channel.connection_hops = vec![ConnectionId::new(590)];

        let msg_chan_try =
            MsgChannelOpenTry::try_from(get_dummy_raw_msg_chan_open_try(client_height)).unwrap();

        let msg_chan_ack =
            MsgChannelOpenAck::try_from(get_dummy_raw_msg_chan_open_ack(client_height)).unwrap();

        let msg_chan_close_init =
            MsgChannelCloseInit::try_from(get_dummy_raw_msg_chan_close_init()).unwrap();

        let msg_chan_close_confirm =
            MsgChannelCloseConfirm::try_from(get_dummy_raw_msg_chan_close_confirm(client_height))
                .unwrap();

        let msg_transfer = get_dummy_msg_transfer(35);
        let msg_transfer_two = get_dummy_msg_transfer(36);

        let mut msg_to_on_close =
            MsgTimeoutOnClose::try_from(get_dummy_raw_msg_timeout_on_close(36, 5)).unwrap();
        msg_to_on_close.packet.sequence = 2.into();
        msg_to_on_close.packet.timeout_height = msg_transfer_two.timeout_height;
        msg_to_on_close.packet.timeout_timestamp = msg_transfer_two.timeout_timestamp;

        let msg_recv_packet = MsgRecvPacket::try_from(get_dummy_raw_msg_recv_packet(35)).unwrap();

        // First, create a client..
        let res = dispatch(
            &mut ctx,
            Ics26Envelope::Ics2Msg(ClientMsg::CreateClient(create_client_msg.clone())),
        );

        assert!(
            res.is_ok(),
            "ICS26 routing dispatch test 'client creation' failed for message {:?} with result: {:?}",
            create_client_msg,
            res
        );

        ctx.add_port(msg_chan_init.port_id().clone());

        // Figure out the ID of the client that was just created.
        let mut events = res.unwrap().events;
        let client_id_event = events.pop();
        assert!(
            client_id_event.is_some(),
            "There was no event generated for client creation!"
        );
        let client_id = match client_id_event.unwrap() {
            IbcEvent::CreateClient(create_client) => create_client.client_id().clone(),
            event => panic!("unexpected IBC event: {:?}", event),
        };

        let tests: Vec<Test> = vec![
            // Test some ICS2 client functionality.
            Test {
                name: "Client update successful".to_string(),
                msg: Ics26Envelope::Ics2Msg(ClientMsg::UpdateClient(MsgUpdateAnyClient {
                    client_id: client_id.clone(),
                    header: MockHeader::new(update_client_height)
                        .with_timestamp(Timestamp::now())
                        .into(),
                    signer: default_signer.clone(),
                })),
                want_pass: true,
            },
            Test {
                name: "Client update fails due to stale header".to_string(),
                msg: Ics26Envelope::Ics2Msg(ClientMsg::UpdateClient(MsgUpdateAnyClient {
                    client_id: client_id.clone(),
                    header: MockHeader::new(update_client_height).into(),
                    signer: default_signer.clone(),
                })),
                want_pass: false,
            },
            Test {
                name: "Connection open init succeeds".to_string(),
                msg: Ics26Envelope::Ics3Msg(ConnectionMsg::ConnectionOpenInit(
                    msg_conn_init.with_client_id(client_id.clone()),
                )),
                want_pass: true,
            },
            Test {
                name: "Connection open try fails due to InvalidConsensusHeight (too high)"
                    .to_string(),
                msg: Ics26Envelope::Ics3Msg(ConnectionMsg::ConnectionOpenTry(Box::new(
                    incorrect_msg_conn_try,
                ))),
                want_pass: false,
            },
            Test {
                name: "Connection open try succeeds".to_string(),
                msg: Ics26Envelope::Ics3Msg(ConnectionMsg::ConnectionOpenTry(Box::new(
                    correct_msg_conn_try.with_client_id(client_id.clone()),
                ))),
                want_pass: true,
            },
            Test {
                name: "Connection open ack succeeds".to_string(),
                msg: Ics26Envelope::Ics3Msg(ConnectionMsg::ConnectionOpenAck(Box::new(
                    msg_conn_ack,
                ))),
                want_pass: true,
            },
            // ICS04
            Test {
                name: "Channel open init succeeds".to_string(),
                msg: Ics26Envelope::Ics4ChannelMsg(ChannelMsg::ChannelOpenInit(msg_chan_init)),
                want_pass: true,
            },
            Test {
                name: "Channel open init fail due to missing connection".to_string(),
                msg: Ics26Envelope::Ics4ChannelMsg(ChannelMsg::ChannelOpenInit(
                    incorrect_msg_chan_init,
                )),
                want_pass: false,
            },
            Test {
                name: "Channel open try succeeds".to_string(),
                msg: Ics26Envelope::Ics4ChannelMsg(ChannelMsg::ChannelOpenTry(msg_chan_try)),
                want_pass: true,
            },
            Test {
                name: "Channel open ack succeeds".to_string(),
                msg: Ics26Envelope::Ics4ChannelMsg(ChannelMsg::ChannelOpenAck(msg_chan_ack)),
                want_pass: true,
            },
            //ICS20-04-packet
            Test {
                name: "Packet send".to_string(),
                msg: Ics26Envelope::Ics20Msg(msg_transfer),
                want_pass: true,
            },
            // The client update is required in this test, because the proof associated with
            // msg_recv_packet has the same height as the packet TO height (see get_dummy_raw_msg_recv_packet)
            Test {
                name: "Client update successful #2".to_string(),
                msg: Ics26Envelope::Ics2Msg(ClientMsg::UpdateClient(MsgUpdateAnyClient {
                    client_id: client_id.clone(),
                    header: MockHeader::new(update_client_height_after_send)
                        .with_timestamp(Timestamp::now())
                        .into(),
                    signer: default_signer.clone(),
                })),
                want_pass: true,
            },
            Test {
                name: "Receive packet".to_string(),
                msg: Ics26Envelope::Ics4PacketMsg(PacketMsg::RecvPacket(msg_recv_packet.clone())),
                want_pass: true,
            },
            Test {
                name: "Re-Receive packet".to_string(),
                msg: Ics26Envelope::Ics4PacketMsg(PacketMsg::RecvPacket(msg_recv_packet)),
                want_pass: false,
            },
            Test {
                name: "Packet send".to_string(),
                msg: Ics26Envelope::Ics20Msg(msg_transfer_two),
                want_pass: true,
            },
            Test {
                name: "Client update successful".to_string(),
                msg: Ics26Envelope::Ics2Msg(ClientMsg::UpdateClient(MsgUpdateAnyClient {
                    client_id: client_id.clone(),
                    header: MockHeader::new(update_client_height_after_second_send).into(),
                    signer: default_signer.clone(),
                })),
                want_pass: true,
            },
            //ICS04-close channel
            Test {
                name: "Channel close init succeeds".to_string(),
                msg: Ics26Envelope::Ics4ChannelMsg(ChannelMsg::ChannelCloseInit(
                    msg_chan_close_init,
                )),
                want_pass: true,
            },
            Test {
                name: "Channel close confirm fails cause channel is already closed".to_string(),
                msg: Ics26Envelope::Ics4ChannelMsg(ChannelMsg::ChannelCloseConfirm(
                    msg_chan_close_confirm,
                )),
                want_pass: false,
            },
            //ICS04-to_on_close
            Test {
                name: "Timeout on close".to_string(),
                msg: Ics26Envelope::Ics4PacketMsg(PacketMsg::ToClosePacket(msg_to_on_close)),
                want_pass: true,
            },
            Test {
                name: "Client upgrade successful".to_string(),
                msg: Ics26Envelope::Ics2Msg(ClientMsg::UpgradeClient(MsgUpgradeAnyClient::new(
                    client_id.clone(),
                    AnyClientState::Mock(MockClientState::new(MockHeader::new(
                        upgrade_client_height,
                    ))),
                    AnyConsensusState::Mock(MockConsensusState::new(MockHeader::new(
                        upgrade_client_height,
                    ))),
                    get_dummy_merkle_proof(),
                    get_dummy_merkle_proof(),
                    default_signer.clone(),
                ))),
                want_pass: true,
            },
            Test {
                name: "Client upgrade un-successful".to_string(),
                msg: Ics26Envelope::Ics2Msg(ClientMsg::UpgradeClient(MsgUpgradeAnyClient::new(
                    client_id,
                    AnyClientState::Mock(MockClientState::new(MockHeader::new(
                        upgrade_client_height_second,
                    ))),
                    AnyConsensusState::Mock(MockConsensusState::new(MockHeader::new(
                        upgrade_client_height_second,
                    ))),
                    get_dummy_merkle_proof(),
                    get_dummy_merkle_proof(),
                    default_signer,
                ))),
                want_pass: false,
            },
        ]
        .into_iter()
        .collect();

        for test in tests {
            let res = dispatch(&mut ctx, test.msg.clone());

            assert_eq!(
                test.want_pass,
                res.is_ok(),
                "ICS26 routing dispatch test '{}' failed for message {:?}\nwith result: {:?}",
                test.name,
                test.msg,
                res
            );
        }
    }
}<|MERGE_RESOLUTION|>--- conflicted
+++ resolved
@@ -29,11 +29,8 @@
         let envelope = decode(any_msg)?;
 
         // Process the envelope, and accumulate any events that were generated.
-<<<<<<< HEAD
-        let mut output = dispatch(now, ctx, envelope)?;
-=======
-        let mut output = dispatch(&mut ctx_interim, envelope)?;
->>>>>>> fc825d66
+        let mut output = dispatch(ctx, envelope)?;
+
         // TODO: output.log and output.result are discarded
         res.append(&mut output.events);
     }

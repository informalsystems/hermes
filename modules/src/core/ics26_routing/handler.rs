--- conflicted
+++ resolved
@@ -81,32 +81,12 @@
             let module_id = ics4_validate(ctx, &msg).map_err(Error::ics04_channel)?;
             let (mut handler_builder, channel_result) =
                 ics4_msg_dispatcher(ctx, &msg).map_err(Error::ics04_channel)?;
-<<<<<<< HEAD
 
             let mut module_output = HandlerOutput::builder().with_result(());
             let cb_result =
                 ics4_callback(ctx, &module_id, &msg, channel_result, &mut module_output);
             handler_builder.merge(module_output);
             let channel_result = cb_result.map_err(Error::ics04_channel)?;
-=======
-
-            let mut module_output = HandlerOutput::builder().with_result(());
-            let cb_result =
-                ics4_callback(ctx, &module_id, &msg, channel_result, &mut module_output);
-            handler_builder.merge(module_output);
-            let channel_result = cb_result.map_err(Error::ics04_channel)?;
-
-            // Apply any results to the host chain store.
-            ctx.store_channel_result(channel_result)
-                .map_err(Error::ics04_channel)?;
-
-            handler_builder.with_result(())
-        }
-
-        Ics20Msg(msg) => {
-            let handler_output =
-                ics20_msg_dispatcher(ctx, msg).map_err(Error::ics20_fungible_token_transfer)?;
->>>>>>> 3e34b4b9
 
             // Apply any results to the host chain store.
             ctx.store_channel_result(channel_result)
@@ -411,14 +391,11 @@
             Test {
                 name: "Re-Receive packet".to_string(),
                 msg: Ics26Envelope::Ics4PacketMsg(PacketMsg::RecvPacket(msg_recv_packet)),
-<<<<<<< HEAD
-=======
                 want_pass: true,
             },
             Test {
                 name: "Packet send".to_string(),
                 msg: Ics26Envelope::Ics20Msg(msg_transfer_two),
->>>>>>> 3e34b4b9
                 want_pass: true,
             },
             Test {

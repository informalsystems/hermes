--- conflicted
+++ resolved
@@ -1,9 +1,4 @@
 //! Types for the IBC events emitted from Tendermint Websocket by the channels module.
-<<<<<<< HEAD
-
-use core::convert::TryFrom;
-=======
->>>>>>> fc4172a5
 
 use serde_derive::{Deserialize, Serialize};
 use tendermint::abci::tag::Tag;

--- conflicted
+++ resolved
@@ -72,19 +72,11 @@
     /// Returns the current timestamp of the local chain.
     fn host_timestamp(&self) -> Timestamp;
 
-<<<<<<< HEAD
-    /// Returns the time when the client state of the given identifier is stored
+    /// Returns the time when the client state for the given [`ClientId`] was updated with a header for the given [`Height`]
     fn client_update_time(&self, client_id: &ClientId, height: Height) -> Result<Timestamp, Error>;
 
-    /// Returns the height when the client state of the given identifier is stored
+    /// Returns the height when the client state for the given [`ClientId`] was updated with a header for the given [`Height`]
     fn client_update_height(&self, client_id: &ClientId, height: Height) -> Result<Height, Error>;
-=======
-    /// Returns the time when the client state for the given [`ClientId`] was updated with a header for the given [`Height`]
-    fn processed_time(&self, client_id: &ClientId, height: Height) -> Result<Timestamp, Error>;
-
-    /// Returns the height when the client state for the given [`ClientId`] was updated with a header for the given [`Height`]
-    fn processed_height(&self, client_id: &ClientId, height: Height) -> Result<Height, Error>;
->>>>>>> 6b010bf7
 
     /// Returns a counter on the number of channel ids have been created thus far.
     /// The value of this counter should increase only via method

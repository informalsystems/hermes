--- conflicted
+++ resolved
@@ -174,26 +174,10 @@
             )?;
 
             // Initialize send, recv, and ack sequence numbers.
-<<<<<<< HEAD
-            self.store_next_sequence_send(
-                (result.port_id.clone(), result.channel_id.clone()),
-                1.into(),
-            )?;
-            self.store_next_sequence_recv(
-                (result.port_id.clone(), result.channel_id.clone()),
-                1.into(),
-            )?;
-            self.store_next_sequence_ack(
-                (result.port_id.clone(), result.channel_id.clone()),
-                1.into(),
-            )?;
-
-            self.store_channel_capability(result.port_id, result.channel_id)?;
-=======
             self.store_next_sequence_send((result.port_id.clone(), result.channel_id), 1.into())?;
             self.store_next_sequence_recv((result.port_id.clone(), result.channel_id), 1.into())?;
-            self.store_next_sequence_ack((result.port_id, result.channel_id), 1.into())?;
->>>>>>> b44ade9f
+            self.store_next_sequence_ack((result.port_id.clone(), result.channel_id), 1.into())?;
+            self.store_channel_capability(result.port_id, result.channel_id)?;
         }
 
         Ok(())

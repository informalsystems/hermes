//! ICS 04: Channel implementation that facilitates communication between
//! applications and the chains those applications are built upon.

pub mod channel;
pub mod context;
pub mod error;
pub mod events;

pub mod handler;
pub mod msgs;
pub mod packet;
<<<<<<< HEAD
pub mod packet_id;
=======
pub mod timeout;
>>>>>>> 385c3ab5

pub mod commitment;
mod version;
pub use version::Version;<|MERGE_RESOLUTION|>--- conflicted
+++ resolved
@@ -9,11 +9,8 @@
 pub mod handler;
 pub mod msgs;
 pub mod packet;
-<<<<<<< HEAD
 pub mod packet_id;
-=======
 pub mod timeout;
->>>>>>> 385c3ab5
 
 pub mod commitment;
 mod version;

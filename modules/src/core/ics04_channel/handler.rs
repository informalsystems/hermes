//! This module implements the processing logic for ICS4 (channel) messages.

use crate::core::ics04_channel::channel::ChannelEnd;
use crate::core::ics04_channel::context::ChannelReader;
use crate::core::ics04_channel::error::Error;
use crate::core::ics04_channel::msgs::ChannelMsg;
use crate::core::ics04_channel::{msgs::PacketMsg, packet::PacketResult};
use crate::core::ics05_port::capabilities::ChannelCapability;
use crate::core::ics24_host::identifier::{ChannelId, PortId};
<<<<<<< HEAD
use crate::core::ics26_routing::context::{Ics26Context, ModuleId, ModuleOutput, Router};
=======
use crate::core::ics26_routing::context::{
    Ics26Context, ModuleId, ModuleOutput, OnRecvPacketAck, Router,
};
>>>>>>> 3e34b4b9
use crate::handler::{HandlerOutput, HandlerOutputBuilder};

pub mod acknowledgement;
pub mod chan_close_confirm;
pub mod chan_close_init;
pub mod chan_open_ack;
pub mod chan_open_confirm;
pub mod chan_open_init;
pub mod chan_open_try;
pub mod recv_packet;
pub mod send_packet;
pub mod timeout;
pub mod timeout_on_close;
pub mod verify;
pub mod write_acknowledgement;

/// Defines the possible states of a channel identifier in a `ChannelResult`.
#[derive(Clone, Debug)]
pub enum ChannelIdState {
    /// Specifies that the channel handshake handler allocated a new channel identifier. This
    /// happens during the processing of either the `MsgChannelOpenInit` or `MsgChannelOpenTry`.
    Generated,

    /// Specifies that the handler reused a previously-allocated channel identifier.
    Reused,
}

#[derive(Clone, Debug)]
pub struct ChannelResult {
    pub port_id: PortId,
    pub channel_id: ChannelId,
    pub channel_id_state: ChannelIdState,
    pub channel_cap: ChannelCapability,
    pub channel_end: ChannelEnd,
}

pub fn channel_validate<Ctx>(ctx: &Ctx, msg: &ChannelMsg) -> Result<ModuleId, Error>
where
    Ctx: Ics26Context,
{
    let module_id = msg.lookup_module(ctx)?;
    if ctx.router().has_route(&module_id) {
        Ok(module_id)
    } else {
        Err(Error::route_not_found())
    }
}

/// General entry point for processing any type of message related to the ICS4 channel open and
/// channel close handshake protocols.
pub fn channel_dispatch<Ctx>(
    ctx: &Ctx,
    msg: &ChannelMsg,
) -> Result<(HandlerOutputBuilder<()>, ChannelResult), Error>
where
    Ctx: ChannelReader,
{
    let output = match msg {
        ChannelMsg::ChannelOpenInit(msg) => chan_open_init::process(ctx, msg),
        ChannelMsg::ChannelOpenTry(msg) => chan_open_try::process(ctx, msg),
        ChannelMsg::ChannelOpenAck(msg) => chan_open_ack::process(ctx, msg),
        ChannelMsg::ChannelOpenConfirm(msg) => chan_open_confirm::process(ctx, msg),
        ChannelMsg::ChannelCloseInit(msg) => chan_close_init::process(ctx, msg),
        ChannelMsg::ChannelCloseConfirm(msg) => chan_close_confirm::process(ctx, msg),
    }?;
    let HandlerOutput {
        result,
        log,
        events,
    } = output;
    let builder = HandlerOutput::builder().with_log(log).with_events(events);
    Ok((builder, result))
}

pub fn channel_callback<Ctx>(
    ctx: &mut Ctx,
    module_id: &ModuleId,
    msg: &ChannelMsg,
    mut result: ChannelResult,
    module_output: &mut ModuleOutput,
) -> Result<ChannelResult, Error>
where
    Ctx: Ics26Context,
{
    let cb = ctx
        .router_mut()
        .get_route_mut(module_id)
        .ok_or_else(Error::route_not_found)?;

    match msg {
        ChannelMsg::ChannelOpenInit(msg) => cb.on_chan_open_init(
            module_output,
            msg.channel.ordering,
            &msg.channel.connection_hops,
            &msg.port_id,
            &result.channel_id,
            &result.channel_cap,
            msg.channel.counterparty(),
            &msg.channel.version,
        )?,
        ChannelMsg::ChannelOpenTry(msg) => {
            let version = cb.on_chan_open_try(
                module_output,
                msg.channel.ordering,
                &msg.channel.connection_hops,
                &msg.port_id,
                &result.channel_id,
                &result.channel_cap,
                msg.channel.counterparty(),
                &msg.counterparty_version,
            )?;
            result.channel_end.version = version;
        }
        ChannelMsg::ChannelOpenAck(msg) => cb.on_chan_open_ack(
            module_output,
            &msg.port_id,
            &result.channel_id,
            &msg.counterparty_version,
        )?,
        ChannelMsg::ChannelOpenConfirm(msg) => {
            cb.on_chan_open_confirm(module_output, &msg.port_id, &result.channel_id)?
        }
        ChannelMsg::ChannelCloseInit(msg) => {
            cb.on_chan_close_init(module_output, &msg.port_id, &result.channel_id)?
        }
        ChannelMsg::ChannelCloseConfirm(msg) => {
            cb.on_chan_close_confirm(module_output, &msg.port_id, &result.channel_id)?
        }
    }
    Ok(result)
}

pub fn packet_validate<Ctx>(ctx: &Ctx, msg: &PacketMsg) -> Result<ModuleId, Error>
where
    Ctx: Ics26Context,
{
    let module_id = match msg {
        PacketMsg::RecvPacket(msg) => {
            ctx.lookup_module_by_channel(
                &msg.packet.destination_channel,
                &msg.packet.destination_port,
            )?
            .0
        }
        PacketMsg::AckPacket(msg) => {
            ctx.lookup_module_by_channel(&msg.packet.source_channel, &msg.packet.source_port)?
                .0
        }
        PacketMsg::ToPacket(msg) => {
            ctx.lookup_module_by_channel(&msg.packet.source_channel, &msg.packet.source_port)?
                .0
        }
        PacketMsg::ToClosePacket(msg) => {
            ctx.lookup_module_by_channel(&msg.packet.source_channel, &msg.packet.source_port)?
                .0
        }
    };

    if ctx.router().has_route(&module_id) {
        Ok(module_id)
    } else {
        Err(Error::route_not_found())
    }
}

/// Dispatcher for processing any type of message related to the ICS4 packet protocols.
pub fn packet_dispatch<Ctx>(
    ctx: &Ctx,
    msg: &PacketMsg,
) -> Result<(HandlerOutputBuilder<()>, PacketResult), Error>
where
    Ctx: ChannelReader,
{
    let output = match msg {
        PacketMsg::RecvPacket(msg) => recv_packet::process(ctx, msg),
        PacketMsg::AckPacket(msg) => acknowledgement::process(ctx, msg),
        PacketMsg::ToPacket(msg) => timeout::process(ctx, msg),
        PacketMsg::ToClosePacket(msg) => timeout_on_close::process(ctx, msg),
    }?;
    let HandlerOutput {
        result,
        log,
        events,
    } = output;
    let builder = HandlerOutput::builder().with_log(log).with_events(events);
    Ok((builder, result))
}

pub fn packet_callback<Ctx>(
    ctx: &mut Ctx,
    module_id: &ModuleId,
    msg: &PacketMsg,
    module_output: &mut ModuleOutput,
) -> Result<(), Error>
where
    Ctx: Ics26Context,
{
    let cb = ctx
        .router_mut()
        .get_route_mut(module_id)
        .ok_or_else(Error::route_not_found)?;

    match msg {
        PacketMsg::RecvPacket(msg) => {
<<<<<<< HEAD
            let (ack, write_fn) = cb.on_recv_packet(module_output, &msg.packet, &msg.signer);
            match ack {
                None => {}
                Some(ack) => {
                    if ack.success() {
                        if let Some(write_fn) = write_fn {
                            write_fn(cb.as_any_mut());
                        }
                    }

                    // TODO(hu55a1n1): write ack
                }
=======
            let result = cb.on_recv_packet(module_output, &msg.packet, &msg.signer);
            match result {
                OnRecvPacketAck::Nil(write_fn) | OnRecvPacketAck::Successful(_, write_fn) => {
                    write_fn(cb.as_any_mut());
                }
                OnRecvPacketAck::Failed(_) => {}
>>>>>>> 3e34b4b9
            }
        }
        PacketMsg::AckPacket(msg) => cb.on_acknowledgement_packet(
            module_output,
            &msg.packet,
            &msg.acknowledgement,
            &msg.signer,
        )?,
        PacketMsg::ToPacket(msg) => {
            cb.on_timeout_packet(module_output, &msg.packet, &msg.signer)?
        }
        PacketMsg::ToClosePacket(msg) => {
            cb.on_timeout_packet(module_output, &msg.packet, &msg.signer)?
        }
    };
    Ok(())
}<|MERGE_RESOLUTION|>--- conflicted
+++ resolved
@@ -7,13 +7,9 @@
 use crate::core::ics04_channel::{msgs::PacketMsg, packet::PacketResult};
 use crate::core::ics05_port::capabilities::ChannelCapability;
 use crate::core::ics24_host::identifier::{ChannelId, PortId};
-<<<<<<< HEAD
-use crate::core::ics26_routing::context::{Ics26Context, ModuleId, ModuleOutput, Router};
-=======
 use crate::core::ics26_routing::context::{
     Ics26Context, ModuleId, ModuleOutput, OnRecvPacketAck, Router,
 };
->>>>>>> 3e34b4b9
 use crate::handler::{HandlerOutput, HandlerOutputBuilder};
 
 pub mod acknowledgement;
@@ -218,27 +214,12 @@
 
     match msg {
         PacketMsg::RecvPacket(msg) => {
-<<<<<<< HEAD
-            let (ack, write_fn) = cb.on_recv_packet(module_output, &msg.packet, &msg.signer);
-            match ack {
-                None => {}
-                Some(ack) => {
-                    if ack.success() {
-                        if let Some(write_fn) = write_fn {
-                            write_fn(cb.as_any_mut());
-                        }
-                    }
-
-                    // TODO(hu55a1n1): write ack
-                }
-=======
             let result = cb.on_recv_packet(module_output, &msg.packet, &msg.signer);
             match result {
                 OnRecvPacketAck::Nil(write_fn) | OnRecvPacketAck::Successful(_, write_fn) => {
                     write_fn(cb.as_any_mut());
                 }
                 OnRecvPacketAck::Failed(_) => {}
->>>>>>> 3e34b4b9
             }
         }
         PacketMsg::AckPacket(msg) => cb.on_acknowledgement_packet(

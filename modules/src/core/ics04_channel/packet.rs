--- conflicted
+++ resolved
@@ -467,13 +467,8 @@
             Test {
                 name: "Bad src channel, name too long".to_string(),
                 raw: RawPacket {
-<<<<<<< HEAD
                     source_channel: "channel-128391283791827398127398791283912837918273981273987912839".to_string(),
-                    ..default_raw_msg.clone()
-=======
-                    source_channel: "channel-12839128379182739812739879".to_string(),
-                    ..default_raw_packet.clone()
->>>>>>> 16c356af
+                    ..default_raw_packet.clone()
                 },
                 want_pass: false,
             },
@@ -496,13 +491,8 @@
             Test {
                 name: "Bad dst channel, name too long".to_string(),
                 raw: RawPacket {
-<<<<<<< HEAD
                     destination_channel: "channel-128391283791827398127398791283912837918273981273987912839".to_string(),
-                    ..default_raw_msg.clone()
-=======
-                    destination_channel: "channel-12839128379182739812739879".to_string(),
-                    ..default_raw_packet.clone()
->>>>>>> 16c356af
+                    ..default_raw_packet.clone()
                 },
                 want_pass: false,
             },

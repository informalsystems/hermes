--- conflicted
+++ resolved
@@ -65,10 +65,6 @@
 
     let event_attributes = Attributes {
         channel_id: Some(chan_id),
-<<<<<<< HEAD
-        height: ChannelReader::host_height(ctx),
-=======
->>>>>>> 996405cf
         ..Default::default()
     };
     output.emit(IbcEvent::OpenInitChannel(

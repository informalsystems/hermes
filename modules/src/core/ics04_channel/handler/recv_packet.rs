use crate::core::ics03_connection::connection::State as ConnectionState;
use crate::core::ics04_channel::channel::{Counterparty, Order, State};
use crate::core::ics04_channel::context::ChannelReader;
use crate::core::ics04_channel::error::Error;
use crate::core::ics04_channel::events::ReceivePacket;
use crate::core::ics04_channel::handler::verify::verify_packet_recv_proofs;
use crate::core::ics04_channel::msgs::recv_packet::MsgRecvPacket;
use crate::core::ics04_channel::packet::{PacketResult, Receipt, Sequence};
use crate::core::ics24_host::identifier::{ChannelId, PortId};
use crate::events::IbcEvent;
use crate::handler::{HandlerOutput, HandlerResult};
use crate::timestamp::Expiry;

#[derive(Clone, Debug)]
pub struct RecvPacketSuccess {
    pub port_id: PortId,
    pub channel_id: ChannelId,
    pub seq: Sequence,
    pub seq_number: Sequence,
    pub receipt: Option<Receipt>,
}

#[derive(Clone, Debug)]
pub enum RecvPacketResult {
    Success(RecvPacketSuccess),
    NoOp,
}

pub fn process(ctx: &dyn ChannelReader, msg: &MsgRecvPacket) -> HandlerResult<PacketResult, Error> {
    let mut output = HandlerOutput::builder();

    let packet = &msg.packet;

    let dest_channel_end = ctx.channel_end(&(
        packet.destination_port.clone(),
        packet.destination_channel.clone(),
    ))?;

    if !dest_channel_end.state_matches(&State::Open) {
        return Err(Error::invalid_channel_state(
            packet.source_channel.clone(),
            dest_channel_end.state,
        ));
    }

    let _channel_cap = ctx.authenticated_capability(&packet.destination_port)?;

    let counterparty = Counterparty::new(
        packet.source_port.clone(),
        Some(packet.source_channel.clone()),
    );

    if !dest_channel_end.counterparty_matches(&counterparty) {
        return Err(Error::invalid_packet_counterparty(
            packet.source_port.clone(),
            packet.source_channel.clone(),
        ));
    }

    let connection_end = ctx.connection_end(&dest_channel_end.connection_hops()[0])?;

    if !connection_end.state_matches(&ConnectionState::Open) {
        return Err(Error::connection_not_open(
            dest_channel_end.connection_hops()[0].clone(),
        ));
    }

    let latest_height = ctx.host_height();
    if (!packet.timeout_height.is_zero()) && (packet.timeout_height <= latest_height) {
        return Err(Error::low_packet_height(
            latest_height,
            packet.timeout_height,
        ));
    }

    let latest_timestamp = ctx.host_timestamp();
    if let Expiry::Expired = latest_timestamp.check_expiry(&packet.timeout_timestamp) {
        return Err(Error::low_packet_timestamp());
    }

    verify_packet_recv_proofs(
        ctx,
        msg.proofs.height(),
        packet,
        &connection_end,
        &msg.proofs,
    )?;

    let result = if dest_channel_end.order_matches(&Order::Ordered) {
        let next_seq_recv = ctx
            .get_next_sequence_recv(&(packet.source_port.clone(), packet.source_channel.clone()))?;

        if packet.sequence < next_seq_recv {
            output.emit(IbcEvent::ReceivePacket(ReceivePacket {
                height: Height::zero(),
                packet: msg.packet.clone(),
            }));
            return Ok(output.with_result(PacketResult::Recv(RecvPacketResult::NoOp)));
        } else if packet.sequence != next_seq_recv {
            return Err(Error::invalid_packet_sequence(
                packet.sequence,
                next_seq_recv,
            ));
        }

        PacketResult::Recv(RecvPacketResult::Success(RecvPacketSuccess {
            port_id: packet.source_port.clone(),
            channel_id: packet.source_channel.clone(),
            seq: packet.sequence,
            seq_number: next_seq_recv.increment(),
            receipt: None,
        }))
    } else {
        let packet_rec = ctx.get_packet_receipt(&(
            packet.source_port.clone(),
            packet.source_channel.clone(),
            packet.sequence,
        ));

        match packet_rec {
            Ok(_receipt) => {
                output.emit(IbcEvent::ReceivePacket(ReceivePacket {
                    height: Height::zero(),
                    packet: msg.packet.clone(),
                }));
                return Ok(output.with_result(PacketResult::Recv(RecvPacketResult::NoOp)));
            }
            Err(e) if e.detail() == Error::packet_receipt_not_found(packet.sequence).detail() => {
                // store a receipt that does not contain any data
                PacketResult::Recv(RecvPacketResult::Success(RecvPacketSuccess {
                    port_id: packet.source_port.clone(),
                    channel_id: packet.source_channel.clone(),
                    seq: packet.sequence,
                    seq_number: 1.into(),
                    receipt: Some(Receipt::Ok),
                }))
            }
            Err(_) => return Err(Error::implementation_specific()),
        }
    };

    output.log("success: packet receive");

    output.emit(IbcEvent::ReceivePacket(ReceivePacket {
<<<<<<< HEAD
        height: ctx.host_height(),
        packet: msg.packet,
=======
        height: Height::zero(),
        packet: msg.packet.clone(),
>>>>>>> 422451da
    }));

    Ok(output.with_result(result))
}

#[cfg(test)]
mod tests {
    use crate::core::ics04_channel::context::ChannelReader;
    use crate::prelude::*;

    use test_log::test;

    use crate::core::ics03_connection::connection::ConnectionEnd;
    use crate::core::ics03_connection::connection::Counterparty as ConnectionCounterparty;
    use crate::core::ics03_connection::connection::State as ConnectionState;
    use crate::core::ics03_connection::version::get_compatible_versions;
    use crate::core::ics04_channel::channel::{ChannelEnd, Counterparty, Order, State};
    use crate::core::ics04_channel::handler::recv_packet::process;
    use crate::core::ics04_channel::msgs::recv_packet::test_util::get_dummy_raw_msg_recv_packet;
    use crate::core::ics04_channel::msgs::recv_packet::MsgRecvPacket;
    use crate::core::ics04_channel::Version;
    use crate::core::ics24_host::identifier::{ChannelId, ClientId, ConnectionId, PortId};
    use crate::mock::context::MockContext;
    use crate::relayer::ics18_relayer::context::Ics18Context;
    use crate::test_utils::get_dummy_account_id;
    use crate::timestamp::Timestamp;
    use crate::timestamp::ZERO_DURATION;
    use crate::{core::ics04_channel::packet::Packet, events::IbcEvent};

    #[test]
    fn recv_packet_processing() {
        struct Test {
            name: String,
            ctx: MockContext,
            msg: MsgRecvPacket,
            want_pass: bool,
        }

        let context = MockContext::default();

        let host_height = context.query_latest_height().increment();

        let client_height = host_height.increment();

        let msg =
            MsgRecvPacket::try_from(get_dummy_raw_msg_recv_packet(client_height.revision_height))
                .unwrap();

        let packet = msg.packet.clone();

        let packet_old = Packet {
            sequence: 1.into(),
            source_port: PortId::default(),
            source_channel: ChannelId::default(),
            destination_port: PortId::default(),
            destination_channel: ChannelId::default(),
            data: Vec::new(),
            timeout_height: client_height,
            timeout_timestamp: Timestamp::from_nanoseconds(1).unwrap(),
        };

        let msg_packet_old =
            MsgRecvPacket::new(packet_old, msg.proofs.clone(), get_dummy_account_id());

        let dest_channel_end = ChannelEnd::new(
            State::Open,
            Order::default(),
            Counterparty::new(
                packet.source_port.clone(),
                Some(packet.source_channel.clone()),
            ),
            vec![ConnectionId::default()],
            Version::ics20(),
        );

        let connection_end = ConnectionEnd::new(
            ConnectionState::Open,
            ClientId::default(),
            ConnectionCounterparty::new(
                ClientId::default(),
                Some(ConnectionId::default()),
                Default::default(),
            ),
            get_compatible_versions(),
            ZERO_DURATION,
        );

        let tests: Vec<Test> = vec![
            Test {
                name: "Processing fails because no channel exists in the context".to_string(),
                ctx: context.clone(),
                msg: msg.clone(),
                want_pass: false,
            },
            Test {
                name: "Processing fails because the port does not have a capability associated"
                    .to_string(),
                ctx: context.clone().with_channel(
                    PortId::default(),
                    ChannelId::default(),
                    dest_channel_end.clone(),
                ),
                msg: msg.clone(),
                want_pass: false,
            },
            Test {
                name: "Good parameters".to_string(),
                ctx: context
                    .clone()
                    .with_client(&ClientId::default(), client_height)
                    .with_connection(ConnectionId::default(), connection_end.clone())
                    .with_port_capability(packet.destination_port.clone())
                    .with_channel(
                        packet.destination_port.clone(),
                        packet.destination_channel.clone(),
                        dest_channel_end.clone(),
                    )
                    .with_send_sequence(
                        packet.destination_port.clone(),
                        packet.destination_channel.clone(),
                        1.into(),
                    )
                    .with_height(host_height)
                    // This `with_recv_sequence` is required for ordered channels
                    .with_recv_sequence(
                        packet.destination_port.clone(),
                        packet.destination_channel,
                        packet.sequence,
                    ),
                msg,
                want_pass: true,
            },
            Test {
                name: "Packet timeout expired".to_string(),
                ctx: context
                    .with_client(&ClientId::default(), client_height)
                    .with_connection(ConnectionId::default(), connection_end)
                    .with_port_capability(PortId::default())
                    .with_channel(PortId::default(), ChannelId::default(), dest_channel_end)
                    .with_send_sequence(PortId::default(), ChannelId::default(), 1.into())
                    .with_height(host_height),
                msg: msg_packet_old,
                want_pass: false,
            },
        ]
        .into_iter()
        .collect();

        for test in tests {
            let res = process(&test.ctx, &test.msg);
            // Additionally check the events and the output objects in the result.
            match res {
                Ok(proto_output) => {
                    assert!(
                            test.want_pass,
                            "recv_packet: test passed but was supposed to fail for test: {}, \nparams \n msg={:?}\nctx:{:?}",
                            test.name,
                            test.msg.clone(),
                            test.ctx.clone()
                        );

                    assert!(!proto_output.events.is_empty()); // Some events must exist.

                    for e in proto_output.events.iter() {
                        assert!(matches!(e, &IbcEvent::ReceivePacket(_)));
                        assert_eq!(e.height(), test.ctx.host_height());
                    }
                }
                Err(e) => {
                    assert!(
                            !test.want_pass,
                            "recv_packet: did not pass test: {}, \nparams \nmsg={:?}\nctx={:?}\nerror={:?}",
                            test.name,
                            test.msg.clone(),
                            test.ctx.clone(),
                            e,
                        );
                }
            }
        }
    }
}<|MERGE_RESOLUTION|>--- conflicted
+++ resolved
@@ -10,6 +10,7 @@
 use crate::events::IbcEvent;
 use crate::handler::{HandlerOutput, HandlerResult};
 use crate::timestamp::Expiry;
+use crate::Height;
 
 #[derive(Clone, Debug)]
 pub struct RecvPacketSuccess {
@@ -142,13 +143,8 @@
     output.log("success: packet receive");
 
     output.emit(IbcEvent::ReceivePacket(ReceivePacket {
-<<<<<<< HEAD
         height: ctx.host_height(),
-        packet: msg.packet,
-=======
-        height: Height::zero(),
         packet: msg.packet.clone(),
->>>>>>> 422451da
     }));
 
     Ok(output.with_result(result))

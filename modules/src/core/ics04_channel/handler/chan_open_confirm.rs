//! Protocol logic specific to ICS4 messages of type `MsgChannelOpenConfirm`.
use crate::core::ics03_connection::connection::State as ConnectionState;
use crate::core::ics04_channel::channel::{ChannelEnd, Counterparty, State};
use crate::core::ics04_channel::context::ChannelReader;
use crate::core::ics04_channel::error::Error;
use crate::core::ics04_channel::events::Attributes;
use crate::core::ics04_channel::handler::verify::verify_channel_proofs;
use crate::core::ics04_channel::handler::{ChannelIdState, ChannelResult};
use crate::core::ics04_channel::msgs::chan_open_confirm::MsgChannelOpenConfirm;
use crate::events::IbcEvent;
use crate::handler::{HandlerOutput, HandlerResult};
use crate::prelude::*;

pub(crate) fn process(
    ctx: &dyn ChannelReader,
    msg: &MsgChannelOpenConfirm,
) -> HandlerResult<ChannelResult, Error> {
    let mut output = HandlerOutput::builder();

    // Unwrap the old channel end and validate it against the message.
    let mut channel_end = ctx.channel_end(&(msg.port_id.clone(), msg.channel_id.clone()))?;

    // Validate that the channel end is in a state where it can be confirmed.
    if !channel_end.state_matches(&State::TryOpen) {
        return Err(Error::invalid_channel_state(
            msg.channel_id.clone(),
            channel_end.state,
        ));
    }

    // Channel capabilities
    let channel_cap = ctx.authenticated_capability(&msg.port_id)?;

    // An OPEN IBC connection running on the local (host) chain should exist.
    if channel_end.connection_hops().len() != 1 {
        return Err(Error::invalid_connection_hops_length(
            1,
            channel_end.connection_hops().len(),
        ));
    }

    let conn = ctx.connection_end(&channel_end.connection_hops()[0])?;

    if !conn.state_matches(&ConnectionState::Open) {
        return Err(Error::connection_not_open(
            channel_end.connection_hops()[0].clone(),
        ));
    }

    // Proof verification in two steps:
    // 1. Setup: build the Channel as we expect to find it on the other party.

    let expected_counterparty =
        Counterparty::new(msg.port_id.clone(), Some(msg.channel_id.clone()));

    let connection_counterparty = conn.counterparty();
    let ccid = connection_counterparty.connection_id().ok_or_else(|| {
        Error::undefined_connection_counterparty(channel_end.connection_hops()[0].clone())
    })?;

    let expected_connection_hops = vec![ccid.clone()];

    let expected_channel_end = ChannelEnd::new(
        State::Open,
        *channel_end.ordering(),
        expected_counterparty,
        expected_connection_hops,
        channel_end.version().clone(),
    );
    //2. Verify proofs
    verify_channel_proofs(
        ctx,
        msg.proofs.height(),
        &channel_end,
        &conn,
        &expected_channel_end,
        &msg.proofs,
    )
    .map_err(Error::chan_open_confirm_proof_verification)?;

    output.log("success: channel open confirm ");

    // Transition the channel end to the new state.
    channel_end.set_state(State::Open);

    let result = ChannelResult {
        port_id: msg.port_id.clone(),
        channel_id: msg.channel_id.clone(),
        channel_id_state: ChannelIdState::Reused,
        channel_cap,
        channel_end,
    };

    let event_attributes = Attributes {
<<<<<<< HEAD
        channel_id: Some(msg.channel_id),
        height: ctx.host_height(),
=======
        channel_id: Some(msg.channel_id.clone()),
>>>>>>> 422451da
        ..Default::default()
    };
    output.emit(IbcEvent::OpenConfirmChannel(
        event_attributes
            .try_into()
            .map_err(|_| Error::missing_channel_id())?,
    ));

    Ok(output.with_result(result))
}

#[cfg(test)]
mod tests {
    use crate::prelude::*;

    use test_log::test;

    use crate::core::ics02_client::client_type::ClientType;
    use crate::core::ics03_connection::connection::ConnectionEnd;
    use crate::core::ics03_connection::connection::Counterparty as ConnectionCounterparty;
    use crate::core::ics03_connection::connection::State as ConnectionState;
    use crate::core::ics03_connection::context::ConnectionReader;
    use crate::core::ics03_connection::msgs::test_util::get_dummy_raw_counterparty;
    use crate::core::ics03_connection::version::get_compatible_versions;
    use crate::core::ics04_channel::channel::{ChannelEnd, Counterparty, Order, State};
<<<<<<< HEAD
    use crate::core::ics04_channel::context::ChannelReader;
    use crate::core::ics04_channel::handler::{channel_dispatch, ChannelResult};
=======
    use crate::core::ics04_channel::handler::channel_dispatch;
>>>>>>> 422451da
    use crate::core::ics04_channel::msgs::chan_open_confirm::test_util::get_dummy_raw_msg_chan_open_confirm;
    use crate::core::ics04_channel::msgs::chan_open_confirm::MsgChannelOpenConfirm;
    use crate::core::ics04_channel::msgs::ChannelMsg;
    use crate::core::ics04_channel::Version;
    use crate::core::ics24_host::identifier::{ClientId, ConnectionId};
    use crate::events::IbcEvent;
    use crate::mock::context::MockContext;
    use crate::timestamp::ZERO_DURATION;
    use crate::Height;

    // TODO: The tests here should use the same structure as `handler::chan_open_try::tests`.
    #[test]
    fn chan_open_confirm_msg_processing() {
        struct Test {
            name: String,
            ctx: MockContext,
            msg: ChannelMsg,
            want_pass: bool,
        }
        let client_id = ClientId::new(ClientType::Mock, 24).unwrap();
        let conn_id = ConnectionId::new(2);
        let context = MockContext::default();
        let client_consensus_state_height = context.host_current_height().revision_height;

        // The connection underlying the channel we're trying to open.
        let conn_end = ConnectionEnd::new(
            ConnectionState::Open,
            client_id.clone(),
            ConnectionCounterparty::try_from(get_dummy_raw_counterparty()).unwrap(),
            get_compatible_versions(),
            ZERO_DURATION,
        );

        let msg_chan_confirm = MsgChannelOpenConfirm::try_from(
            get_dummy_raw_msg_chan_open_confirm(client_consensus_state_height),
        )
        .unwrap();

        let chan_end = ChannelEnd::new(
            State::TryOpen,
            Order::default(),
            Counterparty::new(
                msg_chan_confirm.port_id.clone(),
                Some(msg_chan_confirm.channel_id.clone()),
            ),
            vec![conn_id.clone()],
            Version::default(),
        );

        let tests: Vec<Test> = vec![Test {
            name: "Good parameters".to_string(),
            ctx: context
                .with_client(&client_id, Height::new(0, client_consensus_state_height))
                .with_connection(conn_id, conn_end)
                .with_port_capability(msg_chan_confirm.port_id.clone())
                .with_channel(
                    msg_chan_confirm.port_id.clone(),
                    msg_chan_confirm.channel_id.clone(),
                    chan_end,
                ),
            msg: ChannelMsg::ChannelOpenConfirm(msg_chan_confirm),
            want_pass: true,
        }]
        .into_iter()
        .collect();

        for test in tests {
            let res = channel_dispatch(&test.ctx, &test.msg);
            // Additionally check the events and the output objects in the result.
            match res {
                Ok((proto_output, res)) => {
                    assert!(
                            test.want_pass,
                            "chan_open_confirm: test passed but was supposed to fail for test: {}, \nparams {:?} {:?}",
                            test.name,
                            test.msg,
                            test.ctx.clone()
                        );

                    let proto_output = proto_output.with_result(());
                    assert!(!proto_output.events.is_empty()); // Some events must exist.

                    // The object in the output is a ConnectionEnd, should have init state.
                    //assert_eq!(res.channel_id, msg_chan_init.channel_id().clone());
                    assert_eq!(res.channel_end.state().clone(), State::Open);

                    for e in proto_output.events.iter() {
                        assert!(matches!(e, &IbcEvent::OpenConfirmChannel(_)));
                        assert_eq!(e.height(), test.ctx.host_height());
                    }
                }
                Err(e) => {
                    assert!(
                        !test.want_pass,
                        "chan_open_ack: did not pass test: {}, \nparams {:?} {:?}\nerror: {:?}",
                        test.name,
                        test.msg,
                        test.ctx.clone(),
                        e,
                    );
                }
            }
        }
    }
}<|MERGE_RESOLUTION|>--- conflicted
+++ resolved
@@ -92,12 +92,8 @@
     };
 
     let event_attributes = Attributes {
-<<<<<<< HEAD
-        channel_id: Some(msg.channel_id),
+        channel_id: Some(msg.channel_id.clone()),
         height: ctx.host_height(),
-=======
-        channel_id: Some(msg.channel_id.clone()),
->>>>>>> 422451da
         ..Default::default()
     };
     output.emit(IbcEvent::OpenConfirmChannel(
@@ -123,12 +119,8 @@
     use crate::core::ics03_connection::msgs::test_util::get_dummy_raw_counterparty;
     use crate::core::ics03_connection::version::get_compatible_versions;
     use crate::core::ics04_channel::channel::{ChannelEnd, Counterparty, Order, State};
-<<<<<<< HEAD
     use crate::core::ics04_channel::context::ChannelReader;
-    use crate::core::ics04_channel::handler::{channel_dispatch, ChannelResult};
-=======
     use crate::core::ics04_channel::handler::channel_dispatch;
->>>>>>> 422451da
     use crate::core::ics04_channel::msgs::chan_open_confirm::test_util::get_dummy_raw_msg_chan_open_confirm;
     use crate::core::ics04_channel::msgs::chan_open_confirm::MsgChannelOpenConfirm;
     use crate::core::ics04_channel::msgs::ChannelMsg;

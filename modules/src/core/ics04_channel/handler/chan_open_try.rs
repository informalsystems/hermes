//! Protocol logic specific to ICS4 messages of type `MsgChannelOpenTry`.

use crate::core::ics03_connection::connection::State as ConnectionState;
use crate::core::ics04_channel::channel::{ChannelEnd, Counterparty, State};
use crate::core::ics04_channel::context::{ChannelReader, ChannelReaderLightClient};
use crate::core::ics04_channel::error::Error;
use crate::core::ics04_channel::events::Attributes;
use crate::core::ics04_channel::handler::verify::verify_channel_proofs;
use crate::core::ics04_channel::handler::{ChannelIdState, ChannelResult};
use crate::core::ics04_channel::msgs::chan_open_try::MsgChannelOpenTry;
use crate::core::ics24_host::identifier::ChannelId;
use crate::events::IbcEvent;
use crate::handler::{HandlerOutput, HandlerResult};
use crate::prelude::*;

pub(crate) fn process<Ctx: ChannelReader + ChannelReaderLightClient>(
    ctx: &Ctx,
    msg: &MsgChannelOpenTry,
) -> HandlerResult<ChannelResult, Error> {
    let mut output = HandlerOutput::builder();

    // Unwrap the old channel end (if any) and validate it against the message.
    let (mut new_channel_end, channel_id) = match &msg.previous_channel_id {
        Some(prev_id) => {
            let old_channel_end = ctx.channel_end(&(msg.port_id.clone(), prev_id.clone()))?;

            // Validate that existing channel end matches with the one we're trying to establish.
            if old_channel_end.state_matches(&State::Init)
                && old_channel_end.order_matches(msg.channel.ordering())
                && old_channel_end.connection_hops_matches(msg.channel.connection_hops())
                && old_channel_end.counterparty_matches(msg.channel.counterparty())
                && old_channel_end.version_matches(msg.channel.version())
            {
                // A ChannelEnd already exists and all validation passed.
                Ok((old_channel_end, prev_id.clone()))
            } else {
                // A ConnectionEnd already exists and validation failed.
                Err(Error::channel_mismatch(prev_id.clone()))
            }
        }
        // No previous channel id was supplied. Create a new channel end & an identifier.
        None => {
            let channel_end = ChannelEnd::new(
                State::Init,
                *msg.channel.ordering(),
                msg.channel.counterparty().clone(),
                msg.channel.connection_hops().clone(),
                msg.counterparty_version.clone(),
            );

            // Channel identifier construction.
            let id_counter = ctx.channel_counter()?;
            let chan_id = ChannelId::new(id_counter);

            output.log(format!(
                "success: generated new channel identifier: {}",
                chan_id
            ));

            Ok((channel_end, chan_id))
        }
    }?;

    // An IBC connection running on the local (host) chain should exist.
    if msg.channel.connection_hops().len() != 1 {
        return Err(Error::invalid_connection_hops_length(
            1,
            msg.channel.connection_hops().len(),
        ));
    }

    let conn = ctx.connection_end(&msg.channel.connection_hops()[0])?;
    if !conn.state_matches(&ConnectionState::Open) {
        return Err(Error::connection_not_open(
            msg.channel.connection_hops()[0].clone(),
        ));
    }

    let get_versions = conn.versions();
    let version = match get_versions {
        [version] => version,
        _ => return Err(Error::invalid_version_length_connection()),
    };

    let channel_feature = msg.channel.ordering().to_string();
    if !version.is_supported_feature(channel_feature) {
        return Err(Error::channel_feature_not_suported_by_connection());
    }

    // Proof verification in two steps:
    // 1. Setup: build the Channel as we expect to find it on the other party.
    //      the port should be identical with the port we're using; the channel id should not be set
    //      since the counterparty cannot know yet which ID did we choose.
    let expected_counterparty = Counterparty::new(msg.port_id.clone(), None);
    let counterparty = conn.counterparty();
    let ccid = counterparty.connection_id().ok_or_else(|| {
        Error::undefined_connection_counterparty(msg.channel.connection_hops()[0].clone())
    })?;
    let expected_connection_hops = vec![ccid.clone()];

    // The other party should be storing a channel end in this configuration.
    let expected_channel_end = ChannelEnd::new(
        State::Init,
        *msg.channel.ordering(),
        expected_counterparty,
        expected_connection_hops,
        msg.counterparty_version.clone(),
    );

    // 2. Actual proofs are verified now.
    verify_channel_proofs(
        ctx,
        msg.proofs.height(),
        &new_channel_end,
        &conn,
        &expected_channel_end,
        &msg.proofs,
    )?;

    output.log("success: channel open try ");

    // Transition the channel end to the new state & pick a version.
    new_channel_end.set_state(State::TryOpen);

    let result = ChannelResult {
        port_id: msg.port_id.clone(),
        channel_id_state: if matches!(msg.previous_channel_id, None) {
            ChannelIdState::Generated
        } else {
            ChannelIdState::Reused
        },
        channel_id: channel_id.clone(),
        channel_end: new_channel_end,
    };

    let event_attributes = Attributes {
        channel_id: Some(channel_id),
<<<<<<< HEAD
        height: ChannelReader::host_height(ctx),
=======
>>>>>>> 996405cf
        ..Default::default()
    };
    output.emit(IbcEvent::OpenTryChannel(
        event_attributes
            .try_into()
            .map_err(|_| Error::missing_channel_id())?,
    ));

    Ok(output.with_result(result))
}

#[cfg(test)]
mod tests {
    use crate::prelude::*;

    use test_log::test;

    use crate::core::ics02_client::client_type::ClientType;
    use crate::core::ics02_client::error as ics02_error;
    use crate::core::ics03_connection::connection::ConnectionEnd;
    use crate::core::ics03_connection::connection::Counterparty as ConnectionCounterparty;
    use crate::core::ics03_connection::connection::State as ConnectionState;
    use crate::core::ics03_connection::error as ics03_error;
    use crate::core::ics03_connection::msgs::test_util::get_dummy_raw_counterparty;
    use crate::core::ics03_connection::version::get_compatible_versions;
    use crate::core::ics04_channel::channel::{ChannelEnd, State};
    use crate::core::ics04_channel::handler::channel_dispatch;
    use crate::core::ics04_channel::msgs::chan_open_try::test_util::get_dummy_raw_msg_chan_open_try;
    use crate::core::ics04_channel::msgs::chan_open_try::MsgChannelOpenTry;
    use crate::core::ics04_channel::msgs::ChannelMsg;
    use crate::core::ics04_channel::{error, Version};
    use crate::core::ics24_host::identifier::{ChannelId, ClientId, ConnectionId};
    use crate::events::IbcEvent;
    use crate::mock::context::MockContext;
    use crate::timestamp::ZERO_DURATION;
    use crate::Height;

    #[test]
    fn chan_open_try_msg_processing() {
        struct Test {
            name: String,
            ctx: MockContext,
            msg: ChannelMsg,
            want_pass: bool,
            match_error: Box<dyn FnOnce(error::ErrorDetail)>,
        }

        // Some general-purpose variable to parametrize the messages and the context.
        let proof_height = 10;
        let conn_id = ConnectionId::new(2);
        let client_id = ClientId::new(ClientType::Mock, 45).unwrap();

        // The context. We'll reuse this same one across all tests.
        let context = MockContext::default();

        // This is the connection underlying the channel we're trying to open.
        let conn_end = ConnectionEnd::new(
            ConnectionState::Open,
            client_id.clone(),
            ConnectionCounterparty::try_from(get_dummy_raw_counterparty()).unwrap(),
            get_compatible_versions(),
            ZERO_DURATION,
        );

        // We're going to test message processing against this message.
        let mut msg =
            MsgChannelOpenTry::try_from(get_dummy_raw_msg_chan_open_try(proof_height)).unwrap();

        // Assumption: an already existing `Init` channel should exist in the context for `msg`, and
        // this channel should depend on connection `conn_id`.
        let chan_id = ChannelId::new(24);
        let hops = vec![conn_id.clone()];
        msg.previous_channel_id = Some(chan_id.clone());
        msg.channel.connection_hops = hops;

        // This message does not assume a channel should already be initialized.
        let mut msg_vanilla = msg.clone();
        msg_vanilla.previous_channel_id = None;

        // A preloaded channel end that resides in the context. This is constructed so as to be
        // consistent with the incoming ChanOpenTry message `msg`.
        let correct_chan_end = ChannelEnd::new(
            State::Init,
            *msg.channel.ordering(),
            msg.channel.counterparty().clone(),
            msg.channel.connection_hops().clone(),
            msg.channel.version().clone(),
        );

        // A preloaded channel end that resides in the context. This is constructed so as to be
        // __inconsistent__ with the incoming ChanOpenTry message `msg` due to its version field.
        let version = Version::from(format!("{}-", msg.channel.version()));
        let incorrect_chan_end_ver = ChannelEnd::new(
            State::Init,
            *msg.channel.ordering(),
            msg.channel.counterparty().clone(),
            msg.channel.connection_hops().clone(),
            version,
        );

        // A preloaded channel end residing in the context, which will be __inconsistent__ with
        // the incoming ChanOpenTry message `msg` due to its connection hops field.
        let hops = vec![ConnectionId::new(9890)];
        let incorrect_chan_end_hops = ChannelEnd::new(
            State::Init,
            *msg.channel.ordering(),
            msg.channel.counterparty().clone(),
            hops,
            msg.channel.version().clone(),
        );

        let tests: Vec<Test> = vec![
            Test {
                name: "Processing fails because no channel is preloaded in the context".to_string(),
                ctx: context.clone(),
                msg: ChannelMsg::ChannelOpenTry(msg.clone()),
                want_pass: false,
                match_error: {
                    let port_id = msg.port_id.clone();
                    let channel_id = chan_id.clone();
                    Box::new(move |e| match e {
                        error::ErrorDetail::ChannelNotFound(e) => {
                            assert_eq!(e.port_id, port_id);
                            assert_eq!(e.channel_id, channel_id);
                        }
                        _ => {
                            panic!("Expected ChannelNotFound, instead got {}", e)
                        }
                    })
                },
            },
            Test {
                name: "Processing fails because no connection exists in the context".to_string(),
                ctx: context.clone(),
                msg: ChannelMsg::ChannelOpenTry(msg_vanilla.clone()),
                want_pass: false,
                match_error: {
                    let connection_id = msg.channel.connection_hops()[0].clone();
                    Box::new(move |e| match e {
                        error::ErrorDetail::Ics03Connection(e) => {
                            assert_eq!(
                                e.source,
                                ics03_error::ErrorDetail::ConnectionNotFound(
                                    ics03_error::ConnectionNotFoundSubdetail { connection_id }
                                )
                            );
                        }
                        _ => {
                            panic!("Expected MissingConnection, instead got {}", e)
                        }
                    })
                },
            },
            Test {
                name: "Processing fails because of inconsistent version with preexisting channel"
                    .to_string(),
                ctx: context
                    .clone()
                    .with_connection(conn_id.clone(), conn_end.clone())
                    .with_channel(msg.port_id.clone(), chan_id.clone(), incorrect_chan_end_ver),
                msg: ChannelMsg::ChannelOpenTry(msg.clone()),
                want_pass: false,
                match_error: {
                    let channel_id = chan_id.clone();
                    Box::new(move |e| match e {
                        error::ErrorDetail::ChannelMismatch(e) => {
                            assert_eq!(e.channel_id, channel_id);
                        }
                        _ => {
                            panic!("Expected ChannelMismatch, instead got {}", e)
                        }
                    })
                },
            },
            Test {
                name: "Processing fails because of inconsistent connection hops".to_string(),
                ctx: context
                    .clone()
                    .with_connection(conn_id.clone(), conn_end.clone())
                    .with_channel(
                        msg.port_id.clone(),
                        chan_id.clone(),
                        incorrect_chan_end_hops,
                    ),
                msg: ChannelMsg::ChannelOpenTry(msg.clone()),
                want_pass: false,
                match_error: {
                    let channel_id = chan_id.clone();
                    Box::new(move |e| match e {
                        error::ErrorDetail::ChannelMismatch(e) => {
                            assert_eq!(e.channel_id, channel_id);
                        }
                        _ => {
                            panic!("Expected ChannelMismatch, instead got {}", e)
                        }
                    })
                },
            },
            Test {
                name: "Processing fails b/c the context has no client state".to_string(),
                ctx: context
                    .clone()
                    .with_connection(conn_id.clone(), conn_end.clone())
                    .with_channel(
                        msg.port_id.clone(),
                        chan_id.clone(),
                        correct_chan_end.clone(),
                    ),
                msg: ChannelMsg::ChannelOpenTry(msg.clone()),
                want_pass: false,
                match_error: Box::new(|e| match e {
                    error::ErrorDetail::Ics03Connection(e) => {
                        assert_eq!(
                            e.source,
                            ics03_error::ErrorDetail::Ics02Client(
                                ics03_error::Ics02ClientSubdetail {
                                    source: ics02_error::ErrorDetail::ClientNotFound(
                                        ics02_error::ClientNotFoundSubdetail {
                                            client_id: ClientId::new(ClientType::Mock, 45).unwrap()
                                        }
                                    )
                                }
                            )
                        );
                    }
                    _ => {
                        panic!("Expected MissingClientState, instead got {}", e)
                    }
                }),
            },
            Test {
                name: "Processing is successful".to_string(),
                ctx: context
                    .clone()
                    .with_client(&client_id, Height::new(0, proof_height).unwrap())
                    .with_connection(conn_id.clone(), conn_end.clone())
                    .with_channel(msg.port_id.clone(), chan_id, correct_chan_end),
                msg: ChannelMsg::ChannelOpenTry(msg),
                want_pass: true,
                match_error: Box::new(|_| {}),
            },
            Test {
                name: "Processing is successful against an empty context (no preexisting channel)"
                    .to_string(),
                ctx: context
                    .with_client(&client_id, Height::new(0, proof_height).unwrap())
                    .with_connection(conn_id, conn_end),
                msg: ChannelMsg::ChannelOpenTry(msg_vanilla),
                want_pass: true,
                match_error: Box::new(|_| {}),
            },
        ]
        .into_iter()
        .collect();

        for test in tests {
            let res = channel_dispatch(&test.ctx, &test.msg);
            // Additionally check the events and the output objects in the result.
            match res {
                Ok((proto_output, res)) => {
                    assert!(
                        test.want_pass,
                        "chan_open_ack: test passed but was supposed to fail for test: {}, \nparams {:?} {:?}",
                        test.name,
                        test.msg,
                        test.ctx.clone()
                    );

                    let proto_output = proto_output.with_result(());
                    assert!(!proto_output.events.is_empty()); // Some events must exist.

                    // The object in the output is a channel end, should have TryOpen state.
                    assert_eq!(res.channel_end.state().clone(), State::TryOpen);

                    for e in proto_output.events.iter() {
                        assert!(matches!(e, &IbcEvent::OpenTryChannel(_)));
                    }
                }
                Err(e) => {
                    assert!(
                        !test.want_pass,
                        "chan_open_try: did not pass test: {}, \nparams:\n\tmsg={:?}\n\tcontext={:?}\nerror: {:?}",
                        test.name,
                        test.msg,
                        test.ctx.clone(),
                        e,
                    );

                    (test.match_error)(e.0);
                }
            }
        }
    }
}<|MERGE_RESOLUTION|>--- conflicted
+++ resolved
@@ -135,10 +135,6 @@
 
     let event_attributes = Attributes {
         channel_id: Some(channel_id),
-<<<<<<< HEAD
-        height: ChannelReader::host_height(ctx),
-=======
->>>>>>> 996405cf
         ..Default::default()
     };
     output.emit(IbcEvent::OpenTryChannel(

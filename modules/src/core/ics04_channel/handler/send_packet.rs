--- conflicted
+++ resolved
@@ -93,14 +93,7 @@
         ),
     });
 
-<<<<<<< HEAD
-    output.emit(IbcEvent::SendPacket(SendPacket {
-        height: ChannelReader::host_height(ctx),
-        packet,
-    }));
-=======
     output.emit(IbcEvent::SendPacket(SendPacket { packet }));
->>>>>>> 996405cf
 
     Ok(output.with_result(result))
 }

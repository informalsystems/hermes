use crate::core::ics02_client::client_state::ClientState;
use crate::core::ics04_channel::channel::Counterparty;
use crate::core::ics04_channel::channel::State;
use crate::core::ics04_channel::events::SendPacket;
use crate::core::ics04_channel::packet::{PacketResult, Sequence};
use crate::core::ics04_channel::{context::ChannelReader, error::Error, packet::Packet};
use crate::core::ics24_host::identifier::{ChannelId, PortId};
use crate::events::IbcEvent;
use crate::handler::{HandlerOutput, HandlerResult};
use crate::prelude::*;
use crate::timestamp::{Expiry, Timestamp};
use crate::Height;

#[derive(Clone, Debug)]
pub struct SendPacketResult {
    pub port_id: PortId,
    pub channel_id: ChannelId,
    pub seq: Sequence,
    pub seq_number: Sequence,
    pub timeout_height: Height,
    pub timeout_timestamp: Timestamp,
    pub data: Vec<u8>,
}

pub fn send_packet(ctx: &dyn ChannelReader, packet: Packet) -> HandlerResult<PacketResult, Error> {
    let mut output = HandlerOutput::builder();

    let source_channel_end =
        ctx.channel_end(&(packet.source_port.clone(), packet.source_channel.clone()))?;

    if source_channel_end.state_matches(&State::Closed) {
        return Err(Error::channel_closed(packet.source_channel));
    }

    let _channel_cap = ctx.authenticated_capability(&packet.source_port)?;

    let counterparty = Counterparty::new(
        packet.destination_port.clone(),
        Some(packet.destination_channel.clone()),
    );

    if !source_channel_end.counterparty_matches(&counterparty) {
        return Err(Error::invalid_packet_counterparty(
            packet.destination_port.clone(),
            packet.destination_channel,
        ));
    }

    let connection_end = ctx.connection_end(&source_channel_end.connection_hops()[0])?;

    let client_id = connection_end.client_id().clone();

    let client_state = ctx.client_state(&client_id)?;

    // prevent accidental sends with clients that cannot be updated
    if client_state.is_frozen() {
        return Err(Error::frozen_client(connection_end.client_id().clone()));
    }

    // check if packet height is newer than the height of the latest client state on the receiving chain
    let latest_height = client_state.latest_height();
    let packet_height = packet.timeout_height;

    if !packet.timeout_height.is_zero() && packet_height <= latest_height {
        return Err(Error::low_packet_height(
            latest_height,
            packet.timeout_height,
        ));
    }

    //check if packet timestamp is newer than the timestamp of the latest consensus state of the receiving chain
    let consensus_state = ctx.client_consensus_state(&client_id, latest_height)?;

    let latest_timestamp = consensus_state.timestamp();

    let packet_timestamp = packet.timeout_timestamp;
    if let Expiry::Expired = latest_timestamp.check_expiry(&packet_timestamp) {
        return Err(Error::low_packet_timestamp());
    }

    // check sequence number
    let next_seq_send =
        ctx.get_next_sequence_send(&(packet.source_port.clone(), packet.source_channel.clone()))?;

    if packet.sequence != next_seq_send {
        return Err(Error::invalid_packet_sequence(
            packet.sequence,
            next_seq_send,
        ));
    }

    output.log("success: packet send ");

    let result = PacketResult::Send(SendPacketResult {
        port_id: packet.source_port.clone(),
        channel_id: packet.source_channel.clone(),
        seq: packet.sequence,
        seq_number: next_seq_send.increment(),
        data: packet.clone().data,
        timeout_height: packet.timeout_height,
        timeout_timestamp: packet.timeout_timestamp,
    });

    output.emit(IbcEvent::SendPacket(SendPacket {
        height: packet_height,
        packet,
    }));

    Ok(output.with_result(result))
}

#[cfg(test)]
mod tests {
    use std::ops::Add;
    use std::time::Duration;

    use test_log::test;

    use crate::core::ics02_client::height::Height;
    use crate::core::ics03_connection::connection::ConnectionEnd;
    use crate::core::ics03_connection::connection::Counterparty as ConnectionCounterparty;
    use crate::core::ics03_connection::connection::State as ConnectionState;
    use crate::core::ics03_connection::version::get_compatible_versions;
    use crate::core::ics04_channel::channel::{ChannelEnd, Counterparty, Order, State};
    use crate::core::ics04_channel::handler::send_packet::send_packet;
    use crate::core::ics04_channel::packet::test_utils::get_dummy_raw_packet;
    use crate::core::ics04_channel::packet::Packet;
    use crate::core::ics04_channel::Version;
    use crate::core::ics24_host::identifier::{ChannelId, ClientId, ConnectionId, PortId};
    use crate::events::IbcEvent;
    use crate::mock::context::MockContext;
    use crate::prelude::*;
    use crate::timestamp::Timestamp;
    use crate::timestamp::ZERO_DURATION;
<<<<<<< HEAD
    use core::ops::Add;
    use core::time::Duration;
=======
>>>>>>> 43ceb420

    #[test]
    fn send_packet_processing() {
        struct Test {
            name: String,
            ctx: MockContext,
            packet: Packet,
            want_pass: bool,
        }

        let context = MockContext::default();

        let timestamp = Timestamp::now().add(Duration::from_secs(10));
        //CD:TODO remove unwrap
        let mut packet: Packet = get_dummy_raw_packet(1, timestamp.unwrap().nanoseconds())
            .try_into()
            .unwrap();
        packet.sequence = 1.into();
        packet.data = vec![0];

        let channel_end = ChannelEnd::new(
            State::TryOpen,
            Order::default(),
            Counterparty::new(PortId::default(), Some(ChannelId::default())),
            vec![ConnectionId::default()],
            Version::ics20(),
        );

        let connection_end = ConnectionEnd::new(
            ConnectionState::Open,
            ClientId::default(),
            ConnectionCounterparty::new(
                ClientId::default(),
                Some(ConnectionId::default()),
                Default::default(),
            ),
            get_compatible_versions(),
            ZERO_DURATION,
        );

        let mut packet_old: Packet = get_dummy_raw_packet(1, 1).try_into().unwrap();
        packet_old.sequence = 1.into();
        packet_old.data = vec![0];

        let client_height = Height::new(0, Height::default().revision_height + 1);

        let tests: Vec<Test> = vec![
            Test {
                name: "Processing fails because no channel exists in the context".to_string(),
                ctx: context.clone(),
                packet: packet.clone(),
                want_pass: false,
            },
            Test {
                name: "Processing fails because the port does not have a capability associated"
                    .to_string(),
                ctx: context.clone().with_channel(
                    PortId::default(),
                    ChannelId::default(),
                    channel_end.clone(),
                ),
                packet: packet.clone(),
                want_pass: false,
            },
            Test {
                name: "Good parameters".to_string(),
                ctx: context
                    .clone()
                    .with_client(&ClientId::default(), Height::default())
                    .with_connection(ConnectionId::default(), connection_end.clone())
                    .with_port_capability(PortId::default())
                    .with_channel(PortId::default(), ChannelId::default(), channel_end.clone())
                    .with_send_sequence(PortId::default(), ChannelId::default(), 1.into()),
                packet,
                want_pass: true,
            },
            Test {
                name: "Packet timeout".to_string(),
                ctx: context
                    .with_client(&ClientId::default(), client_height)
                    .with_connection(ConnectionId::default(), connection_end)
                    .with_port_capability(PortId::default())
                    .with_channel(PortId::default(), ChannelId::default(), channel_end)
                    .with_send_sequence(PortId::default(), ChannelId::default(), 1.into()),
                packet: packet_old,
                want_pass: false,
            },
        ]
        .into_iter()
        .collect();

        for test in tests {
            let res = send_packet(&test.ctx, test.packet.clone());
            // Additionally check the events and the output objects in the result.
            match res {
                Ok(proto_output) => {
                    assert!(
                        test.want_pass,
                        "send_packet: test passed but was supposed to fail for test: {}, \nparams {:?} {:?}",
                        test.name,
                        test.packet.clone(),
                        test.ctx.clone()
                    );

                    assert!(!proto_output.events.is_empty()); // Some events must exist.

                    // TODO: The object in the output is a PacketResult what can we check on it?
                    for e in proto_output.events.iter() {
                        assert!(matches!(e, &IbcEvent::SendPacket(_)));
                    }
                }
                Err(e) => {
                    assert!(
                        !test.want_pass,
                        "send_packet: did not pass test: {}, \nparams {:?} {:?} error: {:?}",
                        test.name,
                        test.packet.clone(),
                        test.ctx.clone(),
                        e,
                    );
                }
            }
        }
    }
}<|MERGE_RESOLUTION|>--- conflicted
+++ resolved
@@ -132,11 +132,8 @@
     use crate::prelude::*;
     use crate::timestamp::Timestamp;
     use crate::timestamp::ZERO_DURATION;
-<<<<<<< HEAD
     use core::ops::Add;
     use core::time::Duration;
-=======
->>>>>>> 43ceb420
 
     #[test]
     fn send_packet_processing() {

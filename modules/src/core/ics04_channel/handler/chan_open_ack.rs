//! Protocol logic specific to ICS4 messages of type `MsgChannelOpenAck`.
use crate::core::ics03_connection::connection::State as ConnectionState;
use crate::core::ics04_channel::channel::{ChannelEnd, Counterparty, State};
use crate::core::ics04_channel::context::ChannelReader;
use crate::core::ics04_channel::error::Error;
use crate::core::ics04_channel::events::Attributes;
use crate::core::ics04_channel::handler::verify::verify_channel_proofs;
use crate::core::ics04_channel::handler::{ChannelIdState, ChannelResult};
use crate::core::ics04_channel::msgs::chan_open_ack::MsgChannelOpenAck;
use crate::events::IbcEvent;
use crate::handler::{HandlerOutput, HandlerResult};
use crate::prelude::*;

pub(crate) fn process(
    ctx: &dyn ChannelReader,
    msg: MsgChannelOpenAck,
) -> HandlerResult<ChannelResult, Error> {
    let mut output = HandlerOutput::builder();

    // Unwrap the old channel end and validate it against the message.
    let mut channel_end = ctx.channel_end(&(msg.port_id().clone(), msg.channel_id().clone()))?;

    // Validate that the channel end is in a state where it can be ack.
    if !channel_end.state_matches(&State::Init) && !channel_end.state_matches(&State::TryOpen) {
        return Err(Error::invalid_channel_state(
            msg.channel_id().clone(),
            channel_end.state,
        ));
    }

    // Channel capabilities
    let channel_cap = ctx.authenticated_capability(&msg.port_id().clone())?;

    // An OPEN IBC connection running on the local (host) chain should exist.

    if channel_end.connection_hops().len() != 1 {
        return Err(Error::invalid_connection_hops_length(
            1,
            channel_end.connection_hops().len(),
        ));
    }

    let conn = ctx.connection_end(&channel_end.connection_hops()[0])?;

    if !conn.state_matches(&ConnectionState::Open) {
        return Err(Error::connection_not_open(
            channel_end.connection_hops()[0].clone(),
        ));
    }

    // Proof verification in two steps:
    // 1. Setup: build the Channel as we expect to find it on the other party.

    let expected_counterparty =
        Counterparty::new(msg.port_id().clone(), Some(msg.channel_id().clone()));

    let counterparty = conn.counterparty();
    let ccid = counterparty.connection_id().ok_or_else(|| {
        Error::undefined_connection_counterparty(channel_end.connection_hops()[0].clone())
    })?;

    let expected_connection_hops = vec![ccid.clone()];

    let expected_channel_end = ChannelEnd::new(
        State::TryOpen,
        *channel_end.ordering(),
        expected_counterparty,
        expected_connection_hops,
        msg.counterparty_version().clone(),
    );
    //2. Verify proofs
    verify_channel_proofs(
        ctx,
        &channel_end,
        &conn,
        &expected_channel_end,
        msg.proofs(),
    )?;

    output.log("success: channel open ack ");

    // Transition the channel end to the new state & pick a version.
    channel_end.set_state(State::Open);
    channel_end.set_version(msg.counterparty_version().clone());
    channel_end.set_counterparty_channel_id(msg.counterparty_channel_id.clone());

    let result = ChannelResult {
        port_id: msg.port_id().clone(),
        channel_id: msg.channel_id().clone(),
        channel_id_state: ChannelIdState::Reused,
        channel_cap,
        channel_end,
    };

    let event_attributes = Attributes {
        channel_id: Some(msg.channel_id().clone()),
        ..Default::default()
    };
    output.emit(IbcEvent::OpenAckChannel(event_attributes.into()));

    Ok(output.with_result(result))
}

#[cfg(test)]
mod tests {
    use core::str::FromStr;
<<<<<<< HEAD

    use test_env_log::test;
=======
    use test_log::test;
>>>>>>> 7b1598c0

    use crate::core::ics03_connection::connection::ConnectionEnd;
    use crate::core::ics03_connection::connection::Counterparty as ConnectionCounterparty;
    use crate::core::ics03_connection::connection::State as ConnectionState;
    use crate::core::ics03_connection::msgs::conn_open_init::test_util::get_dummy_raw_msg_conn_open_init;
    use crate::core::ics03_connection::msgs::conn_open_init::MsgConnectionOpenInit;
    use crate::core::ics03_connection::msgs::conn_open_try::test_util::get_dummy_raw_msg_conn_open_try;
    use crate::core::ics03_connection::msgs::conn_open_try::MsgConnectionOpenTry;
    use crate::core::ics03_connection::version::get_compatible_versions;
    use crate::core::ics04_channel::channel::{ChannelEnd, Counterparty, State};
    use crate::core::ics04_channel::handler::{channel_dispatch, ChannelResult};
    use crate::core::ics04_channel::msgs::chan_open_ack::test_util::get_dummy_raw_msg_chan_open_ack;
    use crate::core::ics04_channel::msgs::chan_open_ack::MsgChannelOpenAck;
    use crate::core::ics04_channel::msgs::chan_open_try::test_util::get_dummy_raw_msg_chan_open_try;
    use crate::core::ics04_channel::msgs::chan_open_try::MsgChannelOpenTry;
    use crate::core::ics04_channel::msgs::ChannelMsg;
    use crate::core::ics24_host::identifier::ConnectionId;
    use crate::events::IbcEvent;
    use crate::mock::context::MockContext;
    use crate::prelude::*;
    use crate::Height;

    // TODO: The tests here are very fragile and complex.
    //  Should be adapted to use the same structure as `handler::chan_open_try::tests`.
    #[test]
    fn chan_open_ack_msg_processing() {
        struct Test {
            name: String,
            ctx: MockContext,
            msg: ChannelMsg,
            want_pass: bool,
        }
        let proof_height = 10;
        let client_consensus_state_height = 10;
        let host_chain_height = Height::new(0, 35);

        let context = MockContext::default();

        let msg_conn_init =
            MsgConnectionOpenInit::try_from(get_dummy_raw_msg_conn_open_init()).unwrap();

        let conn_end = ConnectionEnd::new(
            ConnectionState::Open,
            msg_conn_init.client_id().clone(),
            ConnectionCounterparty::new(
                msg_conn_init.counterparty().client_id().clone(),
                Some(ConnectionId::from_str("defaultConnection-1").unwrap()),
                msg_conn_init.counterparty().prefix().clone(),
            ),
            get_compatible_versions(),
            msg_conn_init.delay_period,
        );

        let ccid = <ConnectionId as FromStr>::from_str("defaultConnection-0");
        let cid = match ccid {
            Ok(v) => v,
            Err(_e) => ConnectionId::default(),
        };

        let mut connection_vec0 = Vec::new();
        connection_vec0.insert(
            0,
            match <ConnectionId as FromStr>::from_str("defaultConnection-0") {
                Ok(a) => a,
                _ => unreachable!(),
            },
        );

        let msg_conn_try = MsgConnectionOpenTry::try_from(get_dummy_raw_msg_conn_open_try(
            client_consensus_state_height,
            host_chain_height.revision_height,
        ))
        .unwrap();

        let msg_chan_ack =
            MsgChannelOpenAck::try_from(get_dummy_raw_msg_chan_open_ack(proof_height)).unwrap();

        let msg_chan_try =
            MsgChannelOpenTry::try_from(get_dummy_raw_msg_chan_open_try(proof_height)).unwrap();

        let chan_end = ChannelEnd::new(
            State::Init,
            *msg_chan_try.channel.ordering(),
            Counterparty::new(
                msg_chan_ack.port_id().clone(),
                Some(msg_chan_ack.channel_id().clone()),
            ),
            connection_vec0.clone(),
            msg_chan_try.channel.version().clone(),
        );

        let failed_chan_end = ChannelEnd::new(
            State::Open,
            *msg_chan_try.channel.ordering(),
            Counterparty::new(
                msg_chan_ack.port_id().clone(),
                Some(msg_chan_ack.channel_id().clone()),
            ),
            connection_vec0,
            msg_chan_try.channel.version().clone(),
        );

        let tests: Vec<Test> = vec![
            Test {
                name: "Processing fails because no channel exists in the context".to_string(),
                ctx: context.clone(),
                msg: ChannelMsg::ChannelOpenAck(msg_chan_ack.clone()),
                want_pass: false,
            },
            Test {
                name: "Processing fails because the channel is in the wrong state".to_string(),
                ctx: context
                    .clone()
                    .with_client(
                        msg_conn_try.client_id(),
                        Height::new(0, client_consensus_state_height),
                    )
                    .with_port_capability(msg_chan_ack.port_id().clone())
                    .with_channel(
                        msg_chan_ack.port_id().clone(),
                        msg_chan_ack.channel_id().clone(),
                        failed_chan_end,
                    ),
                msg: ChannelMsg::ChannelOpenAck(msg_chan_ack.clone()),
                want_pass: false,
            },
            Test {
                name: "Processing fails because port does not have a capability associate"
                    .to_string(),
                ctx: context
                    .clone()
                    .with_client(
                        msg_conn_try.client_id(),
                        Height::new(0, client_consensus_state_height),
                    )
                    .with_connection(cid.clone(), conn_end.clone())
                    .with_channel(
                        msg_chan_ack.port_id().clone(),
                        msg_chan_ack.channel_id().clone(),
                        chan_end.clone(),
                    ),
                msg: ChannelMsg::ChannelOpenAck(msg_chan_ack.clone()),
                want_pass: false,
            },
            Test {
                name: "Processing fails because a connection does exist".to_string(),
                ctx: context
                    .clone()
                    .with_client(
                        msg_conn_try.client_id(),
                        Height::new(0, client_consensus_state_height),
                    )
                    .with_port_capability(msg_chan_ack.port_id().clone())
                    .with_channel(
                        msg_chan_ack.port_id().clone(),
                        msg_chan_ack.channel_id().clone(),
                        chan_end.clone(),
                    ),
                msg: ChannelMsg::ChannelOpenAck(msg_chan_ack.clone()),
                want_pass: false,
            },
            Test {
                name: "Processing fails due to missing client state ".to_string(),
                ctx: context
                    .clone()
                    .with_connection(cid.clone(), conn_end.clone())
                    .with_port_capability(msg_chan_ack.port_id().clone())
                    .with_channel(
                        msg_chan_ack.port_id().clone(),
                        msg_chan_ack.channel_id().clone(),
                        chan_end.clone(),
                    ),
                msg: ChannelMsg::ChannelOpenAck(msg_chan_ack.clone()),
                want_pass: false,
            },
            Test {
                name: "Good parameters".to_string(),
                ctx: context //  .clone()
                    .with_client(
                        msg_conn_try.client_id(),
                        Height::new(0, client_consensus_state_height),
                    )
                    .with_connection(cid, conn_end)
                    .with_port_capability(msg_chan_ack.port_id().clone())
                    .with_channel(
                        msg_chan_ack.port_id().clone(),
                        msg_chan_ack.channel_id().clone(),
                        chan_end,
                    ),
                msg: ChannelMsg::ChannelOpenAck(msg_chan_ack),
                want_pass: true,
            },
        ]
        .into_iter()
        .collect();

        for test in tests {
            let res = channel_dispatch(&test.ctx, test.msg.clone());
            // Additionally check the events and the output objects in the result.
            match res {
                Ok(proto_output) => {
                    assert!(
                            test.want_pass,
                            "chan_open_ack: test passed but was supposed to fail for test: {}, \nparams {:?} {:?}",
                            test.name,
                            test.msg.clone(),
                            test.ctx.clone()
                        );

                    assert!(!proto_output.events.is_empty()); // Some events must exist.

                    // The object in the output is a ConnectionEnd, should have init state.
                    let res: ChannelResult = proto_output.result;
                    //assert_eq!(res.channel_id, msg_chan_init.channel_id().clone());
                    assert_eq!(res.channel_end.state().clone(), State::Open);

                    for e in proto_output.events.iter() {
                        assert!(matches!(e, &IbcEvent::OpenAckChannel(_)));
                    }
                }
                Err(e) => {
                    assert!(
                        !test.want_pass,
                        "chan_open_ack: did not pass test: {}, \nparams {:?} {:?} error: {:?}",
                        test.name,
                        test.msg,
                        test.ctx.clone(),
                        e,
                    );
                }
            }
        }
    }
}<|MERGE_RESOLUTION|>--- conflicted
+++ resolved
@@ -104,12 +104,8 @@
 #[cfg(test)]
 mod tests {
     use core::str::FromStr;
-<<<<<<< HEAD
-
-    use test_env_log::test;
-=======
+
     use test_log::test;
->>>>>>> 7b1598c0
 
     use crate::core::ics03_connection::connection::ConnectionEnd;
     use crate::core::ics03_connection::connection::Counterparty as ConnectionCounterparty;

//! Protocol logic specific to ICS4 messages of type `MsgChannelOpenAck`.
use crate::core::ics03_connection::connection::State as ConnectionState;
use crate::core::ics04_channel::channel::{ChannelEnd, Counterparty, State};
use crate::core::ics04_channel::context::ChannelReader;
use crate::core::ics04_channel::error::Error;
use crate::core::ics04_channel::events::Attributes;
use crate::core::ics04_channel::handler::verify::verify_channel_proofs;
use crate::core::ics04_channel::handler::{ChannelIdState, ChannelResult};
use crate::core::ics04_channel::msgs::chan_open_ack::MsgChannelOpenAck;
use crate::events::IbcEvent;
use crate::handler::{HandlerOutput, HandlerResult};
use crate::prelude::*;

pub(crate) fn process(
    ctx: &dyn ChannelReader,
    msg: &MsgChannelOpenAck,
) -> HandlerResult<ChannelResult, Error> {
    let mut output = HandlerOutput::builder();

    // Unwrap the old channel end and validate it against the message.
    let mut channel_end = ctx.channel_end(&(msg.port_id.clone(), msg.channel_id.clone()))?;

    // Validate that the channel end is in a state where it can be ack.
    if !channel_end.state_matches(&State::Init) && !channel_end.state_matches(&State::TryOpen) {
        return Err(Error::invalid_channel_state(
            msg.channel_id.clone(),
            channel_end.state,
        ));
    }

    // Channel capabilities
    let channel_cap = ctx.authenticated_capability(&msg.port_id)?;

    // An OPEN IBC connection running on the local (host) chain should exist.

    if channel_end.connection_hops().len() != 1 {
        return Err(Error::invalid_connection_hops_length(
            1,
            channel_end.connection_hops().len(),
        ));
    }

    let conn = ctx.connection_end(&channel_end.connection_hops()[0])?;

    if !conn.state_matches(&ConnectionState::Open) {
        return Err(Error::connection_not_open(
            channel_end.connection_hops()[0].clone(),
        ));
    }

    // Proof verification in two steps:
    // 1. Setup: build the Channel as we expect to find it on the other party.

    let expected_counterparty =
        Counterparty::new(msg.port_id.clone(), Some(msg.channel_id.clone()));

    let counterparty = conn.counterparty();
    let ccid = counterparty.connection_id().ok_or_else(|| {
        Error::undefined_connection_counterparty(channel_end.connection_hops()[0].clone())
    })?;

    let expected_connection_hops = vec![ccid.clone()];

    let expected_channel_end = ChannelEnd::new(
        State::TryOpen,
        *channel_end.ordering(),
        expected_counterparty,
        expected_connection_hops,
        msg.counterparty_version.clone(),
    );

    // set the counterparty channel id to verify against it
    channel_end.set_counterparty_channel_id(msg.counterparty_channel_id.clone());

    //2. Verify proofs
    verify_channel_proofs(
        ctx,
        msg.proofs.height(),
        &channel_end,
        &conn,
        &expected_channel_end,
        &msg.proofs,
    )?;

    output.log("success: channel open ack ");

    // Transition the channel end to the new state & pick a version.
    channel_end.set_state(State::Open);
    channel_end.set_version(msg.counterparty_version.clone());

    let result = ChannelResult {
        port_id: msg.port_id.clone(),
        channel_id: msg.channel_id.clone(),
        channel_id_state: ChannelIdState::Reused,
        channel_cap,
        channel_end,
    };

    let event_attributes = Attributes {
<<<<<<< HEAD
        channel_id: Some(msg.channel_id),
        height: ctx.host_height(),
=======
        channel_id: Some(msg.channel_id.clone()),
>>>>>>> 422451da
        ..Default::default()
    };
    output.emit(IbcEvent::OpenAckChannel(
        event_attributes
            .try_into()
            .map_err(|_| Error::missing_channel_id())?,
    ));

    Ok(output.with_result(result))
}

#[cfg(test)]
mod tests {
    use core::str::FromStr;

    use test_log::test;

    use crate::core::ics03_connection::connection::ConnectionEnd;
    use crate::core::ics03_connection::connection::Counterparty as ConnectionCounterparty;
    use crate::core::ics03_connection::connection::State as ConnectionState;
    use crate::core::ics03_connection::msgs::conn_open_init::test_util::get_dummy_raw_msg_conn_open_init;
    use crate::core::ics03_connection::msgs::conn_open_init::MsgConnectionOpenInit;
    use crate::core::ics03_connection::msgs::conn_open_try::test_util::get_dummy_raw_msg_conn_open_try;
    use crate::core::ics03_connection::msgs::conn_open_try::MsgConnectionOpenTry;
    use crate::core::ics03_connection::version::get_compatible_versions;
    use crate::core::ics04_channel::channel::{ChannelEnd, Counterparty, State};
<<<<<<< HEAD
    use crate::core::ics04_channel::context::ChannelReader;
    use crate::core::ics04_channel::handler::{channel_dispatch, ChannelResult};
=======
    use crate::core::ics04_channel::handler::channel_dispatch;
>>>>>>> 422451da
    use crate::core::ics04_channel::msgs::chan_open_ack::test_util::get_dummy_raw_msg_chan_open_ack;
    use crate::core::ics04_channel::msgs::chan_open_ack::MsgChannelOpenAck;
    use crate::core::ics04_channel::msgs::chan_open_try::test_util::get_dummy_raw_msg_chan_open_try;
    use crate::core::ics04_channel::msgs::chan_open_try::MsgChannelOpenTry;
    use crate::core::ics04_channel::msgs::ChannelMsg;
    use crate::core::ics24_host::identifier::ConnectionId;
    use crate::events::IbcEvent;
    use crate::mock::context::MockContext;
    use crate::prelude::*;
    use crate::Height;

    // TODO: The tests here are very fragile and complex.
    //  Should be adapted to use the same structure as `handler::chan_open_try::tests`.
    #[test]
    fn chan_open_ack_msg_processing() {
        struct Test {
            name: String,
            ctx: MockContext,
            msg: ChannelMsg,
            want_pass: bool,
        }
        let proof_height = 10;
        let client_consensus_state_height = 10;
        let host_chain_height = Height::new(0, 35);

        let context = MockContext::default();

        let msg_conn_init =
            MsgConnectionOpenInit::try_from(get_dummy_raw_msg_conn_open_init()).unwrap();

        let conn_end = ConnectionEnd::new(
            ConnectionState::Open,
            msg_conn_init.client_id.clone(),
            ConnectionCounterparty::new(
                msg_conn_init.counterparty.client_id().clone(),
                Some(ConnectionId::from_str("defaultConnection-1").unwrap()),
                msg_conn_init.counterparty.prefix().clone(),
            ),
            get_compatible_versions(),
            msg_conn_init.delay_period,
        );

        let ccid = <ConnectionId as FromStr>::from_str("defaultConnection-0");
        let cid = match ccid {
            Ok(v) => v,
            Err(_e) => ConnectionId::default(),
        };

        let mut connection_vec0 = Vec::new();
        connection_vec0.insert(
            0,
            match <ConnectionId as FromStr>::from_str("defaultConnection-0") {
                Ok(a) => a,
                _ => unreachable!(),
            },
        );

        let msg_conn_try = MsgConnectionOpenTry::try_from(get_dummy_raw_msg_conn_open_try(
            client_consensus_state_height,
            host_chain_height.revision_height,
        ))
        .unwrap();

        let msg_chan_ack =
            MsgChannelOpenAck::try_from(get_dummy_raw_msg_chan_open_ack(proof_height)).unwrap();

        let msg_chan_try =
            MsgChannelOpenTry::try_from(get_dummy_raw_msg_chan_open_try(proof_height)).unwrap();

        let chan_end = ChannelEnd::new(
            State::Init,
            *msg_chan_try.channel.ordering(),
            Counterparty::new(
                msg_chan_ack.port_id.clone(),
                Some(msg_chan_ack.channel_id.clone()),
            ),
            connection_vec0.clone(),
            msg_chan_try.channel.version().clone(),
        );

        let failed_chan_end = ChannelEnd::new(
            State::Open,
            *msg_chan_try.channel.ordering(),
            Counterparty::new(
                msg_chan_ack.port_id.clone(),
                Some(msg_chan_ack.channel_id.clone()),
            ),
            connection_vec0,
            msg_chan_try.channel.version().clone(),
        );

        let tests: Vec<Test> = vec![
            Test {
                name: "Processing fails because no channel exists in the context".to_string(),
                ctx: context.clone(),
                msg: ChannelMsg::ChannelOpenAck(msg_chan_ack.clone()),
                want_pass: false,
            },
            Test {
                name: "Processing fails because the channel is in the wrong state".to_string(),
                ctx: context
                    .clone()
                    .with_client(
                        &msg_conn_try.client_id,
                        Height::new(0, client_consensus_state_height),
                    )
                    .with_port_capability(msg_chan_ack.port_id.clone())
                    .with_channel(
                        msg_chan_ack.port_id.clone(),
                        msg_chan_ack.channel_id.clone(),
                        failed_chan_end,
                    ),
                msg: ChannelMsg::ChannelOpenAck(msg_chan_ack.clone()),
                want_pass: false,
            },
            Test {
                name: "Processing fails because port does not have a capability associate"
                    .to_string(),
                ctx: context
                    .clone()
                    .with_client(
                        &msg_conn_try.client_id,
                        Height::new(0, client_consensus_state_height),
                    )
                    .with_connection(cid.clone(), conn_end.clone())
                    .with_channel(
                        msg_chan_ack.port_id.clone(),
                        msg_chan_ack.channel_id.clone(),
                        chan_end.clone(),
                    ),
                msg: ChannelMsg::ChannelOpenAck(msg_chan_ack.clone()),
                want_pass: false,
            },
            Test {
                name: "Processing fails because a connection does exist".to_string(),
                ctx: context
                    .clone()
                    .with_client(
                        &msg_conn_try.client_id,
                        Height::new(0, client_consensus_state_height),
                    )
                    .with_port_capability(msg_chan_ack.port_id.clone())
                    .with_channel(
                        msg_chan_ack.port_id.clone(),
                        msg_chan_ack.channel_id.clone(),
                        chan_end.clone(),
                    ),
                msg: ChannelMsg::ChannelOpenAck(msg_chan_ack.clone()),
                want_pass: false,
            },
            Test {
                name: "Processing fails due to missing client state ".to_string(),
                ctx: context
                    .clone()
                    .with_connection(cid.clone(), conn_end.clone())
                    .with_port_capability(msg_chan_ack.port_id.clone())
                    .with_channel(
                        msg_chan_ack.port_id.clone(),
                        msg_chan_ack.channel_id.clone(),
                        chan_end.clone(),
                    ),
                msg: ChannelMsg::ChannelOpenAck(msg_chan_ack.clone()),
                want_pass: false,
            },
            Test {
                name: "Good parameters".to_string(),
                ctx: context //  .clone()
                    .with_client(
                        &msg_conn_try.client_id,
                        Height::new(0, client_consensus_state_height),
                    )
                    .with_connection(cid, conn_end)
                    .with_port_capability(msg_chan_ack.port_id.clone())
                    .with_channel(
                        msg_chan_ack.port_id.clone(),
                        msg_chan_ack.channel_id.clone(),
                        chan_end,
                    ),
                msg: ChannelMsg::ChannelOpenAck(msg_chan_ack),
                want_pass: true,
            },
        ]
        .into_iter()
        .collect();

        for test in tests {
            let res = channel_dispatch(&test.ctx, &test.msg);
            // Additionally check the events and the output objects in the result.
            match res {
                Ok((proto_output, res)) => {
                    assert!(
                            test.want_pass,
                            "chan_open_ack: test passed but was supposed to fail for test: {}, \nparams {:?} {:?}",
                            test.name,
                            test.msg,
                            test.ctx.clone()
                        );

                    let proto_output = proto_output.with_result(());
                    assert!(!proto_output.events.is_empty()); // Some events must exist.

                    // The object in the output is a ConnectionEnd, should have init state.
                    //assert_eq!(res.channel_id, msg_chan_init.channel_id().clone());
                    assert_eq!(res.channel_end.state().clone(), State::Open);

                    for e in proto_output.events.iter() {
                        assert!(matches!(e, &IbcEvent::OpenAckChannel(_)));
                        assert_eq!(e.height(), test.ctx.host_height());
                    }
                }
                Err(e) => {
                    assert!(
                        !test.want_pass,
                        "chan_open_ack: did not pass test: {}, \nparams {:?} {:?} error: {:?}",
                        test.name,
                        test.msg,
                        test.ctx.clone(),
                        e,
                    );
                }
            }
        }
    }
}<|MERGE_RESOLUTION|>--- conflicted
+++ resolved
@@ -97,12 +97,8 @@
     };
 
     let event_attributes = Attributes {
-<<<<<<< HEAD
-        channel_id: Some(msg.channel_id),
+        channel_id: Some(msg.channel_id.clone()),
         height: ctx.host_height(),
-=======
-        channel_id: Some(msg.channel_id.clone()),
->>>>>>> 422451da
         ..Default::default()
     };
     output.emit(IbcEvent::OpenAckChannel(
@@ -129,12 +125,8 @@
     use crate::core::ics03_connection::msgs::conn_open_try::MsgConnectionOpenTry;
     use crate::core::ics03_connection::version::get_compatible_versions;
     use crate::core::ics04_channel::channel::{ChannelEnd, Counterparty, State};
-<<<<<<< HEAD
     use crate::core::ics04_channel::context::ChannelReader;
-    use crate::core::ics04_channel::handler::{channel_dispatch, ChannelResult};
-=======
     use crate::core::ics04_channel::handler::channel_dispatch;
->>>>>>> 422451da
     use crate::core::ics04_channel::msgs::chan_open_ack::test_util::get_dummy_raw_msg_chan_open_ack;
     use crate::core::ics04_channel::msgs::chan_open_ack::MsgChannelOpenAck;
     use crate::core::ics04_channel::msgs::chan_open_try::test_util::get_dummy_raw_msg_chan_open_try;

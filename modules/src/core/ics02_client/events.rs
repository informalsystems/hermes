//! Types for the IBC events emitted from Tendermint Websocket by the client module.

use serde_derive::{Deserialize, Serialize};
use tendermint::abci::tag::Tag;
use tendermint::abci::Event as AbciEvent;

use crate::core::ics02_client::client_type::ClientType;
use crate::core::ics02_client::height::Height;
use crate::core::ics24_host::identifier::ClientId;
use crate::events::{IbcEvent, IbcEventType};
use crate::prelude::*;

<<<<<<< HEAD
use super::header::Header;

/// The content of the `key` field for the attribute containing the height.
pub const HEIGHT_ATTRIBUTE_KEY: &str = "height";

=======
>>>>>>> 996405cf
/// The content of the `key` field for the attribute containing the client identifier.
pub const CLIENT_ID_ATTRIBUTE_KEY: &str = "client_id";

/// The content of the `key` field for the attribute containing the client type.
pub const CLIENT_TYPE_ATTRIBUTE_KEY: &str = "client_type";

/// The content of the `key` field for the attribute containing the height.
pub const CONSENSUS_HEIGHT_ATTRIBUTE_KEY: &str = "consensus_height";

/// The content of the `key` field for the header in update client event.
pub const HEADER_ATTRIBUTE_KEY: &str = "header";

/// NewBlock event signals the committing & execution of a new block.
// TODO - find a better place for NewBlock
#[derive(Debug, Serialize, Clone, Copy, PartialEq, Eq)]
pub struct NewBlock {
    pub height: Height,
}

impl NewBlock {
    pub fn new(h: Height) -> NewBlock {
        NewBlock { height: h }
    }
    pub fn set_height(&mut self, height: Height) {
        self.height = height;
    }
    pub fn height(&self) -> Height {
        self.height
    }
}

impl From<NewBlock> for IbcEvent {
    fn from(v: NewBlock) -> Self {
        IbcEvent::NewBlock(v)
    }
}

#[derive(Debug, Deserialize, Serialize, Clone, PartialEq, Eq, PartialOrd, Ord, Hash)]
pub struct Attributes {
    pub client_id: ClientId,
    pub client_type: ClientType,
    pub consensus_height: Height,
}

impl Default for Attributes {
    fn default() -> Self {
        Attributes {
            client_id: Default::default(),
            client_type: ClientType::Tendermint,
            consensus_height: Height::new(0, 1).unwrap(),
        }
    }
}

/// Convert attributes to Tendermint ABCI tags
///
/// # Note
/// The parsing of `Key`s and `Value`s never fails, because the
/// `FromStr` instance of `tendermint::abci::tag::{Key, Value}`
/// is infallible, even if it is not represented in the error type.
/// Once tendermint-rs improves the API of the `Key` and `Value` types,
/// we will be able to remove the `.parse().unwrap()` calls.
impl From<Attributes> for Vec<Tag> {
    fn from(attrs: Attributes) -> Self {
        let client_id = Tag {
            key: CLIENT_ID_ATTRIBUTE_KEY.parse().unwrap(),
            value: attrs.client_id.to_string().parse().unwrap(),
        };
        let client_type = Tag {
            key: CLIENT_TYPE_ATTRIBUTE_KEY.parse().unwrap(),
            value: attrs.client_type.as_str().parse().unwrap(),
        };
        let consensus_height = Tag {
            key: CONSENSUS_HEIGHT_ATTRIBUTE_KEY.parse().unwrap(),
            value: attrs.consensus_height.to_string().parse().unwrap(),
        };
        vec![client_id, client_type, consensus_height]
    }
}

impl core::fmt::Display for Attributes {
    fn fmt(&self, f: &mut core::fmt::Formatter<'_>) -> Result<(), core::fmt::Error> {
        write!(f, "cs_h: {}({})", self.client_id, self.consensus_height)
    }
}

/// CreateClient event signals the creation of a new on-chain client (IBC client).
#[derive(Debug, Serialize, Clone, PartialEq, Eq)]
pub struct CreateClient(pub Attributes);

impl CreateClient {
    pub fn client_id(&self) -> &ClientId {
        &self.0.client_id
    }
}

impl From<Attributes> for CreateClient {
    fn from(attrs: Attributes) -> Self {
        CreateClient(attrs)
    }
}

impl From<CreateClient> for IbcEvent {
    fn from(v: CreateClient) -> Self {
        IbcEvent::CreateClient(v)
    }
}

impl From<CreateClient> for AbciEvent {
    fn from(v: CreateClient) -> Self {
        let attributes = Vec::<Tag>::from(v.0);
        AbciEvent {
            type_str: IbcEventType::CreateClient.as_str().to_string(),
            attributes,
        }
    }
}

impl core::fmt::Display for CreateClient {
    fn fmt(&self, f: &mut core::fmt::Formatter<'_>) -> Result<(), core::fmt::Error> {
        write!(f, "{}", self.0)
    }
}

/// UpdateClient event signals a recent update of an on-chain client (IBC Client).
#[derive(Serialize, Clone, PartialEq)]
pub struct UpdateClient {
    pub common: Attributes,
    pub header: Option<Box<dyn Header>>,
}

impl UpdateClient {
    pub fn client_id(&self) -> &ClientId {
        &self.common.client_id
    }

    pub fn client_type(&self) -> ClientType {
        self.common.client_type
    }

    pub fn consensus_height(&self) -> Height {
        self.common.consensus_height
    }
}

impl From<Attributes> for UpdateClient {
    fn from(attrs: Attributes) -> Self {
        UpdateClient {
            common: attrs,
            header: None,
        }
    }
}

impl From<UpdateClient> for IbcEvent {
    fn from(v: UpdateClient) -> Self {
        IbcEvent::UpdateClient(v)
    }
}

impl From<UpdateClient> for AbciEvent {
    fn from(v: UpdateClient) -> Self {
        let mut attributes = Vec::<Tag>::from(v.common);
        if let Some(h) = v.header {
            let header = Tag {
                key: HEADER_ATTRIBUTE_KEY.parse().unwrap(),
                value: h.encode_to_hex_string().parse().unwrap(),
            };
            attributes.push(header);
        }
        AbciEvent {
            type_str: IbcEventType::UpdateClient.as_str().to_string(),
            attributes,
        }
    }
}

impl core::fmt::Display for UpdateClient {
    fn fmt(&self, f: &mut core::fmt::Formatter<'_>) -> Result<(), core::fmt::Error> {
        write!(f, "{}", self.common)
    }
}

impl core::fmt::Debug for UpdateClient {
    fn fmt(&self, f: &mut core::fmt::Formatter<'_>) -> core::fmt::Result {
        write!(f, "{}", self.common)
    }
}

/// ClientMisbehaviour event signals the update of an on-chain client (IBC Client) with evidence of
/// misbehaviour.
#[derive(Debug, Serialize, Clone, PartialEq, Eq)]
pub struct ClientMisbehaviour(pub Attributes);

impl ClientMisbehaviour {
    pub fn client_id(&self) -> &ClientId {
        &self.0.client_id
    }
}

impl From<Attributes> for ClientMisbehaviour {
    fn from(attrs: Attributes) -> Self {
        ClientMisbehaviour(attrs)
    }
}

impl From<ClientMisbehaviour> for IbcEvent {
    fn from(v: ClientMisbehaviour) -> Self {
        IbcEvent::ClientMisbehaviour(v)
    }
}

impl From<ClientMisbehaviour> for AbciEvent {
    fn from(v: ClientMisbehaviour) -> Self {
        let attributes = Vec::<Tag>::from(v.0);
        AbciEvent {
            type_str: IbcEventType::ClientMisbehaviour.as_str().to_string(),
            attributes,
        }
    }
}

/// Signals a recent upgrade of an on-chain client (IBC Client).
#[derive(Clone, Debug, PartialEq, Eq, PartialOrd, Ord, Hash, Serialize)]
pub struct UpgradeClient(pub Attributes);

impl UpgradeClient {
    pub fn client_id(&self) -> &ClientId {
        &self.0.client_id
    }
}

impl From<Attributes> for UpgradeClient {
    fn from(attrs: Attributes) -> Self {
        UpgradeClient(attrs)
    }
}

impl From<UpgradeClient> for AbciEvent {
    fn from(v: UpgradeClient) -> Self {
        let attributes = Vec::<Tag>::from(v.0);
        AbciEvent {
            type_str: IbcEventType::UpgradeClient.as_str().to_string(),
            attributes,
        }
    }
}<|MERGE_RESOLUTION|>--- conflicted
+++ resolved
@@ -4,20 +4,13 @@
 use tendermint::abci::tag::Tag;
 use tendermint::abci::Event as AbciEvent;
 
+use super::header::Header;
 use crate::core::ics02_client::client_type::ClientType;
 use crate::core::ics02_client::height::Height;
 use crate::core::ics24_host::identifier::ClientId;
 use crate::events::{IbcEvent, IbcEventType};
 use crate::prelude::*;
 
-<<<<<<< HEAD
-use super::header::Header;
-
-/// The content of the `key` field for the attribute containing the height.
-pub const HEIGHT_ATTRIBUTE_KEY: &str = "height";
-
-=======
->>>>>>> 996405cf
 /// The content of the `key` field for the attribute containing the client identifier.
 pub const CLIENT_ID_ATTRIBUTE_KEY: &str = "client_id";
 

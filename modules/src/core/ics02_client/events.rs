--- conflicted
+++ resolved
@@ -296,51 +296,4 @@
             attributes,
         }
     }
-<<<<<<< HEAD
-}
-
-#[cfg(test)]
-mod tests {
-    use super::*;
-    use crate::mock::header::MockHeader;
-
-    #[test]
-    fn client_event_to_abci_event() {
-        let height = Height::new(1, 1).unwrap();
-        let attributes = Attributes {
-            height,
-            client_id: "test_client".parse().unwrap(),
-            client_type: ClientType::Tendermint,
-            consensus_height: height,
-        };
-        let mut abci_events = vec![];
-        let create_client = CreateClient::from(attributes.clone());
-        abci_events.push(AbciEvent::from(create_client.clone()));
-        let client_misbehaviour = ClientMisbehaviour::from(attributes.clone());
-        abci_events.push(AbciEvent::from(client_misbehaviour.clone()));
-        let upgrade_client = UpgradeClient::from(attributes.clone());
-        abci_events.push(AbciEvent::from(upgrade_client.clone()));
-        let mut update_client = UpdateClient::from(attributes);
-        let header = MockHeader::new(height);
-        update_client.header = Some(header.into());
-        abci_events.push(AbciEvent::from(update_client.clone()));
-
-        for event in abci_events {
-            match try_from_tx(&event) {
-                Some(e) => match e {
-                    IbcEvent::CreateClient(e) => assert_eq!(e.0, create_client.0),
-                    IbcEvent::ClientMisbehaviour(e) => assert_eq!(e.0, client_misbehaviour.0),
-                    IbcEvent::UpgradeClient(e) => assert_eq!(e.0, upgrade_client.0),
-                    IbcEvent::UpdateClient(e) => {
-                        assert_eq!(e.common, update_client.common);
-                        assert_eq!(e.header, update_client.header);
-                    }
-                    _ => panic!("unexpected event type"),
-                },
-                None => panic!("converted event was wrong"),
-            }
-        }
-    }
-=======
->>>>>>> 76d7551d
 }
--- conflicted
+++ resolved
@@ -1,9 +1,4 @@
-<<<<<<< HEAD
-use core::fmt::{Display, Error as FmtError, Formatter};
-use core::ops::Deref;
-=======
 use crate::prelude::*;
->>>>>>> a087c476
 
 use dyn_clone::DynClone;
 use erased_serde::Serialize as ErasedSerialize;
@@ -41,49 +36,12 @@
     /// The timestamp of the consensus state
     fn timestamp(&self) -> Timestamp;
 
-<<<<<<< HEAD
-    /// Wrap into an `AnyHeader`
-    fn wrap_any(self) -> AnyHeader;
-}
-
-#[derive(Clone, Debug, PartialEq, Eq, Deserialize, Serialize)]
-#[allow(clippy::large_enum_variant)]
-pub enum AnyHeader {
-    Tendermint(TendermintHeader),
-
-    #[cfg(any(test, feature = "mocks"))]
-    Mock(MockHeader),
-}
-
-impl Display for AnyHeader {
-    fn fmt(&self, f: &mut Formatter<'_>) -> Result<(), FmtError> {
-        match self {
-            AnyHeader::Tendermint(tendermint_header) => {
-                write!(f, "TendermintHeader {{ {} }}", tendermint_header)
-            }
-
-            #[cfg(any(test, feature = "mocks"))]
-            AnyHeader::Mock(mock_header) => write!(f, "MockHeader {{ {} }}", mock_header),
-        }
-    }
-}
-
-impl Header for AnyHeader {
-    fn client_type(&self) -> ClientType {
-        match self {
-            Self::Tendermint(header) => header.client_type(),
-
-            #[cfg(any(test, feature = "mocks"))]
-            Self::Mock(header) => header.client_type(),
-        }
-=======
     /// Convert into a boxed trait object
     fn into_box(self) -> Box<dyn Header>
     where
         Self: Sized,
     {
         Box::new(self)
->>>>>>> a087c476
     }
 }
 

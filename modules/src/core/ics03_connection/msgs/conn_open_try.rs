--- conflicted
+++ resolved
@@ -131,16 +131,9 @@
     fn from(ics_msg: MsgConnectionOpenTry) -> Self {
         RawMsgConnectionOpenTry {
             client_id: ics_msg.client_id.as_str().to_string(),
-<<<<<<< HEAD
             client_state: ics_msg
                 .client_state
                 .map_or_else(|| None, |v| Some(v.into())),
-=======
-            previous_connection_id: ics_msg
-                .previous_connection_id
-                .map_or_else(|| "".to_string(), |v| v.as_str().to_string()),
-            client_state: ics_msg.client_state,
->>>>>>> a087c476
             counterparty: Some(ics_msg.counterparty.into()),
             delay_period: ics_msg.delay_period.as_nanos() as u64,
             counterparty_versions: ics_msg

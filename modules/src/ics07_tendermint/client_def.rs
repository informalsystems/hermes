use crate::ics02_client::client_consensus::AnyConsensusState;
use crate::ics02_client::client_def::ClientDef;
use crate::ics02_client::client_state::AnyClientState;
use crate::ics02_client::header::Header as ICS2Header;
use crate::ics03_connection::connection::ConnectionEnd;
use crate::ics04_channel::channel::ChannelEnd;
use crate::ics04_channel::packet::Sequence;
use crate::ics07_tendermint::client_state::ClientState;
use crate::ics07_tendermint::consensus_state::ConsensusState;
use crate::ics07_tendermint::header::Header;
use crate::ics23_commitment::commitment::{CommitmentPrefix, CommitmentProofBytes, CommitmentRoot};
use crate::ics24_host::identifier::ConnectionId;
use crate::ics24_host::identifier::{ChannelId, ClientId, PortId};
use crate::Height;

#[derive(Clone, Debug, PartialEq, Eq)]
pub struct TendermintClient;

impl ClientDef for TendermintClient {
    type Header = Header;
    type ClientState = ClientState;
    type ConsensusState = ConsensusState;

    fn check_header_and_update_state(
        &self,
        client_state: Self::ClientState,
        header: Self::Header,
    ) -> Result<(Self::ClientState, Self::ConsensusState), Box<dyn std::error::Error>> {
        if client_state.latest_height() >= header.height() {
            return Err(
                format!("received header height ({:?}) is lower than (or equal to) client latest height ({:?})",
                    header.height(), client_state.latest_height).into(),
            );
        }

        // TODO: Additional verifications should be implemented here.

        Ok((
            client_state.with_header(header.clone()),
            ConsensusState::from(header),
        ))
    }

    fn verify_client_consensus_state(
        &self,
        _client_state: &Self::ClientState,
        _height: Height,
        _prefix: &CommitmentPrefix,
        _proof: &CommitmentProofBytes,
        _client_id: &ClientId,
        _consensus_height: Height,
        _expected_consensus_state: &AnyConsensusState,
    ) -> Result<(), Box<dyn std::error::Error>> {
        todo!()
    }

    fn verify_connection_state(
        &self,
        _client_state: &Self::ClientState,
        _height: Height,
        _prefix: &CommitmentPrefix,
        _proof: &CommitmentProofBytes,
        _connection_id: Option<&ConnectionId>,
        _expected_connection_end: &ConnectionEnd,
    ) -> Result<(), Box<dyn std::error::Error>> {
        todo!()
    }

    fn verify_channel_state(
        &self,
        _client_state: &Self::ClientState,
        _height: Height,
        _prefix: &CommitmentPrefix,
        _proof: &CommitmentProofBytes,
        _port_id: &PortId,
        _channel_id: &ChannelId,
        _expected_channel_end: &ChannelEnd,
    ) -> Result<(), Box<dyn std::error::Error>> {
        todo!()
    }

    fn verify_client_full_state(
        &self,
        _client_state: &Self::ClientState,
        _height: Height,
        _root: &CommitmentRoot,
        _prefix: &CommitmentPrefix,
        _client_id: &ClientId,
        _proof: &CommitmentProofBytes,
        _expected_client_state: &AnyClientState,
    ) -> Result<(), Box<dyn std::error::Error>> {
        unimplemented!()
    }

    fn verify_packet_data(
        &self,
        _client_state: &Self::ClientState,
        _height: Height,
        _proof: &CommitmentProofBytes,
        _port_id: &PortId,
        _channel_id: &ChannelId,
        _seq: &Sequence,
        _data: String,
    ) -> Result<(), Box<dyn std::error::Error>> {
        todo!()
    }

    fn verify_packet_acknowledgement(
        &self,
        _client_state: &Self::ClientState,
        _height: Height,
        _proof: &CommitmentProofBytes,
        _port_id: &PortId,
        _channel_id: &ChannelId,
        _seq: &Sequence,
        _data: Vec<u8>,
    ) -> Result<(), Box<dyn std::error::Error>> {
        todo!()
    }
<<<<<<< HEAD

    fn verify_next_sequence_recv(
        &self,
        _client_state: &Self::ClientState,
        _height: Height,
        _proof: &CommitmentProofBytes,
        _port_id: &PortId,
        _channel_id: &ChannelId,
        _seq: &Sequence,
    ) -> Result<(), Box<dyn std::error::Error>>{
        todo!()
    }
    
    fn verify_packet_receipt_absence(
        &self,
        _client_state: &Self::ClientState,
        _height: Height,
        _proof: &CommitmentProofBytes,
        _port_id: &PortId,
        _channel_id: &ChannelId,
        _seq: &Sequence,
    ) -> Result<(), Box<dyn std::error::Error>>{
        todo!()
    }
=======
>>>>>>> 0dd0a036
}<|MERGE_RESOLUTION|>--- conflicted
+++ resolved
@@ -117,7 +117,6 @@
     ) -> Result<(), Box<dyn std::error::Error>> {
         todo!()
     }
-<<<<<<< HEAD
 
     fn verify_next_sequence_recv(
         &self,
@@ -127,10 +126,10 @@
         _port_id: &PortId,
         _channel_id: &ChannelId,
         _seq: &Sequence,
-    ) -> Result<(), Box<dyn std::error::Error>>{
+    ) -> Result<(), Box<dyn std::error::Error>> {
         todo!()
     }
-    
+
     fn verify_packet_receipt_absence(
         &self,
         _client_state: &Self::ClientState,
@@ -139,9 +138,7 @@
         _port_id: &PortId,
         _channel_id: &ChannelId,
         _seq: &Sequence,
-    ) -> Result<(), Box<dyn std::error::Error>>{
+    ) -> Result<(), Box<dyn std::error::Error>> {
         todo!()
     }
-=======
->>>>>>> 0dd0a036
 }
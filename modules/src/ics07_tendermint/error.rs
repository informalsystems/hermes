use crate::ics24_host::error::ValidationError;
use flex_error::{define_error, DisplayOnly, TraceError};

define_error! {
<<<<<<< HEAD
    #[derive(Debug, PartialEq)]
=======
    #[derive(Debug, PartialEq, Eq)]
>>>>>>> c518e15a
    Error {
        InvalidTrustingPeriod
            { reason: String }
            | _ | { "invalid trusting period" },

        InvalidUnboundingPeriod
            { reason: String }
            | _ | { "invalid unbonding period" },

        InvalidAddress
            | _ | { "invalid address" },

        InvalidHeader
            { reason: String }
            [ DisplayOnly<Box<dyn std::error::Error + Send + Sync>> ]
            | _ | { "invalid header, failed basic validation" },

        InvalidTrustThreshold
            { reason: String }
            | e | {
                format_args!("invalid client state trust threshold: {}",
                    e.reason)
            },

        MissingSignedHeader
            | _ | { "missing signed header" },

        Validation
            { reason: String }
            | _ | { "invalid header, failed basic validation" },

        InvalidRawClientState
            { reason: String }
            | _ | { "invalid raw client state" },

        MissingValidatorSet
            | _ | { "missing validator set" },

        MissingTrustedValidatorSet
            | _ | { "missing trusted validator set" },

        MissingTrustedHeight
            | _ | { "missing trusted height" },

        MissingTrustingPeriod
            | _ | { "missing trusting period" },

        MissingUnbondingPeriod
            | _ | { "missing unbonding period" },

        InvalidChainIdentifier
            [ ValidationError ]
            | _ | { "Invalid chain identifier" },

        NegativeTrustingPeriod
            | _ | { "negative trusting period" },

        NegativeUnbondingPeriod
            | _ | { "negative unbonding period" },

        MissingMaxClockDrift
            | _ | { "missing max clock drift" },

        NegativeMaxClockDrift
            | _ | {  "negative max clock drift" },

        MissingLatestHeight
            | _ | { "missing latest height" },

        MissingFrozenHeight
            | _ | { "missing frozen height" },

        InvalidChainId
            { raw_value: String }
            [ ValidationError ]
            | e | { format_args!("invalid chain identifier: raw value {0}", e.raw_value) },

        InvalidRawHeight
            | _ | { "invalid raw height" },

        InvalidRawConsensusState
            { reason: String }
            | _ | { "invalid raw client consensus state" },

        InvalidRawHeader
            [ DisplayOnly<Box<dyn std::error::Error + Send + Sync>> ]
            | _ | { "invalid raw header" },

        InvalidRawMisbehaviour
            { reason: String }
            | _ | { "invalid raw misbehaviour" },

        Decode
            [ TraceError<prost::DecodeError> ]
            | _ | { "decode error" },

    }
}<|MERGE_RESOLUTION|>--- conflicted
+++ resolved
@@ -2,11 +2,7 @@
 use flex_error::{define_error, DisplayOnly, TraceError};
 
 define_error! {
-<<<<<<< HEAD
-    #[derive(Debug, PartialEq)]
-=======
     #[derive(Debug, PartialEq, Eq)]
->>>>>>> c518e15a
     Error {
         InvalidTrustingPeriod
             { reason: String }

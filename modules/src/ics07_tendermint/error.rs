use crate::prelude::*;

use flex_error::{define_error, TraceError};

use crate::ics24_host::error::ValidationError;
<<<<<<< HEAD
use crate::Height;
use flex_error::{define_error, TraceError};
use tendermint::account::Id;
use tendermint::hash::Hash;
use tendermint::Error as TendermintError;
=======
>>>>>>> d82c9f36

define_error! {
    #[derive(Debug, PartialEq, Eq)]
    Error {
        InvalidTrustingPeriod
            { reason: String }
            | _ | { "invalid trusting period" },

        InvalidUnbondingPeriod
            { reason: String }
            | _ | { "invalid unbonding period" },

        InvalidAddress
            | _ | { "invalid address" },

        InvalidHeader
            { reason: String }
<<<<<<< HEAD
            [ TendermintError ]
=======
            [ tendermint::Error ]
>>>>>>> d82c9f36
            | _ | { "invalid header, failed basic validation" },

        InvalidTrustThreshold
            { reason: String }
            | e | {
                format_args!("invalid client state trust threshold: {}",
                    e.reason)
            },

        MissingSignedHeader
            | _ | { "missing signed header" },

        Validation
            { reason: String }
            | _ | { "invalid header, failed basic validation" },

        InvalidRawClientState
            { reason: String }
            | _ | { "invalid raw client state" },

        MissingValidatorSet
            | _ | { "missing validator set" },

        MissingTrustedValidatorSet
            | _ | { "missing trusted validator set" },

        MissingTrustedHeight
            | _ | { "missing trusted height" },

        MissingTrustingPeriod
            | _ | { "missing trusting period" },

        MissingUnbondingPeriod
            | _ | { "missing unbonding period" },

        InvalidChainIdentifier
            [ ValidationError ]
            | _ | { "Invalid chain identifier" },

        NegativeTrustingPeriod
            | _ | { "negative trusting period" },

        NegativeUnbondingPeriod
            | _ | { "negative unbonding period" },

        MissingMaxClockDrift
            | _ | { "missing max clock drift" },

        NegativeMaxClockDrift
            | _ | {  "negative max clock drift" },

        MissingLatestHeight
            | _ | { "missing latest height" },

        MissingFrozenHeight
            | _ | { "missing frozen height" },

        InvalidChainId
            { raw_value: String }
            [ ValidationError ]
            | e | { format_args!("invalid chain identifier: raw value {0}", e.raw_value) },

        InvalidRawHeight
            | _ | { "invalid raw height" },

        InvalidRawConsensusState
            { reason: String }
            | _ | { "invalid raw client consensus state" },

        InvalidRawHeader
<<<<<<< HEAD
            [ TendermintError ]
=======
            [ tendermint::Error ]
>>>>>>> d82c9f36
            | _ | { "invalid raw header" },

        InvalidRawMisbehaviour
            { reason: String }
            | _ | { "invalid raw misbehaviour" },

        Decode
            [ TraceError<prost::DecodeError> ]
            | _ | { "decode error" },

        InsufficientVotingPower
            { reason: String }
            | e | {
                format_args!("Insufficient overlap {}", e.reason)
            },

        LowUpdateTimestamp
            {
                low: String,
                high: String
            }
            | e | {
                format_args!("Header timestamp {0} must be greater than current client consensus state timestamp {1}", e.low, e.high)
            },

        HeaderTimestampOutsideTrustingTime
            {
                low: String,
                high: String
            }
            | e |{
                format_args!("Header timestamp {0} is outside the trusting period w.r.t. consenus state timestamp {1}", e.low, e.high)
            },


        InvalidHeaderHeight
            { height: Height }
            | e | {
                format_args!("Header height = {0} is invalid", e.height)
            },

        InvalidTrustedHeaderHeight
            {
                trusted_header_height: Height,
                height_header: Height
            }
            | e | {
                format_args!("The header height is {0} and it is lower than the trusted header height, which is {1} ", e.height_header, e.trusted_header_height)
            },

        LowUpdateHeight
            {
                low: Height,
                high: Height
            }
            | e | {
                format_args!("The header height is {0} and it must be at greater than the current client height which is {1}", e.low, e.high)
            },

        MismatchedRevisions
            {
                current_revision: u64,
                update_revision: u64,
            }
            | e | {
                format_args!("The header's revision height, which is {0}, and the update's revision height, which is {1}, should coincide", e.current_revision, e.update_revision)
            },

        InvalidValidatorSet
            {
                hash1: Hash,
                hash2: Hash,
            }
            | e | {
                format_args!("Invalid validator set: header_validators_hash={} and validators_hash={}", e.hash1, e.hash2)
            },

        NotEnoughTrustedValsSigned
            { reason: String }
            | e | {
                format_args!("Not enough trust because insufficient validators overlap: {}", e.reason)
            },

        VerificationError
            { detail: tendermint_light_client::predicates::errors::VerificationErrorDetail }
            | e | {
                format_args!("verification failed: {}", e.detail)
            }
    }
}

define_error! {
    #[derive(Debug, PartialEq, Eq)]
    VerificationError {
        InvalidSignature
            | _ | { "Couldn't verify validator signature" },

        DuplicateValidator
            { id: Id }
            | e | {
                format_args!("Duplicate validator in commit signatures with address {}", e.id)
            },

        InsufficientOverlap
            { q1: u64, q2: u64 }
            | e | {
                format_args!("Insufficient signers overlap between {0} and {1}", e.q1, e.q2)
            },
    }
}<|MERGE_RESOLUTION|>--- conflicted
+++ resolved
@@ -3,14 +3,10 @@
 use flex_error::{define_error, TraceError};
 
 use crate::ics24_host::error::ValidationError;
-<<<<<<< HEAD
 use crate::Height;
-use flex_error::{define_error, TraceError};
 use tendermint::account::Id;
 use tendermint::hash::Hash;
 use tendermint::Error as TendermintError;
-=======
->>>>>>> d82c9f36
 
 define_error! {
     #[derive(Debug, PartialEq, Eq)]
@@ -28,11 +24,7 @@
 
         InvalidHeader
             { reason: String }
-<<<<<<< HEAD
             [ TendermintError ]
-=======
-            [ tendermint::Error ]
->>>>>>> d82c9f36
             | _ | { "invalid header, failed basic validation" },
 
         InvalidTrustThreshold
@@ -103,11 +95,7 @@
             | _ | { "invalid raw client consensus state" },
 
         InvalidRawHeader
-<<<<<<< HEAD
             [ TendermintError ]
-=======
-            [ tendermint::Error ]
->>>>>>> d82c9f36
             | _ | { "invalid raw header" },
 
         InvalidRawMisbehaviour

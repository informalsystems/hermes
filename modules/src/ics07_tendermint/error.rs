--- conflicted
+++ resolved
@@ -13,61 +13,34 @@
     Error {
         InvalidTrustingPeriod
             { reason: String }
-<<<<<<< HEAD
-            | e | { format_args!("invalid trusting period: {}", e.reason) },
+            |e| { format_args!("invalid trusting period: {}", e.reason) },
 
         InvalidUnbondingPeriod
             { reason: String }
-            | e | { format_args!("invalid unbonding period: {}", e.reason) },
-=======
-            |e| { format_args!("invalid trusting period: {}", e.reason) },
-
-        InvalidUnbondingPeriod
-            { reason: String }
             |e| { format_args!("invalid unbonding period: {}", e.reason) },
->>>>>>> 14aeb878
 
         InvalidAddress
-            | _ | { "invalid address" },
+            |_| { "invalid address" },
 
         InvalidHeader
             { reason: String }
-<<<<<<< HEAD
             [ TendermintError ]
-            | _ | { "invalid header, failed basic validation" },
+            |e| { format_args!("invalid header, failed basic validation: {}", e.reason) },
 
         InvalidTrustThreshold
             { reason: String }
-            | e | {
-                format_args!("invalid client state trust threshold: {}", e.reason)
-            },
-=======
-            [ tendermint::Error ]
-            |e| { format_args!("invalid header, failed basic validation: {}", e.reason) },
-
-        InvalidTrustThreshold
-            { reason: String }
             |e| { format_args!("invalid client state trust threshold: {}", e.reason) },
->>>>>>> 14aeb878
 
         MissingSignedHeader
             |_| { "missing signed header" },
 
         Validation
             { reason: String }
-<<<<<<< HEAD
-            | e | { format_args!("invalid header, failed basic validation: {}", e.reason) },
+            |e| { format_args!("invalid header, failed basic validation: {}", e.reason) },
 
         InvalidRawClientState
             { reason: String }
-            | e | { format_args!("invalid raw client state: {}", e.reason) },
-=======
-            |e| { format_args!("invalid header, failed basic validation: {}", e.reason) },
-
-        InvalidRawClientState
-            { reason: String }
             |e| { format_args!("invalid raw client state: {}", e.reason) },
->>>>>>> 14aeb878
 
         MissingValidatorSet
             |_| { "missing validator set" },
@@ -117,7 +90,6 @@
 
         InvalidRawConsensusState
             { reason: String }
-<<<<<<< HEAD
             | e | { format_args!("invalid raw client consensus state: {}", e.reason) },
 
         InvalidRawHeader
@@ -247,20 +219,5 @@
             | e | {
                 format_args!("insufficient signers overlap between {0} and {1}", e.q1, e.q2)
             },
-=======
-            |e| { format_args!("invalid raw client consensus state: {}", e.reason) },
-
-        InvalidRawHeader
-            [ tendermint::Error ]
-            |_| { "invalid raw header" },
-
-        InvalidRawMisbehaviour
-            { reason: String }
-            |e| { format_args!("invalid raw misbehaviour: {}", e.reason) },
-
-        Decode
-            [ TraceError<prost::DecodeError> ]
-            |_| { "decode error" },
->>>>>>> 14aeb878
     }
 }
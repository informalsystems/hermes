--- conflicted
+++ resolved
@@ -14,18 +14,17 @@
         InvalidAddress
             | _ | { "invalid address" },
 
-<<<<<<< HEAD
         InvalidHeader
             { reason: String }
             [ DisplayOnly<Box<dyn std::error::Error + Send + Sync>> ]
             | _ | { "invalid header, failed basic validation" },
-=======
-    #[error("invalid client state trust threshold")]
-    InvalidTrustThreshold,
 
-    #[error("invalid unbonding period")]
-    InvalidUnboundingPeriod,
->>>>>>> 693f7d4e
+        InvalidTrustThreshold
+            { reason: String }
+            | e | {
+                format_args!("invalid client state trust threshold: {}",
+                    e.reason)
+            },
 
         MissingSignedHeader
             | _ | { "missing signed header" },

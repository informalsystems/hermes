--- conflicted
+++ resolved
@@ -169,17 +169,9 @@
 
         Ok(Self {
             chain_id: ChainId::from_str(raw.chain_id.as_str())
-<<<<<<< HEAD
                 .map_err(Error::invalid_chain_identifier)?,
-            trust_level: TrustThreshold {
-                numerator: trust_level.numerator,
-                denominator: trust_level.denominator,
-            },
-=======
-                .map_err(|_| Kind::InvalidRawClientState.context("Invalid chain identifier"))?,
             trust_level: TrustThreshold::new(trust_level.numerator, trust_level.denominator)
-                .map_err(|e| Kind::InvalidTrustThreshold.context(e))?,
->>>>>>> 693f7d4e
+                .map_err(|e| Error::invalid_trust_threshold(format!("{}", e)))?,
             trusting_period: raw
                 .trusting_period
                 .ok_or_else(Error::missing_trusting_period)?

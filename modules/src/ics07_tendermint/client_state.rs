--- conflicted
+++ resolved
@@ -109,7 +109,6 @@
         }
     }
 
-<<<<<<< HEAD
     pub fn with_set_frozen(self, h: Height) -> Self {
         ClientState {
             frozen_height: h,
@@ -118,9 +117,6 @@
     }
 
     /// Helper function to verify the upgrade client procedure.
-=======
-    /// Helper function for the upgrade chain & client procedures.
->>>>>>> c518e15a
     /// Resets all fields except the blockchain-specific ones.
     pub fn zero_custom_fields(mut client_state: Self) -> Self {
         client_state.trusting_period = ZERO_DURATION;

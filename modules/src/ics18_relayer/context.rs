--- conflicted
+++ resolved
@@ -20,9 +20,6 @@
     fn query_latest_header(&self) -> Option<AnyHeader>;
 
     /// Interface that the relayer uses to submit a datagram to this chain.
-<<<<<<< HEAD
-=======
     /// Wraps around the `/broadcast_tx_async` ABCI endpoint.
->>>>>>> 71530397
     fn send(&mut self, msg: ICS26Envelope) -> Result<(), Error>;
 }
--- conflicted
+++ resolved
@@ -298,11 +298,7 @@
             proof,
             root,
             commitment_path,
-<<<<<<< HEAD
             commitment_bytes,
-=======
-            encode_to_vec(&commitment),
->>>>>>> fc825d66
         )
     }
 
@@ -364,11 +360,7 @@
             proof,
             root,
             seq_path,
-<<<<<<< HEAD
             seq_bytes,
-=======
-            encode_to_vec(&u64::from(sequence)),
->>>>>>> fc825d66
         )
     }
 
@@ -488,12 +480,4 @@
         cs => AnyConsensusState::Tendermint
     )
     .ok_or_else(|| Ics02Error::client_args_type_mismatch(ClientType::Tendermint))
-}
-
-// A copy of `prost::Message::encode_to_vec`, as it is currently
-// feature gated behind `std`, even though it could be used with `alloc`.
-fn encode_to_vec(message: &impl Message) -> Vec<u8> {
-    let mut buf = Vec::with_capacity(message.encoded_len());
-    message.encode_raw(&mut buf);
-    buf
 }
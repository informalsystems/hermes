use crate::prelude::*;

use core::convert::{TryFrom, TryInto};
use core::time::Duration;

use serde::{Deserialize, Serialize};
use tendermint_light_client::light_client::Options;
use tendermint_proto::Protobuf;

use ibc_proto::ibc::lightclients::tendermint::v1::ClientState as RawClientState;

use crate::clients::ics07_tendermint::error::Error;
use crate::clients::ics07_tendermint::header::Header;
use crate::core::ics02_client::client_state::AnyClientState;
use crate::core::ics02_client::client_type::ClientType;
use crate::core::ics02_client::error::Error as Ics02Error;
use crate::core::ics02_client::trust_threshold::TrustThreshold;
use crate::core::ics23_commitment::specs::ProofSpecs;
use crate::core::ics24_host::identifier::ChainId;
use crate::timestamp::{Timestamp, ZERO_DURATION};
use crate::Height;

#[derive(Clone, Debug, PartialEq, Eq, Serialize, Deserialize)]
pub struct ClientState {
    pub chain_id: ChainId,
    pub trust_level: TrustThreshold,
    pub trusting_period: Duration,
    pub unbonding_period: Duration,
    pub max_clock_drift: Duration,
    pub latest_height: Height,
    pub proof_specs: ProofSpecs,
    pub upgrade_path: Vec<String>,
    pub allow_update: AllowUpdate,
    pub frozen_height: Option<Height>,
}

#[derive(Copy, Clone, Debug, PartialEq, Eq, Serialize, Deserialize)]
pub struct AllowUpdate {
    pub after_expiry: bool,
    pub after_misbehaviour: bool,
}

impl Protobuf<RawClientState> for ClientState {}

impl ClientState {
    #[allow(clippy::too_many_arguments)]
    pub fn new(
        chain_id: ChainId,
        trust_level: TrustThreshold,
        trusting_period: Duration,
        unbonding_period: Duration,
        max_clock_drift: Duration,
        latest_height: Height,
        proof_specs: ProofSpecs,
        upgrade_path: Vec<String>,
        allow_update: AllowUpdate,
    ) -> Result<ClientState, Error> {
        // Basic validation of trusting period and unbonding period: each should be non-zero.
        if trusting_period <= Duration::new(0, 0) {
            return Err(Error::invalid_trusting_period(format!(
                "ClientState trusting period ({:?}) must be greater than zero",
                trusting_period
            )));
        }

        if unbonding_period <= Duration::new(0, 0) {
            return Err(Error::invalid_unbonding_period(format!(
                "ClientState unbonding period ({:?}) must be greater than zero",
                unbonding_period
            )));
        }

        if trusting_period >= unbonding_period {
            return Err(Error::invalid_trusting_period(format!(
                "ClientState trusting period ({:?}) must be smaller than unbonding period ({:?})",
                trusting_period, unbonding_period,
            )));
        }

        // Basic validation for the latest_height parameter.
        if latest_height <= Height::zero() {
            return Err(Error::validation(
                "ClientState latest height must be greater than zero".to_string(),
            ));
        }

        // `TrustThreshold` is guaranteed to be in the range `[0, 1)`, but a `TrustThreshold::ZERO`
        // value is invalid in this context
        if trust_level == TrustThreshold::ZERO {
            return Err(Error::validation(
                "ClientState trust-level cannot be zero".to_string(),
            ));
        }

        // Disallow empty proof-specs
        if proof_specs.is_empty() {
            return Err(Error::validation(
                "ClientState proof-specs cannot be empty".to_string(),
            ));
        }

        Ok(Self {
            chain_id,
            trust_level,
            trusting_period,
            unbonding_period,
            max_clock_drift,
            latest_height,
            proof_specs,
            upgrade_path,
            allow_update,
            frozen_height: None,
        })
    }

    pub fn latest_height(&self) -> Height {
        self.latest_height
    }

    pub fn with_header(self, h: Header) -> Self {
        // TODO: Clarify which fields should update.
        ClientState {
            latest_height: self
                .latest_height
                .with_revision_height(u64::from(h.signed_header.header.height)),
            ..self
        }
    }

    pub fn with_frozen_height(self, h: Height) -> Result<Self, Error> {
        if h == Height::zero() {
            return Err(Error::validation(
                "ClientState frozen height must be greater than zero".to_string(),
            ));
        }
        Ok(Self {
            frozen_height: Some(h),
            ..self
        })
    }

<<<<<<< HEAD
=======
    /// Helper function to verify the upgrade client procedure.
    /// Resets all fields except the blockchain-specific ones.
    pub fn zero_custom_fields(mut client_state: Self) -> Self {
        client_state.trusting_period = ZERO_DURATION;
        client_state.trust_level = TrustThreshold::ZERO;
        client_state.allow_update.after_expiry = false;
        client_state.allow_update.after_misbehaviour = false;
        client_state.frozen_height = None;
        client_state.max_clock_drift = ZERO_DURATION;
        client_state
    }

>>>>>>> 09a4b114
    /// Get the refresh time to ensure the state does not expire
    pub fn refresh_time(&self) -> Option<Duration> {
        Some(2 * self.trusting_period / 3)
    }

    /// Check if the state is expired when `elapsed` time has passed since the latest consensus
    /// state timestamp
    pub fn expired(&self, elapsed: Duration) -> bool {
        elapsed > self.trusting_period
    }

    /// Helper method to produce a
    /// [`tendermint_light_client::light_client::Options`] struct for use in
    /// Tendermint-specific light client verification.
    pub fn as_light_client_options(&self) -> Result<Options, Error> {
        Ok(Options {
            trust_threshold: self
                .trust_level
                .try_into()
                .map_err(|e: Ics02Error| Error::invalid_trust_threshold(e.to_string()))?,
            trusting_period: self.trusting_period,
            clock_drift: self.max_clock_drift,
        })
    }

    /// Verify the time and height delays
    pub fn verify_delay_passed(
        current_time: Timestamp,
        current_height: Height,
        processed_time: Timestamp,
        processed_height: Height,
        delay_period_time: Duration,
        delay_period_blocks: u64,
    ) -> Result<(), Error> {
        let earliest_time =
            (processed_time + delay_period_time).map_err(Error::timestamp_overflow)?;
        if !(current_time == earliest_time || current_time.after(&earliest_time)) {
            return Err(Error::not_enough_time_elapsed(current_time, earliest_time));
        }

        let earliest_height = processed_height.add(delay_period_blocks);
        if current_height < earliest_height {
            return Err(Error::not_enough_blocks_elapsed(
                current_height,
                earliest_height,
            ));
        }

        Ok(())
    }

    /// Verify that the client is at a sufficient height and unfrozen at the given height
    pub fn verify_height(&self, height: Height) -> Result<(), Error> {
        if self.latest_height < height {
            return Err(Error::insufficient_height(self.latest_height(), height));
        }

        match self.frozen_height {
            Some(frozen_height) if frozen_height <= height => {
                Err(Error::client_frozen(frozen_height, height))
            }
            _ => Ok(()),
        }
    }
}

impl crate::core::ics02_client::client_state::ClientState for ClientState {
    fn chain_id(&self) -> ChainId {
        self.chain_id.clone()
    }

    fn client_type(&self) -> ClientType {
        ClientType::Tendermint
    }

    fn latest_height(&self) -> Height {
        self.latest_height
    }

    fn frozen_height(&self) -> Option<Height> {
        self.frozen_height
    }

    fn unbonding_period(&self) -> Duration {
        self.unbonding_period
    }

    fn upgrade(
        mut self,
        upgrade_height: Height,
        unbonding_period: Duration,
        chain_id: ChainId,
    ) -> Self {
        // Reset custom fields to zero values
        self.trusting_period = ZERO_DURATION;
        self.trust_level = TrustThreshold::ZERO;
        self.allow_update.after_expiry = false;
        self.allow_update.after_misbehaviour = false;
        self.frozen_height = Height::zero();
        self.max_clock_drift = ZERO_DURATION;

        // Upgrade the client state
        self.latest_height = upgrade_height;
        self.unbonding_period = unbonding_period;
        self.chain_id = chain_id;

        self
    }

    fn wrap_any(self) -> AnyClientState {
        AnyClientState::Tendermint(self)
    }
}

impl TryFrom<RawClientState> for ClientState {
    type Error = Error;

    fn try_from(raw: RawClientState) -> Result<Self, Self::Error> {
        let trust_level = raw
            .trust_level
            .clone()
            .ok_or_else(Error::missing_trusting_period)?;

        let frozen_height = raw.frozen_height.and_then(|raw_height| {
            let height = raw_height.into();
            if height == Height::zero() {
                None
            } else {
                Some(height)
            }
        });

        Ok(Self {
            chain_id: ChainId::from_string(raw.chain_id.as_str()),
            trust_level: trust_level
                .try_into()
                .map_err(|e| Error::invalid_trust_threshold(format!("{}", e)))?,
            trusting_period: raw
                .trusting_period
                .ok_or_else(Error::missing_trusting_period)?
                .try_into()
                .map_err(|_| Error::negative_trusting_period())?,
            unbonding_period: raw
                .unbonding_period
                .ok_or_else(Error::missing_unbonding_period)?
                .try_into()
                .map_err(|_| Error::negative_unbonding_period())?,
            max_clock_drift: raw
                .max_clock_drift
                .ok_or_else(Error::missing_max_clock_drift)?
                .try_into()
                .map_err(|_| Error::negative_max_clock_drift())?,
            latest_height: raw
                .latest_height
                .ok_or_else(Error::missing_latest_height)?
                .into(),
            frozen_height,
            upgrade_path: raw.upgrade_path,
            allow_update: AllowUpdate {
                after_expiry: raw.allow_update_after_expiry,
                after_misbehaviour: raw.allow_update_after_misbehaviour,
            },
            proof_specs: raw.proof_specs.into(),
        })
    }
}

impl From<ClientState> for RawClientState {
    fn from(value: ClientState) -> Self {
        RawClientState {
            chain_id: value.chain_id.to_string(),
            trust_level: Some(value.trust_level.into()),
            trusting_period: Some(value.trusting_period.into()),
            unbonding_period: Some(value.unbonding_period.into()),
            max_clock_drift: Some(value.max_clock_drift.into()),
            frozen_height: Some(value.frozen_height.unwrap_or_else(Height::zero).into()),
            latest_height: Some(value.latest_height.into()),
            proof_specs: value.proof_specs.into(),
            allow_update_after_expiry: value.allow_update.after_expiry,
            allow_update_after_misbehaviour: value.allow_update.after_misbehaviour,
            upgrade_path: value.upgrade_path,
        }
    }
}

#[cfg(test)]
mod tests {
    use crate::prelude::*;
    use core::time::Duration;
    use test_log::test;

    use tendermint_rpc::endpoint::abci_query::AbciQuery;

    use crate::clients::ics07_tendermint::client_state::{AllowUpdate, ClientState};
    use crate::core::ics02_client::trust_threshold::TrustThreshold;
    use crate::core::ics23_commitment::specs::ProofSpecs;
    use crate::core::ics24_host::identifier::ChainId;
    use crate::test::test_serialization_roundtrip;
    use crate::timestamp::ZERO_DURATION;
    use crate::Height;

    #[test]
    fn serialization_roundtrip_no_proof() {
        let json_data =
            include_str!("../../../tests/support/query/serialization/client_state.json");
        test_serialization_roundtrip::<AbciQuery>(json_data);
    }

    #[test]
    fn serialization_roundtrip_with_proof() {
        let json_data =
            include_str!("../../../tests/support/query/serialization/client_state_proof.json");
        test_serialization_roundtrip::<AbciQuery>(json_data);
    }

    #[test]
    fn client_state_new() {
        #[derive(Clone, Debug, PartialEq)]
        struct ClientStateParams {
            id: ChainId,
            trust_level: TrustThreshold,
            trusting_period: Duration,
            unbonding_period: Duration,
            max_clock_drift: Duration,
            latest_height: Height,
            proof_specs: ProofSpecs,
            upgrade_path: Vec<String>,
            allow_update: AllowUpdate,
        }

        // Define a "default" set of parameters to reuse throughout these tests.
        let default_params: ClientStateParams = ClientStateParams {
            id: ChainId::default(),
            trust_level: TrustThreshold::ONE_THIRD,
            trusting_period: Duration::new(64000, 0),
            unbonding_period: Duration::new(128000, 0),
            max_clock_drift: Duration::new(3, 0),
            latest_height: Height::new(0, 10),
            proof_specs: ProofSpecs::default(),
            upgrade_path: vec!["".to_string()],
            allow_update: AllowUpdate {
                after_expiry: false,
                after_misbehaviour: false,
            },
        };

        struct Test {
            name: String,
            params: ClientStateParams,
            want_pass: bool,
        }

        let tests: Vec<Test> = vec![
            Test {
                name: "Valid parameters".to_string(),
                params: default_params.clone(),
                want_pass: true,
            },
            Test {
                name: "Invalid unbonding period".to_string(),
                params: ClientStateParams {
                    unbonding_period: ZERO_DURATION,
                    ..default_params.clone()
                },
                want_pass: false,
            },
            Test {
                name: "Invalid (too small) trusting period".to_string(),
                params: ClientStateParams {
                    trusting_period: ZERO_DURATION,
                    ..default_params.clone()
                },
                want_pass: false,
            },
            Test {
                name: "Invalid (too large) trusting period w.r.t. unbonding period".to_string(),
                params: ClientStateParams {
                    trusting_period: Duration::new(11, 0),
                    unbonding_period: Duration::new(10, 0),
                    ..default_params
                },
                want_pass: false,
            },
        ]
        .into_iter()
        .collect();

        for test in tests {
            let p = test.params.clone();

            let cs_result = ClientState::new(
                p.id,
                p.trust_level,
                p.trusting_period,
                p.unbonding_period,
                p.max_clock_drift,
                p.latest_height,
                p.proof_specs,
                p.upgrade_path,
                p.allow_update,
            );

            assert_eq!(
                test.want_pass,
                cs_result.is_ok(),
                "ClientState::new() failed for test {}, \nmsg{:?} with error {:?}",
                test.name,
                test.params.clone(),
                cs_result.err(),
            );
        }
    }
}

#[cfg(any(test, feature = "mocks"))]
pub mod test_util {
    use crate::prelude::*;
    use core::time::Duration;

    use tendermint::block::Header;

    use crate::clients::ics07_tendermint::client_state::{AllowUpdate, ClientState};
    use crate::core::ics02_client::client_state::AnyClientState;
    use crate::core::ics02_client::height::Height;
    use crate::core::ics24_host::identifier::ChainId;

    pub fn get_dummy_tendermint_client_state(tm_header: Header) -> AnyClientState {
        AnyClientState::Tendermint(
            ClientState::new(
                ChainId::from(tm_header.chain_id.clone()),
                Default::default(),
                Duration::from_secs(64000),
                Duration::from_secs(128000),
                Duration::from_millis(3000),
                Height::new(
                    ChainId::chain_version(tm_header.chain_id.as_str()),
                    u64::from(tm_header.height),
                ),
                Default::default(),
                vec!["".to_string()],
                AllowUpdate {
                    after_expiry: false,
                    after_misbehaviour: false,
                },
            )
            .unwrap(),
        )
    }
}<|MERGE_RESOLUTION|>--- conflicted
+++ resolved
@@ -139,21 +139,6 @@
         })
     }
 
-<<<<<<< HEAD
-=======
-    /// Helper function to verify the upgrade client procedure.
-    /// Resets all fields except the blockchain-specific ones.
-    pub fn zero_custom_fields(mut client_state: Self) -> Self {
-        client_state.trusting_period = ZERO_DURATION;
-        client_state.trust_level = TrustThreshold::ZERO;
-        client_state.allow_update.after_expiry = false;
-        client_state.allow_update.after_misbehaviour = false;
-        client_state.frozen_height = None;
-        client_state.max_clock_drift = ZERO_DURATION;
-        client_state
-    }
-
->>>>>>> 09a4b114
     /// Get the refresh time to ensure the state does not expire
     pub fn refresh_time(&self) -> Option<Duration> {
         Some(2 * self.trusting_period / 3)
@@ -252,7 +237,7 @@
         self.trust_level = TrustThreshold::ZERO;
         self.allow_update.after_expiry = false;
         self.allow_update.after_misbehaviour = false;
-        self.frozen_height = Height::zero();
+        self.frozen_height = None;
         self.max_clock_drift = ZERO_DURATION;
 
         // Upgrade the client state

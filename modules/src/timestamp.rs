--- conflicted
+++ resolved
@@ -60,13 +60,6 @@
         }
     }
 
-<<<<<<< HEAD
-    // pub fn from_time(tendermint_time: Time) -> Timestamp {
-    //     Timestamp{
-    //         time: Some(tendermint_time.into())
-    //     }
-    // }
-
     /// Returns a `Timestamp` representation of the current time.
     pub fn now() -> Timestamp {
         Timestamp {
@@ -74,8 +67,6 @@
         }
     }
 
-=======
->>>>>>> 17b4c7ec
     /// Returns a `Timestamp` representation of a timestamp not being set.
     pub fn none() -> Self {
         Timestamp { time: None }

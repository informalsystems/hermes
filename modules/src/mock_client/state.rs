#![allow(unreachable_code, unused_variables)]

use crate::ics02_client::client_def::{AnyClientState, AnyConsensusState, AnyHeader};
use crate::ics02_client::client_type::ClientType;
use crate::ics02_client::error::Error;
use crate::ics02_client::error::Kind;
use crate::ics02_client::header::Header;
use crate::ics02_client::state::{ClientState, ConsensusState};
use crate::ics23_commitment::commitment::CommitmentRoot;
use crate::mock_client::header::MockHeader;

use tendermint::block::Height;

use serde_derive::{Deserialize, Serialize};
use std::collections::HashMap;

use ibc_proto::ibc::mock::ClientState as RawMockClientState;
use ibc_proto::ibc::mock::ConsensusState as RawMockConsensusState;
use std::convert::{TryFrom, TryInto};
use tendermint_proto::DomainType;

/// A mock of an IBC client record as it is stored in a mock context.
/// For testing ICS02 handlers mostly, cf. `MockClientContext`.
#[derive(Clone, Debug)]
pub struct MockClientRecord {
    /// The type of this client.
    pub client_type: ClientType,
    /// Mapping of heights to consensus states for this client.
    pub consensus_states: HashMap<Height, MockConsensusState>,
    /// The client state (representing only the latest height at the moment).
    pub client_state: MockClientState,
}

/// A mock of a client state. For an example of a real structure that this mocks, you can see
/// `ClientState` of ics07_tendermint/client_state.rs.
/// TODO: `MockClientState` should evolve, at the very least needs a `is_frozen` boolean field.
#[derive(Copy, Clone, Debug, PartialEq, Eq, Serialize, Deserialize)]
pub struct MockClientState(pub MockHeader);

impl DomainType<RawMockClientState> for MockClientState {}

impl MockClientState {
    pub fn check_header_and_update_state(
        &self,
        header: AnyHeader,
    ) -> Result<(MockClientState, MockConsensusState), Box<dyn std::error::Error>> {
        match header {
            #[cfg(test)]
            AnyHeader::Mock(mock_header) => {
                if self.latest_height() >= header.height() {
                    return Err("header height is lower than client latest".into());
                }

                Ok((
                    MockClientState(mock_header),
                    MockConsensusState(mock_header),
                ))
            }
            _ => Err("bad header type for mock client state".into()),
        }
    }
}

impl From<MockClientState> for AnyClientState {
    fn from(mcs: MockClientState) -> Self {
        Self::Mock(mcs)
    }
}

<<<<<<< HEAD
impl TryFromRaw for MockClientState {
    type RawType = ibc_proto::ibc::mock::ClientState;
=======
impl TryFrom<RawMockClientState> for MockClientState {
>>>>>>> 3e60e67b
    type Error = Error;

    fn try_from(raw: RawMockClientState) -> Result<Self, Self::Error> {
        Ok(MockClientState(raw.header.unwrap().try_into()?))
    }
}

impl From<MockClientState> for RawMockClientState {
    fn from(value: MockClientState) -> Self {
        RawMockClientState {
            header: Some(ibc_proto::ibc::mock::Header {
                height: Some(ibc_proto::ibc::client::Height {
                    epoch_number: 0,
                    epoch_height: value.0.height().value(),
                }),
            }),
        }
    }
}

impl ClientState for MockClientState {
    fn chain_id(&self) -> String {
        todo!()
    }

    fn client_type(&self) -> ClientType {
        ClientType::Mock
    }

    fn latest_height(&self) -> Height {
        self.0.height()
    }

    fn is_frozen(&self) -> bool {
        // TODO
        false
    }
}

impl From<MockConsensusState> for MockClientState {
    fn from(cs: MockConsensusState) -> Self {
        Self(cs.0)
    }
}

#[derive(Copy, Clone, Debug, PartialEq, Eq, Serialize, Deserialize)]
pub struct MockConsensusState(pub MockHeader);

impl DomainType<RawMockConsensusState> for MockConsensusState {}

impl TryFrom<RawMockConsensusState> for MockConsensusState {
    type Error = Error;

    fn try_from(raw: RawMockConsensusState) -> Result<Self, Self::Error> {
        let raw_header = raw
            .header
            .ok_or_else(|| Kind::InvalidRawConsensusState.context("missing header"))?;

        Ok(Self(MockHeader::try_from(raw_header)?))
    }
}

impl From<MockConsensusState> for RawMockConsensusState {
    fn from(value: MockConsensusState) -> Self {
        RawMockConsensusState {
            header: Some(ibc_proto::ibc::mock::Header {
                height: Some(ibc_proto::ibc::client::Height {
                    epoch_number: 0,
                    epoch_height: value.height().value(),
                }),
            }),
        }
    }
}

#[cfg(test)]
impl From<MockConsensusState> for AnyConsensusState {
    fn from(mcs: MockConsensusState) -> Self {
        Self::Mock(mcs)
    }
}

impl ConsensusState for MockConsensusState {
    fn client_type(&self) -> ClientType {
        todo!()
    }

    fn height(&self) -> Height {
        todo!()
    }

    fn root(&self) -> &CommitmentRoot {
        todo!()
    }

    fn validate_basic(&self) -> Result<(), Box<dyn std::error::Error>> {
        todo!()
    }
}<|MERGE_RESOLUTION|>--- conflicted
+++ resolved
@@ -67,12 +67,7 @@
     }
 }
 
-<<<<<<< HEAD
-impl TryFromRaw for MockClientState {
-    type RawType = ibc_proto::ibc::mock::ClientState;
-=======
 impl TryFrom<RawMockClientState> for MockClientState {
->>>>>>> 3e60e67b
     type Error = Error;
 
     fn try_from(raw: RawMockClientState) -> Result<Self, Self::Error> {

use serde_derive::{Deserialize, Serialize};
use std::convert::TryFrom;

use ibc_proto::ibc::mock::Header as RawMockHeader;
use tendermint_proto::DomainType;

use crate::ics02_client::client_def::AnyHeader;
use crate::ics02_client::client_type::ClientType;
use crate::ics02_client::error::{self, Error};
use crate::ics02_client::header::Header;
use crate::Height;

#[derive(Copy, Clone, Default, Debug, PartialEq, Eq, Serialize, Deserialize)]
pub struct MockHeader(pub Height);

impl DomainType<RawMockHeader> for MockHeader {}

impl TryFrom<RawMockHeader> for MockHeader {
    type Error = Error;

    fn try_from(raw: RawMockHeader) -> Result<Self, Self::Error> {
        if raw.height.is_none() {
            return Err(error::Kind::InvalidRawHeader
                .context("no height in header")
                .into());
        }

<<<<<<< HEAD
        Ok(MockHeader(Height {
            version_number: 0,
            version_height: raw.height.unwrap().epoch_height,
        }))
=======
        Ok(MockHeader(
            raw.height
                .unwrap()
                .version_height
                .try_into()
                .map_err(|e| error::Kind::InvalidRawHeader.context(e))?,
        ))
>>>>>>> 9a930e62
    }
}

impl From<MockHeader> for RawMockHeader {
    fn from(value: MockHeader) -> Self {
<<<<<<< HEAD
        value.into()
=======
        RawMockHeader {
            height: Some(ibc_proto::ibc::core::client::v1::Height {
                version_number: 0,
                version_height: value.height().value(),
            }),
        } // FIXME: This is wrong as it does not take the epoch into account
>>>>>>> 9a930e62
    }
}

impl MockHeader {
    pub fn height(&self) -> Height {
        self.0
    }
}

impl From<MockHeader> for AnyHeader {
    fn from(mh: MockHeader) -> Self {
        Self::Mock(mh)
    }
}

impl Header for MockHeader {
    fn client_type(&self) -> ClientType {
        todo!()
    }

    fn height(&self) -> Height {
        todo!()
    }
}<|MERGE_RESOLUTION|>--- conflicted
+++ resolved
@@ -1,5 +1,5 @@
 use serde_derive::{Deserialize, Serialize};
-use std::convert::TryFrom;
+use std::convert::{TryFrom, TryInto};
 
 use ibc_proto::ibc::mock::Header as RawMockHeader;
 use tendermint_proto::DomainType;
@@ -25,35 +25,18 @@
                 .into());
         }
 
-<<<<<<< HEAD
-        Ok(MockHeader(Height {
-            version_number: 0,
-            version_height: raw.height.unwrap().epoch_height,
-        }))
-=======
         Ok(MockHeader(
             raw.height
-                .unwrap()
-                .version_height
+                .ok_or_else(|| error::Kind::InvalidRawHeader)?
                 .try_into()
                 .map_err(|e| error::Kind::InvalidRawHeader.context(e))?,
         ))
->>>>>>> 9a930e62
     }
 }
 
 impl From<MockHeader> for RawMockHeader {
     fn from(value: MockHeader) -> Self {
-<<<<<<< HEAD
         value.into()
-=======
-        RawMockHeader {
-            height: Some(ibc_proto::ibc::core::client::v1::Height {
-                version_number: 0,
-                version_height: value.height().value(),
-            }),
-        } // FIXME: This is wrong as it does not take the epoch into account
->>>>>>> 9a930e62
     }
 }
 

--- conflicted
+++ resolved
@@ -60,15 +60,9 @@
 tracing-subscriber = { version = "0.3.3", features = ["fmt", "env-filter", "json"]}
 test-log = { version = "0.2.8", features = ["trace"] }
 modelator = "0.4.1"
-<<<<<<< HEAD
-sha2 = { version = "0.9.8" }
+sha2 = { version = "0.10.0" }
 tendermint-rpc = { version = "=0.23.2", features = ["http-client", "websocket-client"] }
 tendermint-testgen = { version = "=0.23.2" } # Needed for generating (synthetic) light blocks.
-=======
-sha2 = { version = "0.10.0" }
-tendermint-rpc = { version = "=0.23.1", features = ["http-client", "websocket-client"] }
-tendermint-testgen = { version = "=0.23.1" } # Needed for generating (synthetic) light blocks.
->>>>>>> 276b46ba
 
 [[test]]
 name = "mbt"

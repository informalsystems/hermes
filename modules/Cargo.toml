--- conflicted
+++ resolved
@@ -45,11 +45,8 @@
 derive_more = { version = "0.99.17", default-features = false, features = ["from", "into", "display"] }
 uint = { version = "0.9", default-features = false }
 primitive-types = { version = "0.11.1", default-features = false, features = ["serde_no_std"] }
-<<<<<<< HEAD
 itertools = { version = "0.10.3", default-features = false, features = ["use_alloc"] }
-=======
 dyn-clone = "1.0.8"
->>>>>>> b0f1f6dd
 
 [dependencies.tendermint]
 version = "=0.23.9"

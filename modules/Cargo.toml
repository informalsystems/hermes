[package]
name       = "ibc"
version    = "0.0.3"
edition    = "2018"
license    = "Apache-2.0"
readme     = "README.md"
keywords   = ["blockchain", "consensus", "cosmos", "ibc", "tendermint"]
repository = "https://github.com/informalsystems/ibc-rs"
authors    = [
  "Informal Systems <hello@informal.systems>"
]

description = """
    Implementation of the Inter-Blockchain Communication Protocol (IBC).
"""

[dependencies]
tendermint-proto = "0.1.0"

# Proto definitions for all IBC-related interfaces, e.g., connections or channels.
ibc-proto = { version = "0.3.0", path = "../proto" }

anomaly = "0.2.0"
chrono = "0.4"
thiserror = "1.0.11"
serde_derive = "1.0.104"
serde = "1.0.104"
serde_json = "1"
tracing = "0.1.13"
prost = "0.6.1"
<<<<<<< HEAD
prost-types = { version = "0.6.1" }
=======
prost-types = "0.6.1"

>>>>>>> 1e5f0b2a
bytes = "0.5.5"
dyn-clonable = "0.9.0"

[dependencies.tendermint]
version = "0.16.0"
git = "https://github.com/informalsystems/tendermint-rs"
branch = "romac/light-client-ibc"

[dependencies.tendermint-rpc]
version = "0.16.0"
features = ["http-client", "websocket-client"]
git = "https://github.com/informalsystems/tendermint-rs"
branch = "romac/light-client-ibc"

[dev-dependencies]
tokio = { version = "0.2", features = ["macros"] }
subtle-encoding = { version = "0.5" }<|MERGE_RESOLUTION|>--- conflicted
+++ resolved
@@ -28,12 +28,7 @@
 serde_json = "1"
 tracing = "0.1.13"
 prost = "0.6.1"
-<<<<<<< HEAD
-prost-types = { version = "0.6.1" }
-=======
 prost-types = "0.6.1"
-
->>>>>>> 1e5f0b2a
 bytes = "0.5.5"
 dyn-clonable = "0.9.0"
 

--- conflicted
+++ resolved
@@ -33,12 +33,8 @@
 serde_derive = { version = "1.0.104", default-features = false }
 serde = { version = "1.0", default-features = false }
 serde_json = { version = "1", default-features = false }
-<<<<<<< HEAD
 erased-serde = { version = "0.3", default-features = false, features = ["alloc"] }
-tracing = { version = "0.1.35", default-features = false }
-=======
 tracing = { version = "0.1.36", default-features = false }
->>>>>>> 5df35478
 prost = { version = "0.10", default-features = false }
 prost-types = { version = "0.10", default-features = false }
 bytes = { version = "1.2.1", default-features = false }

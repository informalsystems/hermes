--- conflicted
+++ resolved
@@ -30,11 +30,7 @@
 chrono = { version = "0.4.19", default-features = false }
 thiserror = { version = "1.0.30", default-features = false }
 serde_derive = { version = "1.0.104", default-features = false }
-<<<<<<< HEAD
-serde = { version = "1", default-features = false }
-=======
 serde = { version = "1.0", default-features = false }
->>>>>>> e6907eb4
 serde_json = { version = "1", default-features = false }
 tracing = { version = "0.1.29", default-features = false }
 prost = { version = "0.9", default-features = false }

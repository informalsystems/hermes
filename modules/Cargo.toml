[package]
name         = "ibc"
version      = "0.14.1"
edition      = "2021"
license      = "Apache-2.0"
readme       = "README.md"
keywords     = ["blockchain", "consensus", "cosmos", "ibc", "tendermint"]
repository   = "https://github.com/informalsystems/ibc-rs"
authors      = ["Informal Systems <hello@informal.systems>"]
rust-version = "1.60"
description  = """
    Implementation of the Inter-Blockchain Communication Protocol (IBC).
    This crate comprises the main data structures and on-chain logic.
"""

[package.metadata.docs.rs]
all-features = true

[features]
default = ["std"]
std = ["flex-error/std", "flex-error/eyre_tracer", "ibc-proto/std", "clock"]
clock = ["tendermint/clock", "time/std"]

# This feature grants access to development-time mocking libraries, such as `MockContext` or `MockHeader`.
# Depends on the `testgen` suite for generating Tendermint light blocks.
mocks = ["tendermint-testgen", "clock", "std"]

[dependencies]
# Proto definitions for all IBC-related interfaces, e.g., connections or channels.
ibc-proto = { version = "0.17.1", path = "../proto", default-features = false }
ics23 = { version = "=0.8.0-alpha", default-features = false }
time = { version = "0.3", default-features = false }
serde_derive = { version = "1.0.104", default-features = false }
serde = { version = "1.0", default-features = false }
serde_json = { version = "1", default-features = false }
tracing = { version = "0.1.34", default-features = false }
prost = { version = "0.10", default-features = false }
prost-types = { version = "0.10", default-features = false }
bytes = { version = "1.1.0", default-features = false }
safe-regex = { version = "0.2.5", default-features = false }
subtle-encoding = { version = "0.5", default-features = false }
sha2 = { version = "0.10.2", default-features = false }
flex-error = { version = "0.4.4", default-features = false }
<<<<<<< HEAD
num-traits = { version = "0.2.14", default-features = false }
derive_more = { version = "0.99.17", default-features = false, features = ["from", "into", "display", "from_str"] }
uint = { version = "0.9", default-features = false }
=======
num-traits = { version = "0.2.15", default-features = false }
derive_more = { version = "0.99.17", default-features = false, features = ["from", "display"] }
>>>>>>> 3aed2d96

[dependencies.tendermint]
version = "=0.23.7"
default-features = false

[dependencies.tendermint-proto]
version = "=0.23.7"
default-features = false

[dependencies.tendermint-light-client-verifier]
version = "=0.23.7"
default-features = false

[dependencies.tendermint-testgen]
version = "=0.23.7"
optional = true
default-features = false

[dev-dependencies]
env_logger = "0.9.0"
tracing-subscriber = { version = "0.3.11", features = ["fmt", "env-filter", "json"]}
test-log = { version = "0.2.10", features = ["trace"] }
modelator = "0.4.2"
sha2 = { version = "0.10.2" }
tendermint-rpc = { version = "=0.23.7", features = ["http-client", "websocket-client"] }
tendermint-testgen = { version = "=0.23.7" } # Needed for generating (synthetic) light blocks.

[[test]]
name = "mbt"
path = "tests/mbt.rs"
required-features = ["mocks"]<|MERGE_RESOLUTION|>--- conflicted
+++ resolved
@@ -41,14 +41,9 @@
 subtle-encoding = { version = "0.5", default-features = false }
 sha2 = { version = "0.10.2", default-features = false }
 flex-error = { version = "0.4.4", default-features = false }
-<<<<<<< HEAD
-num-traits = { version = "0.2.14", default-features = false }
+num-traits = { version = "0.2.15", default-features = false }
 derive_more = { version = "0.99.17", default-features = false, features = ["from", "into", "display", "from_str"] }
 uint = { version = "0.9", default-features = false }
-=======
-num-traits = { version = "0.2.15", default-features = false }
-derive_more = { version = "0.99.17", default-features = false, features = ["from", "display"] }
->>>>>>> 3aed2d96
 
 [dependencies.tendermint]
 version = "=0.23.7"

--- conflicted
+++ resolved
@@ -57,13 +57,8 @@
 
 [dev-dependencies]
 env_logger = "0.9.0"
-<<<<<<< HEAD
-tracing-subscriber = { version = "0.3.1", features = ["fmt", "env-filter", "json"]}
+tracing-subscriber = { version = "0.3.2", features = ["fmt", "env-filter", "json"]}
 test-log = { version = "0.2.8", features = ["trace"] }
-=======
-tracing-subscriber = { version = "0.3.2", features = ["fmt", "env-filter", "json"]}
-test-env-log = { version = "0.2.7", features = ["trace"] }
->>>>>>> ee7a54ef
 modelator = "0.2.1"
 sha2 = { version = "0.9.8" }
 tendermint-rpc = { version = "=0.23.1", features = ["http-client", "websocket-client"] }

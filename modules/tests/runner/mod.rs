pub mod step;

use std::collections::HashMap;
use std::convert::TryFrom;
use std::fmt::Debug;
use std::time::Duration;

use ibc::ics02_client::client_consensus::AnyConsensusState;
use ibc::ics02_client::client_state::AnyClientState;
use ibc::ics02_client::client_type::ClientType;
use ibc::ics02_client::context::ClientReader;
use ibc::ics02_client::error as client_error;
use ibc::ics02_client::header::AnyHeader;
use ibc::ics02_client::msgs::create_client::MsgCreateAnyClient;
use ibc::ics02_client::msgs::update_client::MsgUpdateAnyClient;
use ibc::ics02_client::msgs::upgrade_client::MsgUpgradeAnyClient;
use ibc::ics02_client::msgs::ClientMsg;
use ibc::ics03_connection::connection::{Counterparty, State as ConnectionState};
use ibc::ics03_connection::error as connection_error;
use ibc::ics03_connection::msgs::conn_open_ack::MsgConnectionOpenAck;
use ibc::ics03_connection::msgs::conn_open_confirm::MsgConnectionOpenConfirm;
use ibc::ics03_connection::msgs::conn_open_init::MsgConnectionOpenInit;
use ibc::ics03_connection::msgs::conn_open_try::MsgConnectionOpenTry;
use ibc::ics03_connection::msgs::ConnectionMsg;
use ibc::ics03_connection::version::Version;
use ibc::ics04_channel::context::ChannelReader;
use ibc::ics18_relayer::context::Ics18Context;
use ibc::ics18_relayer::error as relayer_error;
use ibc::ics23_commitment::commitment::{CommitmentPrefix, CommitmentProofBytes};
use ibc::ics24_host::identifier::{ChainId, ClientId, ConnectionId};
use ibc::ics26_routing::error as routing_error;
use ibc::ics26_routing::msgs::Ics26Envelope;
use ibc::mock::client_state::{MockClientState, MockConsensusState};
use ibc::mock::context::MockContext;
use ibc::mock::header::MockHeader;
use ibc::mock::host::HostType;
use ibc::proofs::{ConsensusProof, Proofs};
use ibc::signer::Signer;
use ibc::timestamp::ZERO_DURATION;
use ibc::Height;
use ibc_proto::ibc::core::commitment::v1::MerkleProof;

use step::{Action, ActionOutcome, Chain, Step};

#[derive(Debug, Clone)]
pub struct IbcTestRunner {
    // mapping from chain identifier to its context
    contexts: HashMap<String, MockContext>,
}

impl IbcTestRunner {
    pub fn new() -> Self {
        Self {
            contexts: Default::default(),
        }
    }

    /// Create a `MockContext` for a given `chain_id`.
    /// Panic if a context for `chain_id` already exists.
    pub fn init_chain_context(&mut self, chain_id: String, initial_height: Height) {
        let chain_id_struct = Self::chain_id(chain_id.clone(), initial_height);
        // never GC blocks
        let max_history_size = usize::MAX;
        let ctx = MockContext::new(
            chain_id_struct,
            HostType::Mock,
            max_history_size,
            initial_height,
        );
        self.contexts.insert(chain_id, ctx);
    }

    /// Returns a reference to the `MockContext` of a given `chain_id`.
    /// Panic if the context for `chain_id` is not found.
    pub fn chain_context(&self, chain_id: String) -> &MockContext {
        self.contexts
            .get(&chain_id)
            .expect("chain context should have been initialized")
    }

    /// Returns a mutable reference to the `MockContext` of a given `chain_id`.
    /// Panic if the context for `chain_id` is not found.
    pub fn chain_context_mut(&mut self, chain_id: String) -> &mut MockContext {
        self.contexts
            .get_mut(&chain_id)
            .expect("chain context should have been initialized")
    }

    pub fn extract_ics02_error_kind(
        ics18_result: Result<(), relayer_error::Error>,
    ) -> client_error::ErrorDetail {
        let ics18_error = ics18_result.expect_err("ICS18 error expected");
        match ics18_error.0 {
            relayer_error::ErrorDetail::TransactionFailed(e) => match e.source {
                routing_error::ErrorDetail::Ics02Client(e) => e.source,
                e => {
                    panic!("Expected Ics02Client error, instead got {:?}", e);
                }
            },
            e => {
                panic!("Expected TransactionFailed error, instead got {:?}", e);
            }
        }
    }

    pub fn extract_ics03_error_kind(
        ics18_result: Result<(), relayer_error::Error>,
    ) -> connection_error::ErrorDetail {
        let ics18_error = ics18_result.expect_err("ICS18 error expected");

        match ics18_error.0 {
            relayer_error::ErrorDetail::TransactionFailed(e) => match e.source {
                routing_error::ErrorDetail::Ics03Connection(e) => e.source,
                e => {
                    panic!("Expected Ics02Client error, instead got {:?}", e);
                }
            },
            e => {
                panic!("Expected TransactionFailed error, instead got {:?}", e);
            }
        }
    }

    pub fn chain_id(chain_id: String, height: Height) -> ChainId {
        ChainId::new(chain_id, height.revision_number)
    }

    pub fn version() -> Version {
        Version::default()
    }

    pub fn versions() -> Vec<Version> {
        vec![Self::version()]
    }

    pub fn client_id(client_id: u64) -> ClientId {
        ClientId::new(ClientType::Mock, client_id)
            .expect("it should be possible to create the client identifier")
    }

    pub fn connection_id(connection_id: u64) -> ConnectionId {
        ConnectionId::new(connection_id)
    }

    pub fn height(height: Height) -> Height {
        Height::new(height.revision_number, height.revision_height)
    }

    fn mock_header(height: Height) -> MockHeader {
        MockHeader::new(Self::height(height))
    }

    pub fn header(height: Height) -> AnyHeader {
        AnyHeader::Mock(Self::mock_header(height))
    }

    pub fn client_state(height: Height) -> AnyClientState {
        AnyClientState::Mock(MockClientState(Self::mock_header(height)))
    }

    pub fn consensus_state(height: Height) -> AnyConsensusState {
        AnyConsensusState::Mock(MockConsensusState::new(Self::mock_header(height)))
    }

    fn signer() -> Signer {
        Signer::new("")
    }

    pub fn counterparty(client_id: u64, connection_id: Option<u64>) -> Counterparty {
        let client_id = Self::client_id(client_id);
        let connection_id = connection_id.map(Self::connection_id);
        let prefix = Self::commitment_prefix();
        Counterparty::new(client_id, connection_id, prefix)
    }

    pub fn delay_period() -> Duration {
        ZERO_DURATION
    }

    pub fn commitment_prefix() -> CommitmentPrefix {
        vec![0].into()
    }

    pub fn commitment_proof_bytes() -> CommitmentProofBytes {
        vec![0].into()
    }

    pub fn consensus_proof(height: Height) -> ConsensusProof {
        let consensus_proof = Self::commitment_proof_bytes();
        let consensus_height = Self::height(height);
        ConsensusProof::new(consensus_proof, consensus_height)
            .expect("it should be possible to create the consensus proof")
    }

    pub fn proofs(height: Height) -> Proofs {
        let object_proof = Self::commitment_proof_bytes();
        let client_proof = None;
        let consensus_proof = Some(Self::consensus_proof(height));
        let other_proof = None;
        let height = Self::height(height);
        Proofs::new(
            object_proof,
            client_proof,
            consensus_proof,
            other_proof,
            height,
        )
        .expect("it should be possible to create the proofs")
    }

    /// Check that chain states match the ones in the model.
    pub fn check_chain_states(&self, chains: HashMap<String, Chain>) -> bool {
        chains.into_iter().all(|(chain_id, chain)| {
            let ctx = self.chain_context(chain_id);
            // check that heights match
            let heights_match = ctx.query_latest_height() == chain.height;

            // check that clients match
            let clients_match = chain.clients.into_iter().all(|(client_id, client)| {
                // compute the highest consensus state in the model and check
                // that it matches the client state
                let client_state = ClientReader::client_state(ctx, &Self::client_id(client_id));
                let client_state_matches = match client.heights.iter().max() {
                    Some(max_height) => {
                        // if the model has consensus states (encoded simply as
                        // heights in the model), then the highest one should
                        // match the height in the client state
<<<<<<< HEAD
                        client_state.is_ok()
                            && client_state.unwrap().latest_height() == Self::height(*max_height)
=======
                        client_state.is_some()
                            && client_state.unwrap().latest_height() == *max_height
>>>>>>> c518e15a
                    }
                    None => {
                        // if the model doesn't have any consensus states
                        // (heights), then the client state should not exist
                        client_state.is_err()
                    }
                };

                // check that each consensus state from the model exists
                // TODO: check that no other consensus state exists (i.e. the
                //       only existing consensus states are those in that also
                //       exist in the model)
                let consensus_states_match = client.heights.into_iter().all(|height| {
<<<<<<< HEAD
                    ctx.consensus_state(&Self::client_id(client_id), Self::height(height))
                        .is_ok()
=======
                    ctx.consensus_state(&Self::client_id(client_id), height)
                        .is_some()
>>>>>>> c518e15a
                });

                client_state_matches && consensus_states_match
            });

            // check that connections match
            let connections_match =
                chain
                    .connections
                    .into_iter()
                    .all(|(connection_id, connection)| {
                        if connection.state == ConnectionState::Uninitialized {
                            // if the connection has not yet been initialized, then
                            // there's nothing to check
                            true
                        } else if let Ok(connection_end) =
                            ctx.connection_end(&Self::connection_id(connection_id))
                        {
                            // states must match
                            let states_match = *connection_end.state() == connection.state;

                            // client ids must match
                            let client_ids = *connection_end.client_id()
                                == Self::client_id(connection.client_id.unwrap());

                            // counterparty client ids must match
                            let counterparty_client_ids =
                                *connection_end.counterparty().client_id()
                                    == Self::client_id(connection.counterparty_client_id.unwrap());

                            // counterparty connection ids must match
                            let counterparty_connection_ids =
                                connection_end.counterparty().connection_id()
                                    == connection
                                        .counterparty_connection_id
                                        .map(Self::connection_id)
                                        .as_ref();

                            states_match
                                && client_ids
                                && counterparty_client_ids
                                && counterparty_connection_ids
                        } else {
                            // if the connection exists in the model, then it must
                            // also exist in the implementation; in this case it
                            // doesn't, so we fail the verification
                            false
                        }
                    });

            heights_match && clients_match && connections_match
        })
    }

    pub fn apply(&mut self, action: Action) -> Result<(), relayer_error::Error> {
        match action {
            Action::None => panic!("unexpected action type"),
            Action::Ics02CreateClient {
                chain_id,
                client_state,
                consensus_state,
            } => {
                // get chain's context
                let ctx = self.chain_context_mut(chain_id);

                // create ICS26 message and deliver it
                let msg = Ics26Envelope::Ics2Msg(ClientMsg::CreateClient(MsgCreateAnyClient {
                    client_state: Self::client_state(client_state),
                    consensus_state: Self::consensus_state(consensus_state),
                    signer: Self::signer(),
                }));
                ctx.deliver(msg)
            }
            Action::Ics02UpdateClient {
                chain_id,
                client_id,
                header,
            } => {
                // get chain's context
                let ctx = self.chain_context_mut(chain_id);

                // create ICS26 message and deliver it
                let msg = Ics26Envelope::Ics2Msg(ClientMsg::UpdateClient(MsgUpdateAnyClient {
                    client_id: Self::client_id(client_id),
                    header: Self::header(header),
                    signer: Self::signer(),
                }));
                ctx.deliver(msg)
            }
            Action::Ics07UpgradeClient {
                chain_id,
                client_id,
                header,
            } => {
                // get chain's context
                let ctx = self.chain_context_mut(chain_id);

                let buf: Vec<u8> = Vec::new();
                let buf2: Vec<u8> = Vec::new();

                let c_bytes = CommitmentProofBytes::from(buf);
                let cs_bytes = CommitmentProofBytes::from(buf2);

                // create ICS26 message and deliver it
                let msg = Ics26Envelope::Ics2Msg(ClientMsg::UpgradeClient(MsgUpgradeAnyClient {
                    client_id: Self::client_id(client_id),
                    client_state: MockClientState(MockHeader::new(header)).into(),
                    consensus_state: MockConsensusState::new(MockHeader::new(header)).into(),
                    proof_upgrade_client: MerkleProof::try_from(c_bytes).unwrap(),
                    proof_upgrade_consensus_state: MerkleProof::try_from(cs_bytes).unwrap(),
                    signer: Self::signer(),
                }));
                ctx.deliver(msg)
            }
            Action::Ics03ConnectionOpenInit {
                chain_id,
                client_id,
                counterparty_chain_id: _,
                counterparty_client_id,
            } => {
                // get chain's context
                let ctx = self.chain_context_mut(chain_id);

                // create ICS26 message and deliver it
                let msg = Ics26Envelope::Ics3Msg(ConnectionMsg::ConnectionOpenInit(
                    MsgConnectionOpenInit {
                        client_id: Self::client_id(client_id),
                        counterparty: Self::counterparty(counterparty_client_id, None),
                        version: Self::version(),
                        delay_period: Self::delay_period(),
                        signer: Self::signer(),
                    },
                ));
                ctx.deliver(msg)
            }
            Action::Ics03ConnectionOpenTry {
                chain_id,
                previous_connection_id,
                client_id,
                client_state,
                counterparty_chain_id: _,
                counterparty_client_id,
                counterparty_connection_id,
            } => {
                // get chain's context
                let ctx = self.chain_context_mut(chain_id);

                // create ICS26 message and deliver it
                let msg = Ics26Envelope::Ics3Msg(ConnectionMsg::ConnectionOpenTry(Box::new(
                    MsgConnectionOpenTry {
                        previous_connection_id: previous_connection_id.map(Self::connection_id),
                        client_id: Self::client_id(client_id),
                        // TODO: is this ever needed?
                        client_state: None,
                        counterparty: Self::counterparty(
                            counterparty_client_id,
                            Some(counterparty_connection_id),
                        ),
                        counterparty_versions: Self::versions(),
                        proofs: Self::proofs(client_state),
                        delay_period: Self::delay_period(),
                        signer: Self::signer(),
                    },
                )));
                ctx.deliver(msg)
            }
            Action::Ics03ConnectionOpenAck {
                chain_id,
                connection_id,
                client_state,
                counterparty_chain_id: _,
                counterparty_connection_id,
            } => {
                // get chain's context
                let ctx = self.chain_context_mut(chain_id);

                // create ICS26 message and deliver it
                let msg = Ics26Envelope::Ics3Msg(ConnectionMsg::ConnectionOpenAck(Box::new(
                    MsgConnectionOpenAck {
                        connection_id: Self::connection_id(connection_id),
                        counterparty_connection_id: Self::connection_id(counterparty_connection_id),
                        // TODO: is this ever needed?
                        client_state: None,
                        proofs: Self::proofs(client_state),
                        version: Self::version(),
                        signer: Self::signer(),
                    },
                )));
                ctx.deliver(msg)
            }
            Action::Ics03ConnectionOpenConfirm {
                chain_id,
                connection_id,
                client_state,
                counterparty_chain_id: _,
                counterparty_connection_id: _,
            } => {
                // get chain's context
                let ctx = self.chain_context_mut(chain_id);

                // create ICS26 message and deliver it
                let msg = Ics26Envelope::Ics3Msg(ConnectionMsg::ConnectionOpenConfirm(
                    MsgConnectionOpenConfirm {
                        connection_id: Self::connection_id(connection_id),
                        proofs: Self::proofs(client_state),
                        signer: Self::signer(),
                    },
                ));
                ctx.deliver(msg)
            }
        }
    }
}

impl modelator::step_runner::StepRunner<Step> for IbcTestRunner {
    fn initial_step(&mut self, step: Step) -> Result<(), String> {
        assert_eq!(step.action, Action::None, "unexpected action type");
        assert_eq!(
            step.action_outcome,
            ActionOutcome::None,
            "unexpected action outcome"
        );
        // initiliaze all chains
        for (chain_id, chain) in step.chains {
            self.init_chain_context(chain_id, chain.height);
        }
        Ok(())
    }

    fn next_step(&mut self, step: Step) -> Result<(), String> {
        let result = self.apply(step.action);
        let outcome_matches = match step.action_outcome {
            ActionOutcome::None => panic!("unexpected action outcome"),
            ActionOutcome::Ics02CreateOk => result.is_ok(),
            ActionOutcome::Ics02UpdateOk => result.is_ok(),
            ActionOutcome::Ics02ClientNotFound => matches!(
                Self::extract_ics02_error_kind(result),
                client_error::ErrorDetail::ClientNotFound(_)
            ),
            ActionOutcome::Ics02HeaderVerificationFailure => {
                matches!(
                    Self::extract_ics02_error_kind(result),
                    client_error::ErrorDetail::HeaderVerificationFailure(_)
                )
            }
            ActionOutcome::Ics07UpgradeOk => result.is_ok(),
            ActionOutcome::Ics07ClientNotFound => matches!(
                Self::extract_ics02_error_kind(result),
                client_error::ErrorDetail::ClientNotFound(_)
            ),
            ActionOutcome::Ics07HeaderVerificationFailure => {
                matches!(
                    Self::extract_ics02_error_kind(result),
                    client_error::ErrorDetail::LowUpgradeHeight(_)
                )
            }
            ActionOutcome::Ics03ConnectionOpenInitOk => result.is_ok(),
            ActionOutcome::Ics03MissingClient => matches!(
                Self::extract_ics03_error_kind(result),
                connection_error::ErrorDetail::MissingClient(_)
            ),
            ActionOutcome::Ics03ConnectionOpenTryOk => result.is_ok(),
            ActionOutcome::Ics03InvalidConsensusHeight => matches!(
                Self::extract_ics03_error_kind(result),
                connection_error::ErrorDetail::InvalidConsensusHeight(_)
            ),
            ActionOutcome::Ics03ConnectionNotFound => matches!(
                Self::extract_ics03_error_kind(result),
                connection_error::ErrorDetail::ConnectionNotFound(_)
            ),
            ActionOutcome::Ics03ConnectionMismatch => matches!(
                Self::extract_ics03_error_kind(result),
                connection_error::ErrorDetail::ConnectionMismatch(_)
            ),
            ActionOutcome::Ics03MissingClientConsensusState => matches!(
                Self::extract_ics03_error_kind(result),
                connection_error::ErrorDetail::MissingClientConsensusState(_)
            ),
            ActionOutcome::Ics03InvalidProof => matches!(
                Self::extract_ics03_error_kind(result),
                connection_error::ErrorDetail::InvalidProof(_)
            ),
            ActionOutcome::Ics03ConnectionOpenAckOk => result.is_ok(),
            ActionOutcome::Ics03UninitializedConnection => matches!(
                Self::extract_ics03_error_kind(result),
                connection_error::ErrorDetail::UninitializedConnection(_)
            ),
            ActionOutcome::Ics03ConnectionOpenConfirmOk => result.is_ok(),
        };

        // Validate chains
        for ctx in self.contexts.values() {
            ctx.validate()?
        }

        if !outcome_matches {
            return Err("Action outcome did not match expected".into());
        }

        if !self.check_chain_states(step.chains) {
            return Err("Chain states do not match".into());
        }

        Ok(())
    }
}<|MERGE_RESOLUTION|>--- conflicted
+++ resolved
@@ -225,13 +225,7 @@
                         // if the model has consensus states (encoded simply as
                         // heights in the model), then the highest one should
                         // match the height in the client state
-<<<<<<< HEAD
-                        client_state.is_ok()
-                            && client_state.unwrap().latest_height() == Self::height(*max_height)
-=======
-                        client_state.is_some()
-                            && client_state.unwrap().latest_height() == *max_height
->>>>>>> c518e15a
+                        client_state.is_ok() && client_state.unwrap().latest_height() == *max_height
                     }
                     None => {
                         // if the model doesn't have any consensus states
@@ -245,13 +239,8 @@
                 //       only existing consensus states are those in that also
                 //       exist in the model)
                 let consensus_states_match = client.heights.into_iter().all(|height| {
-<<<<<<< HEAD
-                    ctx.consensus_state(&Self::client_id(client_id), Self::height(height))
+                    ctx.consensus_state(&Self::client_id(client_id), height)
                         .is_ok()
-=======
-                    ctx.consensus_state(&Self::client_id(client_id), height)
-                        .is_some()
->>>>>>> c518e15a
                 });
 
                 client_state_matches && consensus_states_match

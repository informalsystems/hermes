/// HistoricalInfo contains header and validator information for a given block.
/// It is stored as part of staking module's state, which persists the `n` most
/// recent HistoricalInfo
/// (`n` is set by the staking module's `historical_entries` parameter).
#[derive(Clone, PartialEq, ::prost::Message)]
pub struct HistoricalInfo {
    #[prost(message, optional, tag="1")]
    pub header: ::core::option::Option<::tendermint_proto::types::Header>,
    #[prost(message, repeated, tag="2")]
    pub valset: ::prost::alloc::vec::Vec<Validator>,
}
/// CommissionRates defines the initial commission rates to be used for creating
/// a validator.
#[derive(Clone, PartialEq, ::prost::Message)]
pub struct CommissionRates {
    /// rate is the commission rate charged to delegators, as a fraction.
    #[prost(string, tag="1")]
    pub rate: ::prost::alloc::string::String,
    /// max_rate defines the maximum commission rate which validator can ever charge, as a fraction.
    #[prost(string, tag="2")]
    pub max_rate: ::prost::alloc::string::String,
    /// max_change_rate defines the maximum daily increase of the validator commission, as a fraction.
    #[prost(string, tag="3")]
    pub max_change_rate: ::prost::alloc::string::String,
}
/// Commission defines commission parameters for a given validator.
#[derive(Clone, PartialEq, ::prost::Message)]
pub struct Commission {
    /// commission_rates defines the initial commission rates to be used for creating a validator.
    #[prost(message, optional, tag="1")]
    pub commission_rates: ::core::option::Option<CommissionRates>,
    /// update_time is the last time the commission rate was changed.
    #[prost(message, optional, tag="2")]
    pub update_time: ::core::option::Option<super::super::super::google::protobuf::Timestamp>,
}
/// Description defines a validator description.
#[derive(Clone, PartialEq, ::prost::Message)]
pub struct Description {
    /// moniker defines a human-readable name for the validator.
    #[prost(string, tag="1")]
    pub moniker: ::prost::alloc::string::String,
    /// identity defines an optional identity signature (ex. UPort or Keybase).
    #[prost(string, tag="2")]
    pub identity: ::prost::alloc::string::String,
    /// website defines an optional website link.
    #[prost(string, tag="3")]
    pub website: ::prost::alloc::string::String,
    /// security_contact defines an optional email for security contact.
    #[prost(string, tag="4")]
    pub security_contact: ::prost::alloc::string::String,
    /// details define other optional details.
    #[prost(string, tag="5")]
    pub details: ::prost::alloc::string::String,
}
/// Validator defines a validator, together with the total amount of the
/// Validator's bond shares and their exchange rate to coins. Slashing results in
/// a decrease in the exchange rate, allowing correct calculation of future
/// undelegations without iterating over delegators. When coins are delegated to
/// this validator, the validator is credited with a delegation whose number of
/// bond shares is based on the amount of coins delegated divided by the current
/// exchange rate. Voting power can be calculated as total bonded shares
/// multiplied by exchange rate.
#[derive(Clone, PartialEq, ::prost::Message)]
pub struct Validator {
    /// operator_address defines the address of the validator's operator; bech encoded in JSON.
    #[prost(string, tag="1")]
    pub operator_address: ::prost::alloc::string::String,
    /// consensus_pubkey is the consensus public key of the validator, as a Protobuf Any.
    #[prost(message, optional, tag="2")]
    pub consensus_pubkey: ::core::option::Option<super::super::super::google::protobuf::Any>,
    /// jailed defined whether the validator has been jailed from bonded status or not.
    #[prost(bool, tag="3")]
    pub jailed: bool,
    /// status is the validator status (bonded/unbonding/unbonded).
    #[prost(enumeration="BondStatus", tag="4")]
    pub status: i32,
    /// tokens define the delegated tokens (incl. self-delegation).
    #[prost(string, tag="5")]
    pub tokens: ::prost::alloc::string::String,
    /// delegator_shares defines total shares issued to a validator's delegators.
    #[prost(string, tag="6")]
    pub delegator_shares: ::prost::alloc::string::String,
    /// description defines the description terms for the validator.
    #[prost(message, optional, tag="7")]
    pub description: ::core::option::Option<Description>,
    /// unbonding_height defines, if unbonding, the height at which this validator has begun unbonding.
    #[prost(int64, tag="8")]
    pub unbonding_height: i64,
    /// unbonding_time defines, if unbonding, the min time for the validator to complete unbonding.
    #[prost(message, optional, tag="9")]
    pub unbonding_time: ::core::option::Option<super::super::super::google::protobuf::Timestamp>,
    /// commission defines the commission parameters.
    #[prost(message, optional, tag="10")]
    pub commission: ::core::option::Option<Commission>,
    /// min_self_delegation is the validator's self declared minimum self delegation.
    #[prost(string, tag="11")]
    pub min_self_delegation: ::prost::alloc::string::String,
}
/// ValAddresses defines a repeated set of validator addresses.
#[derive(Clone, PartialEq, ::prost::Message)]
pub struct ValAddresses {
    #[prost(string, repeated, tag="1")]
    pub addresses: ::prost::alloc::vec::Vec<::prost::alloc::string::String>,
}
/// DVPair is struct that just has a delegator-validator pair with no other data.
/// It is intended to be used as a marshalable pointer. For example, a DVPair can
/// be used to construct the key to getting an UnbondingDelegation from state.
#[derive(Clone, PartialEq, ::prost::Message)]
pub struct DvPair {
    #[prost(string, tag="1")]
    pub delegator_address: ::prost::alloc::string::String,
    #[prost(string, tag="2")]
    pub validator_address: ::prost::alloc::string::String,
}
/// DVPairs defines an array of DVPair objects.
#[derive(Clone, PartialEq, ::prost::Message)]
pub struct DvPairs {
    #[prost(message, repeated, tag="1")]
    pub pairs: ::prost::alloc::vec::Vec<DvPair>,
}
/// DVVTriplet is struct that just has a delegator-validator-validator triplet
/// with no other data. It is intended to be used as a marshalable pointer. For
/// example, a DVVTriplet can be used to construct the key to getting a
/// Redelegation from state.
#[derive(Clone, PartialEq, ::prost::Message)]
pub struct DvvTriplet {
    #[prost(string, tag="1")]
    pub delegator_address: ::prost::alloc::string::String,
    #[prost(string, tag="2")]
    pub validator_src_address: ::prost::alloc::string::String,
    #[prost(string, tag="3")]
    pub validator_dst_address: ::prost::alloc::string::String,
}
/// DVVTriplets defines an array of DVVTriplet objects.
#[derive(Clone, PartialEq, ::prost::Message)]
pub struct DvvTriplets {
    #[prost(message, repeated, tag="1")]
    pub triplets: ::prost::alloc::vec::Vec<DvvTriplet>,
}
/// Delegation represents the bond with tokens held by an account. It is
/// owned by one delegator, and is associated with the voting power of one
/// validator.
#[derive(Clone, PartialEq, ::prost::Message)]
pub struct Delegation {
    /// delegator_address is the bech32-encoded address of the delegator.
    #[prost(string, tag="1")]
    pub delegator_address: ::prost::alloc::string::String,
    /// validator_address is the bech32-encoded address of the validator.
    #[prost(string, tag="2")]
    pub validator_address: ::prost::alloc::string::String,
    /// shares define the delegation shares received.
    #[prost(string, tag="3")]
    pub shares: ::prost::alloc::string::String,
}
/// UnbondingDelegation stores all of a single delegator's unbonding bonds
/// for a single validator in an time-ordered list.
#[derive(Clone, PartialEq, ::prost::Message)]
pub struct UnbondingDelegation {
    /// delegator_address is the bech32-encoded address of the delegator.
    #[prost(string, tag="1")]
    pub delegator_address: ::prost::alloc::string::String,
    /// validator_address is the bech32-encoded address of the validator.
    #[prost(string, tag="2")]
    pub validator_address: ::prost::alloc::string::String,
    /// entries are the unbonding delegation entries.
    ///
    /// unbonding delegation entries
    #[prost(message, repeated, tag="3")]
    pub entries: ::prost::alloc::vec::Vec<UnbondingDelegationEntry>,
}
/// UnbondingDelegationEntry defines an unbonding object with relevant metadata.
#[derive(Clone, PartialEq, ::prost::Message)]
pub struct UnbondingDelegationEntry {
    /// creation_height is the height which the unbonding took place.
    #[prost(int64, tag="1")]
    pub creation_height: i64,
    /// completion_time is the unix time for unbonding completion.
    #[prost(message, optional, tag="2")]
    pub completion_time: ::core::option::Option<super::super::super::google::protobuf::Timestamp>,
    /// initial_balance defines the tokens initially scheduled to receive at completion.
    #[prost(string, tag="3")]
    pub initial_balance: ::prost::alloc::string::String,
    /// balance defines the tokens to receive at completion.
    #[prost(string, tag="4")]
    pub balance: ::prost::alloc::string::String,
}
/// RedelegationEntry defines a redelegation object with relevant metadata.
#[derive(Clone, PartialEq, ::prost::Message)]
pub struct RedelegationEntry {
    /// creation_height  defines the height which the redelegation took place.
    #[prost(int64, tag="1")]
    pub creation_height: i64,
    /// completion_time defines the unix time for redelegation completion.
    #[prost(message, optional, tag="2")]
    pub completion_time: ::core::option::Option<super::super::super::google::protobuf::Timestamp>,
    /// initial_balance defines the initial balance when redelegation started.
    #[prost(string, tag="3")]
    pub initial_balance: ::prost::alloc::string::String,
    /// shares_dst is the amount of destination-validator shares created by redelegation.
    #[prost(string, tag="4")]
    pub shares_dst: ::prost::alloc::string::String,
}
/// Redelegation contains the list of a particular delegator's redelegating bonds
/// from a particular source validator to a particular destination validator.
#[derive(Clone, PartialEq, ::prost::Message)]
pub struct Redelegation {
    /// delegator_address is the bech32-encoded address of the delegator.
    #[prost(string, tag="1")]
    pub delegator_address: ::prost::alloc::string::String,
    /// validator_src_address is the validator redelegation source operator address.
    #[prost(string, tag="2")]
    pub validator_src_address: ::prost::alloc::string::String,
    /// validator_dst_address is the validator redelegation destination operator address.
    #[prost(string, tag="3")]
    pub validator_dst_address: ::prost::alloc::string::String,
    /// entries are the redelegation entries.
    ///
    /// redelegation entries
    #[prost(message, repeated, tag="4")]
    pub entries: ::prost::alloc::vec::Vec<RedelegationEntry>,
}
/// Params defines the parameters for the staking module.
#[derive(Clone, PartialEq, ::prost::Message)]
pub struct Params {
    /// unbonding_time is the time duration of unbonding.
    #[prost(message, optional, tag="1")]
    pub unbonding_time: ::core::option::Option<super::super::super::google::protobuf::Duration>,
    /// max_validators is the maximum number of validators.
    #[prost(uint32, tag="2")]
    pub max_validators: u32,
    /// max_entries is the max entries for either unbonding delegation or redelegation (per pair/trio).
    #[prost(uint32, tag="3")]
    pub max_entries: u32,
    /// historical_entries is the number of historical entries to persist.
    #[prost(uint32, tag="4")]
    pub historical_entries: u32,
    /// bond_denom defines the bondable coin denomination.
    #[prost(string, tag="5")]
    pub bond_denom: ::prost::alloc::string::String,
}
/// DelegationResponse is equivalent to Delegation except that it contains a
/// balance in addition to shares which is more suitable for client responses.
#[derive(Clone, PartialEq, ::prost::Message)]
pub struct DelegationResponse {
    #[prost(message, optional, tag="1")]
    pub delegation: ::core::option::Option<Delegation>,
    #[prost(message, optional, tag="2")]
    pub balance: ::core::option::Option<super::super::base::v1beta1::Coin>,
}
/// RedelegationEntryResponse is equivalent to a RedelegationEntry except that it
/// contains a balance in addition to shares which is more suitable for client
/// responses.
#[derive(Clone, PartialEq, ::prost::Message)]
pub struct RedelegationEntryResponse {
    #[prost(message, optional, tag="1")]
    pub redelegation_entry: ::core::option::Option<RedelegationEntry>,
    #[prost(string, tag="4")]
    pub balance: ::prost::alloc::string::String,
}
/// RedelegationResponse is equivalent to a Redelegation except that its entries
/// contain a balance in addition to shares which is more suitable for client
/// responses.
#[derive(Clone, PartialEq, ::prost::Message)]
pub struct RedelegationResponse {
    #[prost(message, optional, tag="1")]
    pub redelegation: ::core::option::Option<Redelegation>,
    #[prost(message, repeated, tag="2")]
    pub entries: ::prost::alloc::vec::Vec<RedelegationEntryResponse>,
}
/// Pool is used for tracking bonded and not-bonded token supply of the bond
/// denomination.
#[derive(Clone, PartialEq, ::prost::Message)]
pub struct Pool {
    #[prost(string, tag="1")]
    pub not_bonded_tokens: ::prost::alloc::string::String,
    #[prost(string, tag="2")]
    pub bonded_tokens: ::prost::alloc::string::String,
}
/// BondStatus is the status of a validator.
#[derive(Clone, Copy, Debug, PartialEq, Eq, Hash, PartialOrd, Ord, ::prost::Enumeration)]
#[repr(i32)]
pub enum BondStatus {
    /// UNSPECIFIED defines an invalid validator status.
    Unspecified = 0,
    /// UNBONDED defines a validator that is not bonded.
    Unbonded = 1,
    /// UNBONDING defines a validator that is unbonding.
    Unbonding = 2,
    /// BONDED defines a validator that is bonded.
    Bonded = 3,
}
/// MsgCreateValidator defines a SDK message for creating a new validator.
#[derive(Clone, PartialEq, ::prost::Message)]
pub struct MsgCreateValidator {
    #[prost(message, optional, tag="1")]
    pub description: ::core::option::Option<Description>,
    #[prost(message, optional, tag="2")]
    pub commission: ::core::option::Option<CommissionRates>,
    #[prost(string, tag="3")]
    pub min_self_delegation: ::prost::alloc::string::String,
    #[prost(string, tag="4")]
    pub delegator_address: ::prost::alloc::string::String,
    #[prost(string, tag="5")]
    pub validator_address: ::prost::alloc::string::String,
    #[prost(message, optional, tag="6")]
    pub pubkey: ::core::option::Option<super::super::super::google::protobuf::Any>,
    #[prost(message, optional, tag="7")]
    pub value: ::core::option::Option<super::super::base::v1beta1::Coin>,
}
/// MsgCreateValidatorResponse defines the Msg/CreateValidator response type.
#[derive(Clone, PartialEq, ::prost::Message)]
pub struct MsgCreateValidatorResponse {
}
/// MsgEditValidator defines a SDK message for editing an existing validator.
#[derive(Clone, PartialEq, ::prost::Message)]
pub struct MsgEditValidator {
    #[prost(message, optional, tag="1")]
    pub description: ::core::option::Option<Description>,
    #[prost(string, tag="2")]
    pub validator_address: ::prost::alloc::string::String,
    /// We pass a reference to the new commission rate and min self delegation as
    /// it's not mandatory to update. If not updated, the deserialized rate will be
    /// zero with no way to distinguish if an update was intended.
    /// REF: #2373
    #[prost(string, tag="3")]
    pub commission_rate: ::prost::alloc::string::String,
    #[prost(string, tag="4")]
    pub min_self_delegation: ::prost::alloc::string::String,
}
/// MsgEditValidatorResponse defines the Msg/EditValidator response type.
#[derive(Clone, PartialEq, ::prost::Message)]
pub struct MsgEditValidatorResponse {
}
/// MsgDelegate defines a SDK message for performing a delegation of coins
/// from a delegator to a validator.
#[derive(Clone, PartialEq, ::prost::Message)]
pub struct MsgDelegate {
    #[prost(string, tag="1")]
    pub delegator_address: ::prost::alloc::string::String,
    #[prost(string, tag="2")]
    pub validator_address: ::prost::alloc::string::String,
    #[prost(message, optional, tag="3")]
    pub amount: ::core::option::Option<super::super::base::v1beta1::Coin>,
}
/// MsgDelegateResponse defines the Msg/Delegate response type.
#[derive(Clone, PartialEq, ::prost::Message)]
pub struct MsgDelegateResponse {
}
/// MsgBeginRedelegate defines a SDK message for performing a redelegation
/// of coins from a delegator and source validator to a destination validator.
#[derive(Clone, PartialEq, ::prost::Message)]
pub struct MsgBeginRedelegate {
    #[prost(string, tag="1")]
    pub delegator_address: ::prost::alloc::string::String,
    #[prost(string, tag="2")]
    pub validator_src_address: ::prost::alloc::string::String,
    #[prost(string, tag="3")]
    pub validator_dst_address: ::prost::alloc::string::String,
    #[prost(message, optional, tag="4")]
    pub amount: ::core::option::Option<super::super::base::v1beta1::Coin>,
}
/// MsgBeginRedelegateResponse defines the Msg/BeginRedelegate response type.
#[derive(Clone, PartialEq, ::prost::Message)]
pub struct MsgBeginRedelegateResponse {
    #[prost(message, optional, tag="1")]
    pub completion_time: ::core::option::Option<super::super::super::google::protobuf::Timestamp>,
}
/// MsgUndelegate defines a SDK message for performing an undelegation from a
/// delegate and a validator.
#[derive(Clone, PartialEq, ::prost::Message)]
pub struct MsgUndelegate {
    #[prost(string, tag="1")]
    pub delegator_address: ::prost::alloc::string::String,
    #[prost(string, tag="2")]
    pub validator_address: ::prost::alloc::string::String,
    #[prost(message, optional, tag="3")]
    pub amount: ::core::option::Option<super::super::base::v1beta1::Coin>,
}
/// MsgUndelegateResponse defines the Msg/Undelegate response type.
#[derive(Clone, PartialEq, ::prost::Message)]
pub struct MsgUndelegateResponse {
    #[prost(message, optional, tag="1")]
    pub completion_time: ::core::option::Option<super::super::super::google::protobuf::Timestamp>,
}
/// Generated client implementations.
#[cfg(feature = "client")]
pub mod msg_client {
    #![allow(unused_variables, dead_code, missing_docs, clippy::let_unit_value)]
    use tonic::codegen::*;
    /// Msg defines the staking Msg service.
    #[derive(Debug, Clone)]
    pub struct MsgClient<T> {
        inner: tonic::client::Grpc<T>,
    }
    impl MsgClient<tonic::transport::Channel> {
        /// Attempt to create a new client by connecting to a given endpoint.
        pub async fn connect<D>(dst: D) -> Result<Self, tonic::transport::Error>
        where
            D: std::convert::TryInto<tonic::transport::Endpoint>,
            D::Error: Into<StdError>,
        {
            let conn = tonic::transport::Endpoint::new(dst)?.connect().await?;
            Ok(Self::new(conn))
        }
    }
    impl<T> MsgClient<T>
    where
        T: tonic::client::GrpcService<tonic::body::BoxBody>,
        T::Error: Into<StdError>,
        T::ResponseBody: Body<Data = Bytes> + Send + 'static,
        <T::ResponseBody as Body>::Error: Into<StdError> + Send,
    {
        pub fn new(inner: T) -> Self {
            let inner = tonic::client::Grpc::new(inner);
            Self { inner }
        }
        pub fn with_interceptor<F>(
            inner: T,
            interceptor: F,
        ) -> MsgClient<InterceptedService<T, F>>
        where
            F: tonic::service::Interceptor,
            T::ResponseBody: Default,
            T: tonic::codegen::Service<
                http::Request<tonic::body::BoxBody>,
                Response = http::Response<
                    <T as tonic::client::GrpcService<tonic::body::BoxBody>>::ResponseBody,
                >,
            >,
            <T as tonic::codegen::Service<
                http::Request<tonic::body::BoxBody>,
            >>::Error: Into<StdError> + Send + Sync,
        {
            MsgClient::new(InterceptedService::new(inner, interceptor))
        }
        /// Compress requests with `gzip`.
        ///
        /// This requires the server to support it otherwise it might respond with an
        /// error.
        #[must_use]
        pub fn send_gzip(mut self) -> Self {
            self.inner = self.inner.send_gzip();
            self
        }
        /// Enable decompressing responses with `gzip`.
        #[must_use]
        pub fn accept_gzip(mut self) -> Self {
            self.inner = self.inner.accept_gzip();
            self
        }
        /// CreateValidator defines a method for creating a new validator.
        pub async fn create_validator(
            &mut self,
            request: impl tonic::IntoRequest<super::MsgCreateValidator>,
        ) -> Result<tonic::Response<super::MsgCreateValidatorResponse>, tonic::Status> {
            self.inner
                .ready()
                .await
                .map_err(|e| {
                    tonic::Status::new(
                        tonic::Code::Unknown,
                        format!("Service was not ready: {}", e.into()),
                    )
                })?;
            let codec = tonic::codec::ProstCodec::default();
            let path = http::uri::PathAndQuery::from_static(
                "/cosmos.staking.v1beta1.Msg/CreateValidator",
            );
            self.inner.unary(request.into_request(), path, codec).await
        }
        /// EditValidator defines a method for editing an existing validator.
        pub async fn edit_validator(
            &mut self,
            request: impl tonic::IntoRequest<super::MsgEditValidator>,
        ) -> Result<tonic::Response<super::MsgEditValidatorResponse>, tonic::Status> {
            self.inner
                .ready()
                .await
                .map_err(|e| {
                    tonic::Status::new(
                        tonic::Code::Unknown,
                        format!("Service was not ready: {}", e.into()),
                    )
                })?;
            let codec = tonic::codec::ProstCodec::default();
            let path = http::uri::PathAndQuery::from_static(
                "/cosmos.staking.v1beta1.Msg/EditValidator",
            );
            self.inner.unary(request.into_request(), path, codec).await
        }
        /// Delegate defines a method for performing a delegation of coins
        /// from a delegator to a validator.
        pub async fn delegate(
            &mut self,
            request: impl tonic::IntoRequest<super::MsgDelegate>,
        ) -> Result<tonic::Response<super::MsgDelegateResponse>, tonic::Status> {
            self.inner
                .ready()
                .await
                .map_err(|e| {
                    tonic::Status::new(
                        tonic::Code::Unknown,
                        format!("Service was not ready: {}", e.into()),
                    )
                })?;
            let codec = tonic::codec::ProstCodec::default();
            let path = http::uri::PathAndQuery::from_static(
                "/cosmos.staking.v1beta1.Msg/Delegate",
            );
            self.inner.unary(request.into_request(), path, codec).await
        }
        /// BeginRedelegate defines a method for performing a redelegation
        /// of coins from a delegator and source validator to a destination validator.
        pub async fn begin_redelegate(
            &mut self,
            request: impl tonic::IntoRequest<super::MsgBeginRedelegate>,
        ) -> Result<tonic::Response<super::MsgBeginRedelegateResponse>, tonic::Status> {
            self.inner
                .ready()
                .await
                .map_err(|e| {
                    tonic::Status::new(
                        tonic::Code::Unknown,
                        format!("Service was not ready: {}", e.into()),
                    )
                })?;
            let codec = tonic::codec::ProstCodec::default();
            let path = http::uri::PathAndQuery::from_static(
                "/cosmos.staking.v1beta1.Msg/BeginRedelegate",
            );
            self.inner.unary(request.into_request(), path, codec).await
        }
        /// Undelegate defines a method for performing an undelegation from a
        /// delegate and a validator.
        pub async fn undelegate(
            &mut self,
            request: impl tonic::IntoRequest<super::MsgUndelegate>,
        ) -> Result<tonic::Response<super::MsgUndelegateResponse>, tonic::Status> {
            self.inner
                .ready()
                .await
                .map_err(|e| {
                    tonic::Status::new(
                        tonic::Code::Unknown,
                        format!("Service was not ready: {}", e.into()),
                    )
                })?;
            let codec = tonic::codec::ProstCodec::default();
            let path = http::uri::PathAndQuery::from_static(
                "/cosmos.staking.v1beta1.Msg/Undelegate",
            );
            self.inner.unary(request.into_request(), path, codec).await
        }
    }
}
<<<<<<< HEAD
/// StakeAuthorization defines authorization for delegate/undelegate/redelegate.
///
/// Since: cosmos-sdk 0.43
#[derive(Clone, PartialEq, ::prost::Message)]
pub struct StakeAuthorization {
    /// max_tokens specifies the maximum amount of tokens can be delegate to a validator. If it is
    /// empty, there is no spend limit and any amount of coins can be delegated.
    #[prost(message, optional, tag="1")]
    pub max_tokens: ::core::option::Option<super::super::base::v1beta1::Coin>,
    /// authorization_type defines one of AuthorizationType.
    #[prost(enumeration="AuthorizationType", tag="4")]
    pub authorization_type: i32,
    /// validators is the oneof that represents either allow_list or deny_list
    #[prost(oneof="stake_authorization::Validators", tags="2, 3")]
    pub validators: ::core::option::Option<stake_authorization::Validators>,
}
/// Nested message and enum types in `StakeAuthorization`.
pub mod stake_authorization {
    /// Validators defines list of validator addresses.
    #[derive(Clone, PartialEq, ::prost::Message)]
    pub struct ValidatorsVec {
        #[prost(string, repeated, tag="1")]
        pub address: ::prost::alloc::vec::Vec<::prost::alloc::string::String>,
    }
    /// validators is the oneof that represents either allow_list or deny_list
    #[derive(Clone, PartialEq, ::prost::Oneof)]
    pub enum Validators {
        /// allow_list specifies list of validator addresses to whom grantee can delegate tokens on behalf of granter's
        /// account.
        #[prost(message, tag="2")]
        AllowList(ValidatorsVec),
        /// deny_list specifies list of validator addresses to whom grantee can not delegate tokens.
        #[prost(message, tag="3")]
        DenyList(ValidatorsVec),
    }
}
/// AuthorizationType defines the type of staking module authorization type
///
/// Since: cosmos-sdk 0.43
#[derive(Clone, Copy, Debug, PartialEq, Eq, Hash, PartialOrd, Ord, ::prost::Enumeration)]
#[repr(i32)]
pub enum AuthorizationType {
    /// AUTHORIZATION_TYPE_UNSPECIFIED specifies an unknown authorization type
    Unspecified = 0,
    /// AUTHORIZATION_TYPE_DELEGATE defines an authorization type for Msg/Delegate
    Delegate = 1,
    /// AUTHORIZATION_TYPE_UNDELEGATE defines an authorization type for Msg/Undelegate
    Undelegate = 2,
    /// AUTHORIZATION_TYPE_REDELEGATE defines an authorization type for Msg/BeginRedelegate
    Redelegate = 3,
=======
/// Generated server implementations.
#[cfg(feature = "server")]
pub mod msg_server {
    #![allow(unused_variables, dead_code, missing_docs, clippy::let_unit_value)]
    use tonic::codegen::*;
    ///Generated trait containing gRPC methods that should be implemented for use with MsgServer.
    #[async_trait]
    pub trait Msg: Send + Sync + 'static {
        /// CreateValidator defines a method for creating a new validator.
        async fn create_validator(
            &self,
            request: tonic::Request<super::MsgCreateValidator>,
        ) -> Result<tonic::Response<super::MsgCreateValidatorResponse>, tonic::Status>;
        /// EditValidator defines a method for editing an existing validator.
        async fn edit_validator(
            &self,
            request: tonic::Request<super::MsgEditValidator>,
        ) -> Result<tonic::Response<super::MsgEditValidatorResponse>, tonic::Status>;
        /// Delegate defines a method for performing a delegation of coins
        /// from a delegator to a validator.
        async fn delegate(
            &self,
            request: tonic::Request<super::MsgDelegate>,
        ) -> Result<tonic::Response<super::MsgDelegateResponse>, tonic::Status>;
        /// BeginRedelegate defines a method for performing a redelegation
        /// of coins from a delegator and source validator to a destination validator.
        async fn begin_redelegate(
            &self,
            request: tonic::Request<super::MsgBeginRedelegate>,
        ) -> Result<tonic::Response<super::MsgBeginRedelegateResponse>, tonic::Status>;
        /// Undelegate defines a method for performing an undelegation from a
        /// delegate and a validator.
        async fn undelegate(
            &self,
            request: tonic::Request<super::MsgUndelegate>,
        ) -> Result<tonic::Response<super::MsgUndelegateResponse>, tonic::Status>;
    }
    /// Msg defines the staking Msg service.
    #[derive(Debug)]
    pub struct MsgServer<T: Msg> {
        inner: _Inner<T>,
        accept_compression_encodings: (),
        send_compression_encodings: (),
    }
    struct _Inner<T>(Arc<T>);
    impl<T: Msg> MsgServer<T> {
        pub fn new(inner: T) -> Self {
            Self::from_arc(Arc::new(inner))
        }
        pub fn from_arc(inner: Arc<T>) -> Self {
            let inner = _Inner(inner);
            Self {
                inner,
                accept_compression_encodings: Default::default(),
                send_compression_encodings: Default::default(),
            }
        }
        pub fn with_interceptor<F>(
            inner: T,
            interceptor: F,
        ) -> InterceptedService<Self, F>
        where
            F: tonic::service::Interceptor,
        {
            InterceptedService::new(Self::new(inner), interceptor)
        }
    }
    impl<T, B> tonic::codegen::Service<http::Request<B>> for MsgServer<T>
    where
        T: Msg,
        B: Body + Send + 'static,
        B::Error: Into<StdError> + Send + 'static,
    {
        type Response = http::Response<tonic::body::BoxBody>;
        type Error = std::convert::Infallible;
        type Future = BoxFuture<Self::Response, Self::Error>;
        fn poll_ready(
            &mut self,
            _cx: &mut Context<'_>,
        ) -> Poll<Result<(), Self::Error>> {
            Poll::Ready(Ok(()))
        }
        fn call(&mut self, req: http::Request<B>) -> Self::Future {
            let inner = self.inner.clone();
            match req.uri().path() {
                "/cosmos.staking.v1beta1.Msg/CreateValidator" => {
                    #[allow(non_camel_case_types)]
                    struct CreateValidatorSvc<T: Msg>(pub Arc<T>);
                    impl<T: Msg> tonic::server::UnaryService<super::MsgCreateValidator>
                    for CreateValidatorSvc<T> {
                        type Response = super::MsgCreateValidatorResponse;
                        type Future = BoxFuture<
                            tonic::Response<Self::Response>,
                            tonic::Status,
                        >;
                        fn call(
                            &mut self,
                            request: tonic::Request<super::MsgCreateValidator>,
                        ) -> Self::Future {
                            let inner = self.0.clone();
                            let fut = async move {
                                (*inner).create_validator(request).await
                            };
                            Box::pin(fut)
                        }
                    }
                    let accept_compression_encodings = self.accept_compression_encodings;
                    let send_compression_encodings = self.send_compression_encodings;
                    let inner = self.inner.clone();
                    let fut = async move {
                        let inner = inner.0;
                        let method = CreateValidatorSvc(inner);
                        let codec = tonic::codec::ProstCodec::default();
                        let mut grpc = tonic::server::Grpc::new(codec)
                            .apply_compression_config(
                                accept_compression_encodings,
                                send_compression_encodings,
                            );
                        let res = grpc.unary(method, req).await;
                        Ok(res)
                    };
                    Box::pin(fut)
                }
                "/cosmos.staking.v1beta1.Msg/EditValidator" => {
                    #[allow(non_camel_case_types)]
                    struct EditValidatorSvc<T: Msg>(pub Arc<T>);
                    impl<T: Msg> tonic::server::UnaryService<super::MsgEditValidator>
                    for EditValidatorSvc<T> {
                        type Response = super::MsgEditValidatorResponse;
                        type Future = BoxFuture<
                            tonic::Response<Self::Response>,
                            tonic::Status,
                        >;
                        fn call(
                            &mut self,
                            request: tonic::Request<super::MsgEditValidator>,
                        ) -> Self::Future {
                            let inner = self.0.clone();
                            let fut = async move {
                                (*inner).edit_validator(request).await
                            };
                            Box::pin(fut)
                        }
                    }
                    let accept_compression_encodings = self.accept_compression_encodings;
                    let send_compression_encodings = self.send_compression_encodings;
                    let inner = self.inner.clone();
                    let fut = async move {
                        let inner = inner.0;
                        let method = EditValidatorSvc(inner);
                        let codec = tonic::codec::ProstCodec::default();
                        let mut grpc = tonic::server::Grpc::new(codec)
                            .apply_compression_config(
                                accept_compression_encodings,
                                send_compression_encodings,
                            );
                        let res = grpc.unary(method, req).await;
                        Ok(res)
                    };
                    Box::pin(fut)
                }
                "/cosmos.staking.v1beta1.Msg/Delegate" => {
                    #[allow(non_camel_case_types)]
                    struct DelegateSvc<T: Msg>(pub Arc<T>);
                    impl<T: Msg> tonic::server::UnaryService<super::MsgDelegate>
                    for DelegateSvc<T> {
                        type Response = super::MsgDelegateResponse;
                        type Future = BoxFuture<
                            tonic::Response<Self::Response>,
                            tonic::Status,
                        >;
                        fn call(
                            &mut self,
                            request: tonic::Request<super::MsgDelegate>,
                        ) -> Self::Future {
                            let inner = self.0.clone();
                            let fut = async move { (*inner).delegate(request).await };
                            Box::pin(fut)
                        }
                    }
                    let accept_compression_encodings = self.accept_compression_encodings;
                    let send_compression_encodings = self.send_compression_encodings;
                    let inner = self.inner.clone();
                    let fut = async move {
                        let inner = inner.0;
                        let method = DelegateSvc(inner);
                        let codec = tonic::codec::ProstCodec::default();
                        let mut grpc = tonic::server::Grpc::new(codec)
                            .apply_compression_config(
                                accept_compression_encodings,
                                send_compression_encodings,
                            );
                        let res = grpc.unary(method, req).await;
                        Ok(res)
                    };
                    Box::pin(fut)
                }
                "/cosmos.staking.v1beta1.Msg/BeginRedelegate" => {
                    #[allow(non_camel_case_types)]
                    struct BeginRedelegateSvc<T: Msg>(pub Arc<T>);
                    impl<T: Msg> tonic::server::UnaryService<super::MsgBeginRedelegate>
                    for BeginRedelegateSvc<T> {
                        type Response = super::MsgBeginRedelegateResponse;
                        type Future = BoxFuture<
                            tonic::Response<Self::Response>,
                            tonic::Status,
                        >;
                        fn call(
                            &mut self,
                            request: tonic::Request<super::MsgBeginRedelegate>,
                        ) -> Self::Future {
                            let inner = self.0.clone();
                            let fut = async move {
                                (*inner).begin_redelegate(request).await
                            };
                            Box::pin(fut)
                        }
                    }
                    let accept_compression_encodings = self.accept_compression_encodings;
                    let send_compression_encodings = self.send_compression_encodings;
                    let inner = self.inner.clone();
                    let fut = async move {
                        let inner = inner.0;
                        let method = BeginRedelegateSvc(inner);
                        let codec = tonic::codec::ProstCodec::default();
                        let mut grpc = tonic::server::Grpc::new(codec)
                            .apply_compression_config(
                                accept_compression_encodings,
                                send_compression_encodings,
                            );
                        let res = grpc.unary(method, req).await;
                        Ok(res)
                    };
                    Box::pin(fut)
                }
                "/cosmos.staking.v1beta1.Msg/Undelegate" => {
                    #[allow(non_camel_case_types)]
                    struct UndelegateSvc<T: Msg>(pub Arc<T>);
                    impl<T: Msg> tonic::server::UnaryService<super::MsgUndelegate>
                    for UndelegateSvc<T> {
                        type Response = super::MsgUndelegateResponse;
                        type Future = BoxFuture<
                            tonic::Response<Self::Response>,
                            tonic::Status,
                        >;
                        fn call(
                            &mut self,
                            request: tonic::Request<super::MsgUndelegate>,
                        ) -> Self::Future {
                            let inner = self.0.clone();
                            let fut = async move { (*inner).undelegate(request).await };
                            Box::pin(fut)
                        }
                    }
                    let accept_compression_encodings = self.accept_compression_encodings;
                    let send_compression_encodings = self.send_compression_encodings;
                    let inner = self.inner.clone();
                    let fut = async move {
                        let inner = inner.0;
                        let method = UndelegateSvc(inner);
                        let codec = tonic::codec::ProstCodec::default();
                        let mut grpc = tonic::server::Grpc::new(codec)
                            .apply_compression_config(
                                accept_compression_encodings,
                                send_compression_encodings,
                            );
                        let res = grpc.unary(method, req).await;
                        Ok(res)
                    };
                    Box::pin(fut)
                }
                _ => {
                    Box::pin(async move {
                        Ok(
                            http::Response::builder()
                                .status(200)
                                .header("grpc-status", "12")
                                .header("content-type", "application/grpc")
                                .body(empty_body())
                                .unwrap(),
                        )
                    })
                }
            }
        }
    }
    impl<T: Msg> Clone for MsgServer<T> {
        fn clone(&self) -> Self {
            let inner = self.inner.clone();
            Self {
                inner,
                accept_compression_encodings: self.accept_compression_encodings,
                send_compression_encodings: self.send_compression_encodings,
            }
        }
    }
    impl<T: Msg> Clone for _Inner<T> {
        fn clone(&self) -> Self {
            Self(self.0.clone())
        }
    }
    impl<T: std::fmt::Debug> std::fmt::Debug for _Inner<T> {
        fn fmt(&self, f: &mut std::fmt::Formatter<'_>) -> std::fmt::Result {
            write!(f, "{:?}", self.0)
        }
    }
    impl<T: Msg> tonic::transport::NamedService for MsgServer<T> {
        const NAME: &'static str = "cosmos.staking.v1beta1.Msg";
    }
>>>>>>> 323a56a2
}
/// QueryValidatorsRequest is request type for Query/Validators RPC method.
#[derive(Clone, PartialEq, ::prost::Message)]
pub struct QueryValidatorsRequest {
    /// status enables to query for validators matching a given status.
    #[prost(string, tag="1")]
    pub status: ::prost::alloc::string::String,
    /// pagination defines an optional pagination for the request.
    #[prost(message, optional, tag="2")]
    pub pagination: ::core::option::Option<super::super::base::query::v1beta1::PageRequest>,
}
/// QueryValidatorsResponse is response type for the Query/Validators RPC method
#[derive(Clone, PartialEq, ::prost::Message)]
pub struct QueryValidatorsResponse {
    /// validators contains all the queried validators.
    #[prost(message, repeated, tag="1")]
    pub validators: ::prost::alloc::vec::Vec<Validator>,
    /// pagination defines the pagination in the response.
    #[prost(message, optional, tag="2")]
    pub pagination: ::core::option::Option<super::super::base::query::v1beta1::PageResponse>,
}
/// QueryValidatorRequest is response type for the Query/Validator RPC method
#[derive(Clone, PartialEq, ::prost::Message)]
pub struct QueryValidatorRequest {
    /// validator_addr defines the validator address to query for.
    #[prost(string, tag="1")]
    pub validator_addr: ::prost::alloc::string::String,
}
/// QueryValidatorResponse is response type for the Query/Validator RPC method
#[derive(Clone, PartialEq, ::prost::Message)]
pub struct QueryValidatorResponse {
    /// validator defines the the validator info.
    #[prost(message, optional, tag="1")]
    pub validator: ::core::option::Option<Validator>,
}
/// QueryValidatorDelegationsRequest is request type for the
/// Query/ValidatorDelegations RPC method
#[derive(Clone, PartialEq, ::prost::Message)]
pub struct QueryValidatorDelegationsRequest {
    /// validator_addr defines the validator address to query for.
    #[prost(string, tag="1")]
    pub validator_addr: ::prost::alloc::string::String,
    /// pagination defines an optional pagination for the request.
    #[prost(message, optional, tag="2")]
    pub pagination: ::core::option::Option<super::super::base::query::v1beta1::PageRequest>,
}
/// QueryValidatorDelegationsResponse is response type for the
/// Query/ValidatorDelegations RPC method
#[derive(Clone, PartialEq, ::prost::Message)]
pub struct QueryValidatorDelegationsResponse {
    #[prost(message, repeated, tag="1")]
    pub delegation_responses: ::prost::alloc::vec::Vec<DelegationResponse>,
    /// pagination defines the pagination in the response.
    #[prost(message, optional, tag="2")]
    pub pagination: ::core::option::Option<super::super::base::query::v1beta1::PageResponse>,
}
/// QueryValidatorUnbondingDelegationsRequest is required type for the
/// Query/ValidatorUnbondingDelegations RPC method
#[derive(Clone, PartialEq, ::prost::Message)]
pub struct QueryValidatorUnbondingDelegationsRequest {
    /// validator_addr defines the validator address to query for.
    #[prost(string, tag="1")]
    pub validator_addr: ::prost::alloc::string::String,
    /// pagination defines an optional pagination for the request.
    #[prost(message, optional, tag="2")]
    pub pagination: ::core::option::Option<super::super::base::query::v1beta1::PageRequest>,
}
/// QueryValidatorUnbondingDelegationsResponse is response type for the
/// Query/ValidatorUnbondingDelegations RPC method.
#[derive(Clone, PartialEq, ::prost::Message)]
pub struct QueryValidatorUnbondingDelegationsResponse {
    #[prost(message, repeated, tag="1")]
    pub unbonding_responses: ::prost::alloc::vec::Vec<UnbondingDelegation>,
    /// pagination defines the pagination in the response.
    #[prost(message, optional, tag="2")]
    pub pagination: ::core::option::Option<super::super::base::query::v1beta1::PageResponse>,
}
/// QueryDelegationRequest is request type for the Query/Delegation RPC method.
#[derive(Clone, PartialEq, ::prost::Message)]
pub struct QueryDelegationRequest {
    /// delegator_addr defines the delegator address to query for.
    #[prost(string, tag="1")]
    pub delegator_addr: ::prost::alloc::string::String,
    /// validator_addr defines the validator address to query for.
    #[prost(string, tag="2")]
    pub validator_addr: ::prost::alloc::string::String,
}
/// QueryDelegationResponse is response type for the Query/Delegation RPC method.
#[derive(Clone, PartialEq, ::prost::Message)]
pub struct QueryDelegationResponse {
    /// delegation_responses defines the delegation info of a delegation.
    #[prost(message, optional, tag="1")]
    pub delegation_response: ::core::option::Option<DelegationResponse>,
}
/// QueryUnbondingDelegationRequest is request type for the
/// Query/UnbondingDelegation RPC method.
#[derive(Clone, PartialEq, ::prost::Message)]
pub struct QueryUnbondingDelegationRequest {
    /// delegator_addr defines the delegator address to query for.
    #[prost(string, tag="1")]
    pub delegator_addr: ::prost::alloc::string::String,
    /// validator_addr defines the validator address to query for.
    #[prost(string, tag="2")]
    pub validator_addr: ::prost::alloc::string::String,
}
/// QueryDelegationResponse is response type for the Query/UnbondingDelegation
/// RPC method.
#[derive(Clone, PartialEq, ::prost::Message)]
pub struct QueryUnbondingDelegationResponse {
    /// unbond defines the unbonding information of a delegation.
    #[prost(message, optional, tag="1")]
    pub unbond: ::core::option::Option<UnbondingDelegation>,
}
/// QueryDelegatorDelegationsRequest is request type for the
/// Query/DelegatorDelegations RPC method.
#[derive(Clone, PartialEq, ::prost::Message)]
pub struct QueryDelegatorDelegationsRequest {
    /// delegator_addr defines the delegator address to query for.
    #[prost(string, tag="1")]
    pub delegator_addr: ::prost::alloc::string::String,
    /// pagination defines an optional pagination for the request.
    #[prost(message, optional, tag="2")]
    pub pagination: ::core::option::Option<super::super::base::query::v1beta1::PageRequest>,
}
/// QueryDelegatorDelegationsResponse is response type for the
/// Query/DelegatorDelegations RPC method.
#[derive(Clone, PartialEq, ::prost::Message)]
pub struct QueryDelegatorDelegationsResponse {
    /// delegation_responses defines all the delegations' info of a delegator.
    #[prost(message, repeated, tag="1")]
    pub delegation_responses: ::prost::alloc::vec::Vec<DelegationResponse>,
    /// pagination defines the pagination in the response.
    #[prost(message, optional, tag="2")]
    pub pagination: ::core::option::Option<super::super::base::query::v1beta1::PageResponse>,
}
/// QueryDelegatorUnbondingDelegationsRequest is request type for the
/// Query/DelegatorUnbondingDelegations RPC method.
#[derive(Clone, PartialEq, ::prost::Message)]
pub struct QueryDelegatorUnbondingDelegationsRequest {
    /// delegator_addr defines the delegator address to query for.
    #[prost(string, tag="1")]
    pub delegator_addr: ::prost::alloc::string::String,
    /// pagination defines an optional pagination for the request.
    #[prost(message, optional, tag="2")]
    pub pagination: ::core::option::Option<super::super::base::query::v1beta1::PageRequest>,
}
/// QueryUnbondingDelegatorDelegationsResponse is response type for the
/// Query/UnbondingDelegatorDelegations RPC method.
#[derive(Clone, PartialEq, ::prost::Message)]
pub struct QueryDelegatorUnbondingDelegationsResponse {
    #[prost(message, repeated, tag="1")]
    pub unbonding_responses: ::prost::alloc::vec::Vec<UnbondingDelegation>,
    /// pagination defines the pagination in the response.
    #[prost(message, optional, tag="2")]
    pub pagination: ::core::option::Option<super::super::base::query::v1beta1::PageResponse>,
}
/// QueryRedelegationsRequest is request type for the Query/Redelegations RPC
/// method.
#[derive(Clone, PartialEq, ::prost::Message)]
pub struct QueryRedelegationsRequest {
    /// delegator_addr defines the delegator address to query for.
    #[prost(string, tag="1")]
    pub delegator_addr: ::prost::alloc::string::String,
    /// src_validator_addr defines the validator address to redelegate from.
    #[prost(string, tag="2")]
    pub src_validator_addr: ::prost::alloc::string::String,
    /// dst_validator_addr defines the validator address to redelegate to.
    #[prost(string, tag="3")]
    pub dst_validator_addr: ::prost::alloc::string::String,
    /// pagination defines an optional pagination for the request.
    #[prost(message, optional, tag="4")]
    pub pagination: ::core::option::Option<super::super::base::query::v1beta1::PageRequest>,
}
/// QueryRedelegationsResponse is response type for the Query/Redelegations RPC
/// method.
#[derive(Clone, PartialEq, ::prost::Message)]
pub struct QueryRedelegationsResponse {
    #[prost(message, repeated, tag="1")]
    pub redelegation_responses: ::prost::alloc::vec::Vec<RedelegationResponse>,
    /// pagination defines the pagination in the response.
    #[prost(message, optional, tag="2")]
    pub pagination: ::core::option::Option<super::super::base::query::v1beta1::PageResponse>,
}
/// QueryDelegatorValidatorsRequest is request type for the
/// Query/DelegatorValidators RPC method.
#[derive(Clone, PartialEq, ::prost::Message)]
pub struct QueryDelegatorValidatorsRequest {
    /// delegator_addr defines the delegator address to query for.
    #[prost(string, tag="1")]
    pub delegator_addr: ::prost::alloc::string::String,
    /// pagination defines an optional pagination for the request.
    #[prost(message, optional, tag="2")]
    pub pagination: ::core::option::Option<super::super::base::query::v1beta1::PageRequest>,
}
/// QueryDelegatorValidatorsResponse is response type for the
/// Query/DelegatorValidators RPC method.
#[derive(Clone, PartialEq, ::prost::Message)]
pub struct QueryDelegatorValidatorsResponse {
    /// validators defines the the validators' info of a delegator.
    #[prost(message, repeated, tag="1")]
    pub validators: ::prost::alloc::vec::Vec<Validator>,
    /// pagination defines the pagination in the response.
    #[prost(message, optional, tag="2")]
    pub pagination: ::core::option::Option<super::super::base::query::v1beta1::PageResponse>,
}
/// QueryDelegatorValidatorRequest is request type for the
/// Query/DelegatorValidator RPC method.
#[derive(Clone, PartialEq, ::prost::Message)]
pub struct QueryDelegatorValidatorRequest {
    /// delegator_addr defines the delegator address to query for.
    #[prost(string, tag="1")]
    pub delegator_addr: ::prost::alloc::string::String,
    /// validator_addr defines the validator address to query for.
    #[prost(string, tag="2")]
    pub validator_addr: ::prost::alloc::string::String,
}
/// QueryDelegatorValidatorResponse response type for the
/// Query/DelegatorValidator RPC method.
#[derive(Clone, PartialEq, ::prost::Message)]
pub struct QueryDelegatorValidatorResponse {
    /// validator defines the the validator info.
    #[prost(message, optional, tag="1")]
    pub validator: ::core::option::Option<Validator>,
}
/// QueryHistoricalInfoRequest is request type for the Query/HistoricalInfo RPC
/// method.
#[derive(Clone, PartialEq, ::prost::Message)]
pub struct QueryHistoricalInfoRequest {
    /// height defines at which height to query the historical info.
    #[prost(int64, tag="1")]
    pub height: i64,
}
/// QueryHistoricalInfoResponse is response type for the Query/HistoricalInfo RPC
/// method.
#[derive(Clone, PartialEq, ::prost::Message)]
pub struct QueryHistoricalInfoResponse {
    /// hist defines the historical info at the given height.
    #[prost(message, optional, tag="1")]
    pub hist: ::core::option::Option<HistoricalInfo>,
}
/// QueryPoolRequest is request type for the Query/Pool RPC method.
#[derive(Clone, PartialEq, ::prost::Message)]
pub struct QueryPoolRequest {
}
/// QueryPoolResponse is response type for the Query/Pool RPC method.
#[derive(Clone, PartialEq, ::prost::Message)]
pub struct QueryPoolResponse {
    /// pool defines the pool info.
    #[prost(message, optional, tag="1")]
    pub pool: ::core::option::Option<Pool>,
}
/// QueryParamsRequest is request type for the Query/Params RPC method.
#[derive(Clone, PartialEq, ::prost::Message)]
pub struct QueryParamsRequest {
}
/// QueryParamsResponse is response type for the Query/Params RPC method.
#[derive(Clone, PartialEq, ::prost::Message)]
pub struct QueryParamsResponse {
    /// params holds all the parameters of this module.
    #[prost(message, optional, tag="1")]
    pub params: ::core::option::Option<Params>,
}
/// Generated client implementations.
#[cfg(feature = "client")]
pub mod query_client {
    #![allow(unused_variables, dead_code, missing_docs, clippy::let_unit_value)]
    use tonic::codegen::*;
    /// Query defines the gRPC querier service.
    #[derive(Debug, Clone)]
    pub struct QueryClient<T> {
        inner: tonic::client::Grpc<T>,
    }
    impl QueryClient<tonic::transport::Channel> {
        /// Attempt to create a new client by connecting to a given endpoint.
        pub async fn connect<D>(dst: D) -> Result<Self, tonic::transport::Error>
        where
            D: std::convert::TryInto<tonic::transport::Endpoint>,
            D::Error: Into<StdError>,
        {
            let conn = tonic::transport::Endpoint::new(dst)?.connect().await?;
            Ok(Self::new(conn))
        }
    }
    impl<T> QueryClient<T>
    where
        T: tonic::client::GrpcService<tonic::body::BoxBody>,
        T::Error: Into<StdError>,
        T::ResponseBody: Body<Data = Bytes> + Send + 'static,
        <T::ResponseBody as Body>::Error: Into<StdError> + Send,
    {
        pub fn new(inner: T) -> Self {
            let inner = tonic::client::Grpc::new(inner);
            Self { inner }
        }
        pub fn with_interceptor<F>(
            inner: T,
            interceptor: F,
        ) -> QueryClient<InterceptedService<T, F>>
        where
            F: tonic::service::Interceptor,
            T::ResponseBody: Default,
            T: tonic::codegen::Service<
                http::Request<tonic::body::BoxBody>,
                Response = http::Response<
                    <T as tonic::client::GrpcService<tonic::body::BoxBody>>::ResponseBody,
                >,
            >,
            <T as tonic::codegen::Service<
                http::Request<tonic::body::BoxBody>,
            >>::Error: Into<StdError> + Send + Sync,
        {
            QueryClient::new(InterceptedService::new(inner, interceptor))
        }
        /// Compress requests with `gzip`.
        ///
        /// This requires the server to support it otherwise it might respond with an
        /// error.
        #[must_use]
        pub fn send_gzip(mut self) -> Self {
            self.inner = self.inner.send_gzip();
            self
        }
        /// Enable decompressing responses with `gzip`.
        #[must_use]
        pub fn accept_gzip(mut self) -> Self {
            self.inner = self.inner.accept_gzip();
            self
        }
        /// Validators queries all validators that match the given status.
        pub async fn validators(
            &mut self,
            request: impl tonic::IntoRequest<super::QueryValidatorsRequest>,
        ) -> Result<tonic::Response<super::QueryValidatorsResponse>, tonic::Status> {
            self.inner
                .ready()
                .await
                .map_err(|e| {
                    tonic::Status::new(
                        tonic::Code::Unknown,
                        format!("Service was not ready: {}", e.into()),
                    )
                })?;
            let codec = tonic::codec::ProstCodec::default();
            let path = http::uri::PathAndQuery::from_static(
                "/cosmos.staking.v1beta1.Query/Validators",
            );
            self.inner.unary(request.into_request(), path, codec).await
        }
        /// Validator queries validator info for given validator address.
        pub async fn validator(
            &mut self,
            request: impl tonic::IntoRequest<super::QueryValidatorRequest>,
        ) -> Result<tonic::Response<super::QueryValidatorResponse>, tonic::Status> {
            self.inner
                .ready()
                .await
                .map_err(|e| {
                    tonic::Status::new(
                        tonic::Code::Unknown,
                        format!("Service was not ready: {}", e.into()),
                    )
                })?;
            let codec = tonic::codec::ProstCodec::default();
            let path = http::uri::PathAndQuery::from_static(
                "/cosmos.staking.v1beta1.Query/Validator",
            );
            self.inner.unary(request.into_request(), path, codec).await
        }
        /// ValidatorDelegations queries delegate info for given validator.
        pub async fn validator_delegations(
            &mut self,
            request: impl tonic::IntoRequest<super::QueryValidatorDelegationsRequest>,
        ) -> Result<
            tonic::Response<super::QueryValidatorDelegationsResponse>,
            tonic::Status,
        > {
            self.inner
                .ready()
                .await
                .map_err(|e| {
                    tonic::Status::new(
                        tonic::Code::Unknown,
                        format!("Service was not ready: {}", e.into()),
                    )
                })?;
            let codec = tonic::codec::ProstCodec::default();
            let path = http::uri::PathAndQuery::from_static(
                "/cosmos.staking.v1beta1.Query/ValidatorDelegations",
            );
            self.inner.unary(request.into_request(), path, codec).await
        }
        /// ValidatorUnbondingDelegations queries unbonding delegations of a validator.
        pub async fn validator_unbonding_delegations(
            &mut self,
            request: impl tonic::IntoRequest<
                super::QueryValidatorUnbondingDelegationsRequest,
            >,
        ) -> Result<
            tonic::Response<super::QueryValidatorUnbondingDelegationsResponse>,
            tonic::Status,
        > {
            self.inner
                .ready()
                .await
                .map_err(|e| {
                    tonic::Status::new(
                        tonic::Code::Unknown,
                        format!("Service was not ready: {}", e.into()),
                    )
                })?;
            let codec = tonic::codec::ProstCodec::default();
            let path = http::uri::PathAndQuery::from_static(
                "/cosmos.staking.v1beta1.Query/ValidatorUnbondingDelegations",
            );
            self.inner.unary(request.into_request(), path, codec).await
        }
        /// Delegation queries delegate info for given validator delegator pair.
        pub async fn delegation(
            &mut self,
            request: impl tonic::IntoRequest<super::QueryDelegationRequest>,
        ) -> Result<tonic::Response<super::QueryDelegationResponse>, tonic::Status> {
            self.inner
                .ready()
                .await
                .map_err(|e| {
                    tonic::Status::new(
                        tonic::Code::Unknown,
                        format!("Service was not ready: {}", e.into()),
                    )
                })?;
            let codec = tonic::codec::ProstCodec::default();
            let path = http::uri::PathAndQuery::from_static(
                "/cosmos.staking.v1beta1.Query/Delegation",
            );
            self.inner.unary(request.into_request(), path, codec).await
        }
        /// UnbondingDelegation queries unbonding info for given validator delegator
        /// pair.
        pub async fn unbonding_delegation(
            &mut self,
            request: impl tonic::IntoRequest<super::QueryUnbondingDelegationRequest>,
        ) -> Result<
            tonic::Response<super::QueryUnbondingDelegationResponse>,
            tonic::Status,
        > {
            self.inner
                .ready()
                .await
                .map_err(|e| {
                    tonic::Status::new(
                        tonic::Code::Unknown,
                        format!("Service was not ready: {}", e.into()),
                    )
                })?;
            let codec = tonic::codec::ProstCodec::default();
            let path = http::uri::PathAndQuery::from_static(
                "/cosmos.staking.v1beta1.Query/UnbondingDelegation",
            );
            self.inner.unary(request.into_request(), path, codec).await
        }
        /// DelegatorDelegations queries all delegations of a given delegator address.
        pub async fn delegator_delegations(
            &mut self,
            request: impl tonic::IntoRequest<super::QueryDelegatorDelegationsRequest>,
        ) -> Result<
            tonic::Response<super::QueryDelegatorDelegationsResponse>,
            tonic::Status,
        > {
            self.inner
                .ready()
                .await
                .map_err(|e| {
                    tonic::Status::new(
                        tonic::Code::Unknown,
                        format!("Service was not ready: {}", e.into()),
                    )
                })?;
            let codec = tonic::codec::ProstCodec::default();
            let path = http::uri::PathAndQuery::from_static(
                "/cosmos.staking.v1beta1.Query/DelegatorDelegations",
            );
            self.inner.unary(request.into_request(), path, codec).await
        }
        /// DelegatorUnbondingDelegations queries all unbonding delegations of a given
        /// delegator address.
        pub async fn delegator_unbonding_delegations(
            &mut self,
            request: impl tonic::IntoRequest<
                super::QueryDelegatorUnbondingDelegationsRequest,
            >,
        ) -> Result<
            tonic::Response<super::QueryDelegatorUnbondingDelegationsResponse>,
            tonic::Status,
        > {
            self.inner
                .ready()
                .await
                .map_err(|e| {
                    tonic::Status::new(
                        tonic::Code::Unknown,
                        format!("Service was not ready: {}", e.into()),
                    )
                })?;
            let codec = tonic::codec::ProstCodec::default();
            let path = http::uri::PathAndQuery::from_static(
                "/cosmos.staking.v1beta1.Query/DelegatorUnbondingDelegations",
            );
            self.inner.unary(request.into_request(), path, codec).await
        }
        /// Redelegations queries redelegations of given address.
        pub async fn redelegations(
            &mut self,
            request: impl tonic::IntoRequest<super::QueryRedelegationsRequest>,
        ) -> Result<tonic::Response<super::QueryRedelegationsResponse>, tonic::Status> {
            self.inner
                .ready()
                .await
                .map_err(|e| {
                    tonic::Status::new(
                        tonic::Code::Unknown,
                        format!("Service was not ready: {}", e.into()),
                    )
                })?;
            let codec = tonic::codec::ProstCodec::default();
            let path = http::uri::PathAndQuery::from_static(
                "/cosmos.staking.v1beta1.Query/Redelegations",
            );
            self.inner.unary(request.into_request(), path, codec).await
        }
        /// DelegatorValidators queries all validators info for given delegator
        /// address.
        pub async fn delegator_validators(
            &mut self,
            request: impl tonic::IntoRequest<super::QueryDelegatorValidatorsRequest>,
        ) -> Result<
            tonic::Response<super::QueryDelegatorValidatorsResponse>,
            tonic::Status,
        > {
            self.inner
                .ready()
                .await
                .map_err(|e| {
                    tonic::Status::new(
                        tonic::Code::Unknown,
                        format!("Service was not ready: {}", e.into()),
                    )
                })?;
            let codec = tonic::codec::ProstCodec::default();
            let path = http::uri::PathAndQuery::from_static(
                "/cosmos.staking.v1beta1.Query/DelegatorValidators",
            );
            self.inner.unary(request.into_request(), path, codec).await
        }
        /// DelegatorValidator queries validator info for given delegator validator
        /// pair.
        pub async fn delegator_validator(
            &mut self,
            request: impl tonic::IntoRequest<super::QueryDelegatorValidatorRequest>,
        ) -> Result<
            tonic::Response<super::QueryDelegatorValidatorResponse>,
            tonic::Status,
        > {
            self.inner
                .ready()
                .await
                .map_err(|e| {
                    tonic::Status::new(
                        tonic::Code::Unknown,
                        format!("Service was not ready: {}", e.into()),
                    )
                })?;
            let codec = tonic::codec::ProstCodec::default();
            let path = http::uri::PathAndQuery::from_static(
                "/cosmos.staking.v1beta1.Query/DelegatorValidator",
            );
            self.inner.unary(request.into_request(), path, codec).await
        }
        /// HistoricalInfo queries the historical info for given height.
        pub async fn historical_info(
            &mut self,
            request: impl tonic::IntoRequest<super::QueryHistoricalInfoRequest>,
        ) -> Result<tonic::Response<super::QueryHistoricalInfoResponse>, tonic::Status> {
            self.inner
                .ready()
                .await
                .map_err(|e| {
                    tonic::Status::new(
                        tonic::Code::Unknown,
                        format!("Service was not ready: {}", e.into()),
                    )
                })?;
            let codec = tonic::codec::ProstCodec::default();
            let path = http::uri::PathAndQuery::from_static(
                "/cosmos.staking.v1beta1.Query/HistoricalInfo",
            );
            self.inner.unary(request.into_request(), path, codec).await
        }
        /// Pool queries the pool info.
        pub async fn pool(
            &mut self,
            request: impl tonic::IntoRequest<super::QueryPoolRequest>,
        ) -> Result<tonic::Response<super::QueryPoolResponse>, tonic::Status> {
            self.inner
                .ready()
                .await
                .map_err(|e| {
                    tonic::Status::new(
                        tonic::Code::Unknown,
                        format!("Service was not ready: {}", e.into()),
                    )
                })?;
            let codec = tonic::codec::ProstCodec::default();
            let path = http::uri::PathAndQuery::from_static(
                "/cosmos.staking.v1beta1.Query/Pool",
            );
            self.inner.unary(request.into_request(), path, codec).await
        }
        /// Parameters queries the staking parameters.
        pub async fn params(
            &mut self,
            request: impl tonic::IntoRequest<super::QueryParamsRequest>,
        ) -> Result<tonic::Response<super::QueryParamsResponse>, tonic::Status> {
            self.inner
                .ready()
                .await
                .map_err(|e| {
                    tonic::Status::new(
                        tonic::Code::Unknown,
                        format!("Service was not ready: {}", e.into()),
                    )
                })?;
            let codec = tonic::codec::ProstCodec::default();
            let path = http::uri::PathAndQuery::from_static(
                "/cosmos.staking.v1beta1.Query/Params",
            );
            self.inner.unary(request.into_request(), path, codec).await
        }
    }
}
<<<<<<< HEAD
=======
/// Generated server implementations.
#[cfg(feature = "server")]
pub mod query_server {
    #![allow(unused_variables, dead_code, missing_docs, clippy::let_unit_value)]
    use tonic::codegen::*;
    ///Generated trait containing gRPC methods that should be implemented for use with QueryServer.
    #[async_trait]
    pub trait Query: Send + Sync + 'static {
        /// Validators queries all validators that match the given status.
        async fn validators(
            &self,
            request: tonic::Request<super::QueryValidatorsRequest>,
        ) -> Result<tonic::Response<super::QueryValidatorsResponse>, tonic::Status>;
        /// Validator queries validator info for given validator address.
        async fn validator(
            &self,
            request: tonic::Request<super::QueryValidatorRequest>,
        ) -> Result<tonic::Response<super::QueryValidatorResponse>, tonic::Status>;
        /// ValidatorDelegations queries delegate info for given validator.
        async fn validator_delegations(
            &self,
            request: tonic::Request<super::QueryValidatorDelegationsRequest>,
        ) -> Result<
            tonic::Response<super::QueryValidatorDelegationsResponse>,
            tonic::Status,
        >;
        /// ValidatorUnbondingDelegations queries unbonding delegations of a validator.
        async fn validator_unbonding_delegations(
            &self,
            request: tonic::Request<super::QueryValidatorUnbondingDelegationsRequest>,
        ) -> Result<
            tonic::Response<super::QueryValidatorUnbondingDelegationsResponse>,
            tonic::Status,
        >;
        /// Delegation queries delegate info for given validator delegator pair.
        async fn delegation(
            &self,
            request: tonic::Request<super::QueryDelegationRequest>,
        ) -> Result<tonic::Response<super::QueryDelegationResponse>, tonic::Status>;
        /// UnbondingDelegation queries unbonding info for given validator delegator
        /// pair.
        async fn unbonding_delegation(
            &self,
            request: tonic::Request<super::QueryUnbondingDelegationRequest>,
        ) -> Result<
            tonic::Response<super::QueryUnbondingDelegationResponse>,
            tonic::Status,
        >;
        /// DelegatorDelegations queries all delegations of a given delegator address.
        async fn delegator_delegations(
            &self,
            request: tonic::Request<super::QueryDelegatorDelegationsRequest>,
        ) -> Result<
            tonic::Response<super::QueryDelegatorDelegationsResponse>,
            tonic::Status,
        >;
        /// DelegatorUnbondingDelegations queries all unbonding delegations of a given
        /// delegator address.
        async fn delegator_unbonding_delegations(
            &self,
            request: tonic::Request<super::QueryDelegatorUnbondingDelegationsRequest>,
        ) -> Result<
            tonic::Response<super::QueryDelegatorUnbondingDelegationsResponse>,
            tonic::Status,
        >;
        /// Redelegations queries redelegations of given address.
        async fn redelegations(
            &self,
            request: tonic::Request<super::QueryRedelegationsRequest>,
        ) -> Result<tonic::Response<super::QueryRedelegationsResponse>, tonic::Status>;
        /// DelegatorValidators queries all validators info for given delegator
        /// address.
        async fn delegator_validators(
            &self,
            request: tonic::Request<super::QueryDelegatorValidatorsRequest>,
        ) -> Result<
            tonic::Response<super::QueryDelegatorValidatorsResponse>,
            tonic::Status,
        >;
        /// DelegatorValidator queries validator info for given delegator validator
        /// pair.
        async fn delegator_validator(
            &self,
            request: tonic::Request<super::QueryDelegatorValidatorRequest>,
        ) -> Result<
            tonic::Response<super::QueryDelegatorValidatorResponse>,
            tonic::Status,
        >;
        /// HistoricalInfo queries the historical info for given height.
        async fn historical_info(
            &self,
            request: tonic::Request<super::QueryHistoricalInfoRequest>,
        ) -> Result<tonic::Response<super::QueryHistoricalInfoResponse>, tonic::Status>;
        /// Pool queries the pool info.
        async fn pool(
            &self,
            request: tonic::Request<super::QueryPoolRequest>,
        ) -> Result<tonic::Response<super::QueryPoolResponse>, tonic::Status>;
        /// Parameters queries the staking parameters.
        async fn params(
            &self,
            request: tonic::Request<super::QueryParamsRequest>,
        ) -> Result<tonic::Response<super::QueryParamsResponse>, tonic::Status>;
    }
    /// Query defines the gRPC querier service.
    #[derive(Debug)]
    pub struct QueryServer<T: Query> {
        inner: _Inner<T>,
        accept_compression_encodings: (),
        send_compression_encodings: (),
    }
    struct _Inner<T>(Arc<T>);
    impl<T: Query> QueryServer<T> {
        pub fn new(inner: T) -> Self {
            Self::from_arc(Arc::new(inner))
        }
        pub fn from_arc(inner: Arc<T>) -> Self {
            let inner = _Inner(inner);
            Self {
                inner,
                accept_compression_encodings: Default::default(),
                send_compression_encodings: Default::default(),
            }
        }
        pub fn with_interceptor<F>(
            inner: T,
            interceptor: F,
        ) -> InterceptedService<Self, F>
        where
            F: tonic::service::Interceptor,
        {
            InterceptedService::new(Self::new(inner), interceptor)
        }
    }
    impl<T, B> tonic::codegen::Service<http::Request<B>> for QueryServer<T>
    where
        T: Query,
        B: Body + Send + 'static,
        B::Error: Into<StdError> + Send + 'static,
    {
        type Response = http::Response<tonic::body::BoxBody>;
        type Error = std::convert::Infallible;
        type Future = BoxFuture<Self::Response, Self::Error>;
        fn poll_ready(
            &mut self,
            _cx: &mut Context<'_>,
        ) -> Poll<Result<(), Self::Error>> {
            Poll::Ready(Ok(()))
        }
        fn call(&mut self, req: http::Request<B>) -> Self::Future {
            let inner = self.inner.clone();
            match req.uri().path() {
                "/cosmos.staking.v1beta1.Query/Validators" => {
                    #[allow(non_camel_case_types)]
                    struct ValidatorsSvc<T: Query>(pub Arc<T>);
                    impl<
                        T: Query,
                    > tonic::server::UnaryService<super::QueryValidatorsRequest>
                    for ValidatorsSvc<T> {
                        type Response = super::QueryValidatorsResponse;
                        type Future = BoxFuture<
                            tonic::Response<Self::Response>,
                            tonic::Status,
                        >;
                        fn call(
                            &mut self,
                            request: tonic::Request<super::QueryValidatorsRequest>,
                        ) -> Self::Future {
                            let inner = self.0.clone();
                            let fut = async move { (*inner).validators(request).await };
                            Box::pin(fut)
                        }
                    }
                    let accept_compression_encodings = self.accept_compression_encodings;
                    let send_compression_encodings = self.send_compression_encodings;
                    let inner = self.inner.clone();
                    let fut = async move {
                        let inner = inner.0;
                        let method = ValidatorsSvc(inner);
                        let codec = tonic::codec::ProstCodec::default();
                        let mut grpc = tonic::server::Grpc::new(codec)
                            .apply_compression_config(
                                accept_compression_encodings,
                                send_compression_encodings,
                            );
                        let res = grpc.unary(method, req).await;
                        Ok(res)
                    };
                    Box::pin(fut)
                }
                "/cosmos.staking.v1beta1.Query/Validator" => {
                    #[allow(non_camel_case_types)]
                    struct ValidatorSvc<T: Query>(pub Arc<T>);
                    impl<
                        T: Query,
                    > tonic::server::UnaryService<super::QueryValidatorRequest>
                    for ValidatorSvc<T> {
                        type Response = super::QueryValidatorResponse;
                        type Future = BoxFuture<
                            tonic::Response<Self::Response>,
                            tonic::Status,
                        >;
                        fn call(
                            &mut self,
                            request: tonic::Request<super::QueryValidatorRequest>,
                        ) -> Self::Future {
                            let inner = self.0.clone();
                            let fut = async move { (*inner).validator(request).await };
                            Box::pin(fut)
                        }
                    }
                    let accept_compression_encodings = self.accept_compression_encodings;
                    let send_compression_encodings = self.send_compression_encodings;
                    let inner = self.inner.clone();
                    let fut = async move {
                        let inner = inner.0;
                        let method = ValidatorSvc(inner);
                        let codec = tonic::codec::ProstCodec::default();
                        let mut grpc = tonic::server::Grpc::new(codec)
                            .apply_compression_config(
                                accept_compression_encodings,
                                send_compression_encodings,
                            );
                        let res = grpc.unary(method, req).await;
                        Ok(res)
                    };
                    Box::pin(fut)
                }
                "/cosmos.staking.v1beta1.Query/ValidatorDelegations" => {
                    #[allow(non_camel_case_types)]
                    struct ValidatorDelegationsSvc<T: Query>(pub Arc<T>);
                    impl<
                        T: Query,
                    > tonic::server::UnaryService<
                        super::QueryValidatorDelegationsRequest,
                    > for ValidatorDelegationsSvc<T> {
                        type Response = super::QueryValidatorDelegationsResponse;
                        type Future = BoxFuture<
                            tonic::Response<Self::Response>,
                            tonic::Status,
                        >;
                        fn call(
                            &mut self,
                            request: tonic::Request<
                                super::QueryValidatorDelegationsRequest,
                            >,
                        ) -> Self::Future {
                            let inner = self.0.clone();
                            let fut = async move {
                                (*inner).validator_delegations(request).await
                            };
                            Box::pin(fut)
                        }
                    }
                    let accept_compression_encodings = self.accept_compression_encodings;
                    let send_compression_encodings = self.send_compression_encodings;
                    let inner = self.inner.clone();
                    let fut = async move {
                        let inner = inner.0;
                        let method = ValidatorDelegationsSvc(inner);
                        let codec = tonic::codec::ProstCodec::default();
                        let mut grpc = tonic::server::Grpc::new(codec)
                            .apply_compression_config(
                                accept_compression_encodings,
                                send_compression_encodings,
                            );
                        let res = grpc.unary(method, req).await;
                        Ok(res)
                    };
                    Box::pin(fut)
                }
                "/cosmos.staking.v1beta1.Query/ValidatorUnbondingDelegations" => {
                    #[allow(non_camel_case_types)]
                    struct ValidatorUnbondingDelegationsSvc<T: Query>(pub Arc<T>);
                    impl<
                        T: Query,
                    > tonic::server::UnaryService<
                        super::QueryValidatorUnbondingDelegationsRequest,
                    > for ValidatorUnbondingDelegationsSvc<T> {
                        type Response = super::QueryValidatorUnbondingDelegationsResponse;
                        type Future = BoxFuture<
                            tonic::Response<Self::Response>,
                            tonic::Status,
                        >;
                        fn call(
                            &mut self,
                            request: tonic::Request<
                                super::QueryValidatorUnbondingDelegationsRequest,
                            >,
                        ) -> Self::Future {
                            let inner = self.0.clone();
                            let fut = async move {
                                (*inner).validator_unbonding_delegations(request).await
                            };
                            Box::pin(fut)
                        }
                    }
                    let accept_compression_encodings = self.accept_compression_encodings;
                    let send_compression_encodings = self.send_compression_encodings;
                    let inner = self.inner.clone();
                    let fut = async move {
                        let inner = inner.0;
                        let method = ValidatorUnbondingDelegationsSvc(inner);
                        let codec = tonic::codec::ProstCodec::default();
                        let mut grpc = tonic::server::Grpc::new(codec)
                            .apply_compression_config(
                                accept_compression_encodings,
                                send_compression_encodings,
                            );
                        let res = grpc.unary(method, req).await;
                        Ok(res)
                    };
                    Box::pin(fut)
                }
                "/cosmos.staking.v1beta1.Query/Delegation" => {
                    #[allow(non_camel_case_types)]
                    struct DelegationSvc<T: Query>(pub Arc<T>);
                    impl<
                        T: Query,
                    > tonic::server::UnaryService<super::QueryDelegationRequest>
                    for DelegationSvc<T> {
                        type Response = super::QueryDelegationResponse;
                        type Future = BoxFuture<
                            tonic::Response<Self::Response>,
                            tonic::Status,
                        >;
                        fn call(
                            &mut self,
                            request: tonic::Request<super::QueryDelegationRequest>,
                        ) -> Self::Future {
                            let inner = self.0.clone();
                            let fut = async move { (*inner).delegation(request).await };
                            Box::pin(fut)
                        }
                    }
                    let accept_compression_encodings = self.accept_compression_encodings;
                    let send_compression_encodings = self.send_compression_encodings;
                    let inner = self.inner.clone();
                    let fut = async move {
                        let inner = inner.0;
                        let method = DelegationSvc(inner);
                        let codec = tonic::codec::ProstCodec::default();
                        let mut grpc = tonic::server::Grpc::new(codec)
                            .apply_compression_config(
                                accept_compression_encodings,
                                send_compression_encodings,
                            );
                        let res = grpc.unary(method, req).await;
                        Ok(res)
                    };
                    Box::pin(fut)
                }
                "/cosmos.staking.v1beta1.Query/UnbondingDelegation" => {
                    #[allow(non_camel_case_types)]
                    struct UnbondingDelegationSvc<T: Query>(pub Arc<T>);
                    impl<
                        T: Query,
                    > tonic::server::UnaryService<super::QueryUnbondingDelegationRequest>
                    for UnbondingDelegationSvc<T> {
                        type Response = super::QueryUnbondingDelegationResponse;
                        type Future = BoxFuture<
                            tonic::Response<Self::Response>,
                            tonic::Status,
                        >;
                        fn call(
                            &mut self,
                            request: tonic::Request<
                                super::QueryUnbondingDelegationRequest,
                            >,
                        ) -> Self::Future {
                            let inner = self.0.clone();
                            let fut = async move {
                                (*inner).unbonding_delegation(request).await
                            };
                            Box::pin(fut)
                        }
                    }
                    let accept_compression_encodings = self.accept_compression_encodings;
                    let send_compression_encodings = self.send_compression_encodings;
                    let inner = self.inner.clone();
                    let fut = async move {
                        let inner = inner.0;
                        let method = UnbondingDelegationSvc(inner);
                        let codec = tonic::codec::ProstCodec::default();
                        let mut grpc = tonic::server::Grpc::new(codec)
                            .apply_compression_config(
                                accept_compression_encodings,
                                send_compression_encodings,
                            );
                        let res = grpc.unary(method, req).await;
                        Ok(res)
                    };
                    Box::pin(fut)
                }
                "/cosmos.staking.v1beta1.Query/DelegatorDelegations" => {
                    #[allow(non_camel_case_types)]
                    struct DelegatorDelegationsSvc<T: Query>(pub Arc<T>);
                    impl<
                        T: Query,
                    > tonic::server::UnaryService<
                        super::QueryDelegatorDelegationsRequest,
                    > for DelegatorDelegationsSvc<T> {
                        type Response = super::QueryDelegatorDelegationsResponse;
                        type Future = BoxFuture<
                            tonic::Response<Self::Response>,
                            tonic::Status,
                        >;
                        fn call(
                            &mut self,
                            request: tonic::Request<
                                super::QueryDelegatorDelegationsRequest,
                            >,
                        ) -> Self::Future {
                            let inner = self.0.clone();
                            let fut = async move {
                                (*inner).delegator_delegations(request).await
                            };
                            Box::pin(fut)
                        }
                    }
                    let accept_compression_encodings = self.accept_compression_encodings;
                    let send_compression_encodings = self.send_compression_encodings;
                    let inner = self.inner.clone();
                    let fut = async move {
                        let inner = inner.0;
                        let method = DelegatorDelegationsSvc(inner);
                        let codec = tonic::codec::ProstCodec::default();
                        let mut grpc = tonic::server::Grpc::new(codec)
                            .apply_compression_config(
                                accept_compression_encodings,
                                send_compression_encodings,
                            );
                        let res = grpc.unary(method, req).await;
                        Ok(res)
                    };
                    Box::pin(fut)
                }
                "/cosmos.staking.v1beta1.Query/DelegatorUnbondingDelegations" => {
                    #[allow(non_camel_case_types)]
                    struct DelegatorUnbondingDelegationsSvc<T: Query>(pub Arc<T>);
                    impl<
                        T: Query,
                    > tonic::server::UnaryService<
                        super::QueryDelegatorUnbondingDelegationsRequest,
                    > for DelegatorUnbondingDelegationsSvc<T> {
                        type Response = super::QueryDelegatorUnbondingDelegationsResponse;
                        type Future = BoxFuture<
                            tonic::Response<Self::Response>,
                            tonic::Status,
                        >;
                        fn call(
                            &mut self,
                            request: tonic::Request<
                                super::QueryDelegatorUnbondingDelegationsRequest,
                            >,
                        ) -> Self::Future {
                            let inner = self.0.clone();
                            let fut = async move {
                                (*inner).delegator_unbonding_delegations(request).await
                            };
                            Box::pin(fut)
                        }
                    }
                    let accept_compression_encodings = self.accept_compression_encodings;
                    let send_compression_encodings = self.send_compression_encodings;
                    let inner = self.inner.clone();
                    let fut = async move {
                        let inner = inner.0;
                        let method = DelegatorUnbondingDelegationsSvc(inner);
                        let codec = tonic::codec::ProstCodec::default();
                        let mut grpc = tonic::server::Grpc::new(codec)
                            .apply_compression_config(
                                accept_compression_encodings,
                                send_compression_encodings,
                            );
                        let res = grpc.unary(method, req).await;
                        Ok(res)
                    };
                    Box::pin(fut)
                }
                "/cosmos.staking.v1beta1.Query/Redelegations" => {
                    #[allow(non_camel_case_types)]
                    struct RedelegationsSvc<T: Query>(pub Arc<T>);
                    impl<
                        T: Query,
                    > tonic::server::UnaryService<super::QueryRedelegationsRequest>
                    for RedelegationsSvc<T> {
                        type Response = super::QueryRedelegationsResponse;
                        type Future = BoxFuture<
                            tonic::Response<Self::Response>,
                            tonic::Status,
                        >;
                        fn call(
                            &mut self,
                            request: tonic::Request<super::QueryRedelegationsRequest>,
                        ) -> Self::Future {
                            let inner = self.0.clone();
                            let fut = async move {
                                (*inner).redelegations(request).await
                            };
                            Box::pin(fut)
                        }
                    }
                    let accept_compression_encodings = self.accept_compression_encodings;
                    let send_compression_encodings = self.send_compression_encodings;
                    let inner = self.inner.clone();
                    let fut = async move {
                        let inner = inner.0;
                        let method = RedelegationsSvc(inner);
                        let codec = tonic::codec::ProstCodec::default();
                        let mut grpc = tonic::server::Grpc::new(codec)
                            .apply_compression_config(
                                accept_compression_encodings,
                                send_compression_encodings,
                            );
                        let res = grpc.unary(method, req).await;
                        Ok(res)
                    };
                    Box::pin(fut)
                }
                "/cosmos.staking.v1beta1.Query/DelegatorValidators" => {
                    #[allow(non_camel_case_types)]
                    struct DelegatorValidatorsSvc<T: Query>(pub Arc<T>);
                    impl<
                        T: Query,
                    > tonic::server::UnaryService<super::QueryDelegatorValidatorsRequest>
                    for DelegatorValidatorsSvc<T> {
                        type Response = super::QueryDelegatorValidatorsResponse;
                        type Future = BoxFuture<
                            tonic::Response<Self::Response>,
                            tonic::Status,
                        >;
                        fn call(
                            &mut self,
                            request: tonic::Request<
                                super::QueryDelegatorValidatorsRequest,
                            >,
                        ) -> Self::Future {
                            let inner = self.0.clone();
                            let fut = async move {
                                (*inner).delegator_validators(request).await
                            };
                            Box::pin(fut)
                        }
                    }
                    let accept_compression_encodings = self.accept_compression_encodings;
                    let send_compression_encodings = self.send_compression_encodings;
                    let inner = self.inner.clone();
                    let fut = async move {
                        let inner = inner.0;
                        let method = DelegatorValidatorsSvc(inner);
                        let codec = tonic::codec::ProstCodec::default();
                        let mut grpc = tonic::server::Grpc::new(codec)
                            .apply_compression_config(
                                accept_compression_encodings,
                                send_compression_encodings,
                            );
                        let res = grpc.unary(method, req).await;
                        Ok(res)
                    };
                    Box::pin(fut)
                }
                "/cosmos.staking.v1beta1.Query/DelegatorValidator" => {
                    #[allow(non_camel_case_types)]
                    struct DelegatorValidatorSvc<T: Query>(pub Arc<T>);
                    impl<
                        T: Query,
                    > tonic::server::UnaryService<super::QueryDelegatorValidatorRequest>
                    for DelegatorValidatorSvc<T> {
                        type Response = super::QueryDelegatorValidatorResponse;
                        type Future = BoxFuture<
                            tonic::Response<Self::Response>,
                            tonic::Status,
                        >;
                        fn call(
                            &mut self,
                            request: tonic::Request<
                                super::QueryDelegatorValidatorRequest,
                            >,
                        ) -> Self::Future {
                            let inner = self.0.clone();
                            let fut = async move {
                                (*inner).delegator_validator(request).await
                            };
                            Box::pin(fut)
                        }
                    }
                    let accept_compression_encodings = self.accept_compression_encodings;
                    let send_compression_encodings = self.send_compression_encodings;
                    let inner = self.inner.clone();
                    let fut = async move {
                        let inner = inner.0;
                        let method = DelegatorValidatorSvc(inner);
                        let codec = tonic::codec::ProstCodec::default();
                        let mut grpc = tonic::server::Grpc::new(codec)
                            .apply_compression_config(
                                accept_compression_encodings,
                                send_compression_encodings,
                            );
                        let res = grpc.unary(method, req).await;
                        Ok(res)
                    };
                    Box::pin(fut)
                }
                "/cosmos.staking.v1beta1.Query/HistoricalInfo" => {
                    #[allow(non_camel_case_types)]
                    struct HistoricalInfoSvc<T: Query>(pub Arc<T>);
                    impl<
                        T: Query,
                    > tonic::server::UnaryService<super::QueryHistoricalInfoRequest>
                    for HistoricalInfoSvc<T> {
                        type Response = super::QueryHistoricalInfoResponse;
                        type Future = BoxFuture<
                            tonic::Response<Self::Response>,
                            tonic::Status,
                        >;
                        fn call(
                            &mut self,
                            request: tonic::Request<super::QueryHistoricalInfoRequest>,
                        ) -> Self::Future {
                            let inner = self.0.clone();
                            let fut = async move {
                                (*inner).historical_info(request).await
                            };
                            Box::pin(fut)
                        }
                    }
                    let accept_compression_encodings = self.accept_compression_encodings;
                    let send_compression_encodings = self.send_compression_encodings;
                    let inner = self.inner.clone();
                    let fut = async move {
                        let inner = inner.0;
                        let method = HistoricalInfoSvc(inner);
                        let codec = tonic::codec::ProstCodec::default();
                        let mut grpc = tonic::server::Grpc::new(codec)
                            .apply_compression_config(
                                accept_compression_encodings,
                                send_compression_encodings,
                            );
                        let res = grpc.unary(method, req).await;
                        Ok(res)
                    };
                    Box::pin(fut)
                }
                "/cosmos.staking.v1beta1.Query/Pool" => {
                    #[allow(non_camel_case_types)]
                    struct PoolSvc<T: Query>(pub Arc<T>);
                    impl<T: Query> tonic::server::UnaryService<super::QueryPoolRequest>
                    for PoolSvc<T> {
                        type Response = super::QueryPoolResponse;
                        type Future = BoxFuture<
                            tonic::Response<Self::Response>,
                            tonic::Status,
                        >;
                        fn call(
                            &mut self,
                            request: tonic::Request<super::QueryPoolRequest>,
                        ) -> Self::Future {
                            let inner = self.0.clone();
                            let fut = async move { (*inner).pool(request).await };
                            Box::pin(fut)
                        }
                    }
                    let accept_compression_encodings = self.accept_compression_encodings;
                    let send_compression_encodings = self.send_compression_encodings;
                    let inner = self.inner.clone();
                    let fut = async move {
                        let inner = inner.0;
                        let method = PoolSvc(inner);
                        let codec = tonic::codec::ProstCodec::default();
                        let mut grpc = tonic::server::Grpc::new(codec)
                            .apply_compression_config(
                                accept_compression_encodings,
                                send_compression_encodings,
                            );
                        let res = grpc.unary(method, req).await;
                        Ok(res)
                    };
                    Box::pin(fut)
                }
                "/cosmos.staking.v1beta1.Query/Params" => {
                    #[allow(non_camel_case_types)]
                    struct ParamsSvc<T: Query>(pub Arc<T>);
                    impl<T: Query> tonic::server::UnaryService<super::QueryParamsRequest>
                    for ParamsSvc<T> {
                        type Response = super::QueryParamsResponse;
                        type Future = BoxFuture<
                            tonic::Response<Self::Response>,
                            tonic::Status,
                        >;
                        fn call(
                            &mut self,
                            request: tonic::Request<super::QueryParamsRequest>,
                        ) -> Self::Future {
                            let inner = self.0.clone();
                            let fut = async move { (*inner).params(request).await };
                            Box::pin(fut)
                        }
                    }
                    let accept_compression_encodings = self.accept_compression_encodings;
                    let send_compression_encodings = self.send_compression_encodings;
                    let inner = self.inner.clone();
                    let fut = async move {
                        let inner = inner.0;
                        let method = ParamsSvc(inner);
                        let codec = tonic::codec::ProstCodec::default();
                        let mut grpc = tonic::server::Grpc::new(codec)
                            .apply_compression_config(
                                accept_compression_encodings,
                                send_compression_encodings,
                            );
                        let res = grpc.unary(method, req).await;
                        Ok(res)
                    };
                    Box::pin(fut)
                }
                _ => {
                    Box::pin(async move {
                        Ok(
                            http::Response::builder()
                                .status(200)
                                .header("grpc-status", "12")
                                .header("content-type", "application/grpc")
                                .body(empty_body())
                                .unwrap(),
                        )
                    })
                }
            }
        }
    }
    impl<T: Query> Clone for QueryServer<T> {
        fn clone(&self) -> Self {
            let inner = self.inner.clone();
            Self {
                inner,
                accept_compression_encodings: self.accept_compression_encodings,
                send_compression_encodings: self.send_compression_encodings,
            }
        }
    }
    impl<T: Query> Clone for _Inner<T> {
        fn clone(&self) -> Self {
            Self(self.0.clone())
        }
    }
    impl<T: std::fmt::Debug> std::fmt::Debug for _Inner<T> {
        fn fmt(&self, f: &mut std::fmt::Formatter<'_>) -> std::fmt::Result {
            write!(f, "{:?}", self.0)
        }
    }
    impl<T: Query> tonic::transport::NamedService for QueryServer<T> {
        const NAME: &'static str = "cosmos.staking.v1beta1.Query";
    }
}
/// StakeAuthorization defines authorization for delegate/undelegate/redelegate.
///
/// Since: cosmos-sdk 0.43
#[derive(Clone, PartialEq, ::prost::Message)]
pub struct StakeAuthorization {
    /// max_tokens specifies the maximum amount of tokens can be delegate to a validator. If it is
    /// empty, there is no spend limit and any amount of coins can be delegated.
    #[prost(message, optional, tag="1")]
    pub max_tokens: ::core::option::Option<super::super::base::v1beta1::Coin>,
    /// authorization_type defines one of AuthorizationType.
    #[prost(enumeration="AuthorizationType", tag="4")]
    pub authorization_type: i32,
    /// validators is the oneof that represents either allow_list or deny_list
    #[prost(oneof="stake_authorization::Validators", tags="2, 3")]
    pub validators: ::core::option::Option<stake_authorization::Validators>,
}
/// Nested message and enum types in `StakeAuthorization`.
pub mod stake_authorization {
    /// Validators defines list of validator addresses.
    #[derive(Clone, PartialEq, ::prost::Message)]
    pub struct ValidatorsVec {
        #[prost(string, repeated, tag="1")]
        pub address: ::prost::alloc::vec::Vec<::prost::alloc::string::String>,
    }
    /// validators is the oneof that represents either allow_list or deny_list
    #[derive(Clone, PartialEq, ::prost::Oneof)]
    pub enum Validators {
        /// allow_list specifies list of validator addresses to whom grantee can delegate tokens on behalf of granter's
        /// account.
        #[prost(message, tag="2")]
        AllowList(ValidatorsVec),
        /// deny_list specifies list of validator addresses to whom grantee can not delegate tokens.
        #[prost(message, tag="3")]
        DenyList(ValidatorsVec),
    }
}
/// AuthorizationType defines the type of staking module authorization type
///
/// Since: cosmos-sdk 0.43
#[derive(Clone, Copy, Debug, PartialEq, Eq, Hash, PartialOrd, Ord, ::prost::Enumeration)]
#[repr(i32)]
pub enum AuthorizationType {
    /// AUTHORIZATION_TYPE_UNSPECIFIED specifies an unknown authorization type
    Unspecified = 0,
    /// AUTHORIZATION_TYPE_DELEGATE defines an authorization type for Msg/Delegate
    Delegate = 1,
    /// AUTHORIZATION_TYPE_UNDELEGATE defines an authorization type for Msg/Undelegate
    Undelegate = 2,
    /// AUTHORIZATION_TYPE_REDELEGATE defines an authorization type for Msg/BeginRedelegate
    Redelegate = 3,
}
>>>>>>> 323a56a2
/// GenesisState defines the staking module's genesis state.
#[derive(Clone, PartialEq, ::prost::Message)]
pub struct GenesisState {
    /// params defines all the paramaters of related to deposit.
    #[prost(message, optional, tag="1")]
    pub params: ::core::option::Option<Params>,
    /// last_total_power tracks the total amounts of bonded tokens recorded during
    /// the previous end block.
    #[prost(bytes="vec", tag="2")]
    pub last_total_power: ::prost::alloc::vec::Vec<u8>,
    /// last_validator_powers is a special index that provides a historical list
    /// of the last-block's bonded validators.
    #[prost(message, repeated, tag="3")]
    pub last_validator_powers: ::prost::alloc::vec::Vec<LastValidatorPower>,
    /// delegations defines the validator set at genesis.
    #[prost(message, repeated, tag="4")]
    pub validators: ::prost::alloc::vec::Vec<Validator>,
    /// delegations defines the delegations active at genesis.
    #[prost(message, repeated, tag="5")]
    pub delegations: ::prost::alloc::vec::Vec<Delegation>,
    /// unbonding_delegations defines the unbonding delegations active at genesis.
    #[prost(message, repeated, tag="6")]
    pub unbonding_delegations: ::prost::alloc::vec::Vec<UnbondingDelegation>,
    /// redelegations defines the redelegations active at genesis.
    #[prost(message, repeated, tag="7")]
    pub redelegations: ::prost::alloc::vec::Vec<Redelegation>,
    #[prost(bool, tag="8")]
    pub exported: bool,
}
/// LastValidatorPower required for validator set update logic.
#[derive(Clone, PartialEq, ::prost::Message)]
pub struct LastValidatorPower {
    /// address is the address of the validator.
    #[prost(string, tag="1")]
    pub address: ::prost::alloc::string::String,
    /// power defines the power of the validator.
    #[prost(int64, tag="2")]
    pub power: i64,
}<|MERGE_RESOLUTION|>--- conflicted
+++ resolved
@@ -553,58 +553,6 @@
         }
     }
 }
-<<<<<<< HEAD
-/// StakeAuthorization defines authorization for delegate/undelegate/redelegate.
-///
-/// Since: cosmos-sdk 0.43
-#[derive(Clone, PartialEq, ::prost::Message)]
-pub struct StakeAuthorization {
-    /// max_tokens specifies the maximum amount of tokens can be delegate to a validator. If it is
-    /// empty, there is no spend limit and any amount of coins can be delegated.
-    #[prost(message, optional, tag="1")]
-    pub max_tokens: ::core::option::Option<super::super::base::v1beta1::Coin>,
-    /// authorization_type defines one of AuthorizationType.
-    #[prost(enumeration="AuthorizationType", tag="4")]
-    pub authorization_type: i32,
-    /// validators is the oneof that represents either allow_list or deny_list
-    #[prost(oneof="stake_authorization::Validators", tags="2, 3")]
-    pub validators: ::core::option::Option<stake_authorization::Validators>,
-}
-/// Nested message and enum types in `StakeAuthorization`.
-pub mod stake_authorization {
-    /// Validators defines list of validator addresses.
-    #[derive(Clone, PartialEq, ::prost::Message)]
-    pub struct ValidatorsVec {
-        #[prost(string, repeated, tag="1")]
-        pub address: ::prost::alloc::vec::Vec<::prost::alloc::string::String>,
-    }
-    /// validators is the oneof that represents either allow_list or deny_list
-    #[derive(Clone, PartialEq, ::prost::Oneof)]
-    pub enum Validators {
-        /// allow_list specifies list of validator addresses to whom grantee can delegate tokens on behalf of granter's
-        /// account.
-        #[prost(message, tag="2")]
-        AllowList(ValidatorsVec),
-        /// deny_list specifies list of validator addresses to whom grantee can not delegate tokens.
-        #[prost(message, tag="3")]
-        DenyList(ValidatorsVec),
-    }
-}
-/// AuthorizationType defines the type of staking module authorization type
-///
-/// Since: cosmos-sdk 0.43
-#[derive(Clone, Copy, Debug, PartialEq, Eq, Hash, PartialOrd, Ord, ::prost::Enumeration)]
-#[repr(i32)]
-pub enum AuthorizationType {
-    /// AUTHORIZATION_TYPE_UNSPECIFIED specifies an unknown authorization type
-    Unspecified = 0,
-    /// AUTHORIZATION_TYPE_DELEGATE defines an authorization type for Msg/Delegate
-    Delegate = 1,
-    /// AUTHORIZATION_TYPE_UNDELEGATE defines an authorization type for Msg/Undelegate
-    Undelegate = 2,
-    /// AUTHORIZATION_TYPE_REDELEGATE defines an authorization type for Msg/BeginRedelegate
-    Redelegate = 3,
-=======
 /// Generated server implementations.
 #[cfg(feature = "server")]
 pub mod msg_server {
@@ -914,7 +862,6 @@
     impl<T: Msg> tonic::transport::NamedService for MsgServer<T> {
         const NAME: &'static str = "cosmos.staking.v1beta1.Msg";
     }
->>>>>>> 323a56a2
 }
 /// QueryValidatorsRequest is request type for Query/Validators RPC method.
 #[derive(Clone, PartialEq, ::prost::Message)]
@@ -1554,8 +1501,6 @@
         }
     }
 }
-<<<<<<< HEAD
-=======
 /// Generated server implementations.
 #[cfg(feature = "server")]
 pub mod query_server {
@@ -2362,7 +2307,6 @@
     /// AUTHORIZATION_TYPE_REDELEGATE defines an authorization type for Msg/BeginRedelegate
     Redelegate = 3,
 }
->>>>>>> 323a56a2
 /// GenesisState defines the staking module's genesis state.
 #[derive(Clone, PartialEq, ::prost::Message)]
 pub struct GenesisState {

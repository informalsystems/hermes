//! ibc-proto library gives the developer access to the Cosmos SDK IBC proto-defined structs.

// Todo: automate the creation of this module setup based on the dots in the filenames.
//  This module setup is necessary because the generated code contains "super::" calls for dependencies.

#![deny(warnings, trivial_casts, trivial_numeric_casts, unused_import_braces)]
#![allow(clippy::large_enum_variant)]
#![forbid(unsafe_code)]
#![doc(html_root_url = "https://docs.rs/ibc-proto/0.4.0")]

/// The version (commit hash) of the Cosmos SDK used when generating this library.
pub const COSMOS_SDK_VERSION: &str = include_str!("prost/COSMOS_SDK_COMMIT");

pub mod cosmos {
    pub mod auth {
        pub mod v1beta1 {
            include!("prost/cosmos.auth.v1beta1.rs");
        }
    }
<<<<<<< HEAD
=======
    pub mod staking {
        pub mod v1beta1 {
            include!("prost/cosmos.staking.v1beta1.rs");
        }
    }
>>>>>>> 24db51d4
    pub mod base {
        pub mod abci {
            pub mod v1beta1 {
                include!("prost/cosmos.base.abci.v1beta1.rs");
            }
        }
        pub mod kv {
            pub mod v1beta1 {
                include!("prost/cosmos.base.kv.v1beta1.rs");
            }
        }
        pub mod query {
            pub mod v1beta1 {
                include!("prost/cosmos.base.query.v1beta1.rs");
            }
        }
        pub mod reflection {
            pub mod v1beta1 {
                include!("prost/cosmos.base.reflection.v1beta1.rs");
            }
        }
        pub mod simulate {
            pub mod v1beta1 {
                include!("prost/cosmos.base.simulate.v1beta1.rs");
            }
        }
        pub mod snapshots {
            pub mod v1beta1 {
                include!("prost/cosmos.base.snapshots.v1beta1.rs");
            }
        }
        pub mod store {
            pub mod v1beta1 {
                include!("prost/cosmos.base.store.v1beta1.rs");
            }
        }
        pub mod v1beta1 {
            include!("prost/cosmos.base.v1beta1.rs");
        }
    }
    pub mod crypto {
        pub mod multisig {
            pub mod v1beta1 {
                include!("prost/cosmos.crypto.multisig.v1beta1.rs");
            }
        }
    }
    pub mod tx {
        pub mod signing {
            pub mod v1beta1 {
                include!("prost/cosmos.tx.signing.v1beta1.rs");
            }
        }
        pub mod v1beta1 {
            include!("prost/cosmos.tx.v1beta1.rs");
        }
    }
}

pub mod ibc {
    pub mod applications {
        pub mod transfer {
            pub mod v1 {
                include!("prost/ibc.applications.transfer.v1.rs");
            }
        }
    }
    pub mod core {
        pub mod channel {
            pub mod v1 {
                include!("prost/ibc.core.channel.v1.rs");
            }
        }
        pub mod client {
            pub mod v1 {
                include!("prost/ibc.core.client.v1.rs");
            }
        }
        pub mod commitment {
            pub mod v1 {
                include!("prost/ibc.core.commitment.v1.rs");
            }
        }
        pub mod connection {
            pub mod v1 {
                include!("prost/ibc.core.connection.v1.rs");
            }
        }
        pub mod types {
            pub mod v1 {
                include!("prost/ibc.core.types.v1.rs");
            }
        }
    }
    pub mod lightclients {
        pub mod localhost {
            pub mod v1 {
                include!("prost/ibc.lightclients.localhost.v1.rs");
            }
        }
        pub mod solomachine {
            pub mod v1 {
                include!("prost/ibc.lightclients.solomachine.v1.rs");
            }
        }
        pub mod tendermint {
            pub mod v1 {
                include!("prost/ibc.lightclients.tendermint.v1.rs");
            }
        }
    }
    pub mod mock {
        include!("prost/ibc.mock.rs");
    }
}

pub mod ics23 {
    include!("prost/ics23.rs");
}<|MERGE_RESOLUTION|>--- conflicted
+++ resolved
@@ -17,14 +17,11 @@
             include!("prost/cosmos.auth.v1beta1.rs");
         }
     }
-<<<<<<< HEAD
-=======
     pub mod staking {
         pub mod v1beta1 {
             include!("prost/cosmos.staking.v1beta1.rs");
         }
     }
->>>>>>> 24db51d4
     pub mod base {
         pub mod abci {
             pub mod v1beta1 {

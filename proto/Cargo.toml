[package]
name         = "ibc-proto"
version      = "0.13.0"
authors      = ["Informal Systems <hello@informal.systems>"]
edition      = "2021"
license      = "Apache-2.0"
repository   = "https://github.com/informalsystems/ibc-rs/tree/master/proto"
readme       = "README.md"
categories   = ["cryptography", "cryptography::cryptocurrencies", "database"]
keywords     = ["blockchain", "cosmos", "tendermint", "ibc", "proto"]
exclude      = ["definitions"]
rust-version = "1.56"
description  = """
    ibc-proto is a Rust implementation of the Cosmos SDK & IBC proto structs
"""

[lib]
name = "ibc_proto"
path = "src/lib.rs"

[package.metadata.docs.rs]
all-features = true

[dependencies]
prost = "0.9"
prost-types = "0.9"
bytes = "1.1"
tonic = "0.6"
getrandom = { version = "0.2", features = ["js"] }
<<<<<<< HEAD
serde = "1.0.130"
=======
serde = "1.0"
>>>>>>> d18cc90e

[dependencies.tendermint-proto]
version = "=0.23.1"<|MERGE_RESOLUTION|>--- conflicted
+++ resolved
@@ -27,11 +27,7 @@
 bytes = "1.1"
 tonic = "0.6"
 getrandom = { version = "0.2", features = ["js"] }
-<<<<<<< HEAD
-serde = "1.0.130"
-=======
 serde = "1.0"
->>>>>>> d18cc90e
 
 [dependencies.tendermint-proto]
 version = "=0.23.1"
[package]
name         = "ibc-proto"
version      = "0.14.0"
authors      = ["Informal Systems <hello@informal.systems>"]
edition      = "2021"
license      = "Apache-2.0"
repository   = "https://github.com/informalsystems/ibc-rs/tree/master/proto"
readme       = "README.md"
categories   = ["cryptography", "cryptography::cryptocurrencies", "database"]
keywords     = ["blockchain", "cosmos", "tendermint", "ibc", "proto"]
exclude      = ["definitions"]
rust-version = "1.57"
description  = """
    ibc-proto is a Rust implementation of the Cosmos SDK & IBC proto structs
"""

[lib]
name = "ibc_proto"
path = "src/lib.rs"

[package.metadata.docs.rs]
all-features = true

[dependencies]
prost = "0.9"
prost-types = "0.9"
bytes = "1.1"
tonic = "0.6"
getrandom = { version = "0.2", features = ["js"] }
serde = "1.0"

[dependencies.tendermint-proto]
<<<<<<< HEAD
version = "=0.23.3"
=======
version = "=0.23.4"
>>>>>>> f78642a8
<|MERGE_RESOLUTION|>--- conflicted
+++ resolved
@@ -30,8 +30,4 @@
 serde = "1.0"
 
 [dependencies.tendermint-proto]
-<<<<<<< HEAD
-version = "=0.23.3"
-=======
-version = "=0.23.4"
->>>>>>> f78642a8
+version = "=0.23.4"
--- conflicted
+++ resolved
@@ -1,22 +1,8 @@
 [package]
-<<<<<<< HEAD
-name       = "ibc-proto"
-version    = "0.12.0"
-authors    = ["Informal Systems <hello@informal.systems>"]
-edition    = "2018"
-license    = "Apache-2.0"
-repository = "https://github.com/informalsystems/ibc-rs/tree/master/proto"
-readme     = "README.md"
-categories = ["cryptography", "cryptography::cryptocurrencies", "database"]
-keywords   = ["blockchain", "cosmos", "tendermint", "ibc", "proto"]
-exclude    = ["definitions"]
-
-description = """
-=======
 name         = "ibc-proto"
-version      = "0.12.0-pre.1"
+version      = "0.12.0"
 authors      = ["Informal Systems <hello@informal.systems>"]
-edition      = "2021"
+edition      = "2018"
 license      = "Apache-2.0"
 repository   = "https://github.com/informalsystems/ibc-rs/tree/master/proto"
 readme       = "README.md"
@@ -25,8 +11,7 @@
 exclude      = ["definitions"]
 rust-version = "1.56"
 description  = """
->>>>>>> 9d1f86b9
-    ibc-proto is a Rust implementation of the Cosmos SDK & IBC proto structs.
+    ibc-proto is a Rust implementation of the Cosmos SDK & IBC proto structs
 """
 
 [lib]

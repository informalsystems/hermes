--- conflicted
+++ resolved
@@ -28,13 +28,9 @@
 tonic = { version = "0.6", optional = true }
 
 [dependencies.tendermint-proto]
-<<<<<<< HEAD
-version = "=0.23.0"
+version = "=0.23.1"
 default-features = false
 
 [features]
 default = ["std"]
-std = ["tonic"]
-=======
-version = "=0.23.1"
->>>>>>> 289ef0dc
+std = ["tonic"]
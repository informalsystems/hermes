
# Packet Queries

Use the `query packet` commands to query information about packets.


```shell
USAGE:
    hermes query packet <SUBCOMMAND>

OPTIONS:
    -h, --help    Print help information

SUBCOMMANDS:
    ack                   Query packet acknowledgment
    acks                  Query packet acknowledgments
    commitment            Query packet commitment
    commitments           Query packet commitments
    pending               Output a summary of pending packets in both directions
    unreceived-acks       Query unreceived acknowledgments
    unreceived-packets    Query unreceived packets
```

## Table of Contents

<!-- toc -->


## Pending Packets

Use the `query packet pending` command to query the sequence numbers of all packets that have not yet been received or acknowledged, at both ends of a channel.

```shell
USAGE:
<<<<<<< HEAD
    hermes query packet pending --chain <CHAIN_ID> --port <PORT_ID> --chan <CHANNEL_ID>

FLAGS:
        --chain <CHAIN_ID>     identifier of the chain at one end of the channel
        --chan <CHANNEL_ID>    channel identifier on the chain given by <CHAIN_ID>
        --port <PORT_ID>       port identifier on the chain given by <CHAIN_ID>
=======
    hermes query packet pending --chain <CHAIN_ID> --port <PORT_ID> --channel <CHANNEL_ID>

FLAGS:
        --chain <CHAIN_ID>        Identifier of the chain at one end of the channel
        --channel <CHANNEL_ID>    Channel identifier on the chain given by <CHAIN_ID>
        --port <PORT_ID>          Port identifier on the chain given by <CHAIN_ID>
>>>>>>> 57b8af93
```

__Example__

Query the sequence numbers of all packets that either not yet been received or not yet been acknowledged, at both ends of the channel `channel-1`.

```shell
<<<<<<< HEAD
$ hermes query packet pending --chain ibc-0 --port transfer --chan channel-1
=======
$ hermes query packet pending --chain ibc-0 --port transfer --channel channel-1
>>>>>>> 57b8af93
```

```json
Success: Summary {
    forward: PendingPackets {
        unreceived_packets: [
            2203,
            ...
            2212,
        ],
        unreceived_acks: [
           2183,
           ...
           2202,
        ],
    },
    reverse: PendingPackets {
        unreceived_packets: [
           14,
           ...
           23,
        ],
        unreceived_acks: [
           4,
           ...
           13,
        ],
    },
}
```


## Packet Commitments

Use the `query packet commitments` command to query the sequence numbers of all packets that have been sent but not yet acknowledged (these are the packets that still have their commitments stored).

```shell
USAGE:
<<<<<<< HEAD
    hermes query packet commitments --chain <CHAIN_ID> --port <PORT_ID> --chan <CHANNEL_ID>
=======
    hermes query packet commitments --chain <CHAIN_ID> --port <PORT_ID> --channel <CHANNEL_ID>
>>>>>>> 57b8af93

DESCRIPTION:
    Query packet commitments

FLAGS:
<<<<<<< HEAD
        --chain <CHAIN_ID>     identifier of the chain to query
        --chan <CHANNEL_ID>    identifier of the channel to query
        --port <PORT_ID>       identifier of the port to query
=======
        --chain <CHAIN_ID>        Identifier of the chain to query
        --channel <CHANNEL_ID>    Identifier of the channel to query
        --port <PORT_ID>          Identifier of the port to query
>>>>>>> 57b8af93
```

__Example__

Query `ibc-0` for the sequence numbers of packets that still have commitments on `ibc-0` and that were sent on `transfer` port and `channel-0`:

```shell
<<<<<<< HEAD
hermes query packet commitments --chain ibc-0 --port transfer --chan channel-0
=======
hermes query packet commitments --chain ibc-0 --port transfer --channel channel-0
>>>>>>> 57b8af93
```

```json
Success: PacketSeqs {
    height: Height {
        revision: 0,
        height: 9154,
    },
    seqs: [
        1,
        2,
        3
    ],
}
```

## Packet Commitment with Sequence

Use the `query packet commitment` command to query the commitment value of a packet with a given sequence number.

```shell
USAGE:
<<<<<<< HEAD
    hermes query packet commitment [OPTIONS] --chain <CHAIN_ID> --port <PORT_ID> --chan <CHANNEL_ID> --seq <SEQUENCE>
=======
    hermes query packet commitment [OPTIONS] --chain <CHAIN_ID> --port <PORT_ID> --channel <CHANNEL_ID> --sequence <SEQUENCE>
>>>>>>> 57b8af93

DESCRIPTION:
    Query packet commitment

FLAGS:
<<<<<<< HEAD
        --chain <CHAIN_ID>     identifier of the chain to query
        --chan <CHANNEL_ID>    identifier of the channel to query
        --port <PORT_ID>       identifier of the port to query
        --seq <SEQUENCE>       sequence of packet to query

OPTIONS:
        --height <HEIGHT>      height of the state to query
=======
        --chain <CHAIN_ID>             Identifier of the chain to query
        --channel <CHANNEL_ID>         Identifier of the channel to query
        --port <PORT_ID>               Identifier of the port to query
        --sequence <SEQUENCE>          Sequence of packet to query

OPTIONS:
        --height <HEIGHT>              Height of the state to query
>>>>>>> 57b8af93
```

__Example__

Query `ibc-0` for the commitment of packet with sequence `3` sent on `transfer` port and `channel-0`:

```shell
<<<<<<< HEAD
hermes query packet commitment --chain ibc-0 --port transfer --chan channel-0 --seq 3
=======
hermes query packet commitment --chain ibc-0 --port transfer --channel channel-0 --sequence 3
>>>>>>> 57b8af93
```

```json
Success: "F9458DC7EBEBCD6D18E983FCAB5BD752CC2A74532BBD50B812DB229997739EFC"
```

## Packet Acknowledgments

Use the `query packet acknowledgments` command to query the sequence numbers of all packets that have been acknowledged.

```shell
USAGE:
<<<<<<< HEAD
    hermes query packet acks --chain <CHAIN_ID> --port <PORT_ID> --chan <CHANNEL_ID>
=======
    hermes query packet acks --chain <CHAIN_ID> --port <PORT_ID> --channel <CHANNEL_ID>
>>>>>>> 57b8af93

DESCRIPTION:
    Query packet acknowledgments

FLAGS:
<<<<<<< HEAD
        --chain <CHAIN_ID>     identifier of the chain to query
        --chan <CHANNEL_ID>    identifier of the channel to query
        --port <PORT_ID>       identifier of the port to query
=======
        --chain <CHAIN_ID>        Identifier of the chain to query
        --channel <CHANNEL_ID>    Identifier of the channel to query
        --port <PORT_ID>          Identifier of the port to query
>>>>>>> 57b8af93
```

__Example__

Query `ibc-1` for the sequence numbers of packets acknowledged that were received on `transfer` port and `channel-1`:

```shell
<<<<<<< HEAD
hermes query packet acks --chain ibc-1 --port transfer --chan channel-1
=======
hermes query packet acks --chain ibc-1 --port transfer --channel channel-1
>>>>>>> 57b8af93
```

```json
Success: PacketSeqs {
    height: Height {
        revision: 1,
        height: 9547,
    },
    seqs: [
        1,
        2,
        3
    ],
}
```

## Packet Acknowledgment with Sequence

Use the `query packet acknowledgment` command to query the acknowledgment value of a packet with a given sequence number.

```shell
USAGE:
<<<<<<< HEAD
    hermes query packet ack [OPTIONS] --chain <CHAIN_ID> --port <PORT_ID> --chan <CHANNEL_ID> --seq <SEQUENCE>
=======
    hermes query packet ack [OPTIONS] --chain <CHAIN_ID> --port <PORT_ID> --channel <CHANNEL_ID> --sequence <SEQUENCE>
>>>>>>> 57b8af93

DESCRIPTION:
    Query packet acknowledgment

FLAGS:
<<<<<<< HEAD
        --chain <CHAIN_ID>     identifier of the chain to query
        --chan <CHANNEL_ID>    identifier of the channel to query
        --port <PORT_ID>       identifier of the port to query
        --seq <SEQUENCE>       sequence of packet to query

OPTIONS:
        --height <HEIGHT>      height of the state to query
=======
        --chain <CHAIN_ID>             Identifier of the chain to query
        --channel <CHANNEL_ID>         Identifier of the channel to query
        --port <PORT_ID>               Identifier of the port to query
        --sequence <SEQUENCE>          Sequence of packet to query

OPTIONS:
        --height <HEIGHT>              Height of the state to query
>>>>>>> 57b8af93
```

__Example__

Query `ibc-1` for the acknowledgment of packet with sequence `2` received on `transfer` port and `channel-1`:

```shell
<<<<<<< HEAD
hermes query packet ack --chain ibc-1 --port transfer --chan channel-1 --seq 2
=======
hermes query packet ack --chain ibc-1 --port transfer --channel channel-1 --sequence 2
>>>>>>> 57b8af93
```

```json
Success: "08F7557ED51826FE18D84512BF24EC75001EDBAF2123A477DF72A0A9F3640A7C"
```

## Unreceived Packets

Use the `query packet unreceived-packets` command to query the sequence numbers of all packets that have been sent on the source chain but not yet received on the destination chain.

```shell
USAGE:
<<<<<<< HEAD
    hermes query packet unreceived-packets --chain <CHAIN_ID> --port <PORT_ID> --chan <CHANNEL_ID>
=======
    hermes query packet unreceived-packets --chain <CHAIN_ID> --port <PORT_ID> --channel <CHANNEL_ID>
>>>>>>> 57b8af93

DESCRIPTION:
    Query unreceived packets

FLAGS:
<<<<<<< HEAD
        --chain <CHAIN_ID>     identifier of the chain for the unreceived sequences
        --chan <CHANNEL_ID>    channel identifier
        --port <PORT_ID>       port identifier
=======
        --chain <CHAIN_ID>        Identifier of the chain for the unreceived sequences
        --channel <CHANNEL_ID>    Channel identifier
        --port <PORT_ID>          Port identifier
>>>>>>> 57b8af93
```

__Example__

Query `transfer` port and `channel-1` on `ibc-1` for the sequence numbers of packets sent on `ibc-0` but not yet received:

```shell
<<<<<<< HEAD
hermes query packet unreceived-packets --chain ibc-1 --port transfer --chan channel-1
=======
hermes query packet unreceived-packets --chain ibc-1 --port transfer --channel channel-1
>>>>>>> 57b8af93
```

```json
Success: [
    1,
    2,
    3
]
```

## Unreceived Acknowledgments

Use the `query packet unreceived-acks` command to query the sequence numbers of all packets that have not yet been acknowledged.

```shell
USAGE:
<<<<<<< HEAD
    hermes query packet unreceived-acks --chain <CHAIN_ID> --port <PORT_ID> --chan <CHANNEL_ID>
=======
    hermes query packet unreceived-acks --chain <CHAIN_ID> --port <PORT_ID> --channel <CHANNEL_ID>
>>>>>>> 57b8af93

DESCRIPTION:
    Query unreceived acknowledgments

FLAGS:
<<<<<<< HEAD
        --chain <CHAIN_ID>     identifier of the chain to query the unreceived acknowledgments
        --chan <CHANNEL_ID>    channel identifier
        --port <PORT_ID>       port identifier
=======
        --chain <CHAIN_ID>        Identifier of the chain to query the unreceived acknowledgments
        --channel <CHANNEL_ID>    Channel identifier
        --port <PORT_ID>          Port identifier
>>>>>>> 57b8af93
```

__Example__

Query `transfer` port and `channel-0` on `ibc-0` for the sequence numbers of packets received by `ibc-1` but not yet acknowledged on `ibc-0`:

```shell
<<<<<<< HEAD
hermes query packet unreceived-acks --chain ibc-0 --port transfer --chan channel-0
=======
hermes query packet unreceived-acks --chain ibc-0 --port transfer --channel channel-0
>>>>>>> 57b8af93
```

```json
Success: [
    1,
    2,
    3
]
```<|MERGE_RESOLUTION|>--- conflicted
+++ resolved
@@ -19,6 +19,7 @@
     pending               Output a summary of pending packets in both directions
     unreceived-acks       Query unreceived acknowledgments
     unreceived-packets    Query unreceived packets
+    help                  Print this message or the help of the given subcommand(s)
 ```
 
 ## Table of Contents
@@ -32,21 +33,12 @@
 
 ```shell
 USAGE:
-<<<<<<< HEAD
-    hermes query packet pending --chain <CHAIN_ID> --port <PORT_ID> --chan <CHANNEL_ID>
-
-FLAGS:
-        --chain <CHAIN_ID>     identifier of the chain at one end of the channel
-        --chan <CHANNEL_ID>    channel identifier on the chain given by <CHAIN_ID>
-        --port <PORT_ID>       port identifier on the chain given by <CHAIN_ID>
-=======
     hermes query packet pending --chain <CHAIN_ID> --port <PORT_ID> --channel <CHANNEL_ID>
 
 FLAGS:
         --chain <CHAIN_ID>        Identifier of the chain at one end of the channel
         --channel <CHANNEL_ID>    Channel identifier on the chain given by <CHAIN_ID>
         --port <PORT_ID>          Port identifier on the chain given by <CHAIN_ID>
->>>>>>> 57b8af93
 ```
 
 __Example__
@@ -54,11 +46,7 @@
 Query the sequence numbers of all packets that either not yet been received or not yet been acknowledged, at both ends of the channel `channel-1`.
 
 ```shell
-<<<<<<< HEAD
-$ hermes query packet pending --chain ibc-0 --port transfer --chan channel-1
-=======
 $ hermes query packet pending --chain ibc-0 --port transfer --channel channel-1
->>>>>>> 57b8af93
 ```
 
 ```json
@@ -97,25 +85,15 @@
 
 ```shell
 USAGE:
-<<<<<<< HEAD
-    hermes query packet commitments --chain <CHAIN_ID> --port <PORT_ID> --chan <CHANNEL_ID>
-=======
     hermes query packet commitments --chain <CHAIN_ID> --port <PORT_ID> --channel <CHANNEL_ID>
->>>>>>> 57b8af93
 
 DESCRIPTION:
     Query packet commitments
 
 FLAGS:
-<<<<<<< HEAD
-        --chain <CHAIN_ID>     identifier of the chain to query
-        --chan <CHANNEL_ID>    identifier of the channel to query
-        --port <PORT_ID>       identifier of the port to query
-=======
         --chain <CHAIN_ID>        Identifier of the chain to query
         --channel <CHANNEL_ID>    Identifier of the channel to query
         --port <PORT_ID>          Identifier of the port to query
->>>>>>> 57b8af93
 ```
 
 __Example__
@@ -123,11 +101,7 @@
 Query `ibc-0` for the sequence numbers of packets that still have commitments on `ibc-0` and that were sent on `transfer` port and `channel-0`:
 
 ```shell
-<<<<<<< HEAD
-hermes query packet commitments --chain ibc-0 --port transfer --chan channel-0
-=======
 hermes query packet commitments --chain ibc-0 --port transfer --channel channel-0
->>>>>>> 57b8af93
 ```
 
 ```json
@@ -150,25 +124,12 @@
 
 ```shell
 USAGE:
-<<<<<<< HEAD
-    hermes query packet commitment [OPTIONS] --chain <CHAIN_ID> --port <PORT_ID> --chan <CHANNEL_ID> --seq <SEQUENCE>
-=======
     hermes query packet commitment [OPTIONS] --chain <CHAIN_ID> --port <PORT_ID> --channel <CHANNEL_ID> --sequence <SEQUENCE>
->>>>>>> 57b8af93
 
 DESCRIPTION:
     Query packet commitment
 
 FLAGS:
-<<<<<<< HEAD
-        --chain <CHAIN_ID>     identifier of the chain to query
-        --chan <CHANNEL_ID>    identifier of the channel to query
-        --port <PORT_ID>       identifier of the port to query
-        --seq <SEQUENCE>       sequence of packet to query
-
-OPTIONS:
-        --height <HEIGHT>      height of the state to query
-=======
         --chain <CHAIN_ID>             Identifier of the chain to query
         --channel <CHANNEL_ID>         Identifier of the channel to query
         --port <PORT_ID>               Identifier of the port to query
@@ -176,7 +137,6 @@
 
 OPTIONS:
         --height <HEIGHT>              Height of the state to query
->>>>>>> 57b8af93
 ```
 
 __Example__
@@ -184,11 +144,7 @@
 Query `ibc-0` for the commitment of packet with sequence `3` sent on `transfer` port and `channel-0`:
 
 ```shell
-<<<<<<< HEAD
-hermes query packet commitment --chain ibc-0 --port transfer --chan channel-0 --seq 3
-=======
 hermes query packet commitment --chain ibc-0 --port transfer --channel channel-0 --sequence 3
->>>>>>> 57b8af93
 ```
 
 ```json
@@ -201,25 +157,15 @@
 
 ```shell
 USAGE:
-<<<<<<< HEAD
-    hermes query packet acks --chain <CHAIN_ID> --port <PORT_ID> --chan <CHANNEL_ID>
-=======
     hermes query packet acks --chain <CHAIN_ID> --port <PORT_ID> --channel <CHANNEL_ID>
->>>>>>> 57b8af93
 
 DESCRIPTION:
     Query packet acknowledgments
 
 FLAGS:
-<<<<<<< HEAD
-        --chain <CHAIN_ID>     identifier of the chain to query
-        --chan <CHANNEL_ID>    identifier of the channel to query
-        --port <PORT_ID>       identifier of the port to query
-=======
         --chain <CHAIN_ID>        Identifier of the chain to query
         --channel <CHANNEL_ID>    Identifier of the channel to query
         --port <PORT_ID>          Identifier of the port to query
->>>>>>> 57b8af93
 ```
 
 __Example__
@@ -227,11 +173,7 @@
 Query `ibc-1` for the sequence numbers of packets acknowledged that were received on `transfer` port and `channel-1`:
 
 ```shell
-<<<<<<< HEAD
-hermes query packet acks --chain ibc-1 --port transfer --chan channel-1
-=======
 hermes query packet acks --chain ibc-1 --port transfer --channel channel-1
->>>>>>> 57b8af93
 ```
 
 ```json
@@ -254,25 +196,12 @@
 
 ```shell
 USAGE:
-<<<<<<< HEAD
-    hermes query packet ack [OPTIONS] --chain <CHAIN_ID> --port <PORT_ID> --chan <CHANNEL_ID> --seq <SEQUENCE>
-=======
     hermes query packet ack [OPTIONS] --chain <CHAIN_ID> --port <PORT_ID> --channel <CHANNEL_ID> --sequence <SEQUENCE>
->>>>>>> 57b8af93
 
 DESCRIPTION:
     Query packet acknowledgment
 
 FLAGS:
-<<<<<<< HEAD
-        --chain <CHAIN_ID>     identifier of the chain to query
-        --chan <CHANNEL_ID>    identifier of the channel to query
-        --port <PORT_ID>       identifier of the port to query
-        --seq <SEQUENCE>       sequence of packet to query
-
-OPTIONS:
-        --height <HEIGHT>      height of the state to query
-=======
         --chain <CHAIN_ID>             Identifier of the chain to query
         --channel <CHANNEL_ID>         Identifier of the channel to query
         --port <PORT_ID>               Identifier of the port to query
@@ -280,7 +209,6 @@
 
 OPTIONS:
         --height <HEIGHT>              Height of the state to query
->>>>>>> 57b8af93
 ```
 
 __Example__
@@ -288,11 +216,7 @@
 Query `ibc-1` for the acknowledgment of packet with sequence `2` received on `transfer` port and `channel-1`:
 
 ```shell
-<<<<<<< HEAD
-hermes query packet ack --chain ibc-1 --port transfer --chan channel-1 --seq 2
-=======
 hermes query packet ack --chain ibc-1 --port transfer --channel channel-1 --sequence 2
->>>>>>> 57b8af93
 ```
 
 ```json
@@ -305,25 +229,15 @@
 
 ```shell
 USAGE:
-<<<<<<< HEAD
-    hermes query packet unreceived-packets --chain <CHAIN_ID> --port <PORT_ID> --chan <CHANNEL_ID>
-=======
     hermes query packet unreceived-packets --chain <CHAIN_ID> --port <PORT_ID> --channel <CHANNEL_ID>
->>>>>>> 57b8af93
 
 DESCRIPTION:
     Query unreceived packets
 
 FLAGS:
-<<<<<<< HEAD
-        --chain <CHAIN_ID>     identifier of the chain for the unreceived sequences
-        --chan <CHANNEL_ID>    channel identifier
-        --port <PORT_ID>       port identifier
-=======
         --chain <CHAIN_ID>        Identifier of the chain for the unreceived sequences
         --channel <CHANNEL_ID>    Channel identifier
         --port <PORT_ID>          Port identifier
->>>>>>> 57b8af93
 ```
 
 __Example__
@@ -331,11 +245,7 @@
 Query `transfer` port and `channel-1` on `ibc-1` for the sequence numbers of packets sent on `ibc-0` but not yet received:
 
 ```shell
-<<<<<<< HEAD
-hermes query packet unreceived-packets --chain ibc-1 --port transfer --chan channel-1
-=======
 hermes query packet unreceived-packets --chain ibc-1 --port transfer --channel channel-1
->>>>>>> 57b8af93
 ```
 
 ```json
@@ -352,25 +262,15 @@
 
 ```shell
 USAGE:
-<<<<<<< HEAD
-    hermes query packet unreceived-acks --chain <CHAIN_ID> --port <PORT_ID> --chan <CHANNEL_ID>
-=======
     hermes query packet unreceived-acks --chain <CHAIN_ID> --port <PORT_ID> --channel <CHANNEL_ID>
->>>>>>> 57b8af93
 
 DESCRIPTION:
     Query unreceived acknowledgments
 
 FLAGS:
-<<<<<<< HEAD
-        --chain <CHAIN_ID>     identifier of the chain to query the unreceived acknowledgments
-        --chan <CHANNEL_ID>    channel identifier
-        --port <PORT_ID>       port identifier
-=======
         --chain <CHAIN_ID>        Identifier of the chain to query the unreceived acknowledgments
         --channel <CHANNEL_ID>    Channel identifier
         --port <PORT_ID>          Port identifier
->>>>>>> 57b8af93
 ```
 
 __Example__
@@ -378,11 +278,7 @@
 Query `transfer` port and `channel-0` on `ibc-0` for the sequence numbers of packets received by `ibc-1` but not yet acknowledged on `ibc-0`:
 
 ```shell
-<<<<<<< HEAD
-hermes query packet unreceived-acks --chain ibc-0 --port transfer --chan channel-0
-=======
 hermes query packet unreceived-acks --chain ibc-0 --port transfer --channel channel-0
->>>>>>> 57b8af93
 ```
 
 ```json

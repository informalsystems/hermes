--- conflicted
+++ resolved
@@ -18,16 +18,9 @@
             identifier of the chain to query
 
 OPTIONS:
-<<<<<<< HEAD
-        --counterparty-chain <COUNTERPARTY_CHAIN_ID>
-            identifier of the channel's destination chain
-        --verbose
-            enable verbose output, displaying all client and connection ids
-=======
         --verbose
             enable verbose output, displaying the client and connection ids for each channel in the
             response
->>>>>>> 57b8af93
 ```
 
 __Example__
@@ -82,31 +75,18 @@
 
 ```shell
 USAGE:
-<<<<<<< HEAD
-    hermes query channel end [OPTIONS] --chain <CHAIN_ID> --port <PORT_ID> --chan <CHANNEL_ID>
-=======
     hermes query channel end [OPTIONS] --chain <CHAIN_ID> --port <PORT_ID> --channel <CHANNEL_ID>
->>>>>>> 57b8af93
 
 DESCRIPTION:
     Query channel end
 
 FLAGS:
-<<<<<<< HEAD
-        --chain <CHAIN_ID>     identifier of the chain to query
-        --chan <CHANNEL_ID>    identifier of the channel to query
-        --port <PORT_ID>       identifier of the port to query
-
-OPTIONS:
-        --height <HEIGHT>      height of the state to query
-=======
         --chain <CHAIN_ID>        Identifier of the chain to query
         --channel <CHANNEL_ID>    Identifier of the channel to query
         --port <PORT_ID>          Identifier of the port to query
 
 OPTIONS:
         --height <HEIGHT>         Height of the state to query
->>>>>>> 57b8af93
 ```
 
 __Example__
@@ -114,11 +94,7 @@
 Query the channel end of channel `channel-1` on port `transfer` on `ibc-1`:
 
 ```shell
-<<<<<<< HEAD
-hermes query channel end --chain ibc-1 --port transfer --chan channel-1
-=======
 hermes query channel end --chain ibc-1 --port transfer --channel channel-1
->>>>>>> 57b8af93
 ```
 
 ```json
@@ -151,26 +127,12 @@
 
 ```shell
 USAGE:
-<<<<<<< HEAD
-    hermes query channel ends [OPTIONS] --chain <CHAIN_ID> --port <PORT_ID> --chan <CHANNEL_ID>
-=======
     hermes query channel ends [OPTIONS] --chain <CHAIN_ID> --port <PORT_ID> --channel <CHANNEL_ID>
->>>>>>> 57b8af93
 
 DESCRIPTION:
     Query channel ends and underlying connection and client objects
 
 FLAGS:
-<<<<<<< HEAD
-        --chain <CHAIN_ID>     identifier of the chain to query
-        --chan <CHANNEL_ID>    identifier of the channel to query
-        --port <PORT_ID>       identifier of the port to query
-
-OPTIONS:
-        --height <HEIGHT>      height of the state to query
-        --verbose              enable verbose output, displaying all details of channels,
-                               connections & clients
-=======
         --chain <CHAIN_ID>        Identifier of the chain to query
         --channel <CHANNEL_ID>    Identifier of the channel to query
         --port <PORT_ID>          Identifier of the port to query
@@ -179,7 +141,6 @@
         --height <HEIGHT>         Height of the state to query
         --verbose                 enable verbose output, displaying all details of channels,
                                   connections & clients
->>>>>>> 57b8af93
 ```
 
 __Example__
@@ -187,11 +148,7 @@
 Query the channel end of channel `channel-1` on port `transfer` on `ibc-0`:
 
 ```shell
-<<<<<<< HEAD
-hermes query channel ends --chain ibc-0 --port transfer --chan channel-1
-=======
 hermes query channel ends --chain ibc-0 --port transfer --channel channel-1
->>>>>>> 57b8af93
 ```
 
 ```json
@@ -240,25 +197,15 @@
 
 ```shell
 USAGE:
-<<<<<<< HEAD
-    hermes query channel client --chain <CHAIN_ID> --port <PORT_ID> --chan <CHANNEL_ID>
-=======
     hermes query channel client --chain <CHAIN_ID> --port <PORT_ID> --channel <CHANNEL_ID>
->>>>>>> 57b8af93
 
 DESCRIPTION:
     Query channel's client state
 
 FLAGS:
-<<<<<<< HEAD
-        --chain <CHAIN_ID>     identifier of the chain to query
-        --chan <CHANNEL_ID>    identifier of the channel to query
-        --port <PORT_ID>       identifier of the port to query
-=======
         --chain <CHAIN_ID>        Identifier of the chain to query
         --channel <CHANNEL_ID>    Identifier of the channel to query
         --port <PORT_ID>          Identifier of the port to query
->>>>>>> 57b8af93
 ```
 
 If the command is successful a message with the following format will be displayed:
@@ -367,11 +314,7 @@
 **JSON:**
 
 ```shell
-<<<<<<< HEAD
-    hermes --json query channel client --chain <CHAIN_ID> --port <PORT_ID> --chan <CHANNEL_ID>
-=======
     hermes --json query channel client --chain <CHAIN_ID> --port <PORT_ID> --channel <CHANNEL_ID>
->>>>>>> 57b8af93
 ```
 
 If the command is successful a message with the following format will be displayed:

--- conflicted
+++ resolved
@@ -269,11 +269,7 @@
 Error: failed while trying to upgrade client id 07-tendermint-0 for chain ibc-0: failed while fetching from chain the upgraded client state: conversion from a protobuf `Any` into a domain type failed: conversion from a protobuf `Any` into a domain type failed: error converting message type into domain type: the client state was not found
 ```
 
-<<<<<<< HEAD
-It might be due to the chain not being at the height defined for the upgrade. This can be check with the INFO output of the command:
-=======
 It might be due to the chain not being at the height defined for the upgrade. This can be checked with the INFO output of the command:
->>>>>>> 57b8af93
 
 ```shell
 INFO ThreadId(01) [ibc-0 -> ibc-1:07-tendermint-0] upgrade Height: 0-82

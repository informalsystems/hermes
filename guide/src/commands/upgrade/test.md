# Testing Client Upgrade

## Prerequisites

- gaiad `(v7.0.*)`, for example:

```shell
gaiad version --log_level error --long | head -n4
```

## Testing procedure

<<<<<<< HEAD
1. Start two gaia instances using `gm` and initialize hermes:

    Refer to the section [Install Gaiad Manager](../../tutorials/local-chains/gaiad-manager.md) and make sure you have same configuration for `$HOME/.gm/gm.toml`

    Start two instances.

    ```bash
    gm start
    ```
    Create/update the `$HOME/.hermes/config.toml` file.
    ```bash
    gm hermes config
    ```
    Associate keys.
    ```bash
    gm hermes keys
    ```
=======
### Setup using Gaia manager
> Note: The `gm.toml` file that we're using here looks like this:
```
[global]
  add_to_hermes = true
  auto_maintain_config = true
  extra_wallets = 2
  gaiad_binary = "$GOPATH/bin/gaiad"
  hdpath = ""
  home_dir = "$HOME/.gm"
  ports_start_at = 27040
  validator_mnemonic = ""
  wallet_mnemonic = ""

  [global.hermes]
    binary = "<path/to/hermes>"
    config = "$HOME/.hermes/config.toml"
    log_level = "info"
    telemetry_enabled = true
    telemetry_host = "127.0.0.1"
    telemetry_port = 3001

[ibc-0]
  ports_start_at = 27000

[ibc-1]
  ports_start_at = 27010
```
* Run the command `gm start`
* Go to the file `$HOME/.gm/ibc-0/config/genesis.json` and change `max_deposit_period` and `voting_period` to a lower value, such as 120s
* Run the commands: `gm reset`, `gm hermes config` and `gm hermes keys`

### Test upgrading chain and client
>>>>>>> e7730184

1. Create one client on `ibc-1` for `ibc-0`:

    ```shell
    hermes create client --host-chain ibc-1 --reference-chain ibc-0
    ```

    ```json
    Success: CreateClient(
       CreateClient(
           Attributes {
               height: Height { revision: 1, height: 9 },
               client_id: ClientId(
                   "07-tendermint-0",
               ),
               client_type: Tendermint,
               consensus_height: Height { revision: 0, height: 18 },
           },
       ),
    )
    ```

2. Create and submit an upgrade plan for chain `ibc-0`:

    Use the hermes test command to make an upgrade proposal. In the example below a software upgrade proposal is made for `ibc-0`, for the height `300` blocks from latest height. `10000000stake` is deposited.
    The proposal includes the upgraded client state constructed from the state of `07-tendermint-0` client on `ibc-1` that was created in the previous step.

    ```shell
    hermes tx raw upgrade-chain --dst-chain ibc-0 --src-chain ibc-1 --src-client 07-tendermint-0 --amount 10000000 --height-offset 60
    ```

    ```text
    Success: transaction::Hash(CE98D8D98091BA8016BD852D18056E54C4CB3C4525E7F40DD3C40B4FD0F2482B)
    ```

 3. Verify that the proposal was accepted by querying the upgrade plan to check that it was submitted correctly.

     > Note: You can find the RPC port used to query the local node by running
     > `gm ports` in order to see a list of the ports being used.

    ```shell
    gaiad --node tcp://localhost:27000 query gov proposal 1 --home $HOME/.gm/ibc-0/
    ```

    If successful, you should see output like this. Note that the status of the proposal near the bottom of the output should be
    `PROPOSAL_STATUS_VOTING_PERIOD` indicating that the voting period is still ongoing.

    ```text
    content:
      '@type': /ibc.core.client.v1.UpgradeProposal
      description: upgrade the chain software and unbonding period
      plan:
        height: "65"
        info: ""
        name: plan
        time: "0001-01-01T00:00:00Z"
        upgraded_client_state: null
      title: proposal 0
      upgraded_client_state:
        '@type': /ibc.lightclients.tendermint.v1.ClientState
        allow_update_after_expiry: false
        allow_update_after_misbehaviour: false
        chain_id: ibc-0
        frozen_height:
          revision_height: "0"
          revision_number: "0"
        latest_height:
          revision_height: "66"
          revision_number: "0"
        max_clock_drift: 0s
        proof_specs:
        - inner_spec:
            child_order:
            - 0
            - 1
            child_size: 33
            empty_child: null
            hash: SHA256
            max_prefix_length: 12
            min_prefix_length: 4
          leaf_spec:
            hash: SHA256
            length: VAR_PROTO
            prefix: AA==
            prehash_key: NO_HASH
            prehash_value: SHA256
          max_depth: 0
          min_depth: 0
        - inner_spec:
            child_order:
            - 0
            - 1
            child_size: 32
            empty_child: null
            hash: SHA256
            max_prefix_length: 1
            min_prefix_length: 1
          leaf_spec:
            hash: SHA256
            length: VAR_PROTO
            prefix: AA==
            prehash_key: NO_HASH
            prehash_value: SHA256
          max_depth: 0
          min_depth: 0
        trust_level:
          denominator: "0"
          numerator: "0"
        trusting_period: 0s
        unbonding_period: 1814400s
        upgrade_path:
        - upgrade
        - upgradedIBCState
    deposit_end_time: "2022-07-06T15:14:38.993051Z"
    final_tally_result:
      abstain: "0"
      "no": "0"
      no_with_veto: "0"
      "yes": "0"
    proposal_id: "1"
    status: PROPOSAL_STATUS_VOTING_PERIOD
    submit_time: "2022-07-06T15:12:38.993051Z"
    total_deposit:
    - amount: "10000000"
      denom: stake
    voting_end_time: "2022-07-06T15:14:38.993051Z"
    voting_start_time: "2022-07-06T15:12:38.993051Z"
    ```

 4. Vote on the proposal

    The parameter `1` should match the `proposal_id:` from the upgrade proposal submitted at step 3.
    This command must be issued while the proposal status is `PROPOSAL_STATUS_VOTING_PERIOD`. Confirm transaction when prompted.

    ```shell
    gaiad --node tcp://localhost:27000 tx gov vote 1 yes --home $HOME/.gm/ibc-0/data/ --keyring-backend test --keyring-dir $HOME/.gm/ibc-0/ --chain-id ibc-0 --from validator
    ```

    ```text
    confirm transaction before signing and broadcasting [y/N]: y

    txhash: 50CC1C39FBB14F99580A916ADE7F02883FFCC35D7862153F16BE86138151E17C
    ```


5. Test the `upgrade client` CLI

    The following command waits for the reference chain `ibc-0` to halt and then performs the upgrade for client `07-tendermint-0` on `ibc-1`. It outputs two events, one for the updated client state,
    and another for the upgraded state.
    The `--upgrade-height 65` value is taken from the `height` in the upgrade plan output.

    ```shell
    hermes upgrade client --host-chain ibc-1 --client 07-tendermint-0 --upgrade-height 65
    ```
    ```json
    Success: [
        UpdateClient(
            h: 1-68, cs_h: 07-tendermint-0(0-65),
        ),
        UpgradeClient(
            UpgradeClient(
                Attributes {
                    height: Height {
                        revision: 1,
                        height: 68,
                    },
                    client_id: ClientId(
                        "07-tendermint-0",
                    ),
                    client_type: Tendermint,
                    consensus_height: Height {
                        revision: 0,
                        height: 66,
                    },
                },
            ),
        ),
    ]
    ```<|MERGE_RESOLUTION|>--- conflicted
+++ resolved
@@ -10,25 +10,6 @@
 
 ## Testing procedure
 
-<<<<<<< HEAD
-1. Start two gaia instances using `gm` and initialize hermes:
-
-    Refer to the section [Install Gaiad Manager](../../tutorials/local-chains/gaiad-manager.md) and make sure you have same configuration for `$HOME/.gm/gm.toml`
-
-    Start two instances.
-
-    ```bash
-    gm start
-    ```
-    Create/update the `$HOME/.hermes/config.toml` file.
-    ```bash
-    gm hermes config
-    ```
-    Associate keys.
-    ```bash
-    gm hermes keys
-    ```
-=======
 ### Setup using Gaia manager
 > Note: The `gm.toml` file that we're using here looks like this:
 ```
@@ -62,7 +43,6 @@
 * Run the commands: `gm reset`, `gm hermes config` and `gm hermes keys`
 
 ### Test upgrading chain and client
->>>>>>> e7730184
 
 1. Create one client on `ibc-1` for `ibc-0`:
 
@@ -207,7 +187,6 @@
     txhash: 50CC1C39FBB14F99580A916ADE7F02883FFCC35D7862153F16BE86138151E17C
     ```
 
-
 5. Test the `upgrade client` CLI
 
     The following command waits for the reference chain `ibc-0` to halt and then performs the upgrade for client `07-tendermint-0` on `ibc-1`. It outputs two events, one for the updated client state,

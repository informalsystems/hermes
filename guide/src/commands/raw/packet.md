# Packet Tx Commands

## Table of Contents

<!-- toc -->

## Fungible token transfer

Use the `tx raw ft-transfer` command to send ICS-20 fungible token transfer packets.
__NOTE:__ This command is mainly used for testing the packet features of the relayer.

```shell
USAGE:
    hermes tx raw ft-transfer [OPTIONS] --dst-chain <DST_CHAIN_ID> --src-chain <SRC_CHAIN_ID> --src-port <SRC_PORT_ID> --src-chan <SRC_CHANNEL_ID> --amount <AMOUNT>

DESCRIPTION:
    Send a fungible token transfer test transaction (ICS20 MsgTransfer)

FLAGS:
        --amount <AMOUNT>
            amount of coins (samoleans, by default) to send (e.g. `100000`)

        --dst-chain <DST_CHAIN_ID>
            identifier of the destination chain

        --src-chain <SRC_CHAIN_ID>
            identifier of the source chain

        --src-chan <SRC_CHANNEL_ID>
            identifier of the source channel

        --src-port <SRC_PORT_ID>
            identifier of the source port

OPTIONS:
        --denom <DENOM>
            denomination of the coins to send [default: samoleans]

        --key-name <KEY_NAME>
            use the given signing key name (default: `key_name` config)

        --number-msgs <NUMBER_MSGS>
            number of messages to send

        --receiver <RECEIVER>
            receiving account address on the destination chain

        --timeout-height-offset <TIMEOUT_HEIGHT_OFFSET>
            timeout in number of blocks since current [default: 0]

        --timeout-seconds <TIMEOUT_SECONDS>
            timeout in seconds since current [default: 0]
```

__Example__

Send two transfer packets from the `transfer` module and `channel-0` of `ibc-0` to `ibc-1`. Each transfer if for `9999` samoleans (default denomination) and a timeout offset of `10` blocks. The transfer fee is paid by the relayer account on `ibc-1`.

```shell
hermes tx raw ft-transfer --dst-chain ibc-1 --src-chain ibc-0 --src-port transfer --src-chan channel-0 --amount 9999 --timeout-height-offset 1000 --number-msgs 2
```

```json
Success: [
    SendPacket(
        SendPacket {
            height: Height {
                revision: 0,
                height: 431,
            },
            packet: PortId("transfer") ChannelId("channel-0") Sequence(4),
        },
    ),
    SendPacket(
        SendPacket {
            height: Height {
                revision: 0,
                height: 431,
            },
            packet: PortId("transfer") ChannelId("channel-0") Sequence(5),
        },
    ),
]
```

The transfer packets are stored on `ibc-0` and can be relayed.

> To send transfer packets with a custom receiver address use the `--receiver` flag.

```shell
hermes tx raw ft-transfer --dst-chain ibc-1 --src-chain ibc-0 --src-port transfer --src-chan channel-0 --amount 9999 --timeout-height-offset 1000 --number-msgs 1 --receiver board:1938586739
```

```json
Success: [
    SendPacket(
        SendPacket {
            height: Height {
                revision: 0,
                height: 546,
            },
            packet: PortId("transfer") ChannelId("channel-0") Sequence(7),
        },
    ),
]
```

## Relay receive and timeout packets

Use the `tx raw packet-recv` command to relay the packets sent but not yet received. If the sent packets have timed out then a timeout packet is sent to the source chain.

```shell
USAGE:
    hermes tx raw packet-recv --dst-chain <DST_CHAIN_ID> --src-chain <SRC_CHAIN_ID> --src-port <SRC_PORT_ID> --src-chan <SRC_CHANNEL_ID>

DESCRIPTION:
    Relay receive or timeout packets

FLAGS:
<<<<<<< HEAD
        --dst-chain <DST_CHAIN_ID>     identifier of the destination chain
        --src-chain <SRC_CHAIN_ID>     identifier of the source chain
        --src-chan <SRC_CHANNEL_ID>    identifier of the source channel
        --src-port <SRC_PORT_ID>       identifier of the source port
=======
        --dst-chain <DST_CHAIN_ID>     Identifier of the destination chain
        --src-chain <SRC_CHAIN_ID>     Identifier of the source chain
        --src-chan <SRC_CHANNEL_ID>    Identifier of the source channel
        --src-port <SRC_PORT_ID>       Identifier of the source port
>>>>>>> 57b8af93
```

__Example__

Send the two transfer packets to the `ibc-1` module bound to the `transfer` port and the `channel-0`'s counterparty.

__NOTE__: The relayer prepends a client update message before the receive messages.

```shell
hermes tx raw packet-recv --dst-chain ibc-1 --src-chain ibc-0 --src-port transfer --src-chan channel-0
```

```json
Success: [
    UpdateClient(
        UpdateClient {
            common: Attributes {
                height: Height {
                    revision: 1,
                    height: 439,
                },
                client_id: ClientId(
                    "07-tendermint-1",
                ),
                client_type: Tendermint,
                consensus_height: Height {
                    revision: 0,
                    height: 449,
                },
            },
            header: Some(
                Tendermint(...),
            ),
        },
    ),
    WriteAcknowledgement(
        WriteAcknowledgement {
            height: Height {
                revision: 1,
                height: 439,
            },
            packet: PortId("transfer") ChannelId("channel-0") Sequence(4),
            ack: [
                123,
                34,
                114,
                101,
                115,
                117,
                108,
                116,
                34,
                58,
                34,
                65,
                81,
                61,
                61,
                34,
                125,
            ],
        },
    ),
    WriteAcknowledgement(
        WriteAcknowledgement {
            height: Height {
                revision: 1,
                height: 439,
            },
            packet: PortId("transfer") ChannelId("channel-0") Sequence(5),
            ack: [
                123,
                34,
                114,
                101,
                115,
                117,
                108,
                116,
                34,
                58,
                34,
                65,
                81,
                61,
                61,
                34,
                125,
            ],
        },
    ),
]
```

Both packets have been relayed to `ibc-1` and acknowledged.

## Relay acknowledgment packets

Use the `tx raw packet-ack` command to relay acknowledgments to the original source of the packets.

```shell
USAGE:
    hermes tx raw packet-ack --dst-chain <DST_CHAIN_ID> --src-chain <SRC_CHAIN_ID> --src-port <SRC_PORT_ID> --src-chan <SRC_CHANNEL_ID>

DESCRIPTION:
    Relay acknowledgment packets

FLAGS:
<<<<<<< HEAD
        --dst-chain <DST_CHAIN_ID>     identifier of the destination chain
        --src-chain <SRC_CHAIN_ID>     identifier of the source chain
        --src-chan <SRC_CHANNEL_ID>    identifier of the source channel
        --src-port <SRC_PORT_ID>       identifier of the source port
=======
        --dst-chain <DST_CHAIN_ID>     Identifier of the destination chain
        --src-chain <SRC_CHAIN_ID>     Identifier of the source chain
        --src-chan <SRC_CHANNEL_ID>    Identifier of the source channel
        --src-port <SRC_PORT_ID>       Identifier of the source port
>>>>>>> 57b8af93
```

__Example__

Send the acknowledgments to the `ibc-0` module bound to the `transfer` port and the `channel-1`'s counterparty.

__NOTE__: The relayer prepends a client update message before the acknowledgments.

```shell
hermes tx raw packet-ack --dst-chain ibc-0 --src-chain ibc-1 --src-port transfer --src-chan channel-1
```

```json
Success: [
    UpdateClient(
        UpdateClient {
            common: Attributes {
                height: Height {
                    revision: 0,
                    height: 495,
                },
                client_id: ClientId(
                    "07-tendermint-0",
                ),
                client_type: Tendermint,
                consensus_height: Height {
                    revision: 1,
                    height: 483,
                },
            },
            header: Some(
                Tendermint(...),
            ),
        },
    ),
    AcknowledgePacket(
        AcknowledgePacket {
            height: Height {
                revision: 0,
                height: 495,
            },
            packet: PortId("transfer") ChannelId("channel-0") Sequence(4),
        },
    ),
    AcknowledgePacket(
        AcknowledgePacket {
            height: Height {
                revision: 0,
                height: 495,
            },
            packet: PortId("transfer") ChannelId("channel-0") Sequence(5),
        },
    ),
]
```

Both acknowledgments have been received on `ibc-0`.<|MERGE_RESOLUTION|>--- conflicted
+++ resolved
@@ -18,38 +18,38 @@
 
 FLAGS:
         --amount <AMOUNT>
-            amount of coins (samoleans, by default) to send (e.g. `100000`)
+            Amount of coins (samoleans, by default) to send (e.g. `100000`)
 
         --dst-chain <DST_CHAIN_ID>
-            identifier of the destination chain
+            Identifier of the destination chain
 
         --src-chain <SRC_CHAIN_ID>
-            identifier of the source chain
+            Identifier of the source chain
 
         --src-chan <SRC_CHANNEL_ID>
-            identifier of the source channel
+            Identifier of the source channel
 
         --src-port <SRC_PORT_ID>
-            identifier of the source port
+            Identifier of the source port
 
 OPTIONS:
         --denom <DENOM>
-            denomination of the coins to send [default: samoleans]
+            Denomination of the coins to send [default: samoleans]
 
         --key-name <KEY_NAME>
-            use the given signing key name (default: `key_name` config)
+            Use the given signing key name (default: `key_name` config)
 
         --number-msgs <NUMBER_MSGS>
-            number of messages to send
+            Number of messages to send
 
         --receiver <RECEIVER>
-            receiving account address on the destination chain
+            Receiving account address on the destination chain
 
         --timeout-height-offset <TIMEOUT_HEIGHT_OFFSET>
-            timeout in number of blocks since current [default: 0]
+            Timeout in number of blocks since current [default: 0]
 
         --timeout-seconds <TIMEOUT_SECONDS>
-            timeout in seconds since current [default: 0]
+            Timeout in seconds since current [default: 0]
 ```
 
 __Example__
@@ -117,17 +117,10 @@
     Relay receive or timeout packets
 
 FLAGS:
-<<<<<<< HEAD
-        --dst-chain <DST_CHAIN_ID>     identifier of the destination chain
-        --src-chain <SRC_CHAIN_ID>     identifier of the source chain
-        --src-chan <SRC_CHANNEL_ID>    identifier of the source channel
-        --src-port <SRC_PORT_ID>       identifier of the source port
-=======
         --dst-chain <DST_CHAIN_ID>     Identifier of the destination chain
         --src-chain <SRC_CHAIN_ID>     Identifier of the source chain
         --src-chan <SRC_CHANNEL_ID>    Identifier of the source channel
         --src-port <SRC_PORT_ID>       Identifier of the source port
->>>>>>> 57b8af93
 ```
 
 __Example__
@@ -236,17 +229,10 @@
     Relay acknowledgment packets
 
 FLAGS:
-<<<<<<< HEAD
-        --dst-chain <DST_CHAIN_ID>     identifier of the destination chain
-        --src-chain <SRC_CHAIN_ID>     identifier of the source chain
-        --src-chan <SRC_CHANNEL_ID>    identifier of the source channel
-        --src-port <SRC_PORT_ID>       identifier of the source port
-=======
         --dst-chain <DST_CHAIN_ID>     Identifier of the destination chain
         --src-chain <SRC_CHAIN_ID>     Identifier of the source chain
         --src-chan <SRC_CHANNEL_ID>    Identifier of the source channel
         --src-port <SRC_PORT_ID>       Identifier of the source port
->>>>>>> 57b8af93
 ```
 
 __Example__

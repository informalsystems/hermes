--- conflicted
+++ resolved
@@ -18,15 +18,6 @@
     Initiate the closing of a channel (ChannelCloseInit)
 
 FLAGS:
-<<<<<<< HEAD
-        --dst-chain <DST_CHAIN_ID>    identifier of the destination chain
-        --dst-chan <ID>               identifier of the destination channel (required)
-        --dst-conn <DST_CONN_ID>      identifier of the destination connection
-        --dst-port <DST_PORT_ID>      identifier of the destination port
-        --src-chain <SRC_CHAIN_ID>    identifier of the source chain
-        --src-chan <ID>               identifier of the source channel (required)
-        --src-port <SRC_PORT_ID>      identifier of the source port
-=======
         --dst-chain <DST_CHAIN_ID>    Identifier of the destination chain
         --dst-chan <ID>               Identifier of the destination channel (required)
         --dst-conn <DST_CONN_ID>      Identifier of the destination connection
@@ -34,7 +25,6 @@
         --src-chain <SRC_CHAIN_ID>    Identifier of the source chain
         --src-chan <ID>               Identifier of the source channel (required)
         --src-port <SRC_PORT_ID>      Identifier of the source port
->>>>>>> 57b8af93
 ```
 
 __Example__
@@ -87,15 +77,6 @@
     Confirm the closing of a channel (ChannelCloseConfirm)
 
 FLAGS:
-<<<<<<< HEAD
-        --dst-chain <DST_CHAIN_ID>    identifier of the destination chain
-        --dst-chan <ID>               identifier of the destination channel (required)
-        --dst-conn <DST_CONN_ID>      identifier of the destination connection
-        --dst-port <DST_PORT_ID>      identifier of the destination port
-        --src-chain <SRC_CHAIN_ID>    identifier of the source chain
-        --src-chan <ID>               identifier of the source channel (required)
-        --src-port <SRC_PORT_ID>      identifier of the source port
-=======
         --dst-chain <DST_CHAIN_ID>    Identifier of the destination chain
         --dst-chan <ID>               Identifier of the destination channel (required)
         --dst-conn <DST_CONN_ID>      Identifier of the destination connection
@@ -103,7 +84,6 @@
         --src-chain <SRC_CHAIN_ID>    Identifier of the source chain
         --src-chan <ID>               Identifier of the source channel (required)
         --src-port <SRC_PORT_ID>      Identifier of the source port
->>>>>>> 57b8af93
 
 ```
 

# Clearing Packets

## `clear packets`

This command clears outstanding packets on a given channel in both directions,
by issuing the appropriate [packet-recvs](../raw/packet.md#relay-receive-and-timeout-packets)
and [packet-acks](../raw/packet.md#relay-acknowledgment-packets).

### Usage

```
USAGE:
    hermes clear packets --chain <CHAIN_ID> --port <PORT_ID> --channel <CHANNEL_ID>

DESCRIPTION:
    Clear outstanding packets (i.e. packet-recv and packet-ack) on a given channel in both directions.

    The channel is identified by the chain, port, and channel IDs at one of its ends

<<<<<<< HEAD
OPTIONS:
    -h, --help      Print help information
    -k, --key KEY   Use the given signing key (default: `key_name` config)
=======
FLAGS:
        --chain <CHAIN_ID>        Identifier of the chain
        --channel <CHANNEL_ID>    Identifier of the channel
        --port <PORT_ID>          Identifier of the port
>>>>>>> 57b8af93
```

### Example

1. Without Hermes running, send 3 packets over a channel, here `channel-13`:

```
❯ hermes tx raw ft-transfer --dst-chain ibc1 --src-chain ibc0 --src-port transfer --src-chan channel-13 --amount 9999 --timeout-height-offset 1000 --number-msgs 3
2022-02-24T14:16:28.295526Z  INFO ThreadId(01) using default configuration from '/Users/coromac/.hermes/config.toml'
2022-02-24T14:16:28.330860Z  INFO ThreadId(15) send_tx{id=ibc0}: refresh: retrieved account sequence=61 number=1
2022-02-24T14:16:28.350022Z  INFO ThreadId(15) wait_for_block_commits: waiting for commit of tx hashes(s) AE4C3186778488E45670EB7303FA77E69B39F4E7C7494B05EC51E55136A373D6 id=ibc0
Success: [
    SendPacket(
        SendPacket {
            height: Height {
                revision: 0,
                height: 86208,
            },
            packet: Packet {
                sequence: Sequence(
                    14,
                ),
                source_port: PortId(
                    "transfer",
                ),
                source_channel: ChannelId(
                    "channel-13",
                ),
                destination_port: PortId(
                    "transfer",
                ),
                destination_channel: ChannelId(
                    "channel-12",
                ),
                data: [ ... ],
                timeout_height: Height {
                    revision: 0,
                    height: 87203,
                },
                timeout_timestamp: Timestamp {
                    time: None,
                },
            },
        },
    ),
    SendPacket(
        SendPacket {
            height: Height {
                revision: 0,
                height: 86208,
            },
            packet: Packet {
                sequence: Sequence(
                    15,
                ),
                source_port: PortId(
                    "transfer",
                ),
                source_channel: ChannelId(
                    "channel-13",
                ),
                destination_port: PortId(
                    "transfer",
                ),
                destination_channel: ChannelId(
                    "channel-12",
                ),
                data: [ ... ],
                timeout_height: Height {
                    revision: 0,
                    height: 87203,
                },
                timeout_timestamp: Timestamp {
                    time: None,
                },
            },
        },
    ),
    SendPacket(
        SendPacket {
            height: Height {
                revision: 0,
                height: 86208,
            },
            packet: Packet {
                sequence: Sequence(
                    16,
                ),
                source_port: PortId(
                    "transfer",
                ),
                source_channel: ChannelId(
                    "channel-13",
                ),
                destination_port: PortId(
                    "transfer",
                ),
                destination_channel: ChannelId(
                    "channel-12",
                ),
                data: [ ... ],
                timeout_height: Height {
                    revision: 0,
                    height: 87203,
                },
                timeout_timestamp: Timestamp {
                    time: None,
                },
            },
        },
    ),
]
```

2. Because the relayer is not running these packets won't be relayed,
as can be seen with the `query packet unreceived-packets` command:

```
❯ hermes query packet unreceived-packets --chain ibc1 --port transfer --channel channel-13
2022-02-24T14:21:28.874190Z  INFO ThreadId(01) using default configuration from '/Users/coromac/.hermes/config.toml'
Success: [
    14,
    15,
    16,
]
```

3. We can clear them manually using the `clear packets` command:

```
❯ hermes clear packets --chain ibc0 --port transfer --channel channel-13
2022-02-24T14:17:25.748422Z  INFO ThreadId(01) using default configuration from '/Users/coromac/.hermes/config.toml'
2022-02-24T14:17:25.799704Z  INFO ThreadId(01) PacketRecvCmd{src_chain=ibc0 src_port=transfer src_channel=channel-13 dst_chain=ibc1}: found unprocessed SendPacket events for [Sequence(14), Sequence(15), Sequence(16)] (first 10 shown here; total=3)
2022-02-24T14:17:25.827177Z  INFO ThreadId(01) PacketRecvCmd{src_chain=ibc0 src_port=transfer src_channel=channel-13 dst_chain=ibc1}: ready to fetch a scheduled op. data with batch of size 3 targeting Destination
2022-02-24T14:17:26.504798Z  INFO ThreadId(01) PacketRecvCmd{src_chain=ibc0 src_port=transfer src_channel=channel-13 dst_chain=ibc1}:relay{odata=E96CV_cA5P ->Destination @0-86218; len=3}: assembled batch of 4 message(s)
2022-02-24T14:17:26.508873Z  INFO ThreadId(29) send_tx{id=ibc1}: refresh: retrieved account sequence=54 number=1
2022-02-24T14:17:26.561715Z  INFO ThreadId(29) wait_for_block_commits: waiting for commit of tx hashes(s) 07AA83524257105CC476063932A560893BE8F4E94C679BFD00F970FC248647E0 id=ibc1
2022-02-24T14:17:31.948950Z  INFO ThreadId(01) PacketRecvCmd{src_chain=ibc0 src_port=transfer src_channel=channel-13 dst_chain=ibc1}:relay{odata=E96CV_cA5P ->Destination @0-86218; len=3}: [Sync->ibc1] result events:
    UpdateClientEv(h: 0-86215, cs_h: 07-tendermint-3(0-86219))
    WriteAcknowledgementEv(WriteAcknowledgement - h:0-86215, seq:14, path:channel-13/transfer->channel-12/transfer, toh:0-87203, tos:Timestamp(NoTimestamp)))
    WriteAcknowledgementEv(WriteAcknowledgement - h:0-86215, seq:15, path:channel-13/transfer->channel-12/transfer, toh:0-87203, tos:Timestamp(NoTimestamp)))
    WriteAcknowledgementEv(WriteAcknowledgement - h:0-86215, seq:16, path:channel-13/transfer->channel-12/transfer, toh:0-87203, tos:Timestamp(NoTimestamp)))


2022-02-24T14:17:31.949192Z  INFO ThreadId(01) PacketRecvCmd{src_chain=ibc0 src_port=transfer src_channel=channel-13 dst_chain=ibc1}:relay{odata=E96CV_cA5P ->Destination @0-86218; len=3}: success
2022-02-24T14:17:31.989215Z  INFO ThreadId(01) PacketAckCmd{src_chain=ibc1 src_port=transfer src_channel=channel-12 dst_chain=ibc0}: found unprocessed WriteAcknowledgement events for [Sequence(14), Sequence(15), Sequence(16)] (first 10 shown here; total=3)
2022-02-24T14:17:32.013500Z  INFO ThreadId(01) PacketAckCmd{src_chain=ibc1 src_port=transfer src_channel=channel-12 dst_chain=ibc0}: ready to fetch a scheduled op. data with batch of size 3 targeting Destination
2022-02-24T14:17:33.211930Z  INFO ThreadId(01) PacketAckCmd{src_chain=ibc1 src_port=transfer src_channel=channel-12 dst_chain=ibc0}:relay{odata=L4fnSXkxL_ ->Destination @0-86215; len=3}: assembled batch of 4 message(s)
2022-02-24T14:17:33.215803Z  INFO ThreadId(15) send_tx{id=ibc0}: refresh: retrieved account sequence=62 number=1
2022-02-24T14:17:33.245229Z  INFO ThreadId(15) wait_for_block_commits: waiting for commit of tx hashes(s) 62C69B1C46AF45182D5D99C6CB5EB301F8A402726772BA4EE067B18C68F2A4D6 id=ibc0
2022-02-24T14:17:37.465489Z  INFO ThreadId(01) PacketAckCmd{src_chain=ibc1 src_port=transfer src_channel=channel-12 dst_chain=ibc0}:relay{odata=L4fnSXkxL_ ->Destination @0-86215; len=3}: [Sync->ibc0] result events:
    UpdateClientEv(h: 0-86221, cs_h: 07-tendermint-3(0-86216))
    AcknowledgePacketEv(h:0-86221, seq:14, path:channel-13/transfer->channel-12/transfer, toh:0-87203, tos:Timestamp(NoTimestamp)))
    AcknowledgePacketEv(h:0-86221, seq:15, path:channel-13/transfer->channel-12/transfer, toh:0-87203, tos:Timestamp(NoTimestamp)))
    AcknowledgePacketEv(h:0-86221, seq:16, path:channel-13/transfer->channel-12/transfer, toh:0-87203, tos:Timestamp(NoTimestamp)))


2022-02-24T14:17:37.465802Z  INFO ThreadId(01) PacketAckCmd{src_chain=ibc1 src_port=transfer src_channel=channel-12 dst_chain=ibc0}:relay{odata=L4fnSXkxL_ ->Destination @0-86215; len=3}: success
Success: [
    UpdateClient(
        UpdateClient {
            common: Attributes {
                height: Height {
                    revision: 0,
                    height: 86215,
                },
                client_id: ClientId(
                    "07-tendermint-3",
                ),
                client_type: Tendermint,
                consensus_height: Height {
                    revision: 0,
                    height: 86219,
                },
            },
            header: Some(
                Tendermint(
                     Header {...},
                ),
            ),
        },
    ),
    WriteAcknowledgement(
        WriteAcknowledgement {
            height: Height {
                revision: 0,
                height: 86215,
            },
            packet: Packet {
                sequence: Sequence(
                    14,
                ),
                source_port: PortId(
                    "transfer",
                ),
                source_channel: ChannelId(
                    "channel-13",
                ),
                destination_port: PortId(
                    "transfer",
                ),
                destination_channel: ChannelId(
                    "channel-12",
                ),
                data: [ ... ],
                timeout_height: Height {
                    revision: 0,
                    height: 87203,
                },
                timeout_timestamp: Timestamp {
                    time: None,
                },
            },
            ack: [ ... ],
        },
    ),
    WriteAcknowledgement(
        WriteAcknowledgement {
            height: Height {
                revision: 0,
                height: 86215,
            },
            packet: Packet {
                sequence: Sequence(
                    15,
                ),
                source_port: PortId(
                    "transfer",
                ),
                source_channel: ChannelId(
                    "channel-13",
                ),
                destination_port: PortId(
                    "transfer",
                ),
                destination_channel: ChannelId(
                    "channel-12",
                ),
                data: [ ... ],
                timeout_height: Height {
                    revision: 0,
                    height: 87203,
                },
                timeout_timestamp: Timestamp {
                    time: None,
                },
            },
            ack: [ ... ],
        },
    ),
    WriteAcknowledgement(
        WriteAcknowledgement {
            height: Height {
                revision: 0,
                height: 86215,
            },
            packet: Packet {
                sequence: Sequence(
                    16,
                ),
                source_port: PortId(
                    "transfer",
                ),
                source_channel: ChannelId(
                    "channel-13",
                ),
                destination_port: PortId(
                    "transfer",
                ),
                destination_channel: ChannelId(
                    "channel-12",
                ),
                data: [ ... ],
                timeout_height: Height {
                    revision: 0,
                    height: 87203,
                },
                timeout_timestamp: Timestamp {
                    time: None,
                },
            },
            ack: [ ... ],
        },
    ),
    UpdateClient(
        UpdateClient {
            common: Attributes {
                height: Height {
                    revision: 0,
                    height: 86221,
                },
                client_id: ClientId(
                    "07-tendermint-3",
                ),
                client_type: Tendermint,
                consensus_height: Height {
                    revision: 0,
                    height: 86216,
                },
            },
            header: Some(
                Tendermint(
                     Header {...},
                ),
            ),
        },
    ),
    AcknowledgePacket(
        AcknowledgePacket {
            height: Height {
                revision: 0,
                height: 86221,
            },
            packet: Packet {
                sequence: Sequence(
                    14,
                ),
                source_port: PortId(
                    "transfer",
                ),
                source_channel: ChannelId(
                    "channel-13",
                ),
                destination_port: PortId(
                    "transfer",
                ),
                destination_channel: ChannelId(
                    "channel-12",
                ),
                data: [],
                timeout_height: Height {
                    revision: 0,
                    height: 87203,
                },
                timeout_timestamp: Timestamp {
                    time: None,
                },
            },
        },
    ),
    AcknowledgePacket(
        AcknowledgePacket {
            height: Height {
                revision: 0,
                height: 86221,
            },
            packet: Packet {
                sequence: Sequence(
                    15,
                ),
                source_port: PortId(
                    "transfer",
                ),
                source_channel: ChannelId(
                    "channel-13",
                ),
                destination_port: PortId(
                    "transfer",
                ),
                destination_channel: ChannelId(
                    "channel-12",
                ),
                data: [],
                timeout_height: Height {
                    revision: 0,
                    height: 87203,
                },
                timeout_timestamp: Timestamp {
                    time: None,
                },
            },
        },
    ),
    AcknowledgePacket(
        AcknowledgePacket {
            height: Height {
                revision: 0,
                height: 86221,
            },
            packet: Packet {
                sequence: Sequence(
                    16,
                ),
                source_port: PortId(
                    "transfer",
                ),
                source_channel: ChannelId(
                    "channel-13",
                ),
                destination_port: PortId(
                    "transfer",
                ),
                destination_channel: ChannelId(
                    "channel-12",
                ),
                data: [],
                timeout_height: Height {
                    revision: 0,
                    height: 87203,
                },
                timeout_timestamp: Timestamp {
                    time: None,
                },
            },
        },
    ),
]
```

4. The packets have now been successfully relayed:

```
❯ hermes query packet unreceived-packets --chain ibc1 --port transfer --channel channel-13
2022-02-24T14:21:28.874190Z  INFO ThreadId(01) using default configuration from '/Users/coromac/.hermes/config.toml'
Success: []
```<|MERGE_RESOLUTION|>--- conflicted
+++ resolved
@@ -17,16 +17,15 @@
 
     The channel is identified by the chain, port, and channel IDs at one of its ends
 
-<<<<<<< HEAD
 OPTIONS:
-    -h, --help      Print help information
-    -k, --key KEY   Use the given signing key (default: `key_name` config)
-=======
+    -h, --help           Print help information
+    
 FLAGS:
-        --chain <CHAIN_ID>        Identifier of the chain
-        --channel <CHANNEL_ID>    Identifier of the channel
-        --port <PORT_ID>          Identifier of the port
->>>>>>> 57b8af93
+        --chain <CHAIN_ID>               Identifier of the chain
+        --channel <CHANNEL_ID>           Identifier of the channel
+        --port <PORT_ID>                 Identifier of the port
+        --key-name <KEY>                 Use the given signing key for the source chain (default: `key_name` config)
+        --counterparty-key-name <KEY>    Use the given signing key for the destination chain (default: `key_name` config)
 ```
 
 ### Example

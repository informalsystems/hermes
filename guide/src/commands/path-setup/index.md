--- conflicted
+++ resolved
@@ -21,13 +21,7 @@
     Create objects (client, connection, or channel) on chains
 
 SUBCOMMANDS:
-<<<<<<< HEAD
-    channel       Create a new channel between two chains using a pre-existing connection.
-                      Alternatively, create a new client and a new connection underlying the new
-                      channel if a pre-existing connection is not provided
-=======
     channel       Create a new channel between two chains using a pre-existing connection
->>>>>>> 57b8af93
     client        Create a new IBC client
     connection    Create a new connection between two chains
     help          Print this message or the help of the given subcommand(s)

# Channel

## Table of Contents

<!-- toc -->

## Establish Channel

Use the `create channel` command to establish a new channel.

```shell
USAGE:
    hermes create channel [OPTIONS] --a-chain <A_CHAIN_ID> --a-port <A_PORT_ID> --b-port <B_PORT_ID>

DESCRIPTION:
    Create a new channel between two chains using a pre-existing connection.

<<<<<<< HEAD
FLAGS:
        --a-chain <A_CHAIN_ID>        Identifier of the side `a` chain for the new channel
        --a-port <A_PORT_ID>          Identifier of the side `a` port for the new channel
        --b-port <B_PORT_ID>          Identifier of the side `b` port for the new channel

OPTIONS:

        --a-conn <A_CONNECTION_ID>    Identifier of the connection on chain `a` to use in creating
                                      the new channel.
        --b-chain <B_CHAIN_ID>        Identifier of the side `b` chain for the new channel
        --chan-version <VERSION>      The version for the new channel
        --new-client-conn             Indicates that a new client and connection will be created
                                      underlying the new channel
        --order <ORDER>               The channel ordering, valid options 'unordered' (default) and
                                      'ordered' [default: ORDER_UNORDERED]
=======
    Alternatively, create a new client and a new connection underlying the new channel if a pre-existing
    connection is not provided.

FLAGS:
        --a-chain <A_CHAIN_ID>              Identifier of the side `a` chain for the new channel
        --a-port <A_PORT_ID>                Identifier of the side `a` port for the new channel
        --b-port <B_PORT_ID>                Identifier of the side `b` port for the new channel

OPTIONS:

        --a-connection <A_CONNECTION_ID>    Identifier of the connection on chain `a` to use in creating
                                            the new channel.
        --b-chain <B_CHAIN_ID>              Identifier of the side `b` chain for the new channel
        --chan-version <VERSION>            The version for the new channel
        --new-client-connection             Indicates that a new client and connection will be created
                                            underlying the new channel
        --order <ORDER>                     The channel ordering, valid options 'unordered' (default) and
                                            'ordered' [default: ORDER_UNORDERED]
>>>>>>> 57b8af93
```

## Examples

### New channel over an existing connection

This is the preferred way to create a new channel, by leveraging an existing
connection.

Create a new unordered channel between `ibc-0` and `ibc-1` over an existing connection,
specifically the one we just created in the example above, with port name
`transfer` on both sides:

```shell
<<<<<<< HEAD
hermes create channel --a-chain ibc-0 --a-conn connection-0 --a-port transfer --b-port transfer --order unordered
=======
hermes create channel --a-chain ibc-0 --a-connection connection-0 --a-port transfer --b-port transfer --order unordered
>>>>>>> 57b8af93
```

Notice that one can omit the destination chain parameter, as Hermes will automatically
figure it out by looking up the given connection on `ibc-0`.

```json
🥳  ibc-0 => OpenInitChannel(
    OpenInit(
        Attributes {
            height: Height { revision: 0, height: 129 },
            port_id: PortId("transfer"),
            channel_id: Some(ChannelId("channel-1")),
            connection_id: ConnectionId("connection-0"),
            counterparty_port_id: PortId("transfer"),
            counterparty_channel_id: None
        }
    )
)
🥳  ibc-1 => OpenTryChannel(
    OpenTry(
        Attributes {
            height: Height { revision: 1, height: 126 },
            port_id: PortId("transfer"),
            channel_id: Some(ChannelId("channel-1")),
            connection_id: ConnectionId("connection-0"),
            counterparty_port_id: PortId("transfer"),
            counterparty_channel_id: Some(ChannelId("channel-1"))
        }
    )
)
🥳  ibc-0 => OpenAckChannel(
    OpenAck(
        Attributes {
            height: Height { revision: 0, height: 137 },
            port_id: PortId("transfer"),
            channel_id: Some(ChannelId("channel-1")),
            connection_id: ConnectionId("connection-0"),
            counterparty_port_id: PortId("transfer"),
            counterparty_channel_id: Some(ChannelId("channel-1"))
        }
    )
)
🥳  ibc-1 => OpenConfirmChannel(
    OpenConfirm(
        Attributes {
            height: Height { revision: 1, height: 129 },
            port_id: PortId("transfer"),
            channel_id: Some(ChannelId("channel-1")),
            connection_id: ConnectionId("connection-0"),
            counterparty_port_id: PortId("transfer"),
            counterparty_channel_id: Some(ChannelId("channel-1"))
        }
    )
)
🥳  🥳  🥳  Channel handshake finished for Channel {
    ordering: Unordered,
    a_side: ChannelSide {
        chain: ProdChainHandle {
            chain_id: ChainId {
                id: "ibc-0",
                version: 0,
            },
            runtime_sender: Sender { .. },
        },
        client_id: ClientId(
            "07-tendermint-0",
        ),
        connection_id: ConnectionId(
            "connection-0",
        ),
        port_id: PortId(
            "transfer",
        ),
        channel_id: ChannelId(
            "channel-1",
        ),
    },
    b_side: ChannelSide {
        chain: ProdChainHandle {
            chain_id: ChainId {
                id: "ibc-1",
                version: 1,
            },
            runtime_sender: Sender { .. },
        },
        client_id: ClientId(
            "07-tendermint-0",
        ),
        connection_id: ConnectionId(
            "connection-0",
        ),
        port_id: PortId(
            "transfer",
        ),
        channel_id: ChannelId(
            "channel-1",
        ),
    },
    connection_delay: 0s,
}
Success: Channel {
    ordering: Unordered,
    a_side: ChannelSide {
        chain: ProdChainHandle {
            chain_id: ChainId {
                id: "ibc-0",
                version: 0,
            },
            runtime_sender: Sender { .. },
        },
        client_id: ClientId(
            "07-tendermint-0",
        ),
        connection_id: ConnectionId(
            "connection-0",
        ),
        port_id: PortId(
            "transfer",
        ),
        channel_id: ChannelId(
            "channel-1",
        ),
    },
    b_side: ChannelSide {
        chain: ProdChainHandle {
            chain_id: ChainId {
                id: "ibc-1",
                version: 1,
            },
            runtime_sender: Sender { .. },
        },
        client_id: ClientId(
            "07-tendermint-0",
        ),
        connection_id: ConnectionId(
            "connection-0",
        ),
        port_id: PortId(
            "transfer",
        ),
        channel_id: ChannelId(
            "channel-1",
        ),
    },
    connection_delay: 0s,
}
```

### New channel over a new connection

Should you specifically want to create a new client and a new connection as part
of the `create channel` flow, that option exists, though this is the
less-preferred option over the previous flow, as creating new clients and
connections should only be done in certain specific circumstances so as not to
create redundant resources.

Create a new unordered channel between `ibc-0` and `ibc-1` over a new
connection, using port name `transfer` on both sides and accepting the
interactive prompt that pops up notifying you that a new client and a new
connection will be initialized as part of the process:

```shell
hermes create channel --a-chain ibc-0 --b-chain ibc-1 --a-port transfer --b-port transfer --order unordered --new-client-conn
```

```json
🥂  ibc-0 => OpenInitConnection(
    OpenInit(
        Attributes {
            height: Height { revision: 0, height: 66 },
            connection_id: Some(
                ConnectionId(
                    "connection-0",
                ),
            ),
            client_id: ClientId(
                "07-tendermint-0",
            ),
            counterparty_connection_id: None,
            counterparty_client_id: ClientId(
                "07-tendermint-0",
            ),
        },
    ),
)

🥂  ibc-1 => OpenTryConnection(
    OpenTry(
        Attributes {
            height: Height { revision: 1, height: 64 },
            connection_id: Some(
                ConnectionId(
                    "connection-0",
                ),
            ),
            client_id: ClientId(
                "07-tendermint-0",
            ),
            counterparty_connection_id: Some(
                ConnectionId(
                    "connection-0",
                ),
            ),
            counterparty_client_id: ClientId(
                "07-tendermint-0",
            ),
        },
    ),
)

🥂  ibc-0 => OpenAckConnection(
    OpenAck(
        Attributes {
            height: Height { revision: 0, height: 76 },
            connection_id: Some(
                ConnectionId(
                    "connection-0",
                ),
            ),
            client_id: ClientId(
                "07-tendermint-0",
            ),
            counterparty_connection_id: Some(
                ConnectionId(
                    "connection-0",
                ),
            ),
            counterparty_client_id: ClientId(
                "07-tendermint-0",
            ),
        },
    ),
)

🥂  ibc-1 => OpenConfirmConnection(
    OpenConfirm(
        Attributes {
            height: Height { revision: 1, height: 68 },
            connection_id: Some(
                ConnectionId(
                    "connection-0",
                ),
            ),
            client_id: ClientId(
                "07-tendermint-0",
            ),
            counterparty_connection_id: Some(
                ConnectionId(
                    "connection-0",
                ),
            ),
            counterparty_client_id: ClientId(
                "07-tendermint-0",
            ),
        },
    ),
)

🥂🥂🥂  Connection handshake finished for [Connection {
    delay_period: 0s,
    a_side: ConnectionSide {
        chain: ProdChainHandle {
            chain_id: ChainId {
                id: "ibc-0",
                version: 0,
            },
            runtime_sender: Sender { .. },
        },
        client_id: ClientId(
            "07-tendermint-0",
        ),
        connection_id: ConnectionId(
            "connection-0",
        ),
    },
    b_side: ConnectionSide {
        chain: ProdChainHandle {
            chain_id: ChainId {
                id: "ibc-1",
                version: 1,
            },
            runtime_sender: Sender { .. },
        },
        client_id: ClientId(
            "07-tendermint-0",
        ),
        connection_id: ConnectionId(
            "connection-0",
        ),
    },
}]

🥳  ibc-0 => OpenInitChannel(
    OpenInit(
        Attributes {
            height: Height { revision: 0, height: 78 },
            port_id: PortId("transfer"),
            channel_id: Some(ChannelId("channel-0")),
            connection_id: ConnectionId("connection-0"),
            counterparty_port_id: PortId("transfer"),
            counterparty_channel_id: None
        }
    )
)

🥳  ibc-1 => OpenTryChannel(
    OpenTry(
        Attributes {
            height: Height { revision: 1, height: 70 },
            port_id: PortId("transfer"),
            channel_id: Some(ChannelId("channel-0")),
            connection_id: ConnectionId("connection-0"),
            counterparty_port_id: PortId("transfer"),
            counterparty_channel_id: Some(ChannelId("channel-0"))
        }
    )
)

🥳  ibc-0 => OpenAckChannel(
    OpenAck(
        Attributes {
            height: Height { revision: 0, height: 81 },
            port_id: PortId("transfer"),
            channel_id: Some(ChannelId("channel-0")),
            connection_id: ConnectionId("connection-0"),
            counterparty_port_id: PortId("transfer"),
            counterparty_channel_id: Some(ChannelId("channel-0"))
        }
    )
)

🥳  ibc-1 => OpenConfirmChannel
    OpenConfirm
        Attributes {
            height: Height { revision: 1, height: 73 },
            port_id: PortId("transfer"),
            channel_id: Some(ChannelId("channel-0")),
            connection_id: ConnectionId("connection-0"),
            counterparty_port_id: PortId("transfer"),
            counterparty_channel_id: Some(ChannelId("channel-0"))
        }
    )
)

🥳  🥳  🥳  Channel handshake finished for Channel {
    ordering: Unordered,
    a_side: ChannelSide {
        chain: ProdChainHandle {
            chain_id: ChainId {
                id: "ibc-0",
                version: 0,
            },
            runtime_sender: Sender { .. },
        },
        client_id: ClientId(
            "07-tendermint-0",
        ),
        connection_id: ConnectionId(
            "connection-0",
        ),
        port_id: PortId(
            "transfer",
        ),
        channel_id: ChannelId(
            "channel-0",
        ),
    },
    b_side: ChannelSide {
        chain: ProdChainHandle {
            chain_id: ChainId {
                id: "ibc-1",
                version: 1,
            },
            runtime_sender: Sender { .. },
        },
        client_id: ClientId(
            "07-tendermint-0",
        ),
        connection_id: ConnectionId(
            "connection-0",
        ),
        port_id: PortId(
            "transfer",
        ),
        channel_id: ChannelId(
            "channel-0",
        ),
    },
    connection_delay: 0s,
}

Success: Channel {
    ordering: Unordered,
    a_side: ChannelSide {
        chain: ProdChainHandle {
            chain_id: ChainId {
                id: "ibc-0",
                version: 0,
            },
            runtime_sender: Sender { .. },
        },
        client_id: ClientId(
            "07-tendermint-0",
        ),
        connection_id: ConnectionId(
            "connection-0",
        ),
        port_id: PortId(
            "transfer",
        ),
        channel_id: ChannelId(
            "channel-0",
        ),
    },
    b_side: ChannelSide {
        chain: ProdChainHandle {
            chain_id: ChainId {
                id: "ibc-1",
                version: 1,
            },
            runtime_sender: Sender { .. },
        },
        client_id: ClientId(
            "07-tendermint-0",
        ),
        connection_id: ConnectionId(
            "connection-0",
        ),
        port_id: PortId(
            "transfer",
        ),
        channel_id: ChannelId(
            "channel-0",
        ),
    },
    connection_delay: 0s,
}
```

A new channel with identifier `channel-0` on both sides has been established on
a new connection with identifier `connection-0` on both sides.<|MERGE_RESOLUTION|>--- conflicted
+++ resolved
@@ -15,23 +15,6 @@
 DESCRIPTION:
     Create a new channel between two chains using a pre-existing connection.
 
-<<<<<<< HEAD
-FLAGS:
-        --a-chain <A_CHAIN_ID>        Identifier of the side `a` chain for the new channel
-        --a-port <A_PORT_ID>          Identifier of the side `a` port for the new channel
-        --b-port <B_PORT_ID>          Identifier of the side `b` port for the new channel
-
-OPTIONS:
-
-        --a-conn <A_CONNECTION_ID>    Identifier of the connection on chain `a` to use in creating
-                                      the new channel.
-        --b-chain <B_CHAIN_ID>        Identifier of the side `b` chain for the new channel
-        --chan-version <VERSION>      The version for the new channel
-        --new-client-conn             Indicates that a new client and connection will be created
-                                      underlying the new channel
-        --order <ORDER>               The channel ordering, valid options 'unordered' (default) and
-                                      'ordered' [default: ORDER_UNORDERED]
-=======
     Alternatively, create a new client and a new connection underlying the new channel if a pre-existing
     connection is not provided.
 
@@ -50,7 +33,6 @@
                                             underlying the new channel
         --order <ORDER>                     The channel ordering, valid options 'unordered' (default) and
                                             'ordered' [default: ORDER_UNORDERED]
->>>>>>> 57b8af93
 ```
 
 ## Examples
@@ -65,11 +47,7 @@
 `transfer` on both sides:
 
 ```shell
-<<<<<<< HEAD
-hermes create channel --a-chain ibc-0 --a-conn connection-0 --a-port transfer --b-port transfer --order unordered
-=======
 hermes create channel --a-chain ibc-0 --a-connection connection-0 --a-port transfer --b-port transfer --order unordered
->>>>>>> 57b8af93
 ```
 
 Notice that one can omit the destination chain parameter, as Hermes will automatically

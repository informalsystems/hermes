# Install the relayer

There are two main approaches for obtaining Hermes:

1. Installation:
   1. If you are running on a Unix machine (Linux/MacOS), then the simplest
      option is to [download the latest binary](#install-by-downloading).
   2. You can also install via [Cargo](#install-via-cargo).

2. Alternatively, [build Hermes directly from source](#build-from-source).


## Install by downloading

Simply head to the GitHub [Releases][releases] page and download the latest
version of Hermes binary matching your platform:
- MacOS: `hermes-v0.15.0-x86_64-apple-darwin.tar.gz` (or .zip),
- Linux: `hermes-v0.15.0-x86_64-unknown-linux-gnu.tar.gz` (or .zip).

The step-by-step instruction below should carry you through the whole process:

1. Make the directory where we'll place the binary:
   ```shell
   mkdir -p $HOME/.hermes/bin
   ```

2. Extract the binary archive:
   ```shell
   tar -C $HOME/.hermes/bin/ -vxzf $ARCHIVE_NAME
   ```

3. Update your path, by adding this line in your `.bashrc` or `.zshrc` shell
   configuration file:
   ```shell
   export PATH="$HOME/.hermes/bin:$PATH"
   ```

> NOTE: The binary may be initially prevented from running if you're
> on MacOS.
> See the ["Open Anyway" instructions from this support forum][developer-app]
> if that is the case.

You should now be able to run Hermes by invoking the `hermes` executable.

```shell
hermes version
```

```
hermes 0.15.0
```

## Install via Cargo

> NOTE: This approach assumes you have installed all
> the [pre-requisites](./pre_requisites.md) on your machine.

Hermes is packaged in the `ibc-relayer-cli` Rust crate.
To install the latest release of Hermes, run the following command in a terminal:

```shell
cargo install ibc-relayer-cli --bin hermes --locked
```

This will download and build the crate `ibc-relayer-cli`, and install the
`hermes` binary in `$HOME/.cargo/bin`.

> If you have not installed Rust and Cargo via [rustup.rs](https://rustup.rs), you may need to
> add the `$HOME/.cargo/bin` directory to your `PATH` environment variable.
> For most shells, this can be done by adding the following line to your
> `.bashrc` or `.zshrc` configuration file:
>
> ```shell
> export PATH="$HOME/.cargo/bin:$PATH"
> ```

You should now be able to run Hermes by invoking the `hermes` executable.

```shell
hermes version
```

```
hermes 0.15.0
```

## Build from source

### Clone the repository

Open a terminal and clone the `ibc-rs` repository:

```shell
git clone https://github.com/informalsystems/ibc-rs.git
```

Change to the repository directory
```shell
cd ibc-rs
```

### Checkout the latest release

Go to the [ibc-rs releases](https://github.com/informalsystems/ibc-rs/releases) page to see what is the most recent release.

Then checkout the release, for example if the most recent release is `v0.15.0` then execute the command:

```shell
git checkout v0.15.0
```

### Building with `cargo build`

This command builds all the crates from the [__`ibc-rs`__](https://github.com/informalsystems/ibc-rs) repository, namely: the [__`ibc`__](https://github.com/informalsystems/ibc-rs/tree/master/modules) modules crate, [__`ibc-relayer`__](https://github.com/informalsystems/ibc-rs/tree/master/relayer) crate, [__`ibc-proto`__](https://github.com/informalsystems/ibc-rs/tree/master/proto) crate, and the [__`ibc-relayer-cli`__](https://github.com/informalsystems/ibc-rs/tree/master/relayer-cli) crate.
The last of these crates contains the `hermes` binary.

```shell
cargo build --release --bin hermes
```

<a name="telemetry-support"></a>

> By default, Hermes bundles a [telemetry service and server](./telemetry.md).
> To build Hermes without telemetry support, and get a smaller executable,
> supply the `--no-default-features flag` to `cargo build`:
>
> ```shell
> cargo build --release --no-default-features --bin hermes
> ```

If the build is successful, the `hermes` executable will be located in the following location:

```shell
./target/release/hermes
```

__Troubleshooting__:
In case the `cargo build` command above fails, as a first course of action we
recommend trying to run the same command with the additional `locked` flag:

```shell
cargo build --release --bin hermes --locked
```

### Running for the first time

If you run the `hermes` without any additional parameters you should see the usage and help information:

```shell
./target/release/hermes
```

```
hermes 0.15.0
Informal Systems <hello@informal.systems>

USAGE:
    hermes [OPTIONS] <SUBCOMMAND>

OPTIONS:
<<<<<<< HEAD
        --config <CONFIG>    path to configuration file
    -h, --help               Print help information
        --json               enable JSON output
=======
        --config <CONFIG>    Path to configuration file
    -h, --help               Print help information
        --json               Enable JSON output
>>>>>>> 57b8af93
    -V, --version            Print version information

SUBCOMMANDS:
    clear           Clear objects, such as outstanding packets on a channel
    config          Validate Hermes configuration file
    create          Create objects (client, connection, or channel) on chains
    health-check    Performs a health check of all chains in the the config
    help            Print this message or the help of the given subcommand(s)
    keys            Manage keys in the relayer for each chain
    listen          Listen to and display IBC events emitted by a chain
    misbehaviour    Listen to client update IBC events and handles misbehaviour
    query           Query objects from the chain
    start           Start the relayer in multi-chain mode
    tx              Create and send IBC transactions
    update          Update objects (clients) on chains
    upgrade         Upgrade objects (clients) after chain upgrade
    completions     Generate auto-complete scripts for different shells
```

### Creating an alias for the executable

It might be easier to create an alias for `hermes` so you can just run it by specifying the executable name instead of the whole path. In order to create an alias execute the following command:

```shell
alias hermes='cargo run --release --bin hermes --'
```

## Shell auto-completions

The `completions` subcommand of Hermes can be used to output a completion script
for a choice of widely used command-line shells.
Refer to `hermes completions --help` for the list. Some shell-specific examples
of setting up auto-completion with this command are provided below; check your
shell configuration to decide on the suitable directory in which to install the script
and any further necessary modifications to the shell's startup files.

### Bash

```sh
hermes completions bash > ~/.local/share/bash-completion/completions/hermes
```

On a MacOS installation with Homebrew `bash-completion` formula installed, use 

```sh
hermes completions bash > $(brew --prefix)/etc/bash_completion.d/hermes.bash-completion
```

### Zsh

```sh
hermes completions zsh > ~/.zfunc/_hermes
```

To make the shell load the script on initialization, add the directory to `fpath`
in your `~/.zshrc` before `compinit`:

```
fpath+=~/.zfunc
```

## Next Steps

Go to the [`Configuration`](./config.md) section to learn how to create a configuration file to be used by Hermes.


[releases]: https://github.com/informalsystems/ibc-rs/releases
[developer-app]: https://support.apple.com/en-gb/HT202491<|MERGE_RESOLUTION|>--- conflicted
+++ resolved
@@ -158,15 +158,9 @@
     hermes [OPTIONS] <SUBCOMMAND>
 
 OPTIONS:
-<<<<<<< HEAD
-        --config <CONFIG>    path to configuration file
-    -h, --help               Print help information
-        --json               enable JSON output
-=======
         --config <CONFIG>    Path to configuration file
     -h, --help               Print help information
         --json               Enable JSON output
->>>>>>> 57b8af93
     -V, --version            Print version information
 
 SUBCOMMANDS:

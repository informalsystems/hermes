DESCRIPTION:
Relay the channel upgrade attempt (ChannelUpgradeTry)

USAGE:
<<<<<<< HEAD
    hermes tx chan-upgrade-try [OPTIONS] --dst-chain <DST_CHAIN_ID> --src-chain <SRC_CHAIN_ID> --dst-connection <DST_CONNECTION_ID> --dst-port <DST_PORT_ID> --src-port <SRC_PORT_ID> --src-channel <SRC_CHANNEL_ID> --dst-channel <DST_CHANNEL_ID>

OPTIONS:
    -h, --help
            Print help information
=======
    hermes tx chan-upgrade-try --dst-chain <DST_CHAIN_ID> --src-chain <SRC_CHAIN_ID> --dst-connection <DST_CONNECTION_ID> --dst-port <DST_PORT_ID> --src-port <SRC_PORT_ID> --src-channel <SRC_CHANNEL_ID> --dst-channel <DST_CHANNEL_ID>

OPTIONS:
    -h, --help    Print help information
>>>>>>> eb29842f

        --timeout-height <TIMEOUT_HEIGHT>
            Height that, once it has been surpassed on the originating chain, the upgrade will time
            out. Required if no timeout timestamp is specified.

        --timeout-time <TIMEOUT_TIME>
            Timeout in human readable format since current that, once it has been surpassed on the
            originating chain, the upgrade will time out. Required if no timeout height is
            specified.

REQUIRED:
        --dst-chain <DST_CHAIN_ID>
            Identifier of the destination chain

        --dst-channel <DST_CHANNEL_ID>
            Identifier of the destination channel (optional) [aliases: dst-chan]

        --dst-connection <DST_CONNECTION_ID>
            Identifier of the destination connection [aliases: dst-conn]

        --dst-port <DST_PORT_ID>
            Identifier of the destination port

        --src-chain <SRC_CHAIN_ID>
            Identifier of the source chain

        --src-channel <SRC_CHANNEL_ID>
            Identifier of the source channel (required) [aliases: src-chan]

        --src-port <SRC_PORT_ID>
            Identifier of the source port<|MERGE_RESOLUTION|>--- conflicted
+++ resolved
@@ -2,27 +2,10 @@
 Relay the channel upgrade attempt (ChannelUpgradeTry)
 
 USAGE:
-<<<<<<< HEAD
-    hermes tx chan-upgrade-try [OPTIONS] --dst-chain <DST_CHAIN_ID> --src-chain <SRC_CHAIN_ID> --dst-connection <DST_CONNECTION_ID> --dst-port <DST_PORT_ID> --src-port <SRC_PORT_ID> --src-channel <SRC_CHANNEL_ID> --dst-channel <DST_CHANNEL_ID>
-
-OPTIONS:
-    -h, --help
-            Print help information
-=======
     hermes tx chan-upgrade-try --dst-chain <DST_CHAIN_ID> --src-chain <SRC_CHAIN_ID> --dst-connection <DST_CONNECTION_ID> --dst-port <DST_PORT_ID> --src-port <SRC_PORT_ID> --src-channel <SRC_CHANNEL_ID> --dst-channel <DST_CHANNEL_ID>
 
 OPTIONS:
     -h, --help    Print help information
->>>>>>> eb29842f
-
-        --timeout-height <TIMEOUT_HEIGHT>
-            Height that, once it has been surpassed on the originating chain, the upgrade will time
-            out. Required if no timeout timestamp is specified.
-
-        --timeout-time <TIMEOUT_TIME>
-            Timeout in human readable format since current that, once it has been surpassed on the
-            originating chain, the upgrade will time out. Required if no timeout height is
-            specified.
 
 REQUIRED:
         --dst-chain <DST_CHAIN_ID>

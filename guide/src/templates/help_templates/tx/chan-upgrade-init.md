--- conflicted
+++ resolved
@@ -17,18 +17,6 @@
             only be upgraded from a stricter ordering to a less strict ordering, i.e., from ORDERED
             to UNORDERED. Defaults to the ordering of the initiating chain if not specified.
 
-<<<<<<< HEAD
-        --timeout-height <TIMEOUT_HEIGHT>
-            Height that, once it has been surpassed on the originating chain, the upgrade will time
-            out. Required if no timeout timestamp is specified.
-
-        --timeout-time <TIMEOUT_TIME>
-            Timeout in human readable format since current that, once it has been surpassed on the
-            originating chain, the upgrade will time out. Required if no timeout height is
-            specified.
-
-=======
->>>>>>> eb29842f
         --version <VERSION>
             Version of the channel that both chains will upgrade to. Defaults to the version of the
             initiating chain if not specified.

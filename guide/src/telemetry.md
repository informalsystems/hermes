--- conflicted
+++ resolved
@@ -22,171 +22,4 @@
 port    = 3001          # default value
 ```
 
-<<<<<<< HEAD
-Please see the [relevant section in the *Configuration* page](./config.md#telemetry) for details about the configuration options.
-
-## Metrics
-
-The following table describes the metrics currently tracked by the telemetry service:
-
-| Name                         | Description                                          | OpenTelemetry type  | Configuration dependencies |
-| ---------------------------- | ---------------------------------------------------- | ------------------- | -------------------------- |
-| `workers`                    | Number of workers per object                         | `i64` UpDownCounter | Corresponding workers enabled |
-| `ibc_client_updates`         | Number of client updates performed per client        | `u64` Counter       | Client workers enabled |
-| `ibc_client_misbehaviours`   | Number of misbehaviours detected per client          | `u64` Counter       | Client workers enabled and Clients misbehaviour detection enabled |
-| `ibc_receive_packets`        | Number of confirmed receive packets relayed per channel        | `u64` Counter       | Packet workers enabled and Transaction confirmation enabled |
-| `ibc_acknowledgment_packets` | Number of confirmed acknowledgment packets relayed per channel | `u64` Counter       | Packet workers enabled and Transaction confirmation enabled |
-| `ibc_timeout_packets`        | Number of confirmed timeout packets relayed per channel        | `u64` Counter       | Packet workers enabled and Transaction confirmation enabled |
-| `wallet_balance`             | The balance of each wallet Hermes uses per chain. Please note that when converting the balance to f64 a loss in precision might be introduced in the displayed value     | `f64` ValueRecorder | None                       |
-| `ws_events`                  | How many IBC events did Hermes receive via the websocket subscription, in total since starting up, per chain. | Counter       | None                       |
-| `ws_reconnect`               | Number of times Hermes had to reconnect to the WebSocket endpoint                                                             | Counter       | None                       |
-| `tx_latency_submitted`       | Latency for all transactions submitted to a chain (i.e., difference between the moment when Hermes received an event until the corresponding transaction(s) were submitted). | `u64` ValueRecorder       | None                       |
-| `tx_latency_confirmed`       | Latency for all transactions confirmed by a chain (i.e., difference between the moment when Hermes received an event until the corresponding transaction(s) were confirmed). Requires `tx_confirmation = true`. | `u64` ValueRecorder       | Transaction confirmation enabled |
-| `msg_num`                    | How many messages Hermes submitted to a specific chain. | `u64` Counter     | None                       |
-| `queries`                    | Number of queries emitted by the relayer, per chain and query type | `u64` Counter | None                       |
-| `query_cache_hits`           | Number of cache hits for queries emitted by the relayer, per chain and query type | `u64` Counter | None                       |
-| `send_packet_count`          | Number of SendPacket events processed | `u64` Counter                      | Packet workers enabled     |
-| `acknowledgement_count`      | Number of WriteAcknowledgement events processed      | `u64` Counter       | Packet workers enabled     |
-| `cleared_send_packet_count`    | Number of SendPacket events processed during the initial and periodic clearing | `u64` Counter   | Packet workers enabled, and periodic packet clearing or clear on start enabled |
-| `cleared_acknowledgment_count` | Number of WriteAcknowledgement events processed during the initial and periodic clearing | `u64` Counter   | Packet workers enabled, and periodic packet clearing or clear on start enabled |
-| `backlog_oldest_sequence`      | Sequence number of the oldest pending packet in the backlog, per channel | `u64` ValueRecorder | Packet workers enabled     |
-| `backlog_oldest_timestamp`     | Local timestamp for the oldest pending packet in the backlog, per channel | `u64` ValueRecorder | Packet workers enabled     |
-| `backlog_size`                 | Total number of pending packets, per channel | `u64` ValueRecorder | Packet workers enabled     |
-
-## Integration with Prometheus
-
-With the settings , the telemetry service will be enabled and will serve the metrics using
-the Prometheus encoder over HTTP at [`http://localhost:3001/metrics`](http://localhost:3001/metrics).
-
-After starting Hermes with `hermes start`, and letting it run for a while to relay packets,
-open [`http://localhost:3001/metrics`](http://localhost:3001/metrics) in a browser, you should
-see Prometheus-encoded metrics.
-
-For example, with two channels and after transferring some tokens between the chains:
-
-```text
-# HELP acknowledgement_count Number of WriteAcknowledgement events processed
-# TYPE acknowledgement_count counter
-acknowledgement_count{chain="ibc-0",channel="channel-0",counterparty="ibc-1",port="transfer"} 25
-# HELP cache_hits Number of cache hits for queries emitted by the relayer, per chain and query type
-# TYPE cache_hits counter
-cache_hits{chain="ibc-0",query_type="query_channel"} 63
-cache_hits{chain="ibc-0",query_type="query_client_state"} 25
-cache_hits{chain="ibc-0",query_type="query_connection"} 19
-cache_hits{chain="ibc-1",query_type="query_channel"} 28
-cache_hits{chain="ibc-1",query_type="query_client_state"} 36
-cache_hits{chain="ibc-1",query_type="query_connection"} 29
-# HELP cleared_acknowledgment_count Number of WriteAcknowledgment events processed during the initial and periodic clearing
-# TYPE cleared_acknowledgment_count counter
-cleared_acknowledgment_count{chain="ibc-0",channel="channel-0",counterparty="ibc-1",port="transfer"} 20
-# HELP cleared_send_packet_count Number of SendPacket events processed during the initial and periodic clearing
-# TYPE cleared_send_packet_count counter
-cleared_send_packet_count{chain="ibc-0",channel="channel-0",counterparty="ibc-1",port="transfer"} 10
-# HELP ibc_acknowledgment_packets Number of confirmed acknowledgment packets relayed per channel. Available if relayer runs with Tx confirmation enabled
-# TYPE ibc_acknowledgment_packets counter
-ibc_acknowledgment_packets{src_chain="ibc-1",src_channel="channel-0",src_port="transfer"} 30
-# HELP ibc_receive_packets Number of confirmed receive packets relayed per channel. Available if relayer runs with Tx confirmation enabled
-# TYPE ibc_receive_packets counter
-ibc_receive_packets{src_chain="ibc-0",src_channel="channel-0",src_port="transfer"} 25
-# HELP msg_num How many messages Hermes submitted to the chain, per chain
-# TYPE msg_num counter
-msg_num{chain="ibc-0"} 48
-msg_num{chain="ibc-1"} 27
-# HELP oldest_sequence The sequence number of the oldest SendPacket event observed without its corresponding WriteAcknowledgement event. If this value is 0, it means Hermes observed a WriteAcknowledgment event for all the SendPacket events
-# TYPE oldest_sequence gauge
-oldest_sequence{chain="ibc-0",channel="channel-0",counterparty="ibc-1",port="transfer"} 0
-# HELP oldest_timestamp The timestamp of the oldest sequence number in seconds
-# TYPE oldest_timestamp gauge
-oldest_timestamp{chain="ibc-0",channel="channel-0",counterparty="ibc-1",port="transfer"} 0
-# HELP queries Number of queries emitted by the relayer, per chain and query type
-# TYPE queries counter
-queries{chain="ibc-0",query_type="query_application_status"} 71
-queries{chain="ibc-0",query_type="query_channel"} 1
-queries{chain="ibc-0",query_type="query_client_connections"} 1
-queries{chain="ibc-0",query_type="query_client_state"} 58
-queries{chain="ibc-0",query_type="query_clients"} 1
-queries{chain="ibc-0",query_type="query_connection"} 1
-queries{chain="ibc-0",query_type="query_connection_channels"} 1
-queries{chain="ibc-0",query_type="query_consensus_state"} 61
-queries{chain="ibc-0",query_type="query_consensus_states"} 1
-queries{chain="ibc-0",query_type="query_latest_height"} 1
-queries{chain="ibc-0",query_type="query_packet_acknowledgements"} 1
-queries{chain="ibc-0",query_type="query_packet_commitments"} 4
-queries{chain="ibc-0",query_type="query_staking_params"} 2
-queries{chain="ibc-0",query_type="query_txs"} 32
-queries{chain="ibc-0",query_type="query_unreceived_acknowledgements"} 92
-queries{chain="ibc-1",query_type="query_application_status"} 70
-queries{chain="ibc-1",query_type="query_channel"} 51
-queries{chain="ibc-1",query_type="query_client_connections"} 1
-queries{chain="ibc-1",query_type="query_client_state"} 56
-queries{chain="ibc-1",query_type="query_clients"} 1
-queries{chain="ibc-1",query_type="query_connection"} 1
-queries{chain="ibc-1",query_type="query_connection_channels"} 1
-queries{chain="ibc-1",query_type="query_consensus_state"} 60
-queries{chain="ibc-1",query_type="query_consensus_states"} 1
-queries{chain="ibc-1",query_type="query_latest_height"} 1
-queries{chain="ibc-1",query_type="query_packet_acknowledgements"} 2
-queries{chain="ibc-1",query_type="query_packet_commitments"} 3
-queries{chain="ibc-1",query_type="query_staking_params"} 2
-queries{chain="ibc-1",query_type="query_txs"} 38
-queries{chain="ibc-1",query_type="query_unreceived_packets"} 52
-# HELP send_packet_count Number of SendPacket events processed
-# TYPE send_packet_count counter
-send_packet_count{chain="ibc-0",channel="channel-0",counterparty="ibc-1",port="transfer"} 25
-# HELP tx_latency_confirmed The latency for all transactions submitted & confirmed to a specific chain, i.e. the difference between the moment when Hermes received a batch of events until the corresponding transaction(s) were confirmed. Milliseconds.
-# TYPE tx_latency_confirmed histogram
-tx_latency_confirmed_bucket{chain="ibc-0",channel="channel-0",counterparty="ibc-1",port="transfer",le="1000"} 0
-tx_latency_confirmed_bucket{chain="ibc-0",channel="channel-0",counterparty="ibc-1",port="transfer",le="5000"} 2
-tx_latency_confirmed_bucket{chain="ibc-0",channel="channel-0",counterparty="ibc-1",port="transfer",le="9000"} 2
-tx_latency_confirmed_bucket{chain="ibc-0",channel="channel-0",counterparty="ibc-1",port="transfer",le="13000"} 2
-tx_latency_confirmed_bucket{chain="ibc-0",channel="channel-0",counterparty="ibc-1",port="transfer",le="17000"} 2
-tx_latency_confirmed_bucket{chain="ibc-0",channel="channel-0",counterparty="ibc-1",port="transfer",le="20000"} 2
-tx_latency_confirmed_bucket{chain="ibc-0",channel="channel-0",counterparty="ibc-1",port="transfer",le="+Inf"} 2
-tx_latency_confirmed_sum{chain="ibc-0",channel="channel-0",counterparty="ibc-1",port="transfer"} 7518
-tx_latency_confirmed_count{chain="ibc-0",channel="channel-0",counterparty="ibc-1",port="transfer"} 2
-tx_latency_confirmed_bucket{chain="ibc-1",channel="channel-0",counterparty="ibc-0",port="transfer",le="1000"} 0
-tx_latency_confirmed_bucket{chain="ibc-1",channel="channel-0",counterparty="ibc-0",port="transfer",le="5000"} 2
-tx_latency_confirmed_bucket{chain="ibc-1",channel="channel-0",counterparty="ibc-0",port="transfer",le="9000"} 2
-tx_latency_confirmed_bucket{chain="ibc-1",channel="channel-0",counterparty="ibc-0",port="transfer",le="13000"} 2
-tx_latency_confirmed_bucket{chain="ibc-1",channel="channel-0",counterparty="ibc-0",port="transfer",le="17000"} 2
-tx_latency_confirmed_bucket{chain="ibc-1",channel="channel-0",counterparty="ibc-0",port="transfer",le="20000"} 2
-tx_latency_confirmed_bucket{chain="ibc-1",channel="channel-0",counterparty="ibc-0",port="transfer",le="+Inf"} 2
-tx_latency_confirmed_sum{chain="ibc-1",channel="channel-0",counterparty="ibc-0",port="transfer"} 5291
-tx_latency_confirmed_count{chain="ibc-1",channel="channel-0",counterparty="ibc-0",port="transfer"} 2
-# HELP tx_latency_submitted The latency for all transactions submitted to a specific chain, i.e. the difference between the moment when Hermes received a batch of events and when it submitted the corresponding transaction(s). Milliseconds.
-# TYPE tx_latency_submitted histogram
-tx_latency_submitted_bucket{chain="ibc-0",channel="channel-0",counterparty="ibc-1",port="transfer",le="200"} 0
-tx_latency_submitted_bucket{chain="ibc-0",channel="channel-0",counterparty="ibc-1",port="transfer",le="500"} 1
-tx_latency_submitted_bucket{chain="ibc-0",channel="channel-0",counterparty="ibc-1",port="transfer",le="1000"} 2
-tx_latency_submitted_bucket{chain="ibc-0",channel="channel-0",counterparty="ibc-1",port="transfer",le="2000"} 2
-tx_latency_submitted_bucket{chain="ibc-0",channel="channel-0",counterparty="ibc-1",port="transfer",le="5000"} 2
-tx_latency_submitted_bucket{chain="ibc-0",channel="channel-0",counterparty="ibc-1",port="transfer",le="10000"} 2
-tx_latency_submitted_bucket{chain="ibc-0",channel="channel-0",counterparty="ibc-1",port="transfer",le="+Inf"} 2
-tx_latency_submitted_sum{chain="ibc-0",channel="channel-0",counterparty="ibc-1",port="transfer"} 1175
-tx_latency_submitted_count{chain="ibc-0",channel="channel-0",counterparty="ibc-1",port="transfer"} 2
-tx_latency_submitted_bucket{chain="ibc-1",channel="channel-0",counterparty="ibc-0",port="transfer",le="200"} 1
-tx_latency_submitted_bucket{chain="ibc-1",channel="channel-0",counterparty="ibc-0",port="transfer",le="500"} 2
-tx_latency_submitted_bucket{chain="ibc-1",channel="channel-0",counterparty="ibc-0",port="transfer",le="1000"} 2
-tx_latency_submitted_bucket{chain="ibc-1",channel="channel-0",counterparty="ibc-0",port="transfer",le="2000"} 2
-tx_latency_submitted_bucket{chain="ibc-1",channel="channel-0",counterparty="ibc-0",port="transfer",le="5000"} 2
-tx_latency_submitted_bucket{chain="ibc-1",channel="channel-0",counterparty="ibc-0",port="transfer",le="10000"} 2
-tx_latency_submitted_bucket{chain="ibc-1",channel="channel-0",counterparty="ibc-0",port="transfer",le="+Inf"} 2
-tx_latency_submitted_sum{chain="ibc-1",channel="channel-0",counterparty="ibc-0",port="transfer"} 542
-tx_latency_submitted_count{chain="ibc-1",channel="channel-0",counterparty="ibc-0",port="transfer"} 2
-# HELP wallet_balance The balance of each wallet Hermes uses per chain. Please note that when converting the balance to f64 a loss in precision might be introduced in the displayed value
-# TYPE wallet_balance gauge
-wallet_balance{account="cosmos1a9emd54sp0xsw77e2pzcc2pjfp7jvtl64p64w7",chain="ibc-1",denom="stake"} 99940782
-wallet_balance{account="cosmos1s9jwwt60edxhy0ez84h3wfujerj5mgzhmasy23",chain="ibc-0",denom="stake"} 99962295
-# HELP workers Number of workers per object
-# TYPE workers gauge
-workers{type="client"} 2
-workers{type="packet"} 2
-workers{type="wallet"} 2
-# HELP ws_events How many IBC events did Hermes receive via the WebSocket subscription, per chain
-# TYPE ws_events counter
-ws_events{chain="ibc-0"} 57
-ws_events{chain="ibc-1"} 37
-```
-=======
-Please see the [relevant section for *Configuration*](./config.md) for more general details about Hermes configuration options.
->>>>>>> 7f5106b7
+Please see the [relevant section for *Configuration*](./config.md) for more general details about Hermes configuration options.
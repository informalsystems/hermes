# Telemetry

*Since version 0.4.0.*

To gain a better understanding of the status and activity of the relayer,
Hermes features a built-in telemetry service based on the [OpenTelemetry][opentelemetry] observability framework,
whose metrics can be exposed over HTTP for integration with the [Prometheus][prometheus] monitoring system.

The official Hermes builds for Linux and macOS come with telemetry support since version 0.4.0,
and can be [downloaded directly from the GitHub Releases][gh-releases] page.

[gh-releases]: https://github.com/informalsystems/ibc-rs/releases
[opentelemetry]: https://opentelemetry.io
[prometheus]: https://prometheus.io

## Configuration

The telemetry service is not active by default, and must be enabled in the relayer configuration:

```toml
[telemetry]
enabled = true
host    = '127.0.0.1'
port    = 3001
```

Please see the [relevant section in the *Configuration* page](./config.md#telemetry) for details about the configuration options.

## Metrics

The following table describes the metrics currently tracked by the telemetry service:

| Name                         | Description                                          | OpenTelemetry type  |
| ---------------------------- | ---------------------------------------------------- | ------------------- |
| `workers`                    | Number of workers per object                         | `i64` UpDownCounter |
| `ibc_client_updates`         | Number of client updates performed per client        | `u64` Counter       |
| `ibc_client_misbehaviours`   | Number of misbehaviours detected per client          | `u64` Counter       |
<<<<<<< HEAD
| `ibc_receive_packets`        | Number of confirmed receive packets relayed per channel. Available if relayer runs with Tx confirmation enabled        | `u64` Counter       |
| `ibc_acknowledgment_packets` | Number of confirmed acknowledgment packets relayed per channel. Available if relayer runs with Tx confirmation enabled | `u64` Counter       |
| `ibc_timeout_packets`        | Number of confirmed timeout packets relayed per channel. Available if relayer runs with Tx confirmation enabled        | `u64` Counter       |
| `wallet_balance`             | How much balance (coins) there is left in each wallet key that Hermes is using. | `u64` ValueRecorder       |
=======
| `ibc_receive_packets`        | Number of receive packets relayed per channel        | `u64` Counter       |
| `ibc_acknowledgment_packets` | Number of acknowledgment packets relayed per channel | `u64` Counter       |
| `ibc_timeout_packets`        | Number of timeout packets relayed per channel        | `u64` Counter       |
| `wallet_balance`             | The balance of each wallet Hermes uses per chain. Please note that when converting the balance to f64 a loss in
                precision might be introduced in the displayed value     | `f64` ValueRecorder |
>>>>>>> c61ae18f
| `ws_events`                  | How many IBC events did Hermes receive via the websocket subscription, in total since starting up, per chain. | Counter       |
| `ws_reconnect`               | Number of times Hermes had to reconnect to the WebSocket endpoint                                                             | Counter       |
| `tx_latency_submitted`       | Latency for all transactions submitted to a chain (i.e., difference between the moment when Hermes received an event until the corresponding transaction(s) were submitted). | `u64` ValueRecorder       |
| `tx_latency_confirmed`       | Latency for all transactions confirmed by a chain (i.e., difference between the moment when Hermes received an event until the corresponding transaction(s) were confirmed). Requires `tx_confirmation = true`. | `u64` ValueRecorder       |
| `msg_num`                    | How many messages Hermes submitted to a specific chain. | `u64` Counter     |
| `queries`                    | Number of queries emitted by the relayer, per chain and query type | `u64` Counter |
| `query_cache_hits`           | Number of cache hits for queries emitted by the relayer, per chain and query type | `u64` Counter |
| `send_packet_count`          | Number of SendPacket events processed | `u64` Counter |
| `acknowledgement_count`      | Number of WriteAcknowledgement events processed      | `u64` Counter       |
| `cleared_send_packet_count`    | Number of SendPacket events processed during the initial and periodic clearing | `u64` Counter   |
| `cleared_acknowledgment_count` | Number of WriteAcknowledgement events processed during the initial and periodic clearing | `u64` Counter   |
| `oldest_sequence`            | The sequence number of the oldest SendPacket event observed without its corresponding WriteAcknowledgement event. If this value is 0, it means Hermes observed a WriteAcknowledgment event for all the SendPacket events | `u64` ValueRecorder |
| `oldest_timestamp`           | The timestamp of the oldest sequence number in seconds | `u64` ValueRecorder |

## Integration with Prometheus

With the settings , the telemetry service will be enabled and will serve the metrics using
the Prometheus encoder over HTTP at [`http://localhost:3001/metrics`](http://localhost:3001/metrics).

After starting Hermes with `hermes start`, and letting it run for a while to relay packets,
open [`http://localhost:3001/metrics`](http://localhost:3001/metrics) in a browser, you should
see Prometheus-encoded metrics.

For example, with two channels and after transferring some tokens between the chains:

```text
# HELP acknowledgement_count Number of WriteAcknowledgement events processed
# TYPE acknowledgement_count counter
acknowledgement_count{chain="ibc-1",channel="channel-0",counterparty="ibc-0",port="transfer"} 35
# HELP cache_hits Number of cache hits for queries emitted by the relayer, per chain and query type
# TYPE cache_hits counter
cache_hits{chain="ibc-0",query_type="query_channel"} 37
cache_hits{chain="ibc-0",query_type="query_client_state"} 45
cache_hits{chain="ibc-0",query_type="query_connection"} 39
cache_hits{chain="ibc-1",query_type="query_channel"} 57
cache_hits{chain="ibc-1",query_type="query_client_state"} 29
cache_hits{chain="ibc-1",query_type="query_connection"} 24
# HELP cleared_send_packet_count Number of SendPacket events processed during the initial and periodic clearing
# TYPE cleared_send_packet_count counter
cleared_send_packet_count{chain="ibc-1",channel="channel-0",counterparty="ibc-0",port="transfer"} 15
# HELP ibc_acknowledgment_packets Number of confirmed acknowledgment packets relayed per channel. Available if relayer runs with Tx confirmation enabled
# TYPE ibc_acknowledgment_packets counter
ibc_acknowledgment_packets{src_chain="ibc-0",src_channel="channel-0",src_port="transfer"} 15
ibc_acknowledgment_packets{src_chain="ibc-1",src_channel="channel-0",src_port="transfer"} 0
# HELP ibc_receive_packets Number of confirmed receive packets relayed per channel. Available if relayer runs with Tx confirmation enabled
# TYPE ibc_receive_packets counter
ibc_receive_packets{src_chain="ibc-0",src_channel="channel-0",src_port="transfer"} 0
ibc_receive_packets{src_chain="ibc-1",src_channel="channel-0",src_port="transfer"} 35
# HELP ibc_timeout_packets Number of confirmed timeout packets relayed per channel. Available if relayer runs with Tx confirmation enabled
# TYPE ibc_timeout_packets counter
ibc_timeout_packets{src_chain="ibc-0",src_channel="channel-0",src_port="transfer"} 0
ibc_timeout_packets{src_chain="ibc-1",src_channel="channel-0",src_port="transfer"} 0
# HELP msg_num How many messages Hermes submitted to the chain, per chain
# TYPE msg_num counter
msg_num{chain="ibc-0"} 37
msg_num{chain="ibc-1"} 37
# HELP oldest_sequence The sequence number of the oldest SendPacket event observed without its corresponding WriteAcknowledgement event. If this value is 0, it means Hermes observed a WriteAcknowledgment event for all the SendPacket events
# TYPE oldest_sequence gauge
oldest_sequence{chain="ibc-1",channel="channel-0",counterparty="ibc-0",port="transfer"} 0
# HELP oldest_timestamp The timestamp of the oldest sequence number in seconds
# TYPE oldest_timestamp gauge
oldest_timestamp{chain="ibc-1",channel="channel-0",counterparty="ibc-0",port="transfer"} 0
# HELP queries Number of queries emitted by the relayer, per chain and query type
# TYPE queries counter
queries{chain="ibc-0",query_type="query_application_status"} 151
queries{chain="ibc-0",query_type="query_channel"} 72
queries{chain="ibc-0",query_type="query_client_connections"} 1
queries{chain="ibc-0",query_type="query_client_state"} 140
queries{chain="ibc-0",query_type="query_clients"} 1
queries{chain="ibc-0",query_type="query_connection"} 1
queries{chain="ibc-0",query_type="query_connection_channels"} 1
queries{chain="ibc-0",query_type="query_consensus_state"} 143
queries{chain="ibc-0",query_type="query_consensus_states"} 1
queries{chain="ibc-0",query_type="query_latest_height"} 1
queries{chain="ibc-0",query_type="query_packet_acknowledgements"} 2
queries{chain="ibc-0",query_type="query_packet_commitments"} 3
queries{chain="ibc-0",query_type="query_staking_params"} 2
queries{chain="ibc-0",query_type="query_txs"} 50
queries{chain="ibc-0",query_type="query_unreceived_packets"} 72
queries{chain="ibc-1",query_type="query_application_status"} 151
queries{chain="ibc-1",query_type="query_channel"} 2
queries{chain="ibc-1",query_type="query_client_connections"} 1
queries{chain="ibc-1",query_type="query_client_state"} 139
queries{chain="ibc-1",query_type="query_clients"} 1
queries{chain="ibc-1",query_type="query_connection"} 1
queries{chain="ibc-1",query_type="query_connection_channels"} 1
queries{chain="ibc-1",query_type="query_consensus_state"} 143
queries{chain="ibc-1",query_type="query_consensus_states"} 1
queries{chain="ibc-1",query_type="query_latest_height"} 1
queries{chain="ibc-1",query_type="query_packet_acknowledgements"} 1
queries{chain="ibc-1",query_type="query_packet_commitments"} 4
queries{chain="ibc-1",query_type="query_staking_params"} 2
queries{chain="ibc-1",query_type="query_txs"} 32
queries{chain="ibc-1",query_type="query_unreceived_acknowledgements"} 71
# HELP send_packet_count Number of SendPacket events processed
# TYPE send_packet_count counter
send_packet_count{chain="ibc-1",channel="channel-0",counterparty="ibc-0",port="transfer"} 35
# HELP tx_latency_confirmed The latency for all transactions submitted & confirmed to a specific chain, i.e. the difference between the moment when Hermes received a batch of events until the corresponding transaction(s) were confirmed. Milliseconds.
# TYPE tx_latency_confirmed histogram
tx_latency_confirmed_bucket{chain="ibc-0",channel="channel-0",counterparty="ibc-1",port="transfer",le="10"} 0
tx_latency_confirmed_bucket{chain="ibc-0",channel="channel-0",counterparty="ibc-1",port="transfer",le="50"} 0
tx_latency_confirmed_bucket{chain="ibc-0",channel="channel-0",counterparty="ibc-1",port="transfer",le="100"} 0
tx_latency_confirmed_bucket{chain="ibc-0",channel="channel-0",counterparty="ibc-1",port="transfer",le="200"} 0
tx_latency_confirmed_bucket{chain="ibc-0",channel="channel-0",counterparty="ibc-1",port="transfer",le="500"} 0
tx_latency_confirmed_bucket{chain="ibc-0",channel="channel-0",counterparty="ibc-1",port="transfer",le="1000"} 0
tx_latency_confirmed_bucket{chain="ibc-0",channel="channel-0",counterparty="ibc-1",port="transfer",le="2000"} 0
tx_latency_confirmed_bucket{chain="ibc-0",channel="channel-0",counterparty="ibc-1",port="transfer",le="+Inf"} 1
tx_latency_confirmed_sum{chain="ibc-0",channel="channel-0",counterparty="ibc-1",port="transfer"} 4400
tx_latency_confirmed_count{chain="ibc-0",channel="channel-0",counterparty="ibc-1",port="transfer"} 1
tx_latency_confirmed_bucket{chain="ibc-1",channel="channel-0",counterparty="ibc-0",port="transfer",le="10"} 0
tx_latency_confirmed_bucket{chain="ibc-1",channel="channel-0",counterparty="ibc-0",port="transfer",le="50"} 0
tx_latency_confirmed_bucket{chain="ibc-1",channel="channel-0",counterparty="ibc-0",port="transfer",le="100"} 0
tx_latency_confirmed_bucket{chain="ibc-1",channel="channel-0",counterparty="ibc-0",port="transfer",le="200"} 0
tx_latency_confirmed_bucket{chain="ibc-1",channel="channel-0",counterparty="ibc-0",port="transfer",le="500"} 0
tx_latency_confirmed_bucket{chain="ibc-1",channel="channel-0",counterparty="ibc-0",port="transfer",le="1000"} 0
tx_latency_confirmed_bucket{chain="ibc-1",channel="channel-0",counterparty="ibc-0",port="transfer",le="2000"} 0
tx_latency_confirmed_bucket{chain="ibc-1",channel="channel-0",counterparty="ibc-0",port="transfer",le="+Inf"} 1
tx_latency_confirmed_sum{chain="ibc-1",channel="channel-0",counterparty="ibc-0",port="transfer"} 2018
tx_latency_confirmed_count{chain="ibc-1",channel="channel-0",counterparty="ibc-0",port="transfer"} 1
# HELP tx_latency_submitted The latency for all transactions submitted to a specific chain, i.e. the difference between the moment when Hermes received a batch of events and when it submitted the corresponding transaction(s). Milliseconds.
# TYPE tx_latency_submitted histogram
tx_latency_submitted_bucket{chain="ibc-0",channel="channel-0",counterparty="ibc-1",port="transfer",le="10"} 0
tx_latency_submitted_bucket{chain="ibc-0",channel="channel-0",counterparty="ibc-1",port="transfer",le="50"} 0
tx_latency_submitted_bucket{chain="ibc-0",channel="channel-0",counterparty="ibc-1",port="transfer",le="100"} 0
tx_latency_submitted_bucket{chain="ibc-0",channel="channel-0",counterparty="ibc-1",port="transfer",le="200"} 0
tx_latency_submitted_bucket{chain="ibc-0",channel="channel-0",counterparty="ibc-1",port="transfer",le="500"} 1
tx_latency_submitted_bucket{chain="ibc-0",channel="channel-0",counterparty="ibc-1",port="transfer",le="1000"} 1
tx_latency_submitted_bucket{chain="ibc-0",channel="channel-0",counterparty="ibc-1",port="transfer",le="2000"} 1
tx_latency_submitted_bucket{chain="ibc-0",channel="channel-0",counterparty="ibc-1",port="transfer",le="+Inf"} 1
tx_latency_submitted_sum{chain="ibc-0",channel="channel-0",counterparty="ibc-1",port="transfer"} 361
tx_latency_submitted_count{chain="ibc-0",channel="channel-0",counterparty="ibc-1",port="transfer"} 1
tx_latency_submitted_bucket{chain="ibc-1",channel="channel-0",counterparty="ibc-0",port="transfer",le="10"} 0
tx_latency_submitted_bucket{chain="ibc-1",channel="channel-0",counterparty="ibc-0",port="transfer",le="50"} 0
tx_latency_submitted_bucket{chain="ibc-1",channel="channel-0",counterparty="ibc-0",port="transfer",le="100"} 0
tx_latency_submitted_bucket{chain="ibc-1",channel="channel-0",counterparty="ibc-0",port="transfer",le="200"} 0
tx_latency_submitted_bucket{chain="ibc-1",channel="channel-0",counterparty="ibc-0",port="transfer",le="500"} 0
tx_latency_submitted_bucket{chain="ibc-1",channel="channel-0",counterparty="ibc-0",port="transfer",le="1000"} 1
tx_latency_submitted_bucket{chain="ibc-1",channel="channel-0",counterparty="ibc-0",port="transfer",le="2000"} 1
tx_latency_submitted_bucket{chain="ibc-1",channel="channel-0",counterparty="ibc-0",port="transfer",le="+Inf"} 1
tx_latency_submitted_sum{chain="ibc-1",channel="channel-0",counterparty="ibc-0",port="transfer"} 573
tx_latency_submitted_count{chain="ibc-1",channel="channel-0",counterparty="ibc-0",port="transfer"} 1
# HELP wallet_balance The balance in each wallet that Hermes is using, per wallet, denom and chain. The amount is of unit: 10^6 * `denom`
# TYPE wallet_balance gauge
<<<<<<< HEAD
wallet_balance{account="cosmos12kzv7w2z4ze6f3x67zs0l0r8du9cx7cxm4v7kk",chain="ibc-1",denom="stake"} 99
wallet_balance{account="cosmos1jwgvxl8twq7wv3duy2daevyd5u5v5fw9946p46",chain="ibc-0",denom="stake"} 99
=======
wallet_balance{account="cosmos1lfq283ph84d49hywahpngxueqsv4wgxt6x5d7z",chain="ibc-0",denom="stake"} 99981718
wallet_balance{account="cosmos1mmkyea9pmqhlewrap0urpes2vx0r4gnz7eq5vl",chain="ibc-1",denom="stake"} 99984434
wallet_balance{account="cosmos1pmypcnlkgzfuayzlxr3w9ykp7d0pd4lg027e46",chain="ibc-2",denom="stake"} 99977817
>>>>>>> c61ae18f
# HELP workers Number of workers per object
# TYPE workers gauge
workers{type="client"} 2
workers{type="packet"} 2
workers{type="wallet"} 2
# HELP ws_events How many IBC events did Hermes receive via the WebSocket subscription, per chain
# TYPE ws_events counter
ws_events{chain="ibc-0"} 63
ws_events{chain="ibc-1"} 62
```
<|MERGE_RESOLUTION|>--- conflicted
+++ resolved
@@ -35,18 +35,11 @@
 | `workers`                    | Number of workers per object                         | `i64` UpDownCounter |
 | `ibc_client_updates`         | Number of client updates performed per client        | `u64` Counter       |
 | `ibc_client_misbehaviours`   | Number of misbehaviours detected per client          | `u64` Counter       |
-<<<<<<< HEAD
 | `ibc_receive_packets`        | Number of confirmed receive packets relayed per channel. Available if relayer runs with Tx confirmation enabled        | `u64` Counter       |
 | `ibc_acknowledgment_packets` | Number of confirmed acknowledgment packets relayed per channel. Available if relayer runs with Tx confirmation enabled | `u64` Counter       |
 | `ibc_timeout_packets`        | Number of confirmed timeout packets relayed per channel. Available if relayer runs with Tx confirmation enabled        | `u64` Counter       |
-| `wallet_balance`             | How much balance (coins) there is left in each wallet key that Hermes is using. | `u64` ValueRecorder       |
-=======
-| `ibc_receive_packets`        | Number of receive packets relayed per channel        | `u64` Counter       |
-| `ibc_acknowledgment_packets` | Number of acknowledgment packets relayed per channel | `u64` Counter       |
-| `ibc_timeout_packets`        | Number of timeout packets relayed per channel        | `u64` Counter       |
 | `wallet_balance`             | The balance of each wallet Hermes uses per chain. Please note that when converting the balance to f64 a loss in
                 precision might be introduced in the displayed value     | `f64` ValueRecorder |
->>>>>>> c61ae18f
 | `ws_events`                  | How many IBC events did Hermes receive via the websocket subscription, in total since starting up, per chain. | Counter       |
 | `ws_reconnect`               | Number of times Hermes had to reconnect to the WebSocket endpoint                                                             | Counter       |
 | `tx_latency_submitted`       | Latency for all transactions submitted to a chain (i.e., difference between the moment when Hermes received an event until the corresponding transaction(s) were submitted). | `u64` ValueRecorder       |
@@ -190,14 +183,8 @@
 tx_latency_submitted_count{chain="ibc-1",channel="channel-0",counterparty="ibc-0",port="transfer"} 1
 # HELP wallet_balance The balance in each wallet that Hermes is using, per wallet, denom and chain. The amount is of unit: 10^6 * `denom`
 # TYPE wallet_balance gauge
-<<<<<<< HEAD
-wallet_balance{account="cosmos12kzv7w2z4ze6f3x67zs0l0r8du9cx7cxm4v7kk",chain="ibc-1",denom="stake"} 99
-wallet_balance{account="cosmos1jwgvxl8twq7wv3duy2daevyd5u5v5fw9946p46",chain="ibc-0",denom="stake"} 99
-=======
 wallet_balance{account="cosmos1lfq283ph84d49hywahpngxueqsv4wgxt6x5d7z",chain="ibc-0",denom="stake"} 99981718
 wallet_balance{account="cosmos1mmkyea9pmqhlewrap0urpes2vx0r4gnz7eq5vl",chain="ibc-1",denom="stake"} 99984434
-wallet_balance{account="cosmos1pmypcnlkgzfuayzlxr3w9ykp7d0pd4lg027e46",chain="ibc-2",denom="stake"} 99977817
->>>>>>> c61ae18f
 # HELP workers Number of workers per object
 # TYPE workers gauge
 workers{type="client"} 2

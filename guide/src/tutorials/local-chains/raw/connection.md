--- conflicted
+++ resolved
@@ -37,19 +37,11 @@
 To verify that the two ends are in `Open` state:
 
 ```shell
-<<<<<<< HEAD
-hermes query connection end --chain ibc-0 --conn connection-0
-```
-
-```shell
-hermes query connection end --chain ibc-1 --conn connection-1
-=======
 hermes query connection end --chain ibc-0 --connection connection-0
 ```
 
 ```shell
 hermes query connection end --chain ibc-1 --connection connection-1
->>>>>>> 57b8af93
 ```
 
 

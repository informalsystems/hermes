//! `query` subcommand

use abscissa_core::{Command, Options, Runnable};

mod channel;
mod client;
mod connection;

/// `query` subcommand
#[derive(Command, Debug, Options, Runnable)]
pub enum QueryCmd {
    /// The `query client` subcommand
    #[options(help = "query client")]
    Client(QueryClientCmds),
<<<<<<< HEAD

    /// The `query connection` subcommand
    #[options(help = "query connection")]
    Connection(connection::QueryConnectionCmd),
=======
    /// The `query channel` subcommand
    #[options(help = "query channel")]
    Channel(QueryChannelCmds),
>>>>>>> 3674674c
}

#[derive(Command, Debug, Options, Runnable)]
pub enum QueryClientCmds {
    /// The `query client state` subcommand
    #[options(help = "query client full state")]
    State(client::QueryClientStateCmd),
    /// The `query client consensus` subcommand
    #[options(help = "query client consensus")]
    Consensus(client::QueryClientConsensusCmd),
}

#[derive(Command, Debug, Options, Runnable)]
pub enum QueryChannelCmds {
    /// The `query channel ends` subcommand
    #[options(help = "query channel ends")]
    Ends(channel::QueryChannelEndsCmd),
}<|MERGE_RESOLUTION|>--- conflicted
+++ resolved
@@ -12,16 +12,15 @@
     /// The `query client` subcommand
     #[options(help = "query client")]
     Client(QueryClientCmds),
-<<<<<<< HEAD
 
+    //TODO: check with channel command implementation
     /// The `query connection` subcommand
     #[options(help = "query connection")]
     Connection(connection::QueryConnectionCmd),
-=======
+
     /// The `query channel` subcommand
     #[options(help = "query channel")]
     Channel(QueryChannelCmds),
->>>>>>> 3674674c
 }
 
 #[derive(Command, Debug, Options, Runnable)]

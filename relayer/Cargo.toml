[package]
<<<<<<< HEAD
name       = "ibc-relayer"
version    = "0.8.0"
edition    = "2018"
license    = "Apache-2.0"
readme     = "README.md"
keywords   = ["blockchain", "consensus", "cosmos", "ibc", "tendermint"]
repository = "https://github.com/informalsystems/ibc-rs"
authors    = ["Informal Systems <hello@informal.systems>"]

description = """
=======
name         = "ibc-relayer"
version      = "0.8.0-pre.1"
edition      = "2021"
license      = "Apache-2.0"
readme       = "README.md"
keywords     = ["blockchain", "consensus", "cosmos", "ibc", "tendermint"]
repository   = "https://github.com/informalsystems/ibc-rs"
authors      = ["Informal Systems <hello@informal.systems>"]
rust-version = "1.56"
description  = """
>>>>>>> 9d1f86b9
    Implementation of an IBC Relayer in Rust, as a library.
"""

[package.metadata.docs.rs]
all-features = true

[features]
default   = ["flex-error/std", "flex-error/eyre_tracer"]
profiling = []
telemetry = ["ibc-telemetry"]

[dependencies]
ibc           = { version = "0.8.0", path = "../modules" }
ibc-proto     = { version = "0.12.0", path = "../proto" }
ibc-telemetry = { version = "0.8.0", path = "../telemetry", optional = true }

chrono = { version = "0.4.19", default-features = false, features = ["clock"] }
subtle-encoding = "0.5"
async-trait = "0.1.50"
humantime-serde = "1.0.0"
serde = "1.0.130"
serde_cbor = "0.11.2"
serde_derive = "1.0"
thiserror = "1.0.30"
toml = "0.5"
tracing = "0.1.29"
tokio = { version = "1.0", features = ["rt-multi-thread", "time", "sync"] }
serde_json = { version = "1" }
bytes = "1.1.0"
prost = { version = "0.9" }
prost-types = { version = "0.9" }
futures = "0.3.17"
crossbeam-channel = "0.5.1"
k256 = { version = "0.9.6", features = ["ecdsa-core", "ecdsa", "sha256"]}
hex = "0.4"
bitcoin = { version = "=0.27", features = ["use-serde"] }
tiny-bip39 = "0.8.0"
hdpath = { version = "0.6.0", features = ["with-bitcoin"] }
sha2 = "0.9.8"
tiny-keccak = { version = "2.0.2", features = ["keccak"], default-features = false }
ripemd160 = "0.9.1"
bech32 = "0.8.1"
itertools = "0.10.1"
tonic = { version = "0.6", features = ["tls", "tls-roots"] }
dirs-next = "2.0.0"
retry = { version = "1.3.0", default-features = false }
async-stream = "0.3.2"
http = "0.2.4"
flex-error = { version = "0.4.4", default-features = false }
signature = "1.3.0"
anyhow = "1.0.44"
fraction = { version = "0.9.0", default-features = false }
semver = "1.0"
uint = "0.9"
humantime = "2.1.0"

[dependencies.tendermint]
version = "=0.23.0"
features = ["secp256k1"]

[dependencies.tendermint-rpc]
version = "=0.23.0"
features = ["http-client", "websocket-client"]

[dependencies.tendermint-light-client]
version = "=0.23.0"
default-features = false
features = ["rpc-client", "secp256k1", "unstable"]

[dependencies.tendermint-proto]
version = "=0.23.0"

[dev-dependencies]
ibc = { version = "0.8.0", path = "../modules", features = ["mocks"] }
serial_test = "0.5.0"
env_logger = "0.9.0"
tracing-subscriber = { version = "0.3.1", features = ["fmt", "env-filter", "json"]}
test-env-log = { version = "0.2.7", features = ["trace"] }

# Needed for generating (synthetic) light blocks.
tendermint-testgen = { version = "=0.23.0" }<|MERGE_RESOLUTION|>--- conflicted
+++ resolved
@@ -1,19 +1,7 @@
 [package]
-<<<<<<< HEAD
-name       = "ibc-relayer"
-version    = "0.8.0"
-edition    = "2018"
-license    = "Apache-2.0"
-readme     = "README.md"
-keywords   = ["blockchain", "consensus", "cosmos", "ibc", "tendermint"]
-repository = "https://github.com/informalsystems/ibc-rs"
-authors    = ["Informal Systems <hello@informal.systems>"]
-
-description = """
-=======
 name         = "ibc-relayer"
-version      = "0.8.0-pre.1"
-edition      = "2021"
+version      = "0.8.0"
+edition      = "2018"
 license      = "Apache-2.0"
 readme       = "README.md"
 keywords     = ["blockchain", "consensus", "cosmos", "ibc", "tendermint"]
@@ -21,8 +9,7 @@
 authors      = ["Informal Systems <hello@informal.systems>"]
 rust-version = "1.56"
 description  = """
->>>>>>> 9d1f86b9
-    Implementation of an IBC Relayer in Rust, as a library.
+    Implementation of an IBC Relayer in Rust, as a library
 """
 
 [package.metadata.docs.rs]

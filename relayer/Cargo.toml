[package]
name         = "ibc-relayer"
version      = "0.9.0"
edition      = "2021"
license      = "Apache-2.0"
readme       = "README.md"
keywords     = ["blockchain", "consensus", "cosmos", "ibc", "tendermint"]
repository   = "https://github.com/informalsystems/ibc-rs"
authors      = ["Informal Systems <hello@informal.systems>"]
rust-version = "1.57"
description  = """
    Implementation of an IBC Relayer in Rust, as a library
"""

[package.metadata.docs.rs]
all-features = true

[features]
default   = ["flex-error/std", "flex-error/eyre_tracer"]
profiling = []
telemetry = ["ibc-telemetry"]

[dependencies]
ibc           = { version = "0.9.0", path = "../modules" }
ibc-proto     = { version = "0.13.0", path = "../proto" }
ibc-telemetry = { version = "0.9.0", path = "../telemetry", optional = true }

subtle-encoding = "0.5"
humantime-serde = "1.0.0"
serde = "1.0"
serde_derive = "1.0"
thiserror = "1.0.30"
toml = "0.5"
tracing = "0.1.29"
tokio = { version = "1.0", features = ["rt-multi-thread", "time", "sync"] }
serde_json = { version = "1" }
bytes = "1.1.0"
prost = { version = "0.9" }
prost-types = { version = "0.9" }
futures = "0.3.19"
<<<<<<< HEAD
crossbeam-channel = "0.5.1"
k256 = { version = "0.10.1", features = ["ecdsa-core", "ecdsa", "sha256"]}
=======
crossbeam-channel = "0.5.2"
k256 = { version = "0.10.0", features = ["ecdsa-core", "ecdsa", "sha256"]}
>>>>>>> a1769ae4
hex = "0.4"
bitcoin = { version = "=0.27", features = ["use-serde"] }
tiny-bip39 = "0.8.0"
hdpath = { version = "0.6.0", features = ["with-bitcoin"] }
sha2 = "0.9.8"
tiny-keccak = { version = "2.0.2", features = ["keccak"], default-features = false }
ripemd160 = "0.9.1"
bech32 = "0.8.1"
itertools = "0.10.3"
tonic = { version = "0.6", features = ["tls", "tls-roots"] }
dirs-next = "2.0.0"
retry = { version = "1.3.0", default-features = false }
async-stream = "0.3.2"
http = "0.2.6"
flex-error = { version = "0.4.4", default-features = false }
signature = "1.3.0"
anyhow = "1.0"
semver = "1.0"
uint = "0.9"
humantime = "2.1.0"

[dependencies.num-bigint]
version = "0.4"
features = ["serde"]

[dependencies.num-rational]
version = "0.4.0"
features = ["num-bigint", "serde"]

[dependencies.tendermint]
version = "=0.23.2"
features = ["secp256k1"]

[dependencies.tendermint-rpc]
version = "=0.23.2"
features = ["http-client", "websocket-client"]

[dependencies.tendermint-light-client]
version = "=0.23.2"
default-features = false
features = ["rpc-client", "secp256k1", "unstable"]

[dependencies.tendermint-proto]
version = "=0.23.2"

[dev-dependencies]
ibc = { version = "0.9.0", path = "../modules", features = ["mocks"] }
serial_test = "0.5.0"
env_logger = "0.9.0"
tracing-subscriber = { version = "0.3.5", features = ["fmt", "env-filter", "json"] }
test-log = { version = "0.2.8", features = ["trace"] }

# Needed for generating (synthetic) light blocks.
tendermint-testgen = { version = "=0.23.2" }<|MERGE_RESOLUTION|>--- conflicted
+++ resolved
@@ -38,13 +38,8 @@
 prost = { version = "0.9" }
 prost-types = { version = "0.9" }
 futures = "0.3.19"
-<<<<<<< HEAD
-crossbeam-channel = "0.5.1"
+crossbeam-channel = "0.5.2"
 k256 = { version = "0.10.1", features = ["ecdsa-core", "ecdsa", "sha256"]}
-=======
-crossbeam-channel = "0.5.2"
-k256 = { version = "0.10.0", features = ["ecdsa-core", "ecdsa", "sha256"]}
->>>>>>> a1769ae4
 hex = "0.4"
 bitcoin = { version = "=0.27", features = ["use-serde"] }
 tiny-bip39 = "0.8.0"

--- conflicted
+++ resolved
@@ -57,8 +57,4 @@
 [dev-dependencies]
 serial_test = "0.5.0"
 ibc = { path = "../modules", features = [ "mocks" ] }
-<<<<<<< HEAD
-tendermint-testgen = { version = "0.17.0" } # Needed for generating (synthetic) light blocks.
-=======
-tendermint-testgen = { version = "=0.17.0" } # Needed for generating (synthetic) light blocks.
->>>>>>> 453c1da8
+tendermint-testgen = { version = "=0.17.0" } # Needed for generating (synthetic) light blocks.
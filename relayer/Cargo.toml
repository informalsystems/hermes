--- conflicted
+++ resolved
@@ -51,11 +51,7 @@
 dirs-next = "2.0.0"
 dyn-clone = "1.0.3"
 retry = { version = "1.2.1", default-features = false }
-<<<<<<< HEAD
-async-stream = "0.3.1"
-=======
 async-stream = "0.3.2"
->>>>>>> 1f498e3c
 
 [dependencies.tendermint]
 version = "=0.19.0"

--- conflicted
+++ resolved
@@ -62,12 +62,8 @@
 humantime = "2.1.0"
 nanoid = "0.4.0"
 regex = "1.5.5"
-<<<<<<< HEAD
-moka = "0.8.2"
+moka = "0.8.3"
 uuid = { version = "1.0.0", features = ["v4"] }
-=======
-moka = "0.8.3"
->>>>>>> 7a7a4955
 
 [dependencies.num-bigint]
 version = "0.4"

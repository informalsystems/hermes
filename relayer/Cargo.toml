--- conflicted
+++ resolved
@@ -34,12 +34,9 @@
 hdpath = { version = "0.6.0", features = ["with-bitcoin"] }
 rust-crypto = "0.2.36"
 bech32 = "0.7.2"
-<<<<<<< HEAD
 itertools = "0.9.0"
 dyn-clonable = "0.9.0"
-=======
 tonic = "0.3.1"
->>>>>>> 166352db
 
 [dependencies.tendermint]
 version = "0.17.0-rc1"

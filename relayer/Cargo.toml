--- conflicted
+++ resolved
@@ -21,13 +21,8 @@
 telemetry = ["ibc-telemetry"]
 
 [dependencies]
-<<<<<<< HEAD
-ibc           = { version = "0.10.0", path = "../modules" }
+ibc           = { version = "0.10.0", path = "../modules", features = ["clock"] }
 ibc-proto     = { version = "0.14.0", path = "../proto", default-features = false, features = ["std", "tonic"] }
-=======
-ibc           = { version = "0.10.0", path = "../modules", features = ["clock"] }
-ibc-proto     = { version = "0.14.0", path = "../proto" }
->>>>>>> ba43f88d
 ibc-telemetry = { version = "0.10.0", path = "../telemetry", optional = true }
 
 subtle-encoding = "0.5"

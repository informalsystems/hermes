[package]
name       = "ibc-relayer"
version    = "0.3.2"
edition    = "2018"
license    = "Apache-2.0"
readme     = "README.md"
keywords   = ["blockchain", "consensus", "cosmos", "ibc", "tendermint"]
repository = "https://github.com/informalsystems/ibc-rs"
authors    = ["Informal Systems <hello@informal.systems>"]

description = """
    Implementation of an IBC Relayer in Rust, as a library.
"""

[features]
profiling = []

[dependencies]
ibc       = { version = "0.3.2", path = "../modules" }
ibc-proto = { version = "0.8.0", path = "../proto" }

subtle-encoding = "0.5"
anomaly = "0.2.0"
async-trait = "0.1.50"
humantime-serde = "1.0.0"
serde = "1.0.125"
serde_cbor = "0.11.1"
serde_derive = "1.0"
sled = { version = "0.34.4", features = ["no_metrics", "no_logs"] }
thiserror = "1.0.25"
toml = "0.5"
tracing = "0.1.26"
tokio = { version = "1.0", features = ["rt-multi-thread", "time", "sync"] }
serde_json = { version = "1" }
bytes = "1.0.0"
prost = "0.7"
prost-types = "0.7"
futures = "0.3.14"
crossbeam-channel = "0.5.1"
k256 = { version = "0.8.0", features = ["ecdsa-core", "ecdsa", "sha256"]}
hex = "0.4"
bitcoin = { version = "=0.26", features = ["use-serde"] }
tiny-bip39 = "0.8.0"
hdpath = { version = "0.6.0", features = ["with-bitcoin"] }
sha2 = "0.9.3"
ripemd160 = "0.9.1"
bech32 = "0.8.0"
itertools = "0.10.0"
dyn-clonable = "0.9.0"
tonic = "0.4"
dirs-next = "2.0.0"
dyn-clone = "1.0.3"
retry = { version = "1.2.1", default-features = false }
<<<<<<< HEAD
lazy_static = "1.4.0"
opentelemetry = "0.14.0"
opentelemetry-prometheus = "0.7.0"
prometheus = "0.12.0"
rouille = "3.1.1"
=======
async-stream = "0.3.2"
>>>>>>> 978d5799

[dependencies.tendermint]
version = "=0.19.0"

[dependencies.tendermint-rpc]
version = "=0.19.0"
features = ["http-client", "websocket-client"]

[dependencies.tendermint-light-client]
version = "=0.19.0"
features = ["unstable"]

[dependencies.tendermint-proto]
version = "=0.19.0"

[dev-dependencies]
serial_test = "0.5.0"
ibc = { version = "0.3.2", path = "../modules", features = ["mocks"] }

# Needed for generating (synthetic) light blocks.
tendermint-testgen = { version = "=0.19.0" }<|MERGE_RESOLUTION|>--- conflicted
+++ resolved
@@ -51,15 +51,14 @@
 dirs-next = "2.0.0"
 dyn-clone = "1.0.3"
 retry = { version = "1.2.1", default-features = false }
-<<<<<<< HEAD
+async-stream = "0.3.2"
+
+# telemetry
 lazy_static = "1.4.0"
 opentelemetry = "0.14.0"
 opentelemetry-prometheus = "0.7.0"
 prometheus = "0.12.0"
 rouille = "3.1.1"
-=======
-async-stream = "0.3.2"
->>>>>>> 978d5799
 
 [dependencies.tendermint]
 version = "=0.19.0"

[package]
name       = "ibc-relayer"
version    = "0.6.0"
edition    = "2018"
license    = "Apache-2.0"
readme     = "README.md"
keywords   = ["blockchain", "consensus", "cosmos", "ibc", "tendermint"]
repository = "https://github.com/informalsystems/ibc-rs"
authors    = ["Informal Systems <hello@informal.systems>"]

description = """
    Implementation of an IBC Relayer in Rust, as a library.
"""

[features]
profiling = []
telemetry = ["ibc-telemetry"]

[dependencies]
ibc           = { version = "0.6.0", path = "../modules" }
ibc-proto     = { version = "0.8.2", path = "../proto" }
ibc-telemetry = { version = "0.6.0", path = "../telemetry", optional = true }

subtle-encoding = "0.5"
async-trait = "0.1.50"
humantime-serde = "1.0.0"
serde = "1.0.125"
serde_cbor = "0.11.1"
serde_derive = "1.0"
sled = { version = "0.34.4", features = ["no_metrics", "no_logs"] }
<<<<<<< HEAD
=======
thiserror = "1.0.26"
>>>>>>> 50f6a5f5
toml = "0.5"
tracing = "0.1.26"
tokio = { version = "1.0", features = ["rt-multi-thread", "time", "sync"] }
serde_json = { version = "1" }
bytes = "1.0.0"
prost = "0.7"
prost-types = "0.7"
futures = "0.3.14"
crossbeam-channel = "0.5.1"
k256 = { version = "0.9.2", features = ["ecdsa-core", "ecdsa", "sha256"]}
hex = "0.4"
bitcoin = { version = "=0.26", features = ["use-serde"] }
tiny-bip39 = "0.8.0"
hdpath = { version = "0.6.0", features = ["with-bitcoin"] }
sha2 = "0.9.3"
ripemd160 = "0.9.1"
bech32 = "0.8.1"
itertools = "0.10.1"
dyn-clonable = "0.9.0"
tonic = { version = "0.4", features = ["tls", "tls-roots"] }
dirs-next = "2.0.0"
dyn-clone = "1.0.3"
retry = { version = "1.2.1", default-features = false }
async-stream = "0.3.2"
http = "0.2.4"
flex-error = "0.2.1"
signature = "1.3.0"
anyhow = "1.0.41"
fraction = {version = "0.8.0", default-features = false }
semver = "1.0"

[dependencies.tendermint]
version = "=0.20.0"

[dependencies.tendermint-rpc]
version = "=0.20.0"
features = ["http-client", "websocket-client"]

[dependencies.tendermint-light-client]
version = "=0.20.0"
features = ["unstable"]

[dependencies.tendermint-proto]
version = "=0.20.0"

[dev-dependencies]
ibc = { version = "0.6.0", path = "../modules", features = ["mocks"] }
serial_test = "0.5.0"
env_logger = "0.9.0"
tracing-subscriber = "0.2.19"
test-env-log = { version = "0.2.7", features = ["trace"] }

# Needed for generating (synthetic) light blocks.
tendermint-testgen = { version = "=0.20.0" }<|MERGE_RESOLUTION|>--- conflicted
+++ resolved
@@ -28,10 +28,7 @@
 serde_cbor = "0.11.1"
 serde_derive = "1.0"
 sled = { version = "0.34.4", features = ["no_metrics", "no_logs"] }
-<<<<<<< HEAD
-=======
 thiserror = "1.0.26"
->>>>>>> 50f6a5f5
 toml = "0.5"
 tracing = "0.1.26"
 tokio = { version = "1.0", features = ["rt-multi-thread", "time", "sync"] }
@@ -57,7 +54,7 @@
 retry = { version = "1.2.1", default-features = false }
 async-stream = "0.3.2"
 http = "0.2.4"
-flex-error = "0.2.1"
+flex-error = "0.3.0"
 signature = "1.3.0"
 anyhow = "1.0.41"
 fraction = {version = "0.8.0", default-features = false }

//! Relayer configuration

pub mod error;
pub mod filter;
pub mod gas_multiplier;
pub mod proof_specs;
pub mod types;

use alloc::collections::BTreeMap;
use core::{
    fmt::{Display, Error as FmtError, Formatter},
    time::Duration,
};
use std::{fs, fs::File, io::Write, path::Path};

use ibc_proto::google::protobuf::Any;
use serde_derive::{Deserialize, Serialize};
use tendermint_light_client_verifier::types::TrustThreshold;

use ibc::core::ics23_commitment::specs::ProofSpecs;
use ibc::core::ics24_host::identifier::{ChainId, ChannelId, PortId};
use ibc::timestamp::ZERO_DURATION;

use crate::chain::ChainType;
use crate::config::gas_multiplier::GasMultiplier;
use crate::config::types::{MaxMsgNum, MaxTxSize, Memo};
use crate::error::Error as RelayerError;
use crate::extension_options::ExtensionOptionDynamicFeeTx;
use crate::keyring::Store;

pub use error::Error;

pub use filter::PacketFilter;

#[derive(Clone, Debug, PartialEq, Serialize, Deserialize)]
pub struct GasPrice {
    pub price: f64,
    pub denom: String,
}

impl GasPrice {
    pub const fn new(price: f64, denom: String) -> Self {
        Self { price, denom }
    }
}

impl Display for GasPrice {
    fn fmt(&self, f: &mut Formatter<'_>) -> Result<(), FmtError> {
        write!(f, "{}{}", self.price, self.denom)
    }
}

#[derive(Clone, Debug, PartialEq, Eq, Serialize, Deserialize)]
#[serde(
    rename_all = "snake_case",
    tag = "type",
    content = "value",
    deny_unknown_fields
)]
pub enum ExtensionOption {
    EthermintDynamicFee(String),
}

impl ExtensionOption {
    pub fn to_any(&self) -> Result<Any, RelayerError> {
        match self {
            Self::EthermintDynamicFee(max_priority_price) => ExtensionOptionDynamicFeeTx {
                max_priority_price: max_priority_price.into(),
            }
            .to_any(),
        }
    }
}

impl Display for ExtensionOption {
    fn fmt(&self, f: &mut Formatter<'_>) -> Result<(), FmtError> {
        match self {
            Self::EthermintDynamicFee(max_priority_price) => {
                write!(
                    f,
                    "EthermintDynamicFee(max_priority_price: {})",
                    max_priority_price
                )
            }
        }
    }
}

/// Defaults for various fields
pub mod default {
    use super::*;

    pub fn chain_type() -> ChainType {
        ChainType::CosmosSdk
    }

    pub fn tx_confirmation() -> bool {
        false
    }

    pub fn clear_packets_interval() -> u64 {
        100
    }

    pub fn rpc_timeout() -> Duration {
        Duration::from_secs(10)
    }

    pub fn clock_drift() -> Duration {
        Duration::from_secs(5)
    }

    pub fn max_block_time() -> Duration {
        Duration::from_secs(30)
    }

    pub fn connection_delay() -> Duration {
        ZERO_DURATION
    }

    pub fn auto_register_counterparty_payee() -> bool {
        false
    }
}

#[derive(Clone, Debug, Default, Deserialize, Serialize)]
#[serde(deny_unknown_fields)]
pub struct Config {
    #[serde(default)]
    pub global: GlobalConfig,
    #[serde(default)]
    pub mode: ModeConfig,
    #[serde(default)]
    pub rest: RestConfig,
    #[serde(default)]
    pub telemetry: TelemetryConfig,
    #[serde(default = "Vec::new", skip_serializing_if = "Vec::is_empty")]
    pub chains: Vec<ChainConfig>,
}

impl Config {
    pub fn has_chain(&self, id: &ChainId) -> bool {
        self.chains.iter().any(|c| c.id == *id)
    }

    pub fn find_chain(&self, id: &ChainId) -> Option<&ChainConfig> {
        self.chains.iter().find(|c| c.id == *id)
    }

    pub fn find_chain_mut(&mut self, id: &ChainId) -> Option<&mut ChainConfig> {
        self.chains.iter_mut().find(|c| c.id == *id)
    }

    /// Returns true if filtering is disabled or if packets are allowed on
    /// the channel [`PortId`] [`ChannelId`] on [`ChainId`].
    /// Returns false otherwise.
    pub fn packets_on_channel_allowed(
        &self,
        chain_id: &ChainId,
        port_id: &PortId,
        channel_id: &ChannelId,
    ) -> bool {
        match self.find_chain(chain_id) {
            Some(chain_config) => chain_config.packet_filter.is_allowed(port_id, channel_id),
            None => false,
        }
    }

    pub fn chains_map(&self) -> BTreeMap<&ChainId, &ChainConfig> {
        self.chains.iter().map(|c| (&c.id, c)).collect()
    }
}

#[derive(Copy, Clone, Debug, Deserialize, Serialize)]
#[serde(deny_unknown_fields)]
pub struct ModeConfig {
    pub clients: Clients,
    pub connections: Connections,
    pub channels: Channels,
    pub packets: Packets,
}

impl ModeConfig {
    pub fn all_disabled(&self) -> bool {
        !self.clients.enabled
            && !self.connections.enabled
            && !self.channels.enabled
            && !self.packets.enabled
    }
}

/// # IMPORTANT: Keep the values here in sync with the values in the default config.toml.
impl Default for ModeConfig {
    fn default() -> Self {
        Self {
            clients: Clients {
                enabled: true,
                refresh: true,
                misbehaviour: false,
            },
            connections: Connections { enabled: false },
            channels: Channels { enabled: false },
            packets: Packets {
                enabled: true,
                clear_interval: default::clear_packets_interval(),
                clear_on_start: true,
<<<<<<< HEAD
                tx_confirmation: false,
                auto_register_counterparty_payee: default::auto_register_counterparty_payee(),
=======
                tx_confirmation: default::tx_confirmation(),
>>>>>>> b0f1f6dd
            },
        }
    }
}

#[derive(Copy, Clone, Debug, Default, Deserialize, Serialize)]
#[serde(deny_unknown_fields)]
pub struct Clients {
    pub enabled: bool,
    #[serde(default)]
    pub refresh: bool,
    #[serde(default)]
    pub misbehaviour: bool,
}

#[derive(Copy, Clone, Debug, Default, Deserialize, Serialize)]
#[serde(deny_unknown_fields)]
pub struct Connections {
    pub enabled: bool,
}

#[derive(Copy, Clone, Debug, Default, Deserialize, Serialize)]
#[serde(deny_unknown_fields)]
pub struct Channels {
    pub enabled: bool,
}

#[derive(Copy, Clone, Debug, Deserialize, Serialize)]
#[serde(deny_unknown_fields)]
pub struct Packets {
    pub enabled: bool,
    #[serde(default = "default::clear_packets_interval")]
    pub clear_interval: u64,
    #[serde(default)]
    pub clear_on_start: bool,
    #[serde(default = "default::tx_confirmation")]
    pub tx_confirmation: bool,
    #[serde(default = "default::auto_register_counterparty_payee")]
    pub auto_register_counterparty_payee: bool,
}

impl Default for Packets {
    fn default() -> Self {
        Self {
            enabled: false,
            clear_interval: default::clear_packets_interval(),
            clear_on_start: false,
            tx_confirmation: default::tx_confirmation(),
            auto_register_counterparty_payee: default::auto_register_counterparty_payee(),
        }
    }
}

/// Log levels are wrappers over [`tracing_core::Level`].
///
/// [`tracing_core::Level`]: https://docs.rs/tracing-core/0.1.17/tracing_core/struct.Level.html
#[derive(Copy, Clone, Debug, PartialEq, Eq, Deserialize, Serialize)]
#[serde(rename_all = "lowercase")]
pub enum LogLevel {
    Trace,
    Debug,
    Info,
    Warn,
    Error,
}

impl Default for LogLevel {
    fn default() -> Self {
        Self::Info
    }
}

impl Display for LogLevel {
    fn fmt(&self, f: &mut Formatter<'_>) -> Result<(), FmtError> {
        match self {
            LogLevel::Trace => write!(f, "trace"),
            LogLevel::Debug => write!(f, "debug"),
            LogLevel::Info => write!(f, "info"),
            LogLevel::Warn => write!(f, "warn"),
            LogLevel::Error => write!(f, "error"),
        }
    }
}

#[derive(Clone, Debug, Default, Deserialize, Serialize)]
#[serde(default, deny_unknown_fields)]
pub struct GlobalConfig {
    pub log_level: LogLevel,
}

#[derive(Clone, Debug, Deserialize, Serialize)]
#[serde(deny_unknown_fields)]
pub struct TelemetryConfig {
    pub enabled: bool,
    pub host: String,
    pub port: u16,
}

/// Default values for the telemetry configuration.
///
/// # IMPORTANT: Remember to update the Hermes guide & the default config.toml whenever these values change.
impl Default for TelemetryConfig {
    fn default() -> Self {
        Self {
            enabled: false,
            host: "127.0.0.1".to_string(),
            port: 3001,
        }
    }
}

#[derive(Clone, Debug, Deserialize, Serialize)]
#[serde(deny_unknown_fields)]
pub struct RestConfig {
    pub enabled: bool,
    pub host: String,
    pub port: u16,
}

impl Default for RestConfig {
    fn default() -> Self {
        Self {
            enabled: false,
            host: "127.0.0.1".to_string(),
            port: 3000,
        }
    }
}

/// It defines the address generation method
/// TODO: Ethermint `pk_type` to be restricted
/// after the Cosmos SDK release with ethsecp256k1
/// <https://github.com/cosmos/cosmos-sdk/pull/9981>
#[derive(Clone, Debug, PartialEq, Eq, Deserialize, Serialize)]
#[serde(
    rename_all = "lowercase",
    tag = "derivation",
    content = "proto_type",
    deny_unknown_fields
)]
pub enum AddressType {
    Cosmos,
    Ethermint { pk_type: String },
}

impl Default for AddressType {
    fn default() -> Self {
        AddressType::Cosmos
    }
}

impl Display for AddressType {
    fn fmt(&self, f: &mut Formatter<'_>) -> Result<(), FmtError> {
        match self {
            AddressType::Cosmos => write!(f, "cosmos"),
            AddressType::Ethermint { .. } => write!(f, "ethermint"),
        }
    }
}

#[derive(Clone, Debug, Deserialize, Serialize)]
#[serde(deny_unknown_fields)]
pub struct ChainConfig {
    pub id: ChainId,
    #[serde(default = "default::chain_type")]
    pub r#type: ChainType,
    pub rpc_addr: tendermint_rpc::Url,
    pub websocket_addr: tendermint_rpc::Url,
    pub grpc_addr: tendermint_rpc::Url,
    #[serde(default = "default::rpc_timeout", with = "humantime_serde")]
    pub rpc_timeout: Duration,
    pub account_prefix: String,
    pub key_name: String,
    #[serde(default)]
    pub key_store_type: Store,
    pub store_prefix: String,
    pub default_gas: Option<u64>,
    pub max_gas: Option<u64>,

    // This field is deprecated, use `gas_multiplier` instead
    pub gas_adjustment: Option<f64>,
    pub gas_multiplier: Option<GasMultiplier>,

    pub fee_granter: Option<String>,
    #[serde(default)]
    pub max_msg_num: MaxMsgNum,
    #[serde(default)]
    pub max_tx_size: MaxTxSize,

    /// A correction parameter that helps deal with clocks that are only approximately synchronized
    /// between the source and destination chains for a client.
    /// This parameter is used when deciding to accept or reject a new header
    /// (originating from the source chain) for any client with the destination chain
    /// that uses this configuration, unless it is overridden by the client-specific
    /// clock drift option.
    #[serde(default = "default::clock_drift", with = "humantime_serde")]
    pub clock_drift: Duration,

    #[serde(default = "default::max_block_time", with = "humantime_serde")]
    pub max_block_time: Duration,

    /// The trusting period specifies how long a validator set is trusted for
    /// (must be shorter than the chain's unbonding period).
    #[serde(default, with = "humantime_serde")]
    pub trusting_period: Option<Duration>,

    #[serde(default)]
    pub memo_prefix: Memo,

    // Note: These last few need to be last otherwise we run into `ValueAfterTable` error when serializing to TOML.
    //       That's because these are all tables and have to come last when serializing.
    #[serde(
        default,
        skip_serializing_if = "Option::is_none",
        with = "self::proof_specs"
    )]
    pub proof_specs: Option<ProofSpecs>,

    // This is an undocumented and hidden config to make the relayer wait for
    // DeliverTX before sending the next transaction when sending messages in
    // multiple batches. We will instruct relayer operators to turn this on
    // in case relaying failed in a chain with priority mempool enabled.
    // Warning: turning this on may cause degradation in performance.
    #[serde(default)]
    pub sequential_batch_tx: bool,

    // these two need to be last otherwise we run into `ValueAfterTable` error when serializing to TOML
    /// The trust threshold defines what fraction of the total voting power of a known
    /// and trusted validator set is sufficient for a commit to be accepted going forward.
    #[serde(default)]
    pub trust_threshold: TrustThreshold,

    pub gas_price: GasPrice,

    #[serde(default)]
    pub packet_filter: PacketFilter,

    #[serde(default)]
    pub address_type: AddressType,
    #[serde(default = "Vec::new", skip_serializing_if = "Vec::is_empty")]
    pub extension_options: Vec<ExtensionOption>,
}

/// Attempt to load and parse the TOML config file as a `Config`.
pub fn load(path: impl AsRef<Path>) -> Result<Config, Error> {
    let config_toml = std::fs::read_to_string(&path).map_err(Error::io)?;

    let config = toml::from_str::<Config>(&config_toml[..]).map_err(Error::decode)?;

    Ok(config)
}

/// Serialize the given `Config` as TOML to the given config file.
pub fn store(config: &Config, path: impl AsRef<Path>) -> Result<(), Error> {
    let mut file = if path.as_ref().exists() {
        fs::OpenOptions::new().write(true).truncate(true).open(path)
    } else {
        File::create(path)
    }
    .map_err(Error::io)?;

    store_writer(config, &mut file)
}

/// Serialize the given `Config` as TOML to the given writer.
pub(crate) fn store_writer(config: &Config, mut writer: impl Write) -> Result<(), Error> {
    let toml_config = toml::to_string_pretty(&config).map_err(Error::encode)?;

    writeln!(writer, "{}", toml_config).map_err(Error::io)?;

    Ok(())
}

#[cfg(test)]
mod tests {
    use super::{load, store_writer};
    use test_log::test;

    #[test]
    fn parse_valid_config() {
        let path = concat!(
            env!("CARGO_MANIFEST_DIR"),
            "/tests/config/fixtures/relayer_conf_example.toml"
        );

        let config = load(path).expect("could not parse config");

        dbg!(config);
    }

    #[test]
    fn serialize_valid_config() {
        let path = concat!(
            env!("CARGO_MANIFEST_DIR"),
            "/tests/config/fixtures/relayer_conf_example.toml"
        );

        let config = load(path).expect("could not parse config");

        let mut buffer = Vec::new();
        store_writer(&config, &mut buffer).unwrap();
    }
}<|MERGE_RESOLUTION|>--- conflicted
+++ resolved
@@ -204,12 +204,8 @@
                 enabled: true,
                 clear_interval: default::clear_packets_interval(),
                 clear_on_start: true,
-<<<<<<< HEAD
                 tx_confirmation: false,
                 auto_register_counterparty_payee: default::auto_register_counterparty_payee(),
-=======
-                tx_confirmation: default::tx_confirmation(),
->>>>>>> b0f1f6dd
             },
         }
     }

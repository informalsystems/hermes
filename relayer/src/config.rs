--- conflicted
+++ resolved
@@ -385,6 +385,8 @@
     pub max_gas: Option<u64>,
     pub gas_adjustment: Option<f64>,
     #[serde(default)]
+    pub fee_granter: String,
+    #[serde(default)]
     pub max_msg_num: MaxMsgNum,
     #[serde(default)]
     pub max_tx_size: MaxTxSize,
@@ -396,13 +398,8 @@
     pub trusting_period: Option<Duration>,
     #[serde(default)]
     pub memo_prefix: Memo,
-<<<<<<< HEAD
-    #[serde(default)]
-    pub fee_granter: String,
-=======
     #[serde(default, with = "self::proof_specs")]
     pub proof_specs: ProofSpecs,
->>>>>>> 6a9c69fc
 
     // these two need to be last otherwise we run into `ValueAfterTable` error when serializing to TOML
     #[serde(default)]

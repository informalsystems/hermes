--- conflicted
+++ resolved
@@ -136,13 +136,7 @@
     pub strategy: Strategy,
     #[serde(default)]
     pub filter: bool,
-<<<<<<< HEAD
-    /// All valid log levels, as defined in tracing:
-    /// https://docs.rs/tracing-core/0.1.17/tracing_core/struct.Level.html
-    pub log_level: String,
-=======
     pub log_level: LogLevel,
->>>>>>> c509f889
 }
 
 impl Default for GlobalConfig {
@@ -150,11 +144,7 @@
         Self {
             strategy: Strategy::default(),
             filter: false,
-<<<<<<< HEAD
-            log_level: "info".to_string(),
-=======
             log_level: LogLevel::default(),
->>>>>>> c509f889
         }
     }
 }

//! Relayer configuration

pub mod reload;
pub mod types;

use alloc::collections::BTreeMap as HashMap;
use alloc::collections::BTreeSet as HashSet;
use core::{fmt, time::Duration};
use std::sync::{Arc, RwLock};
use std::{fs, fs::File, io::Write, path::Path};

use serde_derive::{Deserialize, Serialize};
use tendermint_light_client::types::TrustThreshold;

use ibc::core::ics24_host::identifier::{ChainId, ChannelId, PortId};
use ibc::timestamp::ZERO_DURATION;

use crate::config::types::{MaxMsgNum, MaxTxSize, Memo};
use crate::error::Error;
use crate::keyring::Store;

#[derive(Clone, Debug, PartialEq, Serialize, Deserialize)]
pub struct GasPrice {
    pub price: f64,
    pub denom: String,
}

impl GasPrice {
    pub const fn new(price: f64, denom: String) -> Self {
        Self { price, denom }
    }
}

impl fmt::Display for GasPrice {
    fn fmt(&self, f: &mut fmt::Formatter<'_>) -> fmt::Result {
        write!(f, "{}{}", self.price, self.denom)
    }
}

#[derive(Clone, Debug, Serialize, Deserialize)]
#[serde(
    rename_all = "lowercase",
    tag = "policy",
    content = "list",
    deny_unknown_fields
)]
pub enum PacketFilter {
    Allow(ChannelsSpec),
    Deny(ChannelsSpec),
    AllowAll,
}

impl Default for PacketFilter {
    /// By default, allows all channels & ports.
    fn default() -> Self {
        Self::AllowAll
    }
}

impl PacketFilter {
    /// Returns true if the packets can be relayed on the channel with [`PortId`] and [`ChannelId`],
    /// false otherwise.
    pub fn is_allowed(&self, port_id: &PortId, channel_id: &ChannelId) -> bool {
        match self {
            PacketFilter::Allow(spec) => spec.contains(&(port_id.clone(), channel_id.clone())),
            PacketFilter::Deny(spec) => !spec.contains(&(port_id.clone(), channel_id.clone())),
            PacketFilter::AllowAll => true,
        }
    }
}

#[derive(Clone, Debug, Default, Serialize, Deserialize)]
#[serde(deny_unknown_fields)]
pub struct ChannelsSpec(HashSet<(PortId, ChannelId)>);

impl ChannelsSpec {
    pub fn contains(&self, channel_port: &(PortId, ChannelId)) -> bool {
        self.0.contains(channel_port)
    }
}

/// Defaults for various fields
pub mod default {
    use super::*;

    pub fn tx_confirmation() -> bool {
        true
    }

    pub fn filter() -> bool {
        false
    }

    pub fn clear_packets_interval() -> u64 {
        100
    }

    pub fn rpc_timeout() -> Duration {
        Duration::from_secs(10)
    }

    pub fn clock_drift() -> Duration {
        Duration::from_secs(5)
    }

    pub fn max_block_time() -> Duration {
        Duration::from_secs(10)
    }

    pub fn connection_delay() -> Duration {
        ZERO_DURATION
    }
}

#[derive(Clone, Debug, Default, Deserialize, Serialize)]
#[serde(deny_unknown_fields)]
pub struct Config {
    #[serde(default)]
    pub global: GlobalConfig,
    #[serde(default)]
    pub mode: ModeConfig,
    #[serde(default)]
    pub rest: RestConfig,
    #[serde(default)]
    pub telemetry: TelemetryConfig,
    #[serde(default = "Vec::new", skip_serializing_if = "Vec::is_empty")]
    pub chains: Vec<ChainConfig>,
}

pub type SharedConfig = Arc<RwLock<Config>>;

impl Config {
    pub fn has_chain(&self, id: &ChainId) -> bool {
        self.chains.iter().any(|c| c.id == *id)
    }

    pub fn find_chain(&self, id: &ChainId) -> Option<&ChainConfig> {
        self.chains.iter().find(|c| c.id == *id)
    }

    pub fn find_chain_mut(&mut self, id: &ChainId) -> Option<&mut ChainConfig> {
        self.chains.iter_mut().find(|c| c.id == *id)
    }

    /// Returns true if filtering is disabled or if packets are allowed on
    /// the channel [`PortId`] [`ChannelId`] on [`ChainId`].
    /// Returns false otherwise.
    pub fn packets_on_channel_allowed(
        &self,
        chain_id: &ChainId,
        port_id: &PortId,
        channel_id: &ChannelId,
    ) -> bool {
        if !self.mode.packets.filter {
            return true;
        }

        match self.find_chain(chain_id) {
            None => false,
            Some(chain_config) => chain_config.packet_filter.is_allowed(port_id, channel_id),
        }
    }

    pub fn chains_map(&self) -> HashMap<&ChainId, &ChainConfig> {
        self.chains.iter().map(|c| (&c.id, c)).collect()
    }
}

#[derive(Copy, Clone, Debug, Deserialize, Serialize)]
#[serde(deny_unknown_fields)]
pub struct ModeConfig {
    pub clients: Clients,
    pub connections: Connections,
    pub channels: Channels,
    pub packets: Packets,
}

impl ModeConfig {
    pub fn all_disabled(&self) -> bool {
        !self.clients.enabled
            && !self.connections.enabled
            && !self.channels.enabled
            && !self.packets.enabled
    }
}

impl Default for ModeConfig {
    fn default() -> Self {
        Self {
            clients: Clients {
                enabled: true,
                refresh: true,
                misbehaviour: true,
            },
            connections: Connections { enabled: false },
            channels: Channels { enabled: false },
            packets: Packets {
                enabled: true,
                clear_interval: default::clear_packets_interval(),
                clear_on_start: true,
                filter: false,
                tx_confirmation: true,
            },
        }
    }
}

#[derive(Copy, Clone, Debug, Default, Deserialize, Serialize)]
#[serde(deny_unknown_fields)]
pub struct Clients {
    pub enabled: bool,
    #[serde(default)]
    pub refresh: bool,
    #[serde(default)]
    pub misbehaviour: bool,
}

#[derive(Copy, Clone, Debug, Default, Deserialize, Serialize)]
#[serde(deny_unknown_fields)]
pub struct Connections {
    pub enabled: bool,
}

#[derive(Copy, Clone, Debug, Default, Deserialize, Serialize)]
#[serde(deny_unknown_fields)]
pub struct Channels {
    pub enabled: bool,
}

#[derive(Copy, Clone, Debug, Deserialize, Serialize)]
#[serde(deny_unknown_fields)]
pub struct Packets {
    pub enabled: bool,
    #[serde(default = "default::clear_packets_interval")]
    pub clear_interval: u64,
    #[serde(default)]
    pub clear_on_start: bool,
    #[serde(default = "default::filter")]
    pub filter: bool,
    #[serde(default = "default::tx_confirmation")]
    pub tx_confirmation: bool,
}

impl Default for Packets {
    fn default() -> Self {
        Self {
            enabled: false,
            clear_interval: default::clear_packets_interval(),
            clear_on_start: false,
            filter: default::filter(),
            tx_confirmation: default::tx_confirmation(),
        }
    }
}

/// Log levels are wrappers over [`tracing_core::Level`].
///
/// [`tracing_core::Level`]: https://docs.rs/tracing-core/0.1.17/tracing_core/struct.Level.html
#[derive(Clone, Debug, PartialEq, Deserialize, Serialize)]
#[serde(rename_all = "lowercase")]
pub enum LogLevel {
    Trace,
    Debug,
    Info,
    Warn,
    Error,
}

impl Default for LogLevel {
    fn default() -> Self {
        Self::Info
    }
}

impl fmt::Display for LogLevel {
    fn fmt(&self, f: &mut fmt::Formatter<'_>) -> fmt::Result {
        match self {
            LogLevel::Trace => write!(f, "trace"),
            LogLevel::Debug => write!(f, "debug"),
            LogLevel::Info => write!(f, "info"),
            LogLevel::Warn => write!(f, "warn"),
            LogLevel::Error => write!(f, "error"),
        }
    }
}

#[derive(Clone, Debug, Deserialize, Serialize)]
#[serde(default, deny_unknown_fields)]
pub struct GlobalConfig {
    pub log_level: LogLevel,
}

impl Default for GlobalConfig {
    fn default() -> Self {
        Self {
            log_level: LogLevel::default(),
        }
    }
}

#[derive(Clone, Debug, Deserialize, Serialize)]
#[serde(deny_unknown_fields)]
pub struct TelemetryConfig {
    pub enabled: bool,
    pub host: String,
    pub port: u16,
}

impl Default for TelemetryConfig {
    fn default() -> Self {
        Self {
            enabled: false,
            host: "127.0.0.1".to_string(),
            port: 3001,
        }
    }
}

#[derive(Clone, Debug, Deserialize, Serialize)]
#[serde(deny_unknown_fields)]
pub struct RestConfig {
    pub enabled: bool,
    pub host: String,
    pub port: u16,
}

impl Default for RestConfig {
    fn default() -> Self {
        Self {
            enabled: false,
            host: "127.0.0.1".to_string(),
            port: 3000,
        }
    }
}

<<<<<<< HEAD
/// Defines the address generation method
// TODO: Ethermint `pk_type` to be restricted
// after the Cosmos SDK release with ethsecp256k1
// https://github.com/cosmos/cosmos-sdk/pull/9981
=======
/// It defines the address generation method
/// TODO: Ethermint `pk_type` to be restricted
/// after the Cosmos SDK release with ethsecp256k1
/// <https://github.com/cosmos/cosmos-sdk/pull/9981>
>>>>>>> 17a19782
#[derive(Clone, Debug, PartialEq, Deserialize, Serialize)]
#[serde(
    rename_all = "lowercase",
    tag = "derivation",
    content = "proto_type",
    deny_unknown_fields
)]
pub enum AddressType {
    Cosmos,
    Ethermint { pk_type: String },
}

impl Default for AddressType {
    fn default() -> Self {
        AddressType::Cosmos
    }
}

impl fmt::Display for AddressType {
    fn fmt(&self, f: &mut fmt::Formatter<'_>) -> fmt::Result {
        match self {
            AddressType::Cosmos => write!(f, "cosmos"),
            AddressType::Ethermint { .. } => write!(f, "ethermint"),
        }
    }
}

#[derive(Clone, Debug, Deserialize, Serialize)]
#[serde(deny_unknown_fields)]
pub struct ChainConfig {
    pub id: ChainId,
    pub rpc_addr: tendermint_rpc::Url,
    pub websocket_addr: tendermint_rpc::Url,
    pub grpc_addr: tendermint_rpc::Url,
    #[serde(default = "default::rpc_timeout", with = "humantime_serde")]
    pub rpc_timeout: Duration,
    pub account_prefix: String,
    pub key_name: String,
    #[serde(default)]
    pub key_store_type: Store,
    pub store_prefix: String,
    pub default_gas: Option<u64>,
    pub max_gas: Option<u64>,
    pub gas_adjustment: Option<f64>,
    #[serde(default)]
    pub max_msg_num: MaxMsgNum,
    #[serde(default)]
    pub max_tx_size: MaxTxSize,
    #[serde(default = "default::clock_drift", with = "humantime_serde")]
    pub clock_drift: Duration,
    #[serde(default = "default::max_block_time", with = "humantime_serde")]
    pub max_block_time: Duration,
    #[serde(default, with = "humantime_serde")]
    pub trusting_period: Option<Duration>,
    #[serde(default)]
    pub memo_prefix: Memo,

    // these two need to be last otherwise we run into `ValueAfterTable` error when serializing to TOML
    #[serde(default)]
    pub trust_threshold: TrustThreshold,
    pub gas_price: GasPrice,
    #[serde(default)]
    pub packet_filter: PacketFilter,
    #[serde(default)]
    pub address_type: AddressType,
}

/// Attempt to load and parse the TOML config file as a `Config`.
pub fn load(path: impl AsRef<Path>) -> Result<Config, Error> {
    let config_toml = std::fs::read_to_string(&path).map_err(Error::config_io)?;

    let config = toml::from_str::<Config>(&config_toml[..]).map_err(Error::config_decode)?;

    Ok(config)
}

/// Serialize the given `Config` as TOML to the given config file.
pub fn store(config: &Config, path: impl AsRef<Path>) -> Result<(), Error> {
    let mut file = if path.as_ref().exists() {
        fs::OpenOptions::new().write(true).truncate(true).open(path)
    } else {
        File::create(path)
    }
    .map_err(Error::config_io)?;

    store_writer(config, &mut file)
}

/// Serialize the given `Config` as TOML to the given writer.
pub(crate) fn store_writer(config: &Config, mut writer: impl Write) -> Result<(), Error> {
    let toml_config = toml::to_string_pretty(&config).map_err(Error::config_encode)?;

    writeln!(writer, "{}", toml_config).map_err(Error::config_io)?;

    Ok(())
}

#[cfg(test)]
mod tests {
    use super::{load, store_writer};
    use test_env_log::test;

    #[test]
    fn parse_valid_config() {
        let path = concat!(
            env!("CARGO_MANIFEST_DIR"),
            "/tests/config/fixtures/relayer_conf_example.toml"
        );

        let config = load(path);
        println!("{:?}", config);
        assert!(config.is_ok());
    }

    #[test]
    fn serialize_valid_config() {
        let path = concat!(
            env!("CARGO_MANIFEST_DIR"),
            "/tests/config/fixtures/relayer_conf_example.toml"
        );

        let config = load(path).expect("could not parse config");

        let mut buffer = Vec::new();
        store_writer(&config, &mut buffer).unwrap();
    }
}<|MERGE_RESOLUTION|>--- conflicted
+++ resolved
@@ -334,17 +334,10 @@
     }
 }
 
-<<<<<<< HEAD
-/// Defines the address generation method
-// TODO: Ethermint `pk_type` to be restricted
-// after the Cosmos SDK release with ethsecp256k1
-// https://github.com/cosmos/cosmos-sdk/pull/9981
-=======
 /// It defines the address generation method
 /// TODO: Ethermint `pk_type` to be restricted
 /// after the Cosmos SDK release with ethsecp256k1
 /// <https://github.com/cosmos/cosmos-sdk/pull/9981>
->>>>>>> 17a19782
 #[derive(Clone, Debug, PartialEq, Deserialize, Serialize)]
 #[serde(
     rename_all = "lowercase",

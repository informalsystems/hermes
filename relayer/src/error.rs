//! This module defines the various errors that be raised in the relayer.

use core::time::Duration;

use flex_error::{define_error, DisplayOnly, TraceError};
use http::uri::InvalidUri;
use humantime::format_duration;
use prost::{DecodeError, EncodeError};
use regex::Regex;
use tendermint::Error as TendermintError;
use tendermint_light_client::components::io::IoError as LightClientIoError;
use tendermint_light_client::errors::{
    Error as LightClientError, ErrorDetail as LightClientErrorDetail,
};
use tendermint_proto::Error as TendermintProtoError;
use tendermint_rpc::endpoint::abci_query::AbciQuery;
use tendermint_rpc::endpoint::broadcast::tx_commit::TxResult;
use tendermint_rpc::Error as TendermintRpcError;
use tokio::task::JoinError;
use tonic::{
    metadata::errors::InvalidMetadataValue, transport::Error as TransportError,
    Status as GrpcStatus,
};

use ibc::{
    applications::ics29_fee::error::Error as FeeError,
    clients::ics07_tendermint::error as tendermint_error,
    core::{
        ics02_client::{client_type::ClientType, error as client_error},
        ics03_connection::error as connection_error,
        ics23_commitment::error as commitment_error,
        ics24_host::identifier::{ChainId, ChannelId, ConnectionId},
    },
    proofs::ProofError,
    relayer::ics18_relayer::error as relayer_error,
};

use crate::chain::cosmos::version;
use crate::chain::cosmos::GENESIS_MAX_BYTES_MAX_FRACTION;
use crate::event::monitor;
use crate::keyring::errors::Error as KeyringError;
use crate::sdk_error::SdkError;

define_error! {
    Error {
        Io
            [ TraceError<std::io::Error> ]
            |_| { "I/O error" },

        Rpc
            { url: tendermint_rpc::Url }
            [ TendermintRpcError ]
            |e| { format!("RPC error to endpoint {}", e.url) },

        AbciQuery
            { query: AbciQuery }
            |e| { format!("ABCI query returned an error: {:?}", e.query) },

        CheckTx
            {
                detail: SdkError,
                tx: TxResult
            }
            |e| { format!("CheckTx commit returned an error: {0}, raw result: {1:?}", e.detail, e.tx) },

        DeliverTx
            {
                detail: SdkError,
                tx: TxResult
            }
            |e| { format!("DeliverTx Commit returns error: {0}. RawResult: {1:?}", e.detail, e.tx) },

        WebSocket
            { url: tendermint_rpc::Url }
            |e| { format!("Websocket error to endpoint {}", e.url) },

        EventMonitor
            [ monitor::Error ]
            |_| { "event monitor error" },

        Grpc
            |_| { "gRPC error" },

        GrpcStatus
            { status: GrpcStatus }
            |e| { format!("gRPC call failed with status: {0}", e.status) },

        GrpcTransport
            [ TraceError<TransportError> ]
            |_| { "error in underlying transport when making gRPC call" },

        GrpcResponseParam
            { param: String }
            |e| { format!("missing parameter in GRPC response: {}", e.param) },

        Decode
            [ TendermintProtoError ]
            |_| { "error decoding protobuf" },

        LightClientVerification
            { chain_id: String }
            [ LightClientError ]
            |e| { format!("light client verification error for chain id {0}", e.chain_id) },

        LightClientState
            [ client_error::Error ]
            |_| { "light client encountered error due to client state".to_string() },

        LightClientIo
            { address: String }
            [ LightClientIoError ]
            |e| { format!("light client error for RPC address {0}", e.address) },

        ChainNotCaughtUp
            {
                address: String,
                chain_id: ChainId,
            }
            |e| { format!("node at {} running chain {} not caught up", e.address, e.chain_id) },

        PrivateStore
            |_| { "requested proof for a path in the private store" },

        Event
            |_| { "bad notification" },

        ConversionFromAny
            [ TendermintProtoError ]
            |_| { "conversion from a protobuf `Any` into a domain type failed" },

        EmptyUpgradedClientState
            |_| { "found no upgraded client state" },

        ConsensusStateTypeMismatch
            {
                expected: ClientType,
                got: ClientType,
            }
            |e| { format!("consensus state type mismatch; hint: expected client type '{0}', got '{1}'", e.expected, e.got) },

        EmptyResponseValue
            |_| { "empty response value" },

        EmptyResponseProof
            |_| { "empty response proof" },

        RpcResponse
            { detail: String }
            | e | { format!("RPC client returns error response: {}", e.detail) },

        MalformedProof
            [ ProofError ]
            |_| { "malformed proof" },

        InvalidHeight
            [ TendermintError ]
            |_| { "invalid height" },

        InvalidMetadata
            [ TraceError<InvalidMetadataValue> ]
            |_| { "invalid metadata" },

        BuildClientStateFailure
            |_| { "failed to create client state" },

        CreateClient
            { client_id: String }
            |e| { format!("failed to create client {0}", e.client_id) },

        ClientStateType
            { client_state_type: String }
            |e| { format!("unexpected client state type {0}", e.client_state_type) },

        ConnectionNotFound
            { connection_id: ConnectionId }
            |e| { format!("connection not found: {0}", e.connection_id) },

        BadConnectionState
            |_| { "bad connection state" },

        ConnOpen
            { connection_id: ConnectionId, reason: String }
            |e| {
                format!("failed to build conn open message {0}: {1}", e.connection_id, e.reason)
            },

        ConnOpenInit
            { reason: String }
            |e| { format!("failed to build conn open init: {0}", e.reason) },

        ConnOpenTry
            { reason: String }
            |e| { format!("failed to build conn open try: {0}", e.reason) },

        ChanOpenAck
            { channel_id: ChannelId, reason: String }
            |e| {
                format!("failed to build channel open ack {0}: {1}", e.channel_id, e.reason)
            },

        ChanOpenConfirm
            { channel_id: ChannelId, reason: String }
            |e| {
                format!("failed to build channel open confirm {0}: {1}", e.channel_id, e.reason)
            },

        ConsensusProof
            [ ProofError ]
            |_| { "failed to build consensus proof" },

        Packet
            { channel_id: ChannelId, reason: String }
            |e| {
                format!("failed to build packet {0}: {1}", e.channel_id, e.reason)
            },

        RecvPacket
            { channel_id: ChannelId, reason: String }
            |e| {
                format!("failed to build recv packet {0}: {1}", e.channel_id, e.reason)
            },

        AckPacket
            { channel_id: ChannelId, reason: String }
            |e| {
                format!("failed to build acknowledge packet {0}: {1}", e.channel_id, e.reason)
            },

        TimeoutPacket
            { channel_id: ChannelId, reason: String }
            |e| {
                format!("failed to build timeout packet {0}: {1}", e.channel_id, e.reason)
            },

        MessageTransaction
            { reason: String }
            |e| { format!("message transaction failure: {0}", e.reason) },

        Query
            { query: String }
            |e| { format!("query error occurred (failed to query for {0})", e.query) },

        KeyBase
            [ KeyringError ]
            |_| { "keyring error" },

        KeyNotFound
            { key_name: String }
            [ KeyringError ]
            |e| { format!("signature key not found: {}", e.key_name) },

        Ics02
            [ client_error::Error ]
            |e| { format!("ICS 02 error: {}", e.source) },

        Ics03
            [ connection_error::Error ]
            |_| { "ICS 03 error" },

        Ics07
            [ tendermint_error::Error ]
            |_| { "ICS 07 error" },

        Ics18
            [ relayer_error::Error ]
            |_| { "ICS 18 error" },

        Ics23
            [ commitment_error::Error ]
            |_| { "ICS 23 error" },

        Ics29
            [ FeeError ]
            | _ | { "ICS 29 error" },

        InvalidUri
            { uri: String }
            [ TraceError<InvalidUri> ]
            |e| { format!("error parsing URI {}", e.uri) },

        ChainIdentifier
            { chain_id: String }
            |e| { format!("invalid chain identifier format: {0}", e.chain_id) },

        NonProvableData
            |_| { "requested proof for data in the privateStore" },

        ChannelSend
            |_| { "internal message-passing failure while sending inter-thread request/response" },

        ChannelReceive
            [ TraceError<crossbeam_channel::RecvError> ]
            |_| { "internal message-passing failure while receiving inter-thread request/response" },

        InvalidInputHeader
            |_| { "the input header is not recognized as a header for this chain" },

        TxNoConfirmation
            |_| { "failed tx: no confirmation" },

        Misbehaviour
            { reason: String }
            |e| { format!("error raised while submitting the misbehaviour evidence: {0}", e.reason) },

        InvalidKeyAddress
            { address: String }
            [ TendermintError ]
            |e| { format!("invalid key address: {0}", e.address) },

        Bech32Encoding
            [ TraceError<bech32::Error> ]
            |_| { "bech32 encoding failed" },

        ClientTypeMismatch
            {
                expected: ClientType,
                got: ClientType,
            }
            |e| {
                format!("client type mismatch: expected '{}', got '{}'",
                e.expected, e.got)
            },

        ProtobufDecode
            { payload_type: String }
            [ TraceError<DecodeError> ]
            |e| { format!("error decoding protocol buffer for {}", e.payload_type) },

        ProtobufEncode
            { payload_type: String }
            [ TraceError<EncodeError> ]
            |e| { format!("error encoding protocol buffer for {}", e.payload_type) },

        TxSimulateGasEstimateExceeded
            {
                chain_id: ChainId,
                estimated_gas: u64,
                max_gas: u64,
            }
            |e| {
                format!("{} gas estimate {} from simulated Tx exceeds the maximum configured {}",
                    e.chain_id, e.estimated_gas, e.max_gas)
            },

        HealthCheckJsonRpc
            {
                chain_id: ChainId,
                address: String,
                endpoint: String,
            }
            [ DisplayOnly<tendermint_rpc::error::Error> ]
            |e| {
                format!("health check failed for endpoint {0} on the JSON-RPC interface of chain {1}:{2}",
                    e.endpoint, e.chain_id, e.address)
            },

        FetchVersionParsing
            {
                chain_id: ChainId,
                address: String,
            }
            [ version::Error ]
            |e| {
                format!("failed while parsing version info for chain {0}:{1}; caused by: {2}",
                    e.chain_id, e.address, e.source)
            },

        FetchVersionGrpcTransport
            {
                chain_id: ChainId,
                address: String,
                endpoint: String,
            }
            [ DisplayOnly<tonic::transport::Error> ]
            |e| {
                format!("failed while fetching version info from endpoint {0} on the gRPC interface of chain {1}:{2}",
                    e.endpoint, e.chain_id, e.address)
            },

        FetchVersionGrpcStatus
            {
                chain_id: ChainId,
                address: String,
                endpoint: String,
                status: tonic::Status
            }
            |e| {
                format!("failed while fetching version info from endpoint {0} on the gRPC interface of chain {1}:{2}; caused by: {3}",
                    e.endpoint, e.chain_id, e.address, e.status)
            },

        FetchVersionInvalidVersionResponse
            {
                chain_id: ChainId,
                address: String,
                endpoint: String,
            }
            |e| {
                format!("failed while fetching version info from endpoint {0} on the gRPC interface of chain {1}:{2}; the gRPC response contains no application version information",
                    e.endpoint, e.chain_id, e.address)
            },

        ConfigValidationJsonRpc
            {
                chain_id: ChainId,
                address: String,
                endpoint: String,
            }
            [ DisplayOnly<tendermint_rpc::error::Error> ]
            |e| {
                format!("semantic config validation: failed to reach endpoint {0} on the JSON-RPC interface of chain {1}:{2}",
                    e.endpoint, e.chain_id, e.address)
            },

        ConfigValidationTxSizeOutOfBounds
            {
                chain_id: ChainId,
                configured_bound: usize,
                genesis_bound: u64,
            }
            |e| {
                format!("semantic config validation failed for option `max_tx_size` for chain '{}', reason: `max_tx_size` = {} is greater than {}% of the consensus parameter `max_size` = {}",
                    e.chain_id, e.configured_bound, GENESIS_MAX_BYTES_MAX_FRACTION * 100.0, e.genesis_bound)
            },

        ConfigValidationMaxGasTooHigh
            {
                chain_id: ChainId,
                configured_max_gas: u64,
                consensus_max_gas: i64,
            }
            |e| {
                format!("semantic config validation failed for option `max_gas` for chain '{}', reason: `max_gas` = {} is greater than the consensus parameter `max_gas` = {}",
                    e.chain_id, e.configured_max_gas, e.consensus_max_gas)
            },

        ConfigValidationTrustingPeriodSmallerThanZero
            {
                chain_id: ChainId,
                trusting_period: Duration,
            }
            |e| {
                format!("semantic config validation failed for option `trusting_period` of chain '{}', reason: trusting period ({}) must be greater than zero",
                    e.chain_id, format_duration(e.trusting_period))
            },

        ConfigValidationTrustingPeriodGreaterThanUnbondingPeriod
            {
                chain_id: ChainId,
                trusting_period: Duration,
                unbonding_period: Duration,
            }
            |e| {
                format!("semantic config validation failed for option `trusting_period` of chain '{}', reason: trusting period ({}) must be smaller than the unbonding period ({})",
                    e.chain_id, format_duration(e.trusting_period), format_duration(e.unbonding_period))
            },

        ConfigValidationDefaultGasTooHigh
            {
                chain_id: ChainId,
                default_gas: u64,
                max_gas: u64,
            }
            |e| {
                format!("semantic config validation failed for option `default_gas` of chain '{}', reason: default gas ({}) must be smaller than the max gas ({})",
                    e.chain_id, e.default_gas, e.max_gas)
            },

        SdkModuleVersion
            {
                chain_id: ChainId,
                address: String,
                cause: String
            }
            |e| {
                format!("Hermes health check failed while verifying the application compatibility for chain {0}:{1}; caused by: {2}",
                    e.chain_id, e.address, e.cause)
            },

        UnknownAccountType
            {
                type_url: String
            }
            |e| {
                format!("Failed to deserialize account of an unknown protobuf type: {0}", e.type_url)
            },

        EmptyBaseAccount
            |_| { "empty BaseAccount within EthAccount" },

        EmptyQueryAccount
            { address: String }
            |e| { format!("Query/Account RPC returned an empty account for address: {}", e.address) },

        NoHistoricalEntries
            { chain_id: ChainId }
            |e| {
                format_args!(
                    "staking module for chain '{}' does not maintain any historical entries \
                    (`historical_entries` staking params is set to 0)",
                    e.chain_id
                )
            },


        TxIndexingDisabled
            { chain_id: ChainId }
            |e| {
                format_args!(
                    "transaction indexing for chain '{}' is disabled (`node_info.other.tx_index` is off)",
                    e.chain_id
                )
            },

<<<<<<< HEAD
        Join
            [ TraceError<JoinError> ]
            | _ | { "error joining tokio tasks" },
=======
        EmptyDenomTrace
        { hash: String }
        |e| {
            format_args!(
                "Query/DenomTrace RPC returned an empty denom trace for trace hash: {}", e.hash)
        },
>>>>>>> 45cb19fa
    }
}

impl Error {
    pub fn send<T>(_: crossbeam_channel::SendError<T>) -> Error {
        Error::channel_send()
    }

    pub fn is_trusted_state_outside_trusting_period_error(&self) -> bool {
        match self.detail() {
            ErrorDetail::LightClientVerification(e) => matches!(
                e.source,
                LightClientErrorDetail::TrustedStateOutsideTrustingPeriod(_)
            ),
            _ => false,
        }
    }
}

impl GrpcStatusSubdetail {
    /// Check whether this gRPC error matches
    /// - message: verification failed: ... failed packet acknowledgement verification for client: client state height < proof height ...
    pub fn is_client_state_height_too_low(&self) -> bool {
        // Gaia v6.0.1 (SDK 0.44.5) returns code`InvalidArgument`, whereas gaia v6.0.4
        // (SDK 0.44.6, and potentially others) returns code `Unknown`.
        // Workaround by matching strictly on the status message.
        // if self.status.code() != tonic::Code::InvalidArgument
        //     return false;
        // }

        let msg = self.status.message();
        msg.contains("verification failed") && msg.contains("client state height < proof height")
    }

    /// Check whether this gRPC error message starts with "account sequence mismatch".
    ///
    /// # Note:
    /// This predicate is tested and validated against errors
    /// that appear at the `estimate_gas` step. The error
    /// predicate to be used at the `broadcast_tx_sync` step
    /// is different & relies on parsing the Response error code.
    ///
    /// It is currently expected that, in the case of a match, the error message is of form:
    /// "account sequence mismatch, expected E, got G: incorrect account sequence",
    /// where E > G.
    /// The case where E < G is considered recoverable and should have been previously handled
    /// (see `is_account_sequence_mismatch_that_can_be_ignored` for which the error is ignored and
    /// simulation uses default gas).
    /// However, if in future cosmos-sdk releases the gRPC error message changes such that
    /// it still starts with "account sequence mismatch" but the rest doesn't match the remainder of
    /// the pattern (", expected E, got G: incorrect account sequence"), or
    /// there are hermes code changes such that the E < G case is not previously caught anymore,
    /// then this predicate will catch all "account sequence mismatch" errors
    pub fn is_account_sequence_mismatch_that_requires_refresh(&self) -> bool {
        self.status
            .message()
            .trim_start()
            .starts_with("account sequence mismatch")
    }

    /// Check whether this gRPC error matches:
    /// "account sequence mismatch, expected E, got G",
    /// where E < G.
    /// It is currently expected that, in the case of a match, the error message is of form:
    /// "account sequence mismatch, expected E, got G: incorrect account sequence"
    ///
    /// # Note:
    /// This predicate is tested and validated against errors
    /// that appear during the `estimate_gas` step.
    /// If it evaluates to true then the error is ignored and the transaction that caused this
    /// simulation error is still sent to mempool with `broadcast_tx_sync` allowing for potential
    /// recovery after mempool's `recheckTxs` step.
    /// More details in <https://github.com/informalsystems/ibc-rs/issues/2249>
    pub fn is_account_sequence_mismatch_that_can_be_ignored(&self) -> bool {
        match parse_sequences_in_mismatch_error_message(self.status.message()) {
            None => false,
            Some((expected, got)) => expected < got,
        }
    }
}

/// Assumes that the cosmos-sdk account sequence mismatch error message, that may be seen
/// during simulating or broadcasting a transaction, includes the following pattern:
/// "account sequence mismatch, expected E, got G".
/// If a match is found it extracts and returns (E, G).
fn parse_sequences_in_mismatch_error_message(message: &str) -> Option<(u64, u64)> {
    let re =
        Regex::new(r#"account sequence mismatch, expected (?P<expected>\d+), got (?P<got>\d+)"#)
            .unwrap();
    match re.captures(message) {
        None => None,
        Some(captures) => match (captures["expected"].parse(), captures["got"].parse()) {
            (Ok(e), Ok(g)) => Some((e, g)),
            _ => None,
        },
    }
}

pub const QUERY_PROOF_EXPECT_MSG: &str =
    "Internal error. Requested proof with query but no proof was returned.";

#[cfg(test)]
mod tests {
    use super::*;

    #[test]
    fn test_parse_sequences_in_mismatch_error_message() {
        struct Test<'a> {
            name: &'a str,
            message: &'a str,
            result: Option<(u64, u64)>,
        }
        let tests: Vec<Test<'_>> = vec![
            Test {
                name: "good mismatch error, expected < got",
                message:
                    "account sequence mismatch, expected 100, got 200: incorrect account sequence",
                result: Some((100, 200)),
            },
            Test {
                name: "good mismatch error, expected > got",
                message:
                    "account sequence mismatch, expected 200, got 100: incorrect account sequence",
                result: Some((200, 100)),
            },
            Test {
                name: "good changed mismatch error, expected < got",
                message: "account sequence mismatch, expected 100, got 200: this part has changed",
                result: Some((100, 200)),
            },
            Test {
                name: "good changed mismatch error, expected > got",
                message:
                    "account sequence mismatch, expected 200, got 100 --> this part has changed",
                result: Some((200, 100)),
            },
            Test {
                name: "bad mismatch error, bad expected",
                message:
                    "account sequence mismatch, expected 2a5, got 100: incorrect account sequence",
                result: None,
            },
            Test {
                name: "bad mismatch error, bad got",
                message:
                    "account sequence mismatch, expected 25, got -29: incorrect account sequence",
                result: None,
            },
            Test {
                name: "not a mismatch error",
                message: "some other error message",
                result: None,
            },
        ];

        for test in tests {
            assert_eq!(
                test.result,
                parse_sequences_in_mismatch_error_message(test.message),
                "{}",
                test.name
            )
        }
    }
}<|MERGE_RESOLUTION|>--- conflicted
+++ resolved
@@ -16,7 +16,6 @@
 use tendermint_rpc::endpoint::abci_query::AbciQuery;
 use tendermint_rpc::endpoint::broadcast::tx_commit::TxResult;
 use tendermint_rpc::Error as TendermintRpcError;
-use tokio::task::JoinError;
 use tonic::{
     metadata::errors::InvalidMetadataValue, transport::Error as TransportError,
     Status as GrpcStatus,
@@ -512,18 +511,12 @@
                 )
             },
 
-<<<<<<< HEAD
-        Join
-            [ TraceError<JoinError> ]
-            | _ | { "error joining tokio tasks" },
-=======
         EmptyDenomTrace
-        { hash: String }
-        |e| {
-            format_args!(
-                "Query/DenomTrace RPC returned an empty denom trace for trace hash: {}", e.hash)
-        },
->>>>>>> 45cb19fa
+            { hash: String }
+            | e | {
+                format_args!(
+                    "Query/DenomTrace RPC returned an empty denom trace for trace hash: {}", e.hash)
+            },
     }
 }
 

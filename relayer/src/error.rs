--- conflicted
+++ resolved
@@ -532,15 +532,9 @@
 
         MessageTooBigForTx
             { len: usize }
-<<<<<<< HEAD
-            | e | {
-                format_args!("message length {} exceeds maximum transaction size", e.len)
-            },
-=======
             |e| {
                 format_args!("message with length {} is too large for a transaction", e.len)
-            }
->>>>>>> b0f1f6dd
+            },
     }
 }
 

//! This module defines the various errors that be raised in the relayer.

use core::time::Duration;

use flex_error::{define_error, DisplayOnly, TraceError};
use http::uri::InvalidUri;
use humantime::format_duration;
use prost::{DecodeError, EncodeError};
use regex::Regex;
use tendermint::Error as TendermintError;
use tendermint_light_client::components::io::IoError as LightClientIoError;
use tendermint_light_client::errors::{
    Error as LightClientError, ErrorDetail as LightClientErrorDetail,
};
use tendermint_proto::Error as TendermintProtoError;
use tendermint_rpc::endpoint::abci_query::AbciQuery;
use tendermint_rpc::endpoint::broadcast::tx_commit::TxResult;
use tendermint_rpc::endpoint::broadcast::tx_sync::Response as TxSyncResponse;
use tendermint_rpc::Error as TendermintRpcError;
use tonic::{
    metadata::errors::InvalidMetadataValue, transport::Error as TransportError,
    Status as GrpcStatus,
};

use ibc::{
    applications::ics29_fee::error::Error as FeeError,
    clients::ics07_tendermint::error as tendermint_error,
    core::{
        ics02_client::{client_type::ClientType, error as client_error},
        ics03_connection::error as connection_error,
        ics23_commitment::error as commitment_error,
        ics24_host::identifier::{ChainId, ChannelId, ConnectionId},
    },
    proofs::ProofError,
    relayer::ics18_relayer::error as relayer_error,
};

use crate::chain::cosmos::version;
use crate::chain::cosmos::GENESIS_MAX_BYTES_MAX_FRACTION;
use crate::event::monitor;
use crate::keyring::errors::Error as KeyringError;
use crate::sdk_error::SdkError;

define_error! {
    Error {
        Io
            [ TraceError<std::io::Error> ]
            |_| { "I/O error" },

        Rpc
            { url: tendermint_rpc::Url }
            [ TendermintRpcError ]
            |e| { format!("RPC error to endpoint {}", e.url) },

        AbciQuery
            { query: AbciQuery }
            |e| { format!("ABCI query returned an error: {:?}", e.query) },

        CheckTx
            {
                response: TxSyncResponse,
            }
            | e | { format!("CheckTx returned an error: {:?}", e.response) },

        DeliverTx
            {
                detail: SdkError,
                tx: TxResult
            }
            |e| { format!("DeliverTx Commit returns error: {0}. RawResult: {1:?}", e.detail, e.tx) },

        WebSocket
            { url: tendermint_rpc::Url }
            |e| { format!("Websocket error to endpoint {}", e.url) },

        EventMonitor
            [ monitor::Error ]
            |_| { "event monitor error" },

        Grpc
            |_| { "gRPC error" },

        GrpcStatus
            { status: GrpcStatus }
            |e| { format!("gRPC call failed with status: {0}", e.status) },

        GrpcTransport
            [ TraceError<TransportError> ]
            |_| { "error in underlying transport when making gRPC call" },

        GrpcResponseParam
            { param: String }
            |e| { format!("missing parameter in GRPC response: {}", e.param) },

        Decode
            [ TendermintProtoError ]
            |_| { "error decoding protobuf" },

        LightClientVerification
            { chain_id: String }
            [ LightClientError ]
            |e| { format!("light client verification error for chain id {0}", e.chain_id) },

        LightClientState
            [ client_error::Error ]
            |_| { "light client encountered error due to client state".to_string() },

        LightClientIo
            { address: String }
            [ LightClientIoError ]
            |e| { format!("light client error for RPC address {0}", e.address) },

        ChainNotCaughtUp
            {
                address: String,
                chain_id: ChainId,
            }
            |e| { format!("node at {} running chain {} not caught up", e.address, e.chain_id) },

        PrivateStore
            |_| { "requested proof for a path in the private store" },

        Event
            |_| { "bad notification" },

        ConversionFromAny
            [ TendermintProtoError ]
            |_| { "conversion from a protobuf `Any` into a domain type failed" },

        EmptyUpgradedClientState
            |_| { "found no upgraded client state" },

        ConsensusStateTypeMismatch
            {
                expected: ClientType,
                got: ClientType,
            }
            |e| { format!("consensus state type mismatch; hint: expected client type '{0}', got '{1}'", e.expected, e.got) },

        EmptyResponseValue
            |_| { "empty response value" },

        EmptyResponseProof
            |_| { "empty response proof" },

        RpcResponse
            { detail: String }
            | e | { format!("RPC client returns error response: {}", e.detail) },

        MalformedProof
            [ ProofError ]
            |_| { "malformed proof" },

        InvalidHeight
            [ TendermintError ]
            |_| { "invalid height" },

        InvalidHeightNoSource
            |_| { "invalid height" },

        InvalidMetadata
            [ TraceError<InvalidMetadataValue> ]
            |_| { "invalid metadata" },

        BuildClientStateFailure
            |_| { "failed to create client state" },

        CreateClient
            { client_id: String }
            |e| { format!("failed to create client {0}", e.client_id) },

        ClientStateType
            { client_state_type: String }
            |e| { format!("unexpected client state type {0}", e.client_state_type) },

        ConnectionNotFound
            { connection_id: ConnectionId }
            |e| { format!("connection not found: {0}", e.connection_id) },

        BadConnectionState
            |_| { "bad connection state" },

        ConnOpen
            { connection_id: ConnectionId, reason: String }
            |e| {
                format!("failed to build conn open message {0}: {1}", e.connection_id, e.reason)
            },

        ConnOpenInit
            { reason: String }
            |e| { format!("failed to build conn open init: {0}", e.reason) },

        ConnOpenTry
            { reason: String }
            |e| { format!("failed to build conn open try: {0}", e.reason) },

        ChanOpenAck
            { channel_id: ChannelId, reason: String }
            |e| {
                format!("failed to build channel open ack {0}: {1}", e.channel_id, e.reason)
            },

        ChanOpenConfirm
            { channel_id: ChannelId, reason: String }
            |e| {
                format!("failed to build channel open confirm {0}: {1}", e.channel_id, e.reason)
            },

        ConsensusProof
            [ ProofError ]
            |_| { "failed to build consensus proof" },

        Packet
            { channel_id: ChannelId, reason: String }
            |e| {
                format!("failed to build packet {0}: {1}", e.channel_id, e.reason)
            },

        RecvPacket
            { channel_id: ChannelId, reason: String }
            |e| {
                format!("failed to build recv packet {0}: {1}", e.channel_id, e.reason)
            },

        AckPacket
            { channel_id: ChannelId, reason: String }
            |e| {
                format!("failed to build acknowledge packet {0}: {1}", e.channel_id, e.reason)
            },

        TimeoutPacket
            { channel_id: ChannelId, reason: String }
            |e| {
                format!("failed to build timeout packet {0}: {1}", e.channel_id, e.reason)
            },

        MessageTransaction
            { reason: String }
            |e| { format!("message transaction failure: {0}", e.reason) },

        Query
            { query: String }
            |e| { format!("query error occurred (failed to query for {0})", e.query) },

        KeyBase
            [ KeyringError ]
            |_| { "keyring error" },

        KeyNotFound
            { key_name: String }
            [ KeyringError ]
            |e| { format!("signature key not found: {}", e.key_name) },

        Ics02
            [ client_error::Error ]
            |e| { format!("ICS 02 error: {}", e.source) },

        Ics03
            [ connection_error::Error ]
            |_| { "ICS 03 error" },

        Ics07
            [ tendermint_error::Error ]
            |_| { "ICS 07 error" },

        Ics18
            [ relayer_error::Error ]
            |_| { "ICS 18 error" },

        Ics23
            [ commitment_error::Error ]
            |_| { "ICS 23 error" },

        Ics29
            [ FeeError ]
            | _ | { "ICS 29 error" },

        InvalidUri
            { uri: String }
            [ TraceError<InvalidUri> ]
            |e| { format!("error parsing URI {}", e.uri) },

        ChainIdentifier
            { chain_id: String }
            |e| { format!("invalid chain identifier format: {0}", e.chain_id) },

        NonProvableData
            |_| { "requested proof for data in the privateStore" },

        ChannelSend
            |_| { "internal message-passing failure while sending inter-thread request/response" },

        ChannelReceive
            [ TraceError<crossbeam_channel::RecvError> ]
            |_| { "internal message-passing failure while receiving inter-thread request/response" },

        InvalidInputHeader
            |_| { "the input header is not recognized as a header for this chain" },

        TxNoConfirmation
            |_| { "failed tx: no confirmation" },

        Misbehaviour
            { reason: String }
            |e| { format!("error raised while submitting the misbehaviour evidence: {0}", e.reason) },

        InvalidKeyAddress
            { address: String }
            [ TendermintError ]
            |e| { format!("invalid key address: {0}", e.address) },

        Bech32Encoding
            [ TraceError<bech32::Error> ]
            |_| { "bech32 encoding failed" },

        ClientTypeMismatch
            {
                expected: ClientType,
                got: ClientType,
            }
            |e| {
                format!("client type mismatch: expected '{}', got '{}'",
                e.expected, e.got)
            },

        ProtobufDecode
            { payload_type: String }
            [ TraceError<DecodeError> ]
            |e| { format!("error decoding protocol buffer for {}", e.payload_type) },

        ProtobufEncode
            { payload_type: String }
            [ TraceError<EncodeError> ]
            |e| { format!("error encoding protocol buffer for {}", e.payload_type) },

        TxSimulateGasEstimateExceeded
            {
                chain_id: ChainId,
                estimated_gas: u64,
                max_gas: u64,
            }
            |e| {
                format!("{} gas estimate {} from simulated Tx exceeds the maximum configured {}",
                    e.chain_id, e.estimated_gas, e.max_gas)
            },

        HealthCheckJsonRpc
            {
                chain_id: ChainId,
                address: String,
                endpoint: String,
            }
            [ DisplayOnly<tendermint_rpc::error::Error> ]
            |e| {
                format!("health check failed for endpoint {0} on the JSON-RPC interface of chain {1}:{2}",
                    e.endpoint, e.chain_id, e.address)
            },

        FetchVersionParsing
            {
                chain_id: ChainId,
                address: String,
            }
            [ version::Error ]
            |e| {
                format!("failed while parsing version info for chain {0}:{1}; caused by: {2}",
                    e.chain_id, e.address, e.source)
            },

        FetchVersionGrpcTransport
            {
                chain_id: ChainId,
                address: String,
                endpoint: String,
            }
            [ DisplayOnly<tonic::transport::Error> ]
            |e| {
                format!("failed while fetching version info from endpoint {0} on the gRPC interface of chain {1}:{2}",
                    e.endpoint, e.chain_id, e.address)
            },

        FetchVersionGrpcStatus
            {
                chain_id: ChainId,
                address: String,
                endpoint: String,
                status: tonic::Status
            }
            |e| {
                format!("failed while fetching version info from endpoint {0} on the gRPC interface of chain {1}:{2}; caused by: {3}",
                    e.endpoint, e.chain_id, e.address, e.status)
            },

        FetchVersionInvalidVersionResponse
            {
                chain_id: ChainId,
                address: String,
                endpoint: String,
            }
            |e| {
                format!("failed while fetching version info from endpoint {0} on the gRPC interface of chain {1}:{2}; the gRPC response contains no application version information",
                    e.endpoint, e.chain_id, e.address)
            },

        ConfigValidationJsonRpc
            {
                chain_id: ChainId,
                address: String,
                endpoint: String,
            }
            [ DisplayOnly<tendermint_rpc::error::Error> ]
            |e| {
                format!("semantic config validation: failed to reach endpoint {0} on the JSON-RPC interface of chain {1}:{2}",
                    e.endpoint, e.chain_id, e.address)
            },

        ConfigValidationTxSizeOutOfBounds
            {
                chain_id: ChainId,
                configured_bound: usize,
                genesis_bound: u64,
            }
            |e| {
                format!("semantic config validation failed for option `max_tx_size` for chain '{}', reason: `max_tx_size` = {} is greater than {}% of the consensus parameter `max_size` = {}",
                    e.chain_id, e.configured_bound, GENESIS_MAX_BYTES_MAX_FRACTION * 100.0, e.genesis_bound)
            },

        ConfigValidationMaxGasTooHigh
            {
                chain_id: ChainId,
                configured_max_gas: u64,
                consensus_max_gas: i64,
            }
            |e| {
                format!("semantic config validation failed for option `max_gas` for chain '{}', reason: `max_gas` = {} is greater than the consensus parameter `max_gas` = {}",
                    e.chain_id, e.configured_max_gas, e.consensus_max_gas)
            },

        ConfigValidationTrustingPeriodSmallerThanZero
            {
                chain_id: ChainId,
                trusting_period: Duration,
            }
            |e| {
                format!("semantic config validation failed for option `trusting_period` of chain '{}', reason: trusting period ({}) must be greater than zero",
                    e.chain_id, format_duration(e.trusting_period))
            },

        ConfigValidationTrustingPeriodGreaterThanUnbondingPeriod
            {
                chain_id: ChainId,
                trusting_period: Duration,
                unbonding_period: Duration,
            }
            |e| {
                format!("semantic config validation failed for option `trusting_period` of chain '{}', reason: trusting period ({}) must be smaller than the unbonding period ({})",
                    e.chain_id, format_duration(e.trusting_period), format_duration(e.unbonding_period))
            },

        ConfigValidationDefaultGasTooHigh
            {
                chain_id: ChainId,
                default_gas: u64,
                max_gas: u64,
            }
            |e| {
                format!("semantic config validation failed for option `default_gas` of chain '{}', reason: default gas ({}) must be smaller than the max gas ({})",
                    e.chain_id, e.default_gas, e.max_gas)
            },

        SdkModuleVersion
            {
                chain_id: ChainId,
                address: String,
                cause: String
            }
            |e| {
                format!("Hermes health check failed while verifying the application compatibility for chain {0}:{1}; caused by: {2}",
                    e.chain_id, e.address, e.cause)
            },

        UnknownAccountType
            {
                type_url: String
            }
            |e| {
                format!("Failed to deserialize account of an unknown protobuf type: {0}", e.type_url)
            },

        EmptyBaseAccount
            |_| { "empty BaseAccount within EthAccount" },

        EmptyQueryAccount
            { address: String }
            |e| { format!("Query/Account RPC returned an empty account for address: {}", e.address) },

        NoHistoricalEntries
            { chain_id: ChainId }
            |e| {
                format_args!(
                    "staking module for chain '{}' does not maintain any historical entries \
                    (`historical_entries` staking params is set to 0)",
                    e.chain_id
                )
            },


        TxIndexingDisabled
            { chain_id: ChainId }
            |e| {
                format_args!(
                    "transaction indexing for chain '{}' is disabled (`node_info.other.tx_index` is off)",
                    e.chain_id
                )
            },

        EmptyDenomTrace
            { hash: String }
<<<<<<< HEAD
            | e | {
                format_args!(
                    "Query/DenomTrace RPC returned an empty denom trace for trace hash: {}", e.hash)
            },
=======
            |e| {
                format_args!(
                    "Query/DenomTrace RPC returned an empty denom trace for trace hash: {}", e.hash)
            },

        MessageExceedsMaxTxSize
            { len: usize }
            |e| {
                format_args!("message length {} exceeds maximum transaction size", e.len)
            }
>>>>>>> 891d3f62
    }
}

impl Error {
    pub fn send<T>(_: crossbeam_channel::SendError<T>) -> Error {
        Error::channel_send()
    }

    pub fn is_trusted_state_outside_trusting_period_error(&self) -> bool {
        match self.detail() {
            ErrorDetail::LightClientVerification(e) => matches!(
                e.source,
                LightClientErrorDetail::TrustedStateOutsideTrustingPeriod(_)
            ),
            _ => false,
        }
    }
}

impl GrpcStatusSubdetail {
    /// Check whether this gRPC error matches
    /// - message: verification failed: ... failed packet acknowledgement verification for client: client state height < proof height ...
    pub fn is_client_state_height_too_low(&self) -> bool {
        // Gaia v6.0.1 (SDK 0.44.5) returns code`InvalidArgument`, whereas gaia v6.0.4
        // (SDK 0.44.6, and potentially others) returns code `Unknown`.
        // Workaround by matching strictly on the status message.
        // if self.status.code() != tonic::Code::InvalidArgument
        //     return false;
        // }

        let msg = self.status.message();
        msg.contains("verification failed") && msg.contains("client state height < proof height")
    }

    /// Check whether this gRPC error message starts with "account sequence mismatch".
    ///
    /// # Note:
    /// This predicate is tested and validated against errors
    /// that appear at the `estimate_gas` step. The error
    /// predicate to be used at the `broadcast_tx_sync` step
    /// is different & relies on parsing the Response error code.
    ///
    /// It is currently expected that, in the case of a match, the error message is of form:
    /// "account sequence mismatch, expected E, got G: incorrect account sequence",
    /// where E > G.
    /// The case where E < G is considered recoverable and should have been previously handled
    /// (see `is_account_sequence_mismatch_that_can_be_ignored` for which the error is ignored and
    /// simulation uses default gas).
    /// However, if in future cosmos-sdk releases the gRPC error message changes such that
    /// it still starts with "account sequence mismatch" but the rest doesn't match the remainder of
    /// the pattern (", expected E, got G: incorrect account sequence"), or
    /// there are hermes code changes such that the E < G case is not previously caught anymore,
    /// then this predicate will catch all "account sequence mismatch" errors
    pub fn is_account_sequence_mismatch_that_requires_refresh(&self) -> bool {
        self.status.message().contains("account sequence mismatch")
    }

    /// Check whether this gRPC error matches:
    /// "account sequence mismatch, expected E, got G",
    /// where E < G.
    /// It is currently expected that, in the case of a match, the error message is of form:
    /// "account sequence mismatch, expected E, got G: incorrect account sequence"
    ///
    /// # Note:
    /// This predicate is tested and validated against errors
    /// that appear during the `estimate_gas` step.
    /// If it evaluates to true then the error is ignored and the transaction that caused this
    /// simulation error is still sent to mempool with `broadcast_tx_sync` allowing for potential
    /// recovery after mempool's `recheckTxs` step.
    /// More details in <https://github.com/informalsystems/ibc-rs/issues/2249>
    pub fn is_account_sequence_mismatch_that_can_be_ignored(&self) -> bool {
        match parse_sequences_in_mismatch_error_message(self.status.message()) {
            None => false,
            Some((expected, got)) => expected < got,
        }
    }
}

/// Assumes that the cosmos-sdk account sequence mismatch error message, that may be seen
/// during simulating or broadcasting a transaction, includes the following pattern:
/// "account sequence mismatch, expected E, got G".
/// If a match is found it extracts and returns (E, G).
fn parse_sequences_in_mismatch_error_message(message: &str) -> Option<(u64, u64)> {
    let re =
        Regex::new(r#"account sequence mismatch, expected (?P<expected>\d+), got (?P<got>\d+)"#)
            .unwrap();
    match re.captures(message) {
        None => None,
        Some(captures) => match (captures["expected"].parse(), captures["got"].parse()) {
            (Ok(e), Ok(g)) => Some((e, g)),
            _ => None,
        },
    }
}

pub const QUERY_PROOF_EXPECT_MSG: &str =
    "Internal error. Requested proof with query but no proof was returned.";

#[cfg(test)]
mod tests {
    use super::*;

    #[test]
    fn test_parse_sequences_in_mismatch_error_message() {
        struct Test<'a> {
            name: &'a str,
            message: &'a str,
            result: Option<(u64, u64)>,
        }
        let tests: Vec<Test<'_>> = vec![
            Test {
                name: "good mismatch error, expected < got",
                message:
                    "account sequence mismatch, expected 100, got 200: incorrect account sequence",
                result: Some((100, 200)),
            },
            Test {
                name: "good mismatch error, expected > got",
                message:
                    "account sequence mismatch, expected 200, got 100: incorrect account sequence",
                result: Some((200, 100)),
            },
            Test {
                name: "good changed mismatch error, expected < got",
                message: "account sequence mismatch, expected 100, got 200: this part has changed",
                result: Some((100, 200)),
            },
            Test {
                name: "good changed mismatch error, expected > got",
                message:
                    "account sequence mismatch, expected 200, got 100 --> this part has changed",
                result: Some((200, 100)),
            },
            Test {
                name: "good changed mismatch error, expected > got",
                message:
                    "codespace sdk code 32: incorrect account sequence: account sequence mismatch, expected 200, got 100",
                result: Some((200, 100)),
            },
            Test {
                name: "bad mismatch error, bad expected",
                message:
                    "account sequence mismatch, expected 2a5, got 100: incorrect account sequence",
                result: None,
            },
            Test {
                name: "bad mismatch error, bad got",
                message:
                    "account sequence mismatch, expected 25, got -29: incorrect account sequence",
                result: None,
            },
            Test {
                name: "not a mismatch error",
                message: "some other error message",
                result: None,
            },
        ];

        for test in tests {
            assert_eq!(
                test.result,
                parse_sequences_in_mismatch_error_message(test.message),
                "{}",
                test.name
            )
        }
    }
}<|MERGE_RESOLUTION|>--- conflicted
+++ resolved
@@ -516,23 +516,16 @@
 
         EmptyDenomTrace
             { hash: String }
-<<<<<<< HEAD
             | e | {
                 format_args!(
                     "Query/DenomTrace RPC returned an empty denom trace for trace hash: {}", e.hash)
             },
-=======
-            |e| {
-                format_args!(
-                    "Query/DenomTrace RPC returned an empty denom trace for trace hash: {}", e.hash)
-            },
 
         MessageExceedsMaxTxSize
             { len: usize }
-            |e| {
+            | e | {
                 format_args!("message length {} exceeds maximum transaction size", e.len)
-            }
->>>>>>> 891d3f62
+            },
     }
 }
 

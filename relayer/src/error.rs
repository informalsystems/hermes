//! This module defines the various errors that be raised in the relayer.

use core::time::Duration;

use flex_error::{define_error, DisplayOnly, TraceClone, TraceError};
use http::uri::InvalidUri;
use humantime::format_duration;
use prost::{DecodeError, EncodeError};
use regex::Regex;
use tendermint::Error as TendermintError;
use tendermint_light_client::components::io::IoError as LightClientIoError;
use tendermint_light_client::errors::{
    Error as LightClientError, ErrorDetail as LightClientErrorDetail,
};
use tendermint_proto::Error as TendermintProtoError;
use tendermint_rpc::endpoint::abci_query::AbciQuery;
use tendermint_rpc::endpoint::broadcast::tx_commit::TxResult;
use tendermint_rpc::Error as TendermintRpcError;
use tonic::{
    metadata::errors::InvalidMetadataValue, transport::Error as TransportError,
    Status as GrpcStatus,
};

use ibc::{
    clients::ics07_tendermint::error as tendermint_error,
    core::{
        ics02_client::{client_type::ClientType, error as client_error},
        ics03_connection::error as connection_error,
        ics23_commitment::error as commitment_error,
        ics24_host::identifier::{ChainId, ChannelId, ConnectionId},
    },
    proofs::ProofError,
    relayer::ics18_relayer::error as relayer_error,
};

use crate::chain::cosmos::version;
use crate::chain::cosmos::GENESIS_MAX_BYTES_MAX_FRACTION;
use crate::chain::psql_cosmos::PsqlError;
use crate::event::monitor;
use crate::keyring::errors::Error as KeyringError;
use crate::sdk_error::SdkError;

define_error! {
    Error {
        Io
            [ TraceError<std::io::Error> ]
            |_| { "I/O error" },

        Rpc
            { url: tendermint_rpc::Url }
            [ TraceClone<TendermintRpcError> ]
            |e| { format!("RPC error to endpoint {}", e.url) },

        AbciQuery
            { query: AbciQuery }
            |e| { format!("ABCI query returned an error: {:?}", e.query) },

        CheckTx
            {
                detail: SdkError,
                tx: TxResult
            }
            |e| { format!("CheckTx commit returned an error: {0}, raw result: {1:?}", e.detail, e.tx) },

        DeliverTx
            {
                detail: SdkError,
                tx: TxResult
            }
            |e| { format!("DeliverTx Commit returns error: {0}. RawResult: {1:?}", e.detail, e.tx) },

        WebSocket
            { url: tendermint_rpc::Url }
            |e| { format!("Websocket error to endpoint {}", e.url) },

        EventMonitor
            [ monitor::Error ]
            |_| { "event monitor error" },

        Grpc
            |_| { "gRPC error" },

        GrpcStatus
            { status: GrpcStatus }
            |e| { format!("gRPC call failed with status: {0}", e.status) },

        GrpcTransport
            [ TraceError<TransportError> ]
            |_| { "error in underlying transport when making gRPC call" },

        GrpcResponseParam
            { param: String }
            |e| { format!("missing parameter in GRPC response: {}", e.param) },

        Decode
            [ TraceError<TendermintProtoError> ]
            |_| { "error decoding protobuf" },

        LightClientVerification
            { chain_id: String }
            [ LightClientError ]
            |e| { format!("light client verification error for chain id {0}", e.chain_id) },

        LightClientState
            [ client_error::Error ]
            |_| { "light client encountered error due to client state".to_string() },

        LightClientIo
            { address: String }
            [ LightClientIoError ]
            |e| { format!("light client error for RPC address {0}", e.address) },

        ChainNotCaughtUp
            {
                address: String,
                chain_id: ChainId,
            }
            |e| { format!("node at {} running chain {} not caught up", e.address, e.chain_id) },

        PrivateStore
            |_| { "requested proof for a path in the private store" },

        Event
            |_| { "bad notification" },

        ConversionFromAny
            [ TraceError<TendermintProtoError> ]
            |_| { "conversion from a protobuf `Any` into a domain type failed" },

        EmptyUpgradedClientState
            |_| { "found no upgraded client state" },

        ConsensusStateTypeMismatch
            {
                expected: ClientType,
                got: ClientType,
            }
            |e| { format!("consensus state type mismatch; hint: expected client type '{0}', got '{1}'", e.expected, e.got) },

        EmptyResponseValue
            |_| { "empty response value" },

        EmptyResponseProof
            |_| { "empty response proof" },

        MalformedProof
            [ ProofError ]
            |_| { "malformed proof" },

        InvalidHeight
            [ TendermintError ]
            |_| { "invalid height" },

        InvalidHeightNoSource
            |_| { "invalid height" },

        InvalidMetadata
            [ TraceError<InvalidMetadataValue> ]
            |_| { "invalid metadata" },

        BuildClientStateFailure
            |_| { "failed to create client state" },

        CreateClient
            { client_id: String }
            |e| { format!("failed to create client {0}", e.client_id) },

        ClientStateType
            { client_state_type: String }
            |e| { format!("unexpected client state type {0}", e.client_state_type) },

        ConnectionNotFound
            { connection_id: ConnectionId }
            |e| { format!("connection not found: {0}", e.connection_id) },

        BadConnectionState
            |_| { "bad connection state" },

        ConnOpen
            { connection_id: ConnectionId, reason: String }
            |e| {
                format!("failed to build conn open message {0}: {1}", e.connection_id, e.reason)
            },

        ConnOpenInit
            { reason: String }
            |e| { format!("failed to build conn open init: {0}", e.reason) },

        ConnOpenTry
            { reason: String }
            |e| { format!("failed to build conn open try: {0}", e.reason) },

        ChanOpenAck
            { channel_id: ChannelId, reason: String }
            |e| {
                format!("failed to build channel open ack {0}: {1}", e.channel_id, e.reason)
            },

        ChanOpenConfirm
            { channel_id: ChannelId, reason: String }
            |e| {
                format!("failed to build channel open confirm {0}: {1}", e.channel_id, e.reason)
            },

        ConsensusProof
            [ ProofError ]
            |_| { "failed to build consensus proof" },

        Packet
            { channel_id: ChannelId, reason: String }
            |e| {
                format!("failed to build packet {0}: {1}", e.channel_id, e.reason)
            },

        RecvPacket
            { channel_id: ChannelId, reason: String }
            |e| {
                format!("failed to build recv packet {0}: {1}", e.channel_id, e.reason)
            },

        AckPacket
            { channel_id: ChannelId, reason: String }
            |e| {
                format!("failed to build acknowledge packet {0}: {1}", e.channel_id, e.reason)
            },

        TimeoutPacket
            { channel_id: ChannelId, reason: String }
            |e| {
                format!("failed to build timeout packet {0}: {1}", e.channel_id, e.reason)
            },

        MessageTransaction
            { reason: String }
            |e| { format!("message transaction failure: {0}", e.reason) },

        Query
            { query: String }
            |e| { format!("query error occurred (failed to query for {0})", e.query) },

        KeyBase
            [ KeyringError ]
            |_| { "keyring error" },

        KeyNotFound
            { key_name: String }
            [ KeyringError ]
            |e| { format!("signature key not found: {}", e.key_name) },

        Ics02
            [ client_error::Error ]
            |e| { format!("ICS 02 error: {}", e.source) },

        Ics03
            [ connection_error::Error ]
            |_| { "ICS 03 error" },

        Ics07
            [ tendermint_error::Error ]
            |_| { "ICS 07 error" },

        Ics18
            [ relayer_error::Error ]
            |_| { "ICS 18 error" },

        Ics23
            [ commitment_error::Error ]
            |_| { "ICS 23 error" },

        InvalidUri
            { uri: String }
            [ TraceError<InvalidUri> ]
            |e| { format!("error parsing URI {}", e.uri) },

        ChainIdentifier
            { chain_id: String }
            |e| { format!("invalid chain identifier format: {0}", e.chain_id) },

        NonProvableData
            |_| { "requested proof for data in the privateStore" },

        ChannelSend
            |_| { "internal message-passing failure while sending inter-thread request/response" },

        ChannelReceive
            [ TraceError<crossbeam_channel::RecvError> ]
            |_| { "internal message-passing failure while receiving inter-thread request/response" },

        InvalidInputHeader
            |_| { "the input header is not recognized as a header for this chain" },

        TxNoConfirmation
            |_| { "failed tx: no confirmation" },

        Misbehaviour
            { reason: String }
            |e| { format!("error raised while submitting the misbehaviour evidence: {0}", e.reason) },

        InvalidKeyAddress
            { address: String }
            [ TendermintError ]
            |e| { format!("invalid key address: {0}", e.address) },

        Bech32Encoding
            [ TraceError<bech32::Error> ]
            |_| { "bech32 encoding failed" },

        ClientTypeMismatch
            {
                expected: ClientType,
                got: ClientType,
            }
            |e| {
                format!("client type mismatch: expected '{}', got '{}'",
                e.expected, e.got)
            },

        ProtobufDecode
            { payload_type: String }
            [ TraceError<DecodeError> ]
            |e| { format!("error decoding protocol buffer for {}", e.payload_type) },

        ProtobufEncode
            { payload_type: String }
            [ TraceError<EncodeError> ]
            |e| { format!("error encoding protocol buffer for {}", e.payload_type) },

        TxSimulateGasEstimateExceeded
            {
                chain_id: ChainId,
                estimated_gas: u64,
                max_gas: u64,
            }
            |e| {
                format!("{} gas estimate {} from simulated Tx exceeds the maximum configured {}",
                    e.chain_id, e.estimated_gas, e.max_gas)
            },

        HealthCheckJsonRpc
            {
                chain_id: ChainId,
                address: String,
                endpoint: String,
            }
            [ DisplayOnly<tendermint_rpc::error::Error> ]
            |e| {
                format!("health check failed for endpoint {0} on the JSON-RPC interface of chain {1}:{2}",
                    e.endpoint, e.chain_id, e.address)
            },

        FetchVersionParsing
            {
                chain_id: ChainId,
                address: String,
            }
            [ version::Error ]
            |e| {
                format!("failed while parsing version info for chain {0}:{1}; caused by: {2}",
                    e.chain_id, e.address, e.source)
            },

        FetchVersionGrpcTransport
            {
                chain_id: ChainId,
                address: String,
                endpoint: String,
            }
            [ DisplayOnly<tonic::transport::Error> ]
            |e| {
                format!("failed while fetching version info from endpoint {0} on the gRPC interface of chain {1}:{2}",
                    e.endpoint, e.chain_id, e.address)
            },

        FetchVersionGrpcStatus
            {
                chain_id: ChainId,
                address: String,
                endpoint: String,
                status: tonic::Status
            }
            |e| {
                format!("failed while fetching version info from endpoint {0} on the gRPC interface of chain {1}:{2}; caused by: {3}",
                    e.endpoint, e.chain_id, e.address, e.status)
            },

        FetchVersionInvalidVersionResponse
            {
                chain_id: ChainId,
                address: String,
                endpoint: String,
            }
            |e| {
                format!("failed while fetching version info from endpoint {0} on the gRPC interface of chain {1}:{2}; the gRPC response contains no application version information",
                    e.endpoint, e.chain_id, e.address)
            },

        ConfigValidationJsonRpc
            {
                chain_id: ChainId,
                address: String,
                endpoint: String,
            }
            [ DisplayOnly<tendermint_rpc::error::Error> ]
            |e| {
                format!("semantic config validation: failed to reach endpoint {0} on the JSON-RPC interface of chain {1}:{2}",
                    e.endpoint, e.chain_id, e.address)
            },

        ConfigValidationTxSizeOutOfBounds
            {
                chain_id: ChainId,
                configured_bound: usize,
                genesis_bound: u64,
            }
            |e| {
                format!("semantic config validation failed for option `max_tx_size` for chain '{}', reason: `max_tx_size` = {} is greater than {}% of the consensus parameter `max_size` = {}",
                    e.chain_id, e.configured_bound, GENESIS_MAX_BYTES_MAX_FRACTION * 100.0, e.genesis_bound)
            },

        ConfigValidationMaxGasTooHigh
            {
                chain_id: ChainId,
                configured_max_gas: u64,
                consensus_max_gas: i64,
            }
            |e| {
                format!("semantic config validation failed for option `max_gas` for chain '{}', reason: `max_gas` = {} is greater than the consensus parameter `max_gas` = {}",
                    e.chain_id, e.configured_max_gas, e.consensus_max_gas)
            },

        ConfigValidationTrustingPeriodSmallerThanZero
            {
                chain_id: ChainId,
                trusting_period: Duration,
            }
            |e| {
                format!("semantic config validation failed for option `trusting_period` of chain '{}', reason: trusting period ({}) must be greater than zero",
                    e.chain_id, format_duration(e.trusting_period))
            },

        ConfigValidationTrustingPeriodGreaterThanUnbondingPeriod
            {
                chain_id: ChainId,
                trusting_period: Duration,
                unbonding_period: Duration,
            }
            |e| {
                format!("semantic config validation failed for option `trusting_period` of chain '{}', reason: trusting period ({}) must be smaller than the unbonding period ({})",
                    e.chain_id, format_duration(e.trusting_period), format_duration(e.unbonding_period))
            },

        ConfigValidationDefaultGasTooHigh
            {
                chain_id: ChainId,
                default_gas: u64,
                max_gas: u64,
            }
            |e| {
                format!("semantic config validation failed for option `default_gas` of chain '{}', reason: default gas ({}) must be smaller than the max gas ({})",
                    e.chain_id, e.default_gas, e.max_gas)
            },

        SdkModuleVersion
            {
                chain_id: ChainId,
                address: String,
                cause: String
            }
            |e| {
                format!("Hermes health check failed while verifying the application compatibility for chain {0}:{1}; caused by: {2}",
                    e.chain_id, e.address, e.cause)
            },

        UnknownAccountType
            {
                type_url: String
            }
            |e| {
                format!("Failed to deserialize account of an unknown protobuf type: {0}", e.type_url)
            },

        EmptyBaseAccount
            |_| { "empty BaseAccount within EthAccount" },

        EmptyQueryAccount
            { address: String }
            |e| { format!("Query/Account RPC returned an empty account for address: {}", e.address) },

        NoHistoricalEntries
            { chain_id: ChainId }
            |e| {
                format_args!(
                    "staking module for chain '{}' does not maintain any historical entries \
                    (`historical_entries` staking params is set to 0)",
                    e.chain_id
                )
            },


        TxIndexingDisabled
            { chain_id: ChainId }
            |e| {
                format_args!(
                    "transaction indexing for chain '{}' is disabled (`node_info.other.tx_index` is off)",
                    e.chain_id
                )
            },

<<<<<<< HEAD
        Psql
            [ TraceError<PsqlError> ]
            |_| { "Psql" },

        Sqlx
            [ TraceError<sqlx::Error> ]
            |_| { "sqlx" }
    }
}

impl From<PsqlError> for Error {
    fn from(e: PsqlError) -> Self {
        Error::psql(e)
=======
        EmptyDenomTrace
        { hash: String }
        |e| {
            format_args!(
                "Query/DenomTrace RPC returned an empty denom trace for trace hash: {}", e.hash)
        },
>>>>>>> 194a1714
    }
}

impl Error {
    pub fn send<T>(_: crossbeam_channel::SendError<T>) -> Error {
        Error::channel_send()
    }

    pub fn is_trusted_state_outside_trusting_period_error(&self) -> bool {
        match self.detail() {
            ErrorDetail::LightClientVerification(e) => matches!(
                e.source,
                LightClientErrorDetail::TrustedStateOutsideTrustingPeriod(_)
            ),
            _ => false,
        }
    }
}

impl GrpcStatusSubdetail {
    /// Check whether this gRPC error matches
    /// - message: verification failed: ... failed packet acknowledgement verification for client: client state height < proof height ...
    pub fn is_client_state_height_too_low(&self) -> bool {
        // Gaia v6.0.1 (SDK 0.44.5) returns code`InvalidArgument`, whereas gaia v6.0.4
        // (SDK 0.44.6, and potentially others) returns code `Unknown`.
        // Workaround by matching strictly on the status message.
        // if self.status.code() != tonic::Code::InvalidArgument
        //     return false;
        // }

        let msg = self.status.message();
        msg.contains("verification failed") && msg.contains("client state height < proof height")
    }

    /// Check whether this gRPC error message starts with "account sequence mismatch".
    ///
    /// # Note:
    /// This predicate is tested and validated against errors
    /// that appear at the `estimate_gas` step. The error
    /// predicate to be used at the `broadcast_tx_sync` step
    /// is different & relies on parsing the Response error code.
    ///
    /// It is currently expected that, in the case of a match, the error message is of form:
    /// "account sequence mismatch, expected E, got G: incorrect account sequence",
    /// where E > G.
    /// The case where E < G is considered recoverable and should have been previously handled
    /// (see `is_account_sequence_mismatch_that_can_be_ignored` for which the error is ignored and
    /// simulation uses default gas).
    /// However, if in future cosmos-sdk releases the gRPC error message changes such that
    /// it still starts with "account sequence mismatch" but the rest doesn't match the remainder of
    /// the pattern (", expected E, got G: incorrect account sequence"), or
    /// there are hermes code changes such that the E < G case is not previously caught anymore,
    /// then this predicate will catch all "account sequence mismatch" errors
    pub fn is_account_sequence_mismatch_that_requires_refresh(&self) -> bool {
        self.status
            .message()
            .trim_start()
            .starts_with("account sequence mismatch")
    }

    /// Check whether this gRPC error matches:
    /// "account sequence mismatch, expected E, got G",
    /// where E < G.
    /// It is currently expected that, in the case of a match, the error message is of form:
    /// "account sequence mismatch, expected E, got G: incorrect account sequence"
    ///
    /// # Note:
    /// This predicate is tested and validated against errors
    /// that appear during the `estimate_gas` step.
    /// If it evaluates to true then the error is ignored and the transaction that caused this
    /// simulation error is still sent to mempool with `broadcast_tx_sync` allowing for potential
    /// recovery after mempool's `recheckTxs` step.
    /// More details in <https://github.com/informalsystems/ibc-rs/issues/2249>
    pub fn is_account_sequence_mismatch_that_can_be_ignored(&self) -> bool {
        match parse_sequences_in_mismatch_error_message(self.status.message()) {
            None => false,
            Some((expected, got)) => expected < got,
        }
    }
}

/// Assumes that the cosmos-sdk account sequence mismatch error message, that may be seen
/// during simulating or broadcasting a transaction, includes the following pattern:
/// "account sequence mismatch, expected E, got G".
/// If a match is found it extracts and returns (E, G).
fn parse_sequences_in_mismatch_error_message(message: &str) -> Option<(u64, u64)> {
    let re =
        Regex::new(r#"account sequence mismatch, expected (?P<expected>\d+), got (?P<got>\d+)"#)
            .unwrap();
    match re.captures(message) {
        None => None,
        Some(captures) => match (captures["expected"].parse(), captures["got"].parse()) {
            (Ok(e), Ok(g)) => Some((e, g)),
            _ => None,
        },
    }
}

pub const QUERY_PROOF_EXPECT_MSG: &str =
    "Internal error. Requested proof with query but no proof was returned.";

#[cfg(test)]
mod tests {
    use super::*;

    #[test]
    fn test_parse_sequences_in_mismatch_error_message() {
        struct Test<'a> {
            name: &'a str,
            message: &'a str,
            result: Option<(u64, u64)>,
        }
        let tests: Vec<Test<'_>> = vec![
            Test {
                name: "good mismatch error, expected < got",
                message:
                    "account sequence mismatch, expected 100, got 200: incorrect account sequence",
                result: Some((100, 200)),
            },
            Test {
                name: "good mismatch error, expected > got",
                message:
                    "account sequence mismatch, expected 200, got 100: incorrect account sequence",
                result: Some((200, 100)),
            },
            Test {
                name: "good changed mismatch error, expected < got",
                message: "account sequence mismatch, expected 100, got 200: this part has changed",
                result: Some((100, 200)),
            },
            Test {
                name: "good changed mismatch error, expected > got",
                message:
                    "account sequence mismatch, expected 200, got 100 --> this part has changed",
                result: Some((200, 100)),
            },
            Test {
                name: "bad mismatch error, bad expected",
                message:
                    "account sequence mismatch, expected 2a5, got 100: incorrect account sequence",
                result: None,
            },
            Test {
                name: "bad mismatch error, bad got",
                message:
                    "account sequence mismatch, expected 25, got -29: incorrect account sequence",
                result: None,
            },
            Test {
                name: "not a mismatch error",
                message: "some other error message",
                result: None,
            },
        ];

        for test in tests {
            assert_eq!(
                test.result,
                parse_sequences_in_mismatch_error_message(test.message),
                "{}",
                test.name
            )
        }
    }
}<|MERGE_RESOLUTION|>--- conflicted
+++ resolved
@@ -506,28 +506,26 @@
                 )
             },
 
-<<<<<<< HEAD
-        Psql
-            [ TraceError<PsqlError> ]
-            |_| { "Psql" },
-
-        Sqlx
-            [ TraceError<sqlx::Error> ]
-            |_| { "sqlx" }
-    }
-}
-
-impl From<PsqlError> for Error {
-    fn from(e: PsqlError) -> Self {
-        Error::psql(e)
-=======
         EmptyDenomTrace
         { hash: String }
         |e| {
             format_args!(
                 "Query/DenomTrace RPC returned an empty denom trace for trace hash: {}", e.hash)
         },
->>>>>>> 194a1714
+
+        Psql
+            [ TraceError<PsqlError> ]
+            |_| { "Psql" },
+
+        Sqlx
+            [ TraceError<sqlx::Error> ]
+            |_| { "sqlx" }
+    }
+}
+
+impl From<PsqlError> for Error {
+    fn from(e: PsqlError) -> Self {
+        Error::psql(e)
     }
 }
 

--- conflicted
+++ resolved
@@ -205,12 +205,11 @@
         got: ClientType,
     },
 
-<<<<<<< HEAD
     #[error("consensus state type mismatch; hint: expected client type '{expected}', got '{got}'")]
     ConsensusStateTypeMismatch {
         expected: ClientType,
         got: ClientType,
-=======
+
     #[error("Hermes health check failed for endpoint {endpoint} on the Json RPC interface of chain {chain_id}:{address}; caused by: {cause}")]
     HealthCheckJsonRpc {
         chain_id: ChainId,
@@ -232,7 +231,6 @@
         chain_id: ChainId,
         address: String,
         cause: String,
->>>>>>> a0c9a782
     },
 }
 

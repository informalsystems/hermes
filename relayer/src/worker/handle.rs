--- conflicted
+++ resolved
@@ -63,23 +63,18 @@
         Ok(())
     }
 
-<<<<<<< HEAD
     /// Send a batch of [`NewBlock`] event to the worker.
     pub fn send_new_block(
         &self,
         height: Height,
         new_block: NewBlock,
     ) -> Result<(), Box<dyn std::error::Error>> {
-=======
-    /// Send a [`NewBlock`] event to the worker.
-    pub fn send_new_block(&self, height: Height, new_block: NewBlock) -> Result<(), BoxError> {
->>>>>>> 50f6a5f5
         self.tx.send(WorkerCmd::NewBlock { height, new_block })?;
         Ok(())
     }
 
     /// Shutdown the worker.
-    pub fn shutdown(&self) -> Result<(), BoxError> {
+    pub fn shutdown(&self) -> Result<(), Box<dyn std::error::Error>> {
         self.tx.send(WorkerCmd::Shutdown)?;
         Ok(())
     }

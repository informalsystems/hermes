use core::time::Duration;
use crossbeam_channel::Receiver;
use tracing::{debug, error_span};

use crate::channel::Channel as RelayChannel;
use crate::util::task::{spawn_background_task, Next, TaskError, TaskHandle};
use crate::{
    chain::handle::{ChainHandle, ChainHandlePair},
    object::Channel,
    util::retry::retry_with_index,
    worker::retry_strategy,
};

use super::error::RunError;
use super::WorkerCmd;

pub fn spawn_channel_worker<ChainA: ChainHandle, ChainB: ChainHandle>(
    channel: Channel,
    chains: ChainHandlePair<ChainA, ChainB>,
    cmd_rx: Receiver<WorkerCmd>,
) -> TaskHandle {
    spawn_background_task(
        error_span!("worker.channel", channel = %channel.short_name()),
        Some(Duration::from_millis(200)),
        move || {
            if let Ok(cmd) = cmd_rx.try_recv() {
                match cmd {
                    WorkerCmd::IbcEvents { batch } => {
                        // there can be up to two event for this channel, e.g. init and try.
                        // process the last event, the one with highest "rank".
                        let last_event = batch.events.last();
                        debug!("starts processing {:?}", last_event);

                        if let Some(event_with_height) = last_event {
                            let mut handshake_channel = RelayChannel::restore_from_event(
                                chains.a.clone(),
                                chains.b.clone(),
                                event_with_height.event.clone(),
                            )
                            .map_err(|e| TaskError::Fatal(RunError::channel(e)))?;

                            retry_with_index(retry_strategy::worker_default_strategy(), |index| {
                                handshake_channel.step_event(&event_with_height.event, index)
                            })
                            .map_err(|e| TaskError::Fatal(RunError::retry(e)))
                        } else {
                            Ok(Next::Continue)
                        }
                    }
<<<<<<< HEAD
                    WorkerCmd::NewBlock {
                        height: current_height,
                        new_block: _,
                    } => {
                        debug!("starts processing block event at {:?}", current_height);
=======
>>>>>>> 13669cab

                    // nothing to do
                    WorkerCmd::NewBlock { .. } => Ok(Next::Continue),

                    // nothing to do
                    WorkerCmd::ClearPendingPackets => Ok(Next::Continue),
                }
            } else {
                Ok(Next::Continue)
            }
        },
    )
}<|MERGE_RESOLUTION|>--- conflicted
+++ resolved
@@ -47,14 +47,6 @@
                             Ok(Next::Continue)
                         }
                     }
-<<<<<<< HEAD
-                    WorkerCmd::NewBlock {
-                        height: current_height,
-                        new_block: _,
-                    } => {
-                        debug!("starts processing block event at {:?}", current_height);
-=======
->>>>>>> 13669cab
 
                     // nothing to do
                     WorkerCmd::NewBlock { .. } => Ok(Next::Continue),

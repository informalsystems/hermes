use flex_error::define_error;
use tendermint::abci::Code;
use tendermint_rpc::endpoint::broadcast::tx_commit::TxResult;

// Provides mapping for errors returned from ibc-go and cosmos-sdk
define_error! {
    SdkError {
        Client
            [ ClientError ]
            |_| { "ICS02 Client Error" },

        UnexpectedOk
            |_| { "Expected error code, instead got Ok" },

        UnknownSdk
            { code: u32 }
            |e| { format!("unknown SDK error: {}", e.code) },

        OutOfGas
            { code: u32 }
<<<<<<< HEAD
            |_| { "the price configuration for this chain may be too low! please check the `gas-price.price` Hermes config.toml".to_string() },
=======
            |_| { "the gas requirement is higher than the configured maximum gas! please check the Hermes config.toml".to_string() },

        InsufficientFee
            { code: u32 }
            |_| { "the price configuration for this chain may be too low! please check the `gas_price.price` Hermes config.toml".to_string() },
>>>>>>> 69471d07
    }
}

define_error! {
    ClientError {
        LightClientAlreadyExists
            |_| { "light client already exists" },

        InvalidLightClient
            |_| { "light client already exists" },

        LightClientNotFound
            |_| { "light client already exists" },

        FrozenLightClient
            |_| { "light client already exists" },

        InvalidClientMetadata
            |_| { "light client already exists" },

        ConsensusStateNotFound
            |_| { "light client already exists" },

        InvalidConsensusState
            |_| { "light client already exists" },

        ClientTypeNotFound
            |_| { "light client already exists" },

        InvalidClientType
            |_| { "light client already exists" },

        CommitmentRootNotFound
            |_| { "light client already exists" },

        InvalidClientHeader
            |_| { "light client already exists" },

        InvalidLightClientMisbehavior
            |_| { "light client already exists" },

        ClientStateVerificationFailed
            |_| { "light client already exists" },

        ClientConsensusStateVerificationFailed
            |_| { "light client already exists" },

        ConnectionStateVerificationFailed
            |_| { "light client already exists" },

        ChannelStateVerificationFailed
            |_| { "light client already exists" },

        PacketCommitmentVerificationFailed
            |_| { "light client already exists" },

        PacketAcknowledgementVerificationFailed
            |_| { "light client already exists" },

        PacketReceiptVerificationFailed
            |_| { "light client already exists" },

        NextSequenceReceiveVerificationFailed
            |_| { "light client already exists" },

        SelfConsensusStateNotFound
            |_| { "light client already exists" },

        UpdateLightClientFailed
            |_| { "light client already exists" },

        InvalidUpdateClientProposal
            |_| { "light client already exists" },

        InvalidClientUpgrade
            |_| { "light client already exists" },

        InvalidHeight
            |_| { "light client already exists" },

        InvalidClientStateSubstitute
            |_| { "light client already exists" },

        InvalidUpgradeProposal
            |_| { "light client already exists" },

        InactiveClient
            |_| { "light client already exists" },

        UnknownClient
            { code: u32 }
            |e| { format!("unknown client error: {}", e.code) },
    }
}

// The error code mapping follows the Go code at
// ibc-go/modules/core/02-client/types/errors.go
fn client_error_from_code(code: u32) -> ClientError {
    match code {
        2 => ClientError::light_client_already_exists(),
        3 => ClientError::invalid_light_client(),
        4 => ClientError::light_client_not_found(),
        5 => ClientError::frozen_light_client(),
        6 => ClientError::invalid_client_metadata(),
        7 => ClientError::consensus_state_not_found(),
        8 => ClientError::invalid_consensus_state(),
        9 => ClientError::client_type_not_found(),
        10 => ClientError::invalid_client_type(),
        11 => ClientError::commitment_root_not_found(),
        12 => ClientError::invalid_client_header(),
        13 => ClientError::invalid_light_client_misbehavior(),
        14 => ClientError::client_state_verification_failed(),
        15 => ClientError::client_consensus_state_verification_failed(),
        16 => ClientError::connection_state_verification_failed(),
        17 => ClientError::client_state_verification_failed(),
        18 => ClientError::packet_commitment_verification_failed(),
        19 => ClientError::packet_acknowledgement_verification_failed(),
        20 => ClientError::packet_receipt_verification_failed(),
        21 => ClientError::next_sequence_receive_verification_failed(),
        22 => ClientError::self_consensus_state_not_found(),
        23 => ClientError::update_light_client_failed(),
        24 => ClientError::invalid_update_client_proposal(),
        25 => ClientError::invalid_client_upgrade(),
        26 => ClientError::invalid_height(),
        27 => ClientError::invalid_client_state_substitute(),
        28 => ClientError::invalid_upgrade_proposal(),
        29 => ClientError::inactive_client(),
        _ => ClientError::unknown_client(code),
    }
}

// Converts the error in a TxResult into SdkError with the same
// mapping as defined in ibc-go and cosmos-sdk. This assumes the
// target chain we are interacting with are using cosmos-sdk and ibc-go.
//
// TODO: investigate ways to automatically generate the mapping by parsing
// the errors.go source code directly
pub fn sdk_error_from_tx_result(result: &TxResult) -> SdkError {
    match result.code {
        Code::Ok => SdkError::unexpected_ok(),
        Code::Err(code) => {
            let codespace = result.codespace.to_string();
            if codespace == "client" {
                SdkError::client(client_error_from_code(code))
            } else {
                // TODO: Implement mapping for other codespaces in ibc-go
                SdkError::unknown_sdk(code)
            }
        }
    }
}

/// Converts error codes originating from `broadcast_tx_sync` responses
/// into IBC relayer domain-type errors.
/// See [`tendermint_rpc::endpoint::broadcast::tx_sync::Response`].
/// Cf: <https://github.com/cosmos/cosmos-sdk/blob/v0.42.10/types/errors/errors.go>
pub fn sdk_error_from_tx_sync_error_code(code: u32) -> SdkError {
    match code {
        // The primary reason (we know of) causing broadcast_tx_sync to fail
        // is due to "out of gas" errors. These are unrecoverable at the moment
        // on the Hermes side. We'll inform the user to check for misconfig.
        11 => SdkError::out_of_gas(code),
        13 => SdkError::insufficient_fee(code),
        _ => SdkError::unknown_sdk(code),
    }
}<|MERGE_RESOLUTION|>--- conflicted
+++ resolved
@@ -18,15 +18,11 @@
 
         OutOfGas
             { code: u32 }
-<<<<<<< HEAD
-            |_| { "the price configuration for this chain may be too low! please check the `gas-price.price` Hermes config.toml".to_string() },
-=======
             |_| { "the gas requirement is higher than the configured maximum gas! please check the Hermes config.toml".to_string() },
 
         InsufficientFee
             { code: u32 }
-            |_| { "the price configuration for this chain may be too low! please check the `gas_price.price` Hermes config.toml".to_string() },
->>>>>>> 69471d07
+            |_| { "the price configuration for this chain may be too low! please check the `gas-price.price` Hermes config.toml".to_string() },
     }
 }
 

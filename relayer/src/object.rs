<<<<<<< HEAD
=======
use anomaly::BoxError;
use serde::{Deserialize, Serialize};

>>>>>>> 50f6a5f5
use ibc::{
    ics02_client::{client_state::ClientState, events::UpdateClient},
    ics03_connection::events::Attributes as ConnectionAttributes,
    ics04_channel::events::{
        Attributes, CloseInit, SendPacket, TimeoutPacket, WriteAcknowledgement,
    },
    ics24_host::identifier::{ChainId, ChannelId, ClientId, ConnectionId, PortId},
    Height,
};

use crate::chain::{
    counterparty::{
        channel_connection_client, counterparty_chain_from_channel,
        counterparty_chain_from_connection,
    },
    handle::ChainHandle,
};

/// Client
#[derive(Clone, Debug, PartialEq, Eq, PartialOrd, Ord, Hash, Serialize, Deserialize)]
pub struct Client {
    /// Destination chain identifier.
    /// This is the chain hosting the client.
    pub dst_chain_id: ChainId,

    /// Client identifier (allocated on the destination chain `dst_chain_id`).
    pub dst_client_id: ClientId,

    /// Source chain identifier.
    /// This is the chain whose headers the client worker is verifying.
    pub src_chain_id: ChainId,
}

impl Client {
    pub fn short_name(&self) -> String {
        format!(
            "client::{}->{}:{}",
            self.src_chain_id, self.dst_chain_id, self.dst_client_id
        )
    }
}

/// Connection
#[derive(Clone, Debug, PartialEq, Eq, PartialOrd, Ord, Hash, Serialize, Deserialize)]
pub struct Connection {
    /// Destination chain identifier.
    pub dst_chain_id: ChainId,

    /// Source chain identifier.
    pub src_chain_id: ChainId,

    /// Source connection identifier.
    pub src_connection_id: ConnectionId,
}

impl Connection {
    pub fn short_name(&self) -> String {
        format!(
            "connection::{}:{} -> {}",
            self.src_connection_id, self.src_chain_id, self.dst_chain_id,
        )
    }
}

/// Channel
#[derive(Clone, Debug, PartialEq, Eq, PartialOrd, Ord, Hash, Serialize, Deserialize)]
pub struct Channel {
    /// Destination chain identifier.
    pub dst_chain_id: ChainId,

    /// Source chain identifier.
    pub src_chain_id: ChainId,

    /// Source channel identifier.
    pub src_channel_id: ChannelId,

    /// Source port identifier.
    pub src_port_id: PortId,
}

impl Channel {
    pub fn short_name(&self) -> String {
        format!(
            "channel::{}/{}:{} -> {}",
            self.src_channel_id, self.src_port_id, self.src_chain_id, self.dst_chain_id,
        )
    }
    pub fn src_port_id(&self) -> &PortId {
        &self.src_port_id
    }
    pub fn src_channel_id(&self) -> &ChannelId {
        &self.src_channel_id
    }
}

/// A packet worker between a source and destination chain, and a specific channel and port.
#[derive(Clone, Debug, PartialEq, Eq, PartialOrd, Ord, Hash, Serialize, Deserialize)]
pub struct Packet {
    /// Destination chain identifier.
    pub dst_chain_id: ChainId,

    /// Source chain identifier.
    pub src_chain_id: ChainId,

    /// Source channel identifier.
    pub src_channel_id: ChannelId,

    /// Source port identifier.
    pub src_port_id: PortId,
}

impl Packet {
    pub fn short_name(&self) -> String {
        format!(
            "packet::{}/{}:{}->{}",
            self.src_channel_id, self.src_port_id, self.src_chain_id, self.dst_chain_id,
        )
    }
    pub fn src_port_id(&self) -> &PortId {
        &self.src_port_id
    }
    pub fn src_channel_id(&self) -> &ChannelId {
        &self.src_channel_id
    }
}

/// An object determines the amount of parallelism that can
/// be exercised when processing [`IbcEvent`] between
/// two chains. For each [`Object`], a corresponding
/// [`Worker`] is spawned and all [`IbcEvent`]s mapped
/// to an [`Object`] are sent to the associated [`Worker`]
/// for processing.
#[derive(Clone, Debug, PartialEq, Eq, PartialOrd, Ord, Hash, Serialize, Deserialize)]
#[serde(tag = "type")]
pub enum Object {
    /// See [`Client`].
    Client(Client),
    /// See [`Connection`].
    Connection(Connection),
    /// See [`Channel`].
    Channel(Channel),
    /// See [`Packet`].
    Packet(Packet),
}

impl Object {
    /// Returns `true` if this [`Object`] is for a [`Worker`] which is interested
    /// in new block events originating from the chain with the given [`ChainId`].
    /// Returns `false` otherwise.
    pub fn notify_new_block(&self, src_chain_id: &ChainId) -> bool {
        match self {
            Object::Client(_) => false,
            Object::Connection(c) => &c.src_chain_id == src_chain_id,
            Object::Channel(c) => &c.src_chain_id == src_chain_id,
            Object::Packet(p) => &p.src_chain_id == src_chain_id,
        }
    }

    /// Returns whether or not this object pertains to the given chain.
    pub fn for_chain(&self, chain_id: &ChainId) -> bool {
        match self {
            Object::Client(c) => &c.src_chain_id == chain_id || &c.dst_chain_id == chain_id,
            Object::Connection(c) => &c.src_chain_id == chain_id || &c.dst_chain_id == chain_id,
            Object::Channel(c) => &c.src_chain_id == chain_id || &c.dst_chain_id == chain_id,
            Object::Packet(p) => &p.src_chain_id == chain_id || &p.dst_chain_id == chain_id,
        }
    }

    /// Return the type of object
    pub fn object_type(&self) -> ObjectType {
        match self {
            Object::Client(_) => ObjectType::Client,
            Object::Channel(_) => ObjectType::Channel,
            Object::Connection(_) => ObjectType::Connection,
            Object::Packet(_) => ObjectType::Packet,
        }
    }
}

/// The type of [`Object`].
#[derive(Copy, Clone, Debug, Hash, PartialEq, Eq, PartialOrd, Ord, Serialize, Deserialize)]
pub enum ObjectType {
    Client,
    Channel,
    Connection,
    Packet,
}

impl From<Client> for Object {
    fn from(c: Client) -> Self {
        Self::Client(c)
    }
}

impl From<Connection> for Object {
    fn from(c: Connection) -> Self {
        Self::Connection(c)
    }
}

impl From<Channel> for Object {
    fn from(c: Channel) -> Self {
        Self::Channel(c)
    }
}

impl From<Packet> for Object {
    fn from(p: Packet) -> Self {
        Self::Packet(p)
    }
}

impl Object {
    pub fn src_chain_id(&self) -> &ChainId {
        match self {
            Self::Client(ref client) => &client.src_chain_id,
            Self::Connection(ref connection) => &connection.src_chain_id,
            Self::Channel(ref channel) => &channel.src_chain_id,
            Self::Packet(ref path) => &path.src_chain_id,
        }
    }

    pub fn dst_chain_id(&self) -> &ChainId {
        match self {
            Self::Client(ref client) => &client.dst_chain_id,
            Self::Connection(ref connection) => &connection.dst_chain_id,
            Self::Channel(ref channel) => &channel.dst_chain_id,
            Self::Packet(ref path) => &path.dst_chain_id,
        }
    }

    pub fn short_name(&self) -> String {
        match self {
            Self::Client(ref client) => client.short_name(),
            Self::Connection(ref connection) => connection.short_name(),
            Self::Channel(ref channel) => channel.short_name(),
            Self::Packet(ref path) => path.short_name(),
        }
    }

    /// Build the object associated with the given [`UpdateClient`] event.
    pub fn for_update_client(
        e: &UpdateClient,
        dst_chain: &dyn ChainHandle,
    ) -> Result<Self, Box<dyn std::error::Error>> {
        let client_state = dst_chain.query_client_state(e.client_id(), Height::zero())?;
        if client_state.refresh_period().is_none() {
            return Err(format!(
                "client '{}' on chain {} does not require refresh",
                e.client_id(),
                dst_chain.id()
            )
            .into());
        }

        let src_chain_id = client_state.chain_id();

        Ok(Client {
            dst_client_id: e.client_id().clone(),
            dst_chain_id: dst_chain.id(),
            src_chain_id,
        }
        .into())
    }

    /// Build the client object associated with the given channel event attributes.
    pub fn client_from_chan_open_events(
        e: &Attributes,          // The attributes of the emitted event
        chain: &dyn ChainHandle, // The chain which emitted the event
    ) -> Result<Self, Box<dyn std::error::Error>> {
        let channel_id = e
            .channel_id()
            .ok_or_else(|| format!("channel_id missing in channel open event '{:?}'", e))?;

        let client = channel_connection_client(chain, e.port_id(), channel_id)?.client;
        if client.client_state.refresh_period().is_none() {
            return Err(format!(
                "client '{}' on chain {} does not require refresh",
                client.client_id,
                chain.id()
            )
            .into());
        }

        Ok(Client {
            dst_client_id: client.client_id.clone(),
            dst_chain_id: chain.id(), // The object's destination is the chain hosting the client
            src_chain_id: client.client_state.chain_id(),
        }
        .into())
    }

    /// Build the Connection object associated with the given [`Open`] connection event.
    pub fn connection_from_conn_open_events(
        e: &ConnectionAttributes,
        src_chain: &dyn ChainHandle,
    ) -> Result<Self, Box<dyn std::error::Error>> {
        let connection_id = e.connection_id.as_ref().ok_or_else(|| {
            format!(
                "connection_id missing from connection handshake event '{:?}'",
                e
            )
        })?;

        let dst_chain_id =
            counterparty_chain_from_connection(src_chain, &connection_id).map_err(|_| {
                "destination chain id not found during conn open handshake step".to_string()
            })?;

        Ok(Connection {
            dst_chain_id,
            src_chain_id: src_chain.id(),
            src_connection_id: connection_id.clone(),
        }
        .into())
    }

    /// Build the Channel object associated with the given [`Open`] channel event.
    pub fn channel_from_chan_open_events(
        attributes: &Attributes,
        src_chain: &dyn ChainHandle,
<<<<<<< HEAD
    ) -> Result<Self, Box<dyn std::error::Error>> {
        let channel_id = e
=======
    ) -> Result<Self, BoxError> {
        let channel_id = attributes
>>>>>>> 50f6a5f5
            .channel_id()
            .ok_or_else(|| format!("channel_id missing in event attributes'{:?}'", attributes))?;

        let dst_chain_id =
            counterparty_chain_from_channel(src_chain, channel_id, &attributes.port_id()).map_err(
                |err| {
                    format!(
                        "cannot identify destination chain from event attributes {:?}: {}",
                        attributes, err
                    )
                },
            )?;

        Ok(Channel {
            dst_chain_id,
            src_chain_id: src_chain.id(),
            src_channel_id: channel_id.clone(),
            src_port_id: attributes.port_id().clone(),
        }
        .into())
    }

    /// Build the Packet object associated with the given [`Open`] channel event.
    pub fn packet_from_chan_open_events(
        attributes: &Attributes,
        src_chain: &dyn ChainHandle,
    ) -> Result<Self, BoxError> {
        let channel_id = attributes
            .channel_id()
            .ok_or_else(|| format!("channel_id missing in event attributes'{:?}'", attributes))?;

        let dst_chain_id =
            counterparty_chain_from_channel(src_chain, channel_id, &attributes.port_id()).map_err(
                |err| {
                    format!(
                        "cannot identify destination chain from event attributes {:?}: {}",
                        attributes, err
                    )
                },
            )?;

        Ok(Packet {
            dst_chain_id,
            src_chain_id: src_chain.id(),
            src_channel_id: channel_id.clone(),
            src_port_id: attributes.port_id().clone(),
        }
        .into())
    }

    /// Build the object associated with the given [`SendPacket`] event.
    pub fn for_send_packet(
        e: &SendPacket,
        src_chain: &dyn ChainHandle,
    ) -> Result<Self, Box<dyn std::error::Error>> {
        let dst_chain_id = counterparty_chain_from_channel(
            src_chain,
            &e.packet.source_channel,
            &e.packet.source_port,
        )?;

        Ok(Packet {
            dst_chain_id,
            src_chain_id: src_chain.id(),
            src_channel_id: e.packet.source_channel.clone(),
            src_port_id: e.packet.source_port.clone(),
        }
        .into())
    }

    /// Build the object associated with the given [`WriteAcknowledgement`] event.
    pub fn for_write_ack(
        e: &WriteAcknowledgement,
        src_chain: &dyn ChainHandle,
    ) -> Result<Self, Box<dyn std::error::Error>> {
        let dst_chain_id = counterparty_chain_from_channel(
            src_chain,
            &e.packet.destination_channel,
            &e.packet.destination_port,
        )?;

        Ok(Packet {
            dst_chain_id,
            src_chain_id: src_chain.id(),
            src_channel_id: e.packet.destination_channel.clone(),
            src_port_id: e.packet.destination_port.clone(),
        }
        .into())
    }

    /// Build the object associated with the given [`TimeoutPacket`] event.
    pub fn for_timeout_packet(
        e: &TimeoutPacket,
        src_chain: &dyn ChainHandle,
    ) -> Result<Self, Box<dyn std::error::Error>> {
        let dst_chain_id = counterparty_chain_from_channel(
            src_chain,
            &e.packet.source_channel,
            &e.packet.source_port,
        )?;

        Ok(Packet {
            dst_chain_id,
            src_chain_id: src_chain.id(),
            src_channel_id: e.src_channel_id().clone(),
            src_port_id: e.src_port_id().clone(),
        }
        .into())
    }

    /// Build the object associated with the given [`CloseInit`] event.
    pub fn for_close_init_channel(
        e: &CloseInit,
        src_chain: &dyn ChainHandle,
    ) -> Result<Self, Box<dyn std::error::Error>> {
        let dst_chain_id =
            counterparty_chain_from_channel(src_chain, e.channel_id(), &e.port_id())?;

        Ok(Packet {
            dst_chain_id,
            src_chain_id: src_chain.id(),
            src_channel_id: e.channel_id().clone(),
            src_port_id: e.port_id().clone(),
        }
        .into())
    }
}<|MERGE_RESOLUTION|>--- conflicted
+++ resolved
@@ -1,9 +1,5 @@
-<<<<<<< HEAD
-=======
-use anomaly::BoxError;
 use serde::{Deserialize, Serialize};
 
->>>>>>> 50f6a5f5
 use ibc::{
     ics02_client::{client_state::ClientState, events::UpdateClient},
     ics03_connection::events::Attributes as ConnectionAttributes,
@@ -325,13 +321,8 @@
     pub fn channel_from_chan_open_events(
         attributes: &Attributes,
         src_chain: &dyn ChainHandle,
-<<<<<<< HEAD
-    ) -> Result<Self, Box<dyn std::error::Error>> {
-        let channel_id = e
-=======
-    ) -> Result<Self, BoxError> {
+    ) -> Result<Self, Box<dyn std::error::Error>> {
         let channel_id = attributes
->>>>>>> 50f6a5f5
             .channel_id()
             .ok_or_else(|| format!("channel_id missing in event attributes'{:?}'", attributes))?;
 
@@ -358,7 +349,7 @@
     pub fn packet_from_chan_open_events(
         attributes: &Attributes,
         src_chain: &dyn ChainHandle,
-    ) -> Result<Self, BoxError> {
+    ) -> Result<Self, Box<dyn std::error::Error>> {
         let channel_id = attributes
             .channel_id()
             .ok_or_else(|| format!("channel_id missing in event attributes'{:?}'", attributes))?;

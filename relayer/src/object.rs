use anomaly::BoxError;
use serde::{Deserialize, Serialize};

use ibc::{
    ics02_client::{client_state::ClientState, events::UpdateClient},
    ics03_connection::events::Attributes as ConnectionAttributes,
    ics04_channel::events::{
        Attributes, CloseInit, SendPacket, TimeoutPacket, WriteAcknowledgement,
    },
    ics24_host::identifier::{ChainId, ChannelId, ClientId, ConnectionId, PortId},
    Height,
};

use crate::chain::{
    counterparty::{
        channel_connection_client, counterparty_chain_from_channel,
        counterparty_chain_from_connection,
    },
    handle::ChainHandle,
};

/// Client
#[derive(Clone, Debug, PartialEq, Eq, PartialOrd, Ord, Hash, Serialize, Deserialize)]
pub struct Client {
    /// Destination chain identifier.
    /// This is the chain hosting the client.
    pub dst_chain_id: ChainId,

    /// Client identifier (allocated on the destination chain `dst_chain_id`).
    pub dst_client_id: ClientId,

    /// Source chain identifier.
    /// This is the chain whose headers the client worker is verifying.
    pub src_chain_id: ChainId,
}

impl Client {
    pub fn short_name(&self) -> String {
        format!(
            "client::{}->{}:{}",
            self.src_chain_id, self.dst_chain_id, self.dst_client_id
        )
    }
}

/// Connection
#[derive(Clone, Debug, PartialEq, Eq, PartialOrd, Ord, Hash, Serialize, Deserialize)]
pub struct Connection {
    /// Destination chain identifier.
    pub dst_chain_id: ChainId,

    /// Source chain identifier.
    pub src_chain_id: ChainId,

    /// Source connection identifier.
    pub src_connection_id: ConnectionId,
}

impl Connection {
    pub fn short_name(&self) -> String {
        format!(
            "connection::{}:{} -> {}",
            self.src_connection_id, self.src_chain_id, self.dst_chain_id,
        )
    }
}

/// Channel
#[derive(Clone, Debug, PartialEq, Eq, PartialOrd, Ord, Hash, Serialize, Deserialize)]
pub struct Channel {
    /// Destination chain identifier.
    pub dst_chain_id: ChainId,

    /// Source chain identifier.
    pub src_chain_id: ChainId,

    /// Source channel identifier.
    pub src_channel_id: ChannelId,

    /// Source port identifier.
    pub src_port_id: PortId,
}

impl Channel {
    pub fn short_name(&self) -> String {
        format!(
            "channel::{}/{}:{} -> {}",
            self.src_channel_id, self.src_port_id, self.src_chain_id, self.dst_chain_id,
        )
    }
    pub fn src_port_id(&self) -> &PortId {
        &self.src_port_id
    }
    pub fn src_channel_id(&self) -> &ChannelId {
        &self.src_channel_id
    }
}

/// A packet worker between a source and destination chain, and a specific channel and port.
#[derive(Clone, Debug, PartialEq, Eq, PartialOrd, Ord, Hash, Serialize, Deserialize)]
pub struct Packet {
    /// Destination chain identifier.
    pub dst_chain_id: ChainId,

    /// Source chain identifier.
    pub src_chain_id: ChainId,

    /// Source channel identifier.
    pub src_channel_id: ChannelId,

    /// Source port identifier.
    pub src_port_id: PortId,
}

impl Packet {
    pub fn short_name(&self) -> String {
        format!(
            "packet::{}/{}:{}->{}",
            self.src_channel_id, self.src_port_id, self.src_chain_id, self.dst_chain_id,
        )
    }
    pub fn src_port_id(&self) -> &PortId {
        &self.src_port_id
    }
    pub fn src_channel_id(&self) -> &ChannelId {
        &self.src_channel_id
    }
}

/// An object determines the amount of parallelism that can
/// be exercised when processing [`IbcEvent`] between
/// two chains. For each [`Object`], a corresponding
/// [`Worker`] is spawned and all [`IbcEvent`]s mapped
/// to an [`Object`] are sent to the associated [`Worker`]
/// for processing.
#[derive(Clone, Debug, PartialEq, Eq, PartialOrd, Ord, Hash, Serialize, Deserialize)]
#[serde(tag = "type")]
pub enum Object {
    /// See [`Client`].
    Client(Client),
    /// See [`Connection`].
    Connection(Connection),
    /// See [`Channel`].
    Channel(Channel),
    /// See [`Packet`].
    Packet(Packet),
}

impl Object {
    /// Returns `true` if this [`Object`] is for a [`Worker`] which is interested
    /// in new block events originating from the chain with the given [`ChainId`].
    /// Returns `false` otherwise.
    pub fn notify_new_block(&self, src_chain_id: &ChainId) -> bool {
        match self {
            Object::Client(_) => false,
            Object::Connection(c) => &c.src_chain_id == src_chain_id,
            Object::Channel(c) => &c.src_chain_id == src_chain_id,
            Object::Packet(p) => &p.src_chain_id == src_chain_id,
        }
    }

    /// Returns whether or not this object pertains to the given chain.
    pub fn for_chain(&self, chain_id: &ChainId) -> bool {
        match self {
            Object::Client(c) => &c.src_chain_id == chain_id || &c.dst_chain_id == chain_id,
            Object::Connection(c) => &c.src_chain_id == chain_id || &c.dst_chain_id == chain_id,
            Object::Channel(c) => &c.src_chain_id == chain_id || &c.dst_chain_id == chain_id,
            Object::Packet(p) => &p.src_chain_id == chain_id || &p.dst_chain_id == chain_id,
        }
    }

    /// Return the type of object
    pub fn object_type(&self) -> ObjectType {
        match self {
            Object::Client(_) => ObjectType::Client,
            Object::Channel(_) => ObjectType::Channel,
            Object::Connection(_) => ObjectType::Connection,
            Object::Packet(_) => ObjectType::Packet,
        }
    }
}

/// The type of [`Object`].
#[derive(Copy, Clone, Debug, Hash, PartialEq, Eq, PartialOrd, Ord, Serialize, Deserialize)]
pub enum ObjectType {
    Client,
    Channel,
    Connection,
    Packet,
}

impl From<Client> for Object {
    fn from(c: Client) -> Self {
        Self::Client(c)
    }
}

impl From<Connection> for Object {
    fn from(c: Connection) -> Self {
        Self::Connection(c)
    }
}

impl From<Channel> for Object {
    fn from(c: Channel) -> Self {
        Self::Channel(c)
    }
}

impl From<Packet> for Object {
    fn from(p: Packet) -> Self {
        Self::Packet(p)
    }
}

impl Object {
    pub fn src_chain_id(&self) -> &ChainId {
        match self {
            Self::Client(ref client) => &client.src_chain_id,
            Self::Connection(ref connection) => &connection.src_chain_id,
            Self::Channel(ref channel) => &channel.src_chain_id,
            Self::Packet(ref path) => &path.src_chain_id,
        }
    }

    pub fn dst_chain_id(&self) -> &ChainId {
        match self {
            Self::Client(ref client) => &client.dst_chain_id,
            Self::Connection(ref connection) => &connection.dst_chain_id,
            Self::Channel(ref channel) => &channel.dst_chain_id,
            Self::Packet(ref path) => &path.dst_chain_id,
        }
    }

    pub fn short_name(&self) -> String {
        match self {
            Self::Client(ref client) => client.short_name(),
            Self::Connection(ref connection) => connection.short_name(),
            Self::Channel(ref channel) => channel.short_name(),
            Self::Packet(ref path) => path.short_name(),
        }
    }

    /// Build the object associated with the given [`UpdateClient`] event.
    pub fn for_update_client(
        e: &UpdateClient,
        dst_chain: &dyn ChainHandle,
    ) -> Result<Self, BoxError> {
        let client_state = dst_chain.query_client_state(e.client_id(), Height::zero())?;
        if client_state.refresh_period().is_none() {
            return Err(format!(
                "client '{}' on chain {} does not require refresh",
                e.client_id(),
                dst_chain.id()
            )
            .into());
        }

        let src_chain_id = client_state.chain_id();

        Ok(Client {
            dst_client_id: e.client_id().clone(),
            dst_chain_id: dst_chain.id(),
            src_chain_id,
        }
        .into())
    }

    /// Build the client object associated with the given channel event attributes.
    pub fn client_from_chan_open_events(
        e: &Attributes,          // The attributes of the emitted event
        chain: &dyn ChainHandle, // The chain which emitted the event
    ) -> Result<Self, BoxError> {
        let channel_id = e
            .channel_id()
            .ok_or_else(|| format!("channel_id missing in channel open event '{:?}'", e))?;

        let client = channel_connection_client(chain, e.port_id(), channel_id)?.client;
        if client.client_state.refresh_period().is_none() {
            return Err(format!(
                "client '{}' on chain {} does not require refresh",
                client.client_id,
                chain.id()
            )
            .into());
        }

        Ok(Client {
            dst_client_id: client.client_id.clone(),
            dst_chain_id: chain.id(), // The object's destination is the chain hosting the client
            src_chain_id: client.client_state.chain_id(),
        }
        .into())
    }

    /// Build the Connection object associated with the given [`Open`] connection event.
    pub fn connection_from_conn_open_events(
        e: &ConnectionAttributes,
        src_chain: &dyn ChainHandle,
    ) -> Result<Self, BoxError> {
        let connection_id = e.connection_id.as_ref().ok_or_else(|| {
            format!(
                "connection_id missing from connection handshake event '{:?}'",
                e
            )
        })?;

<<<<<<< HEAD
        let dst_chain_id =
            counterparty_chain_from_connection(src_chain, &connection_id).map_err(|_| {
                "destination chain id not found during conn open handshake step".to_string()
            })?;
=======
        let dst_chain_id = counterparty_chain_from_connection(src_chain, connection_id)
            .map_err(ObjectError::supervisor)?;
>>>>>>> b30d7637

        Ok(Connection {
            dst_chain_id,
            src_chain_id: src_chain.id(),
            src_connection_id: connection_id.clone(),
        }
        .into())
    }

    /// Build the Channel object associated with the given [`Open`] channel event.
    pub fn channel_from_chan_open_events(
        attributes: &Attributes,
        src_chain: &dyn ChainHandle,
    ) -> Result<Self, BoxError> {
        let channel_id = attributes
            .channel_id()
            .ok_or_else(|| format!("channel_id missing in event attributes'{:?}'", attributes))?;

        let dst_chain_id =
<<<<<<< HEAD
            counterparty_chain_from_channel(src_chain, channel_id, &attributes.port_id()).map_err(
                |err| {
                    format!(
                        "cannot identify destination chain from event attributes {:?}: {}",
                        attributes, err
                    )
                },
            )?;
=======
            counterparty_chain_from_channel(src_chain, channel_id, attributes.port_id())
                .map_err(ObjectError::supervisor)?;
>>>>>>> b30d7637

        Ok(Channel {
            dst_chain_id,
            src_chain_id: src_chain.id(),
            src_channel_id: channel_id.clone(),
            src_port_id: attributes.port_id().clone(),
        }
        .into())
    }

    /// Build the Packet object associated with the given [`Open`] channel event.
    pub fn packet_from_chan_open_events(
        attributes: &Attributes,
        src_chain: &dyn ChainHandle,
    ) -> Result<Self, BoxError> {
        let channel_id = attributes
            .channel_id()
            .ok_or_else(|| format!("channel_id missing in event attributes'{:?}'", attributes))?;

        let dst_chain_id =
<<<<<<< HEAD
            counterparty_chain_from_channel(src_chain, channel_id, &attributes.port_id()).map_err(
                |err| {
                    format!(
                        "cannot identify destination chain from event attributes {:?}: {}",
                        attributes, err
                    )
                },
            )?;
=======
            counterparty_chain_from_channel(src_chain, channel_id, attributes.port_id())
                .map_err(ObjectError::supervisor)?;
>>>>>>> b30d7637

        Ok(Packet {
            dst_chain_id,
            src_chain_id: src_chain.id(),
            src_channel_id: channel_id.clone(),
            src_port_id: attributes.port_id().clone(),
        }
        .into())
    }

    /// Build the object associated with the given [`SendPacket`] event.
    pub fn for_send_packet(e: &SendPacket, src_chain: &dyn ChainHandle) -> Result<Self, BoxError> {
        let dst_chain_id = counterparty_chain_from_channel(
            src_chain,
            &e.packet.source_channel,
            &e.packet.source_port,
        )?;

        Ok(Packet {
            dst_chain_id,
            src_chain_id: src_chain.id(),
            src_channel_id: e.packet.source_channel.clone(),
            src_port_id: e.packet.source_port.clone(),
        }
        .into())
    }

    /// Build the object associated with the given [`WriteAcknowledgement`] event.
    pub fn for_write_ack(
        e: &WriteAcknowledgement,
        src_chain: &dyn ChainHandle,
    ) -> Result<Self, BoxError> {
        let dst_chain_id = counterparty_chain_from_channel(
            src_chain,
            &e.packet.destination_channel,
            &e.packet.destination_port,
        )?;

        Ok(Packet {
            dst_chain_id,
            src_chain_id: src_chain.id(),
            src_channel_id: e.packet.destination_channel.clone(),
            src_port_id: e.packet.destination_port.clone(),
        }
        .into())
    }

    /// Build the object associated with the given [`TimeoutPacket`] event.
    pub fn for_timeout_packet(
        e: &TimeoutPacket,
        src_chain: &dyn ChainHandle,
    ) -> Result<Self, BoxError> {
        let dst_chain_id = counterparty_chain_from_channel(
            src_chain,
            &e.packet.source_channel,
            &e.packet.source_port,
        )?;

        Ok(Packet {
            dst_chain_id,
            src_chain_id: src_chain.id(),
            src_channel_id: e.src_channel_id().clone(),
            src_port_id: e.src_port_id().clone(),
        }
        .into())
    }

    /// Build the object associated with the given [`CloseInit`] event.
    pub fn for_close_init_channel(
        e: &CloseInit,
        src_chain: &dyn ChainHandle,
<<<<<<< HEAD
    ) -> Result<Self, BoxError> {
        let dst_chain_id =
            counterparty_chain_from_channel(src_chain, e.channel_id(), &e.port_id())?;
=======
    ) -> Result<Self, ObjectError> {
        let dst_chain_id = counterparty_chain_from_channel(src_chain, e.channel_id(), e.port_id())
            .map_err(ObjectError::supervisor)?;
>>>>>>> b30d7637

        Ok(Packet {
            dst_chain_id,
            src_chain_id: src_chain.id(),
            src_channel_id: e.channel_id().clone(),
            src_port_id: e.port_id().clone(),
        }
        .into())
    }
}<|MERGE_RESOLUTION|>--- conflicted
+++ resolved
@@ -305,15 +305,8 @@
             )
         })?;
 
-<<<<<<< HEAD
-        let dst_chain_id =
-            counterparty_chain_from_connection(src_chain, &connection_id).map_err(|_| {
-                "destination chain id not found during conn open handshake step".to_string()
-            })?;
-=======
         let dst_chain_id = counterparty_chain_from_connection(src_chain, connection_id)
             .map_err(ObjectError::supervisor)?;
->>>>>>> b30d7637
 
         Ok(Connection {
             dst_chain_id,
@@ -333,19 +326,8 @@
             .ok_or_else(|| format!("channel_id missing in event attributes'{:?}'", attributes))?;
 
         let dst_chain_id =
-<<<<<<< HEAD
-            counterparty_chain_from_channel(src_chain, channel_id, &attributes.port_id()).map_err(
-                |err| {
-                    format!(
-                        "cannot identify destination chain from event attributes {:?}: {}",
-                        attributes, err
-                    )
-                },
-            )?;
-=======
             counterparty_chain_from_channel(src_chain, channel_id, attributes.port_id())
                 .map_err(ObjectError::supervisor)?;
->>>>>>> b30d7637
 
         Ok(Channel {
             dst_chain_id,
@@ -366,19 +348,8 @@
             .ok_or_else(|| format!("channel_id missing in event attributes'{:?}'", attributes))?;
 
         let dst_chain_id =
-<<<<<<< HEAD
-            counterparty_chain_from_channel(src_chain, channel_id, &attributes.port_id()).map_err(
-                |err| {
-                    format!(
-                        "cannot identify destination chain from event attributes {:?}: {}",
-                        attributes, err
-                    )
-                },
-            )?;
-=======
             counterparty_chain_from_channel(src_chain, channel_id, attributes.port_id())
                 .map_err(ObjectError::supervisor)?;
->>>>>>> b30d7637
 
         Ok(Packet {
             dst_chain_id,
@@ -450,15 +421,9 @@
     pub fn for_close_init_channel(
         e: &CloseInit,
         src_chain: &dyn ChainHandle,
-<<<<<<< HEAD
-    ) -> Result<Self, BoxError> {
-        let dst_chain_id =
-            counterparty_chain_from_channel(src_chain, e.channel_id(), &e.port_id())?;
-=======
     ) -> Result<Self, ObjectError> {
         let dst_chain_id = counterparty_chain_from_channel(src_chain, e.channel_id(), e.port_id())
             .map_err(ObjectError::supervisor)?;
->>>>>>> b30d7637
 
         Ok(Packet {
             dst_chain_id,

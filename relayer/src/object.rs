use anomaly::BoxError;

use ibc::{
    ics02_client::{client_state::ClientState, events::UpdateClient},
    ics04_channel::events::{
        Attributes, CloseInit, SendPacket, TimeoutPacket, WriteAcknowledgement,
    },
    ics24_host::identifier::{ChainId, ChannelId, ClientId, PortId},
    Height,
};

use crate::chain::{
    counterparty::{channel_connection_client, get_counterparty_chain},
    handle::ChainHandle,
};

/// Client
#[derive(Clone, Debug, PartialEq, Eq, Hash)]
pub struct Client {
    /// Destination chain identifier.
    /// This is the chain hosting the client.
    pub dst_chain_id: ChainId,

    /// Client identifier (allocated on the destination chain `dst_chain_id`).
    pub dst_client_id: ClientId,

    /// Source chain identifier.
    /// This is the chain whose headers the client worker is verifying.
    pub src_chain_id: ChainId,
}

impl Client {
    pub fn short_name(&self) -> String {
        format!(
            "{}->{}:{}",
            self.src_chain_id, self.dst_chain_id, self.dst_client_id
        )
    }
}

//Channel
#[derive(Clone, Debug, PartialEq, Eq, Hash)]
pub struct Channel {
    /// Destination chain identifier.
    pub dst_chain_id: ChainId,

    /// Source chain identifier.
    pub src_chain_id: ChainId,

    /// Source channel identiier.
    pub src_channel_id: ChannelId,

    /// Source port identiier.
    pub src_port_id: PortId,
}

impl Channel {
    pub fn short_name(&self) -> String {
        format!(
            "{}/{}:{} -> {}",
            self.src_channel_id, self.src_port_id, self.src_chain_id, self.dst_chain_id,
        )
    }
}

/// A unidirectional path from a source chain, channel and port.
#[derive(Clone, Debug, PartialEq, Eq, Hash)]
pub struct UnidirectionalChannelPath {
    /// Destination chain identifier.
    pub dst_chain_id: ChainId,

    /// Source chain identifier.
    pub src_chain_id: ChainId,

    /// Source channel identifier.
    pub src_channel_id: ChannelId,

    /// Source port identifier.
    pub src_port_id: PortId,
}

impl UnidirectionalChannelPath {
    pub fn short_name(&self) -> String {
        format!(
            "{}/{}:{}->{}",
            self.src_channel_id, self.src_port_id, self.src_chain_id, self.dst_chain_id,
        )
    }
}

/// An object determines the amount of parallelism that can
/// be exercised when processing [`IbcEvent`] between
/// two chains. For each [`Object`], a corresponding
/// [`Worker`] is spawned and all [`IbcEvent`]s mapped
/// to an [`Object`] are sent to the associated [`Worker`]
/// for processing.
#[derive(Clone, Debug, PartialEq, Eq, Hash)]
pub enum Object {
    /// See [`Client`].
    Client(Client),
    /// See [`Channel`].
    Channel(Channel),
    /// See [`UnidirectionalChannelPath`].
    UnidirectionalChannelPath(UnidirectionalChannelPath),
}

impl Object {
    /// Returns `true` if this [`Object`] is for a [`Worker`] which is interested
    /// in new block events originating from the chain with the given [`ChainId`].
    /// Returns `false` otherwise.
    pub fn notify_new_block(&self, src_chain_id: &ChainId) -> bool {
        match self {
            Object::Client(_) => false,
            Object::Channel(c) => c.src_chain_id == *src_chain_id,
            Object::UnidirectionalChannelPath(p) => p.src_chain_id == *src_chain_id,
        }
    }
}

impl From<Client> for Object {
    fn from(c: Client) -> Self {
        Self::Client(c)
    }
}

impl From<Channel> for Object {
    fn from(c: Channel) -> Self {
        Self::Channel(c)
    }
}

impl From<UnidirectionalChannelPath> for Object {
    fn from(p: UnidirectionalChannelPath) -> Self {
        Self::UnidirectionalChannelPath(p)
    }
}

impl Object {
    pub fn src_chain_id(&self) -> &ChainId {
        match self {
            Self::Client(ref client) => &client.src_chain_id,
            Self::UnidirectionalChannelPath(ref path) => &path.src_chain_id,
            Self::Channel(ref channel) => &channel.src_chain_id,
        }
    }

    pub fn dst_chain_id(&self) -> &ChainId {
        match self {
            Self::Client(ref client) => &client.dst_chain_id,
            Self::UnidirectionalChannelPath(ref path) => &path.dst_chain_id,
            Self::Channel(ref channel) => &channel.dst_chain_id,
        }
    }

    pub fn short_name(&self) -> String {
        match self {
            Self::Client(ref client) => client.short_name(),
            Self::UnidirectionalChannelPath(ref path) => path.short_name(),
            Self::Channel(ref channel) => channel.short_name(),
        }
    }

    /// Build the object associated with the given [`UpdateClient`] event.
    pub fn for_update_client(
        e: &UpdateClient,
        dst_chain: &dyn ChainHandle,
    ) -> Result<Self, BoxError> {
        let client_state = dst_chain.query_client_state(e.client_id(), Height::zero())?;
        if client_state.refresh_period().is_none() {
            return Err(format!(
                "client '{}' on chain {} does not require refresh",
                e.client_id(),
                dst_chain.id()
            )
            .into());
        }

        let src_chain_id = client_state.chain_id();

        Ok(Client {
            dst_client_id: e.client_id().clone(),
            dst_chain_id: dst_chain.id(),
            src_chain_id,
        }
        .into())
    }

    /// Build the client object associated with the given channel event attributes.
<<<<<<< HEAD
    pub fn client_from_chan_open_events(
        e: &Attributes,
        dst_chain: &dyn ChainHandle,
=======
    pub fn for_chan_open_events(
        e: &Attributes,          // The attributes of the emitted event
        chain: &dyn ChainHandle, // The chain which emitted the event
>>>>>>> 2cbc7a7d
    ) -> Result<Self, BoxError> {
        let channel_id = e
            .channel_id()
            .as_ref()
            .ok_or_else(|| format!("channel_id missing in channel open event '{:?}'", e))?;

        let client = channel_connection_client(chain, e.port_id(), channel_id)?.client;
        if client.client_state.refresh_period().is_none() {
            return Err(format!(
                "client '{}' on chain {} does not require refresh",
                client.client_id,
                chain.id()
            )
            .into());
        }

        Ok(Client {
            dst_client_id: client.client_id.clone(),
            dst_chain_id: chain.id(), // The object's destination is the chain hosting the client
            src_chain_id: client.client_state.chain_id(),
        }
        .into())
    }

    /// Build the Channel object associated with the given [`Open`] channel event.
    pub fn channel_from_chan_open_events(
        e: &Attributes,
        src_chain: &dyn ChainHandle,
    ) -> Result<Self, BoxError> {
        let channel_id = e
            .channel_id()
            .as_ref()
            .ok_or_else(|| format!("channel_id missing in OpenInit event '{:?}'", e))?;

        let dst_chain_id = get_counterparty_chain(src_chain, channel_id, &e.port_id());

        if dst_chain_id.is_err() {
            return Err("dest chain missing in init".into());
        }

        Ok(Channel {
            dst_chain_id: dst_chain_id.unwrap(),
            src_chain_id: src_chain.id(),
            src_channel_id: channel_id.clone(),
            src_port_id: e.port_id().clone(),
        }
        .into())
    }

    /// Build the object associated with the given [`SendPacket`] event.
    pub fn for_send_packet(e: &SendPacket, src_chain: &dyn ChainHandle) -> Result<Self, BoxError> {
        let dst_chain_id =
            get_counterparty_chain(src_chain, &e.packet.source_channel, &e.packet.source_port)?;

        Ok(UnidirectionalChannelPath {
            dst_chain_id,
            src_chain_id: src_chain.id(),
            src_channel_id: e.packet.source_channel.clone(),
            src_port_id: e.packet.source_port.clone(),
        }
        .into())
    }

    /// Build the object associated with the given [`WriteAcknowledgement`] event.
    pub fn for_write_ack(
        e: &WriteAcknowledgement,
        src_chain: &dyn ChainHandle,
    ) -> Result<Self, BoxError> {
        let dst_chain_id = get_counterparty_chain(
            src_chain,
            &e.packet.destination_channel,
            &e.packet.destination_port,
        )?;

        Ok(UnidirectionalChannelPath {
            dst_chain_id,
            src_chain_id: src_chain.id(),
            src_channel_id: e.packet.destination_channel.clone(),
            src_port_id: e.packet.destination_port.clone(),
        }
        .into())
    }

    /// Build the object associated with the given [`TimeoutPacket`] event.
    pub fn for_timeout_packet(
        e: &TimeoutPacket,
        src_chain: &dyn ChainHandle,
    ) -> Result<Self, BoxError> {
        let dst_chain_id =
            get_counterparty_chain(src_chain, &e.packet.source_channel, &e.packet.source_port)?;

        Ok(UnidirectionalChannelPath {
            dst_chain_id,
            src_chain_id: src_chain.id(),
            src_channel_id: e.src_channel_id().clone(),
            src_port_id: e.src_port_id().clone(),
        }
        .into())
    }

    /// Build the object associated with the given [`CloseInit`] event.
    pub fn for_close_init_channel(
        e: &CloseInit,
        src_chain: &dyn ChainHandle,
    ) -> Result<Self, BoxError> {
        let dst_chain_id = get_counterparty_chain(src_chain, e.channel_id(), &e.port_id())?;

        Ok(UnidirectionalChannelPath {
            dst_chain_id,
            src_chain_id: src_chain.id(),
            src_channel_id: e.channel_id().clone(),
            src_port_id: e.port_id().clone(),
        }
        .into())
    }
}<|MERGE_RESOLUTION|>--- conflicted
+++ resolved
@@ -186,15 +186,9 @@
     }
 
     /// Build the client object associated with the given channel event attributes.
-<<<<<<< HEAD
     pub fn client_from_chan_open_events(
-        e: &Attributes,
-        dst_chain: &dyn ChainHandle,
-=======
-    pub fn for_chan_open_events(
         e: &Attributes,          // The attributes of the emitted event
         chain: &dyn ChainHandle, // The chain which emitted the event
->>>>>>> 2cbc7a7d
     ) -> Result<Self, BoxError> {
         let channel_id = e
             .channel_id()

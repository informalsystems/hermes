--- conflicted
+++ resolved
@@ -522,7 +522,10 @@
 
             let a_connection = connection
                 .a_chain()
-                .query_connection(a_connection_id, Height::zero())
+                .query_connection(QueryConnectionRequest {
+                    connection_id: a_connection_id.clone(),
+                    height: Height::zero(),
+                })
                 .map_err(|e| {
                     ConnectionError::handshake_finalize(
                         connection.a_chain().id(),
@@ -533,7 +536,10 @@
 
             let b_connection = connection
                 .b_chain()
-                .query_connection(b_connection_id, Height::zero())
+                .query_connection(QueryConnectionRequest {
+                    connection_id: b_connection_id.clone(),
+                    height: Height::zero(),
+                })
                 .map_err(|e| {
                     ConnectionError::handshake_finalize(
                         connection.b_chain().id(),
@@ -596,7 +602,6 @@
 
                 expect_connection_states(self, State::Open, State::Open)?;
 
-<<<<<<< HEAD
                 Ok(())
             }
 
@@ -612,22 +617,6 @@
                 expect_connection_states(self, State::Open, State::Open)?;
 
                 Ok(())
-=======
-            // Continue loop if query error
-            let a_connection = a_chain.query_connection(QueryConnectionRequest {
-                connection_id: src_connection_id.clone(),
-                height: Height::zero(),
-            });
-            if a_connection.is_err() {
-                continue;
-            }
-            let b_connection = b_chain.query_connection(QueryConnectionRequest {
-                connection_id: dst_connection_id.clone(),
-                height: Height::zero(),
-            });
-            if b_connection.is_err() {
-                continue;
->>>>>>> 6abaa31e
             }
 
             // Handle sending the Confirm message to the destination chain.

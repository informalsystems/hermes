use alloc::collections::BTreeMap as HashMap;
use alloc::collections::VecDeque;
use core::cell::RefCell;
use core::fmt;
use std::thread;
use std::time::Instant;

use chrono::Utc;
use ibc::timestamp::Timestamp;
use itertools::Itertools;
use prost_types::Any;
use tracing::{debug, error, info, trace};

use ibc::{
    events::{IbcEvent, PrettyEvents, WithBlockDataType},
    ics04_channel::{
        channel::{ChannelEnd, Order, QueryPacketEventDataRequest, State as ChannelState},
        events::{SendPacket, WriteAcknowledgement},
        msgs::{
            acknowledgement::MsgAcknowledgement, chan_close_confirm::MsgChannelCloseConfirm,
            recv_packet::MsgRecvPacket, timeout::MsgTimeout, timeout_on_close::MsgTimeoutOnClose,
        },
        packet::{Packet, PacketMsgType, Sequence},
    },
    ics24_host::identifier::{ChannelId, ClientId, ConnectionId, PortId},
    query::{QueryBlockRequest, QueryTxRequest},
    signer::Signer,
    timestamp::ZERO_DURATION,
    tx_msg::Msg,
    Height,
};
use ibc_proto::ibc::core::channel::v1::QueryNextSequenceReceiveRequest;

use crate::chain::counterparty::{
    unreceived_acknowledgements_sequences, unreceived_packets_sequences,
};
use crate::chain::handle::ChainHandle;
use crate::channel::error::ChannelError;
use crate::channel::Channel;
use crate::event::monitor::EventBatch;
use crate::foreign_client::{ForeignClient, ForeignClientError};
use crate::link::error::{self, LinkError};
use crate::link::operational_data::{OperationalData, OperationalDataTarget, TransitMessage};
use crate::link::pending::PendingTxs;
use crate::link::relay_sender::{AsyncReply, SubmitReply};
use crate::link::relay_summary::RelaySummary;
use crate::link::{pending, relay_sender};
use crate::util::queue::Queue;

const MAX_RETRIES: usize = 5;

pub struct RelayPath<ChainA: ChainHandle, ChainB: ChainHandle> {
    channel: Channel<ChainA, ChainB>,

    src_channel_id: ChannelId,
    src_port_id: PortId,

    dst_channel_id: ChannelId,
    dst_port_id: PortId,

    // Marks whether this path has already cleared pending packets.
    // Packets should be cleared once (at startup), then this
    // flag turns to `false`.
    clear_packets: RefCell<bool>,

    // Operational data, targeting both the source and destination chain.
    // These vectors of operational data are ordered decreasingly by
    // their age, with element at position `0` being the oldest.
    // The operational data targeting the source chain comprises
    // mostly timeout packet messages.
    // The operational data targeting the destination chain
    // comprises mostly RecvPacket and Ack msgs.
    src_operational_data: Queue<OperationalData>,
    dst_operational_data: Queue<OperationalData>,

    // Toggle for the transaction confirmation mechanism.
    confirm_txes: bool,

    // Stores pending (i.e., unconfirmed) operational data.
    // The relaying path periodically tries to confirm these pending
    // transactions if [`confirm_txes`] is true.
    pending_txs_src: PendingTxs<ChainA>,
    pending_txs_dst: PendingTxs<ChainB>,
}

impl<ChainA: ChainHandle, ChainB: ChainHandle> RelayPath<ChainA, ChainB> {
    pub fn new(
        channel: Channel<ChainA, ChainB>,
        with_tx_confirmation: bool,
    ) -> Result<Self, LinkError> {
        let src_chain = channel.src_chain().clone();
        let dst_chain = channel.dst_chain().clone();

        let src_chain_id = src_chain.id();
        let dst_chain_id = dst_chain.id();

        let src_channel_id = channel
            .src_channel_id()
            .ok_or_else(|| LinkError::missing_channel_id(src_chain.id()))?
            .clone();

        let dst_channel_id = channel
            .dst_channel_id()
            .ok_or_else(|| LinkError::missing_channel_id(dst_chain.id()))?
            .clone();

        let src_port_id = channel.src_port_id().clone();
        let dst_port_id = channel.dst_port_id().clone();

        Ok(Self {
            channel,

            src_channel_id: src_channel_id.clone(),
            src_port_id: src_port_id.clone(),
            dst_channel_id: dst_channel_id.clone(),
            dst_port_id: dst_port_id.clone(),

            clear_packets: RefCell::new(true),
            src_operational_data: Queue::new(),
            dst_operational_data: Queue::new(),

            confirm_txes: with_tx_confirmation,
            pending_txs_src: PendingTxs::new(src_chain, src_channel_id, src_port_id, dst_chain_id),
            pending_txs_dst: PendingTxs::new(dst_chain, dst_channel_id, dst_port_id, src_chain_id),
        })
    }

    pub fn src_chain(&self) -> &ChainA {
        self.channel.src_chain()
    }

    pub fn dst_chain(&self) -> &ChainB {
        self.channel.dst_chain()
    }

    pub fn src_client_id(&self) -> &ClientId {
        self.channel.src_client_id()
    }

    pub fn dst_client_id(&self) -> &ClientId {
        self.channel.dst_client_id()
    }

    pub fn src_connection_id(&self) -> &ConnectionId {
        self.channel.src_connection_id()
    }

    pub fn dst_connection_id(&self) -> &ConnectionId {
        self.channel.dst_connection_id()
    }

    pub fn src_port_id(&self) -> &PortId {
        &self.src_port_id
    }

    pub fn dst_port_id(&self) -> &PortId {
        &self.dst_port_id
    }

    pub fn src_channel_id(&self) -> &ChannelId {
        &self.src_channel_id
    }

    pub fn dst_channel_id(&self) -> &ChannelId {
        &self.dst_channel_id
    }

    pub fn channel(&self) -> &Channel<ChainA, ChainB> {
        &self.channel
    }

    fn src_channel(&self, height: Height) -> Result<ChannelEnd, LinkError> {
        self.src_chain()
            .query_channel(self.src_port_id(), self.src_channel_id(), height)
            .map_err(|e| LinkError::channel(ChannelError::query(self.src_chain().id(), e)))
    }

    fn dst_channel(&self, height: Height) -> Result<ChannelEnd, LinkError> {
        self.dst_chain()
            .query_channel(self.dst_port_id(), self.dst_channel_id(), height)
            .map_err(|e| LinkError::channel(ChannelError::query(self.src_chain().id(), e)))
    }

    fn src_signer(&self) -> Result<Signer, LinkError> {
        self.src_chain()
            .get_signer()
            .map_err(|e| LinkError::signer(self.src_chain().id(), e))
    }

    fn dst_signer(&self) -> Result<Signer, LinkError> {
        self.dst_chain()
            .get_signer()
            .map_err(|e| LinkError::signer(self.dst_chain().id(), e))
    }

    pub fn dst_latest_height(&self) -> Result<Height, LinkError> {
        self.dst_chain()
            .query_latest_height()
            .map_err(|e| LinkError::query(self.dst_chain().id(), e))
    }

    fn unordered_channel(&self) -> bool {
        self.channel.ordering == Order::Unordered
    }

    fn ordered_channel(&self) -> bool {
        self.channel.ordering == Order::Ordered
    }

    pub fn build_update_client_on_dst(&self, height: Height) -> Result<Vec<Any>, LinkError> {
        let client = self.restore_dst_client();
        client
            .build_update_client(height)
            .map_err(LinkError::client)
    }

    pub fn build_update_client_on_src(&self, height: Height) -> Result<Vec<Any>, LinkError> {
        let client = self.restore_src_client();
        client
            .build_update_client(height)
            .map_err(LinkError::client)
    }

    fn build_chan_close_confirm_from_event(&self, event: &IbcEvent) -> Result<Any, LinkError> {
        let src_channel_id = self.src_channel_id();
        let proofs = self
            .src_chain()
            .build_channel_proofs(self.src_port_id(), src_channel_id, event.height())
            .map_err(|e| LinkError::channel(ChannelError::channel_proof(e)))?;

        // Build the domain type message
        let new_msg = MsgChannelCloseConfirm {
            port_id: self.dst_port_id().clone(),
            channel_id: self.dst_channel_id().clone(),
            proofs,
            signer: self.dst_signer()?,
        };

        Ok(new_msg.to_any())
    }

    // Determines if the events received are relevant and should be processed.
    // Only events for a port/channel matching one of the channel ends should be processed.
    fn filter_relaying_events(&self, events: Vec<IbcEvent>) -> Vec<IbcEvent> {
        let src_channel_id = self.src_channel_id();

        let mut result = vec![];

        for event in events.into_iter() {
            match &event {
                IbcEvent::SendPacket(send_packet_ev) => {
                    if src_channel_id == send_packet_ev.src_channel_id()
                        && self.src_port_id() == send_packet_ev.src_port_id()
                    {
                        result.push(event);
                    }
                }
                IbcEvent::WriteAcknowledgement(write_ack_ev) => {
                    if src_channel_id == write_ack_ev.dst_channel_id()
                        && self.src_port_id() == write_ack_ev.dst_port_id()
                    {
                        result.push(event);
                    }
                }
                IbcEvent::CloseInitChannel(chan_close_ev) => {
                    if src_channel_id == chan_close_ev.channel_id()
                        && self.src_port_id() == chan_close_ev.port_id()
                    {
                        result.push(event);
                    }
                }
                IbcEvent::TimeoutPacket(timeout_ev) => {
                    if src_channel_id == timeout_ev.src_channel_id()
                        && self.channel.src_port_id() == timeout_ev.src_port_id()
                    {
                        result.push(event);
                    }
                }
                _ => {}
            }
        }
        result
    }

    fn relay_pending_packets(&self, height: Option<Height>) -> Result<(), LinkError> {
        let cleared_recv = self.build_recv_packet_and_timeout_msgs(height);

        if let Err(ref e) = cleared_recv {
            error!(
                "[{}] failed clearing recv packets before height {:?}: {}",
                self, height, e
            );
        }

        let cleared_ack = self.build_packet_ack_msgs(height);

        if let Err(ref e) = cleared_ack {
            error!(
                "[{}] failed clearing ack packets before height {:?}: {}",
                self, height, e
            );
        }

        if cleared_recv.is_err() || cleared_ack.is_err() {
            Err(LinkError::old_packet_clearing_failed())
        } else {
            Ok(())
        }
    }

    fn should_clear_packets(&self) -> bool {
        *self.clear_packets.borrow()
    }

    /// Clears any packets that were sent before `height`, either if the `clear_packets` flag
    /// is set or if clearing is forced by the caller.
    pub fn schedule_packet_clearing(
        &self,
        height: Option<Height>,
        force: bool,
    ) -> Result<(), LinkError> {
        if self.should_clear_packets() || force {
            // Disable further clearing of old packets by default.
            // Clearing may still happen: upon new blocks, when `force = true`.
            self.clear_packets.replace(false);

            let clear_height = height
                .map(|h| h.decrement().map_err(|e| LinkError::decrement_height(h, e)))
                .transpose()?;

            info!(height = ?clear_height, "[{}] clearing pending packets", self);

            self.relay_pending_packets(clear_height)?;

            info!(height = ?clear_height, "[{}] finished scheduling pending packets clearing", self);
        }

        Ok(())
    }

    /// Generate & schedule operational data from the input `batch` of IBC events.
    pub fn update_schedule(&self, batch: EventBatch) -> Result<(), LinkError> {
        // Collect relevant events from the incoming batch & adjust their height.
        let events = self.filter_relaying_events(batch.events);

        // Transform the events into operational data items
        self.events_to_operational_data(events)
    }

    /// Produces and schedules operational data for this relaying path based on the input events.
    fn events_to_operational_data(&self, events: Vec<IbcEvent>) -> Result<(), LinkError> {
        // Obtain the operational data for the source chain (mostly timeout packets) and for the
        // destination chain (e.g., receive packet messages).
        let (src_opt, dst_opt) = self.generate_operational_data(events)?;

        if let Some(src_od) = src_opt {
            self.schedule_operational_data(src_od)?;
        }
        if let Some(dst_od) = dst_opt {
            self.schedule_operational_data(dst_od)?;
        }

        Ok(())
    }

    /// Generates operational data out of a set of events.
    /// Handles building operational data targeting both the destination and source chains.
    ///
    /// For the destination chain, the op. data will contain `RecvPacket` messages,
    /// as well as channel close handshake (`ChanCloseConfirm`), `WriteAck` messages.
    ///
    /// For the source chain, the op. data will contain timeout packet messages (`MsgTimeoutOnClose`
    /// or `MsgTimeout`).
    fn generate_operational_data(
        &self,
        input: Vec<IbcEvent>,
    ) -> Result<(Option<OperationalData>, Option<OperationalData>), LinkError> {
        if !input.is_empty() {
            info!(
                "[{}] generate messages from batch with {} events",
                self,
                input.len()
            );
        }
        let src_height = match input.get(0) {
            None => return Ok((None, None)),
            Some(ev) => ev.height(),
        };

        let dst_height = self.dst_latest_height()?;
        // Operational data targeting the source chain (e.g., Timeout packets)
        let mut src_od = OperationalData::new(dst_height, OperationalDataTarget::Source);
        // Operational data targeting the destination chain (e.g., SendPacket messages)
        let mut dst_od = OperationalData::new(src_height, OperationalDataTarget::Destination);

        for event in input {
            debug!("[{}] {} => {}", self, self.src_chain().id(), event);
            let (dst_msg, src_msg) = match event {
                IbcEvent::CloseInitChannel(_) => (
                    Some(self.build_chan_close_confirm_from_event(&event)?),
                    None,
                ),
                IbcEvent::TimeoutPacket(ref timeout_ev) => {
                    // When a timeout packet for an ordered channel is processed on-chain (src here)
                    // the chain closes the channel but no close init event is emitted, instead
                    // we get a timeout packet event (this happens for both unordered and ordered channels)
                    // Here we check that the channel is closed on src and send a channel close confirm
                    // to the counterparty.
                    if self.ordered_channel()
                        && self
                            .src_channel(timeout_ev.height)?
                            .state_matches(&ChannelState::Closed)
                    {
                        (
                            Some(self.build_chan_close_confirm_from_event(&event)?),
                            None,
                        )
                    } else {
                        (None, None)
                    }
                }
                IbcEvent::SendPacket(ref send_packet_ev) => {
                    self.build_recv_or_timeout_from_send_packet_event(send_packet_ev, dst_height)?
                }
                IbcEvent::WriteAcknowledgement(ref write_ack_ev) => {
                    if self
                        .dst_channel(Height::zero())?
                        .state_matches(&ChannelState::Closed)
                    {
                        (None, None)
                    } else {
                        (self.build_ack_from_recv_event(write_ack_ev)?, None)
                    }
                }
                _ => (None, None),
            };

            // Collect messages to be sent to the destination chain (e.g., RecvPacket)
            if let Some(msg) = dst_msg {
                debug!(
                    "[{}] {} <= {} from {}",
                    self,
                    self.dst_chain().id(),
                    msg.type_url,
                    event
                );
                dst_od.batch.push(TransitMessage {
                    event: event.clone(),
                    msg,
                });
            }

            // Collect timeout messages, to be sent to the source chain
            if let Some(msg) = src_msg {
                // For Ordered channels a single timeout event should be sent as this closes the channel.
                // Otherwise a multi message transaction will fail.
                if self.unordered_channel() || src_od.batch.is_empty() {
                    debug!(
                        "[{}] {} <= {} from {}",
                        self,
                        self.src_chain().id(),
                        msg.type_url,
                        event
                    );
                    src_od.batch.push(TransitMessage { event, msg });
                }
            }
        }

        let src_od_res = if src_od.batch.is_empty() {
            None
        } else {
            Some(src_od)
        };

        let dst_od_res = if dst_od.batch.is_empty() {
            None
        } else {
            Some(dst_od)
        };

        Ok((src_od_res, dst_od_res))
    }

    /// Relays an [`OperationalData`] using a specific
    /// sender, which implements [`relay_sender::Submit`].
    pub(crate) fn relay_from_operational_data<S: relay_sender::Submit>(
        &self,
        initial_od: OperationalData,
    ) -> Result<S::Reply, LinkError> {
        // We will operate on potentially different operational data if the initial one fails.
        let mut odata = initial_od;

        for i in 0..MAX_RETRIES {
            info!(
                "[{}] relay op. data of {} msgs(s) to {} (height {}), delayed by: {:?} [try {}/{}]",
                self,
                odata.batch.len(),
                odata.target,
                odata.proofs_height.increment(),
                odata.scheduled_time.elapsed(),
                i + 1,
                MAX_RETRIES
            );

            // Consume the operational data by attempting to send its messages
            match self.send_from_operational_data::<S>(odata.clone()) {
                Ok(reply) => {
                    // Done with this op. data
                    info!("[{}] success", self);

                    return Ok(reply);
                }
                Err(LinkError(error::LinkErrorDetail::Send(e), _)) => {
                    // This error means we could retry
                    error!("[{}] error {}", self, e.event);
                    if i + 1 == MAX_RETRIES {
                        error!(
                            "[{}] {}/{} retries exhausted. giving up",
                            self,
                            i + 1,
                            MAX_RETRIES
                        )
                    } else {
                        // If we haven't exhausted all retries, regenerate the op. data & retry
                        match self.regenerate_operational_data(odata.clone()) {
                            None => return Ok(S::Reply::empty()), // Nothing to retry
                            Some(new_od) => odata = new_od,
                        }
                    }
                }
                Err(e) => {
                    // Unrecoverable error, propagate up the stack
                    return Err(e);
                }
            }
        }

        Ok(S::Reply::empty())
    }

    /// Helper for managing retries of the `relay_from_operational_data` method.
    /// Expects as input the initial operational data that failed to send.
    ///
    /// Return value:
    ///   - `Some(..)`: a new operational data from which to retry sending,
    ///   - `None`: all the events in the initial operational data were exhausted (i.e., turned
    ///   into timeouts), so there is nothing to retry.
    ///
    /// Side effects: may schedule a new operational data targeting the source chain, comprising
    /// new timeout messages.
    fn regenerate_operational_data(
        &self,
        initial_odata: OperationalData,
    ) -> Option<OperationalData> {
        info!(
            "[{}] failed. Regenerate operational data from {} events",
            self,
            initial_odata.events().len()
        );

        // Retry by re-generating the operational data using the initial events
        let (src_opt, dst_opt) = match self.generate_operational_data(initial_odata.events()) {
            Ok(new_operational_data) => new_operational_data,
            Err(e) => {
                error!(
                    "[{}] failed to regenerate operational data from initial data: {} \
                    with error {}, discarding this op. data",
                    self, initial_odata, e
                );
                return None;
            } // Cannot retry, contain the error by reporting a None
        };

        if let Some(src_od) = src_opt {
            if src_od.target == initial_odata.target {
                // Our target is the _source_ chain, retry these messages
                info!("[{}] will retry with op data {}", self, src_od);
                return Some(src_od);
            } else {
                // Our target is the _destination_ chain, the data in `src_od` contains
                // potentially new timeout messages that have to be handled separately.
                if let Err(e) = self.schedule_operational_data(src_od) {
                    error!(
                        "[{}] failed to schedule newly-generated operational data from \
                    initial data: {} with error {}, discarding this op. data",
                        self, initial_odata, e
                    );
                    return None;
                }
            }
        }

        if let Some(dst_od) = dst_opt {
            if dst_od.target == initial_odata.target {
                // Our target is the _destination_ chain, retry these messages
                info!("[{}] will retry with op data {}", self, dst_od);
                return Some(dst_od);
            } else {
                // Our target is the _source_ chain, but `dst_od` has new messages
                // intended for the destination chain, this should never be the case
                error!(
                    "[{}] generated new messages for destination chain while handling \
                    failed events targeting the source chain!",
                    self
                );
            }
        } else {
            // There is no message intended for the destination chain
            if initial_odata.target == OperationalDataTarget::Destination {
                info!("[{}] exhausted all events from this operational data", self);
                return None;
            }
        }

        None
    }

    /// Sends a transaction based on the [`OperationalData`] to
    /// the corresponding target chain.
    ///
    /// Returns the appropriate reply associated with the given
    /// [`relay_sender::Submit`]. The reply consists of either the tx
    /// hashes generated by the target chain, if [`Async`] sender,
    /// or the ibc events, if the sender is [`Sync`].
    ///
    /// Propagates any encountered errors.
    fn send_from_operational_data<S: relay_sender::Submit>(
        &self,
        odata: OperationalData,
    ) -> Result<S::Reply, LinkError> {
        if odata.batch.is_empty() {
            error!("[{}] ignoring empty operational data!", self);
            return Ok(S::Reply::empty());
        }

        let msgs = odata.assemble_msgs(self)?;

        match odata.target {
            OperationalDataTarget::Destination => S::submit(self.dst_chain(), msgs),
            OperationalDataTarget::Source => S::submit(self.src_chain(), msgs),
        }
    }

    fn enqueue_pending_tx(&self, reply: AsyncReply, odata: OperationalData) {
        if !self.confirm_txes {
            return;
        }

        match odata.target {
            OperationalDataTarget::Source => {
                self.pending_txs_src.insert_new_pending_tx(reply, odata);
            }
            OperationalDataTarget::Destination => {
                self.pending_txs_dst.insert_new_pending_tx(reply, odata);
            }
        }
    }

    /// Returns `true` if the delay for this relaying path is zero.
    /// Conversely, returns `false` if the delay is non-zero.
    pub fn zero_delay(&self) -> bool {
        self.channel.connection_delay == ZERO_DURATION
    }

    /// Handles updating the client on the destination chain
    fn update_client_dst(&self, src_chain_height: Height) -> Result<(), LinkError> {
        // Handle the update on the destination chain
        // Check if a consensus state at update_height exists on destination chain already
        if self
            .dst_chain()
            .proven_client_consensus(self.dst_client_id(), src_chain_height, Height::zero())
            .is_ok()
        {
            return Ok(());
        }

        let mut dst_err_ev = None;
        for i in 0..MAX_RETRIES {
            let dst_update = self.build_update_client_on_dst(src_chain_height)?;
            info!(
                "[{}] sending updateClient to client hosted on dest. chain {} for height {} [try {}/{}]",
                self,
                self.dst_chain().id(),
                src_chain_height,
                i + 1, MAX_RETRIES,
            );

            let dst_tx_events = self
                .dst_chain()
                .send_messages_and_wait_commit(dst_update)
                .map_err(LinkError::relayer)?;
            info!("[{}] result {}\n", self, PrettyEvents(&dst_tx_events));

            dst_err_ev = dst_tx_events
                .into_iter()
                .find(|event| matches!(event, IbcEvent::ChainError(_)));

            if dst_err_ev.is_none() {
                return Ok(());
            }
        }

        Err(LinkError::client(ForeignClientError::chain_error_event(
            self.dst_chain().id(),
            dst_err_ev.unwrap(),
        )))
    }

    /// Handles updating the client on the source chain
    fn update_client_src(&self, dst_chain_height: Height) -> Result<(), LinkError> {
        if self
            .src_chain()
            .proven_client_consensus(self.src_client_id(), dst_chain_height, Height::zero())
            .is_ok()
        {
            return Ok(());
        }

        let mut src_err_ev = None;
        for _ in 0..MAX_RETRIES {
            let src_update = self.build_update_client_on_src(dst_chain_height)?;
            info!(
                "[{}] sending updateClient to client hosted on src. chain {} for height {}",
                self,
                self.src_chain().id(),
                dst_chain_height,
            );

            let src_tx_events = self
                .src_chain()
                .send_messages_and_wait_commit(src_update)
                .map_err(LinkError::relayer)?;
            info!("[{}] result {}\n", self, PrettyEvents(&src_tx_events));

            src_err_ev = src_tx_events
                .into_iter()
                .find(|event| matches!(event, IbcEvent::ChainError(_)));

            if src_err_ev.is_none() {
                return Ok(());
            }
        }

        Err(LinkError::client(ForeignClientError::chain_error_event(
            self.src_chain().id(),
            src_err_ev.unwrap(),
        )))
    }

    /// Returns relevant packet events for building RecvPacket and timeout messages.
    /// Additionally returns the height (on source chain) corresponding to these events.
    fn target_height_and_send_packet_events(
        &self,
        opt_query_height: Option<Height>,
    ) -> Result<(Vec<IbcEvent>, Height), LinkError> {
        let mut events_result = vec![];

        let src_channel_id = self.src_channel_id();
        let dst_channel_id = self.dst_channel_id();

        let (commit_sequences, sequences, src_response_height) = unreceived_packets_sequences(
            self.src_chain(),
            src_channel_id,
            self.src_port_id(),
            self.dst_chain(),
            dst_channel_id,
            self.dst_port_id(),
        )
        .map_err(LinkError::supervisor)?;

        let query_height = opt_query_height.unwrap_or(src_response_height);

        let sequences: Vec<Sequence> = sequences.into_iter().map(From::from).collect();
        if sequences.is_empty() {
            return Ok((events_result, query_height));
        }

        debug!(
            "[{}] packet seq. that still have commitments on {}: {} (first 10 shown here; total={})",
            self,
            self.src_chain().id(),
            commit_sequences.iter().take(10).join(", "),
            commit_sequences.len()
        );

        debug!(
            "[{}] recv packets to send out to {} of the ones with commitments on source {}: {} (first 10 shown here; total={})",
            self,
            self.dst_chain().id(),
            self.src_chain().id(),
            sequences.iter().take(10).join(", "), sequences.len()
        );

        let mut query = QueryPacketEventDataRequest {
<<<<<<< HEAD
            event_id: IbcEventType::SendPacket,
=======
            event_id: WithBlockDataType::SendPacket,
>>>>>>> 7959738e
            source_port_id: self.src_port_id().clone(),
            source_channel_id: src_channel_id.clone(),
            destination_port_id: self.dst_port_id().clone(),
            destination_channel_id: dst_channel_id.clone(),
            sequences,
            height: query_height,
        };

<<<<<<< HEAD
        let tx_res = self
            .src_chain()
            .query_txs(QueryTxRequest::Packet(query.clone()));
        if let Err(ref e) = tx_res {
            error!("[{}] ERROR in query_txs: {}", self, e);
        }
        let tx_events = tx_res.map_err(LinkError::relayer)?;

        let recvd_sequences: Vec<Sequence> = tx_events
            .iter()
            .filter_map(|ev| match ev {
                IbcEvent::SendPacket(ref send_ev) => Some(send_ev.packet.sequence),
                IbcEvent::WriteAcknowledgement(ref ack_ev) => Some(ack_ev.packet.sequence),
                _ => None,
            })
            .collect();
        query.sequences.retain(|seq| !recvd_sequences.contains(seq));

        let (start_block_events, end_block_events) = if !query.sequences.is_empty() {
            self.src_chain()
                .query_blocks(QueryBlockRequest::Packet(query))
                .map_err(LinkError::relayer)?
        } else {
            Default::default()
        };

        trace!("[{}] start_block_events {:?}", self, start_block_events);
        trace!("[{}] tx_events {:?}", self, tx_events);
        trace!("[{}] end_block_events {:?}", self, end_block_events);

        // events must be ordered in the following fashion -
        // start-block events followed by tx-events followed by end-block events
        events_result.extend(start_block_events);
        events_result.extend(tx_events);
        events_result.extend(end_block_events);
=======
        let tx_events = self
            .src_chain()
            .query_txs(QueryTxRequest::Packet(query.clone()))
            .map_err(LinkError::relayer)?;
>>>>>>> 7959738e

        let recvd_sequences: Vec<Sequence> = tx_events
            .iter()
            .filter_map(|ev| match ev {
                IbcEvent::SendPacket(ref send_ev) => Some(send_ev.packet.sequence),
                IbcEvent::WriteAcknowledgement(ref ack_ev) => Some(ack_ev.packet.sequence),
                _ => None,
            })
            .collect();
        query.sequences.retain(|seq| !recvd_sequences.contains(seq));

        let (start_block_events, end_block_events) = if !query.sequences.is_empty() {
            self.src_chain()
                .query_blocks(QueryBlockRequest::Packet(query))
                .map_err(LinkError::relayer)?
        } else {
            Default::default()
        };

        trace!("[{}] start_block_events {:?}", self, start_block_events);
        trace!("[{}] tx_events {:?}", self, tx_events);
        trace!("[{}] end_block_events {:?}", self, end_block_events);

        // events must be ordered in the following fashion -
        // start-block events followed by tx-events followed by end-block events
        events_result.extend(start_block_events);
        events_result.extend(tx_events);
        events_result.extend(end_block_events);

        if events_result.is_empty() {
            info!(
                "[{}] found zero unprocessed SendPacket events on source chain, nothing to do",
                self
            );
        } else {
            let mut packet_sequences = vec![];
            for event in events_result.iter() {
                match event {
                    IbcEvent::SendPacket(send_event) => {
                        packet_sequences.push(send_event.packet.sequence);
                        if packet_sequences.len() >= 10 {
                            // Enough to print the first 10
                            break;
                        }
                    }
                    _ => return Err(LinkError::unexpected_event(event.clone())),
                }
            }
            info!(
                "[{}] found unprocessed SendPacket events for {:?} (first 10 shown here; total={})",
                self,
                packet_sequences,
                events_result.len()
            );
        }

        Ok((events_result, query_height))
    }

    /// Returns relevant packet events for building ack messages.
    /// Additionally returns the height (on source chain) corresponding to these events.
    fn target_height_and_write_ack_events(
        &self,
        opt_query_height: Option<Height>,
    ) -> Result<(Vec<IbcEvent>, Height), LinkError> {
        let mut events_result = vec![];

        let src_channel_id = self.src_channel_id();
        let dst_channel_id = self.dst_channel_id();

        let (acked_sequences, sequences, src_response_height) =
            unreceived_acknowledgements_sequences(
                self.src_chain(),
                src_channel_id,
                self.src_port_id(),
                self.dst_chain(),
                dst_channel_id,
                self.dst_port_id(),
            )
            .map_err(LinkError::supervisor)?;

        let query_height = opt_query_height.unwrap_or(src_response_height);

        let sequences: Vec<Sequence> = sequences.into_iter().map(From::from).collect();
        if sequences.is_empty() {
            return Ok((events_result, query_height));
        }

        debug!(
            "[{}] packets that have acknowledgments on {}: [{:?}..{:?}] (total={})",
            self,
            self.src_chain().id(),
            acked_sequences.first(),
            acked_sequences.last(),
            acked_sequences.len()
        );

        debug!(
            "[{}] ack packets to send out to {} of the ones with acknowledgments on {}: {} (first 10 shown here; total={})",
            self,
            self.dst_chain().id(),
            self.src_chain().id(),
            sequences.iter().take(10).join(", "), sequences.len()
        );

        events_result = self
            .src_chain()
            .query_txs(QueryTxRequest::Packet(QueryPacketEventDataRequest {
                event_id: WithBlockDataType::WriteAck,
                source_port_id: self.dst_port_id().clone(),
                source_channel_id: dst_channel_id.clone(),
                destination_port_id: self.src_port_id().clone(),
                destination_channel_id: src_channel_id.clone(),
                sequences,
                height: query_height,
            }))
            .map_err(|e| LinkError::query(self.src_chain().id(), e))?;

        if events_result.is_empty() {
            info!(
                "[{}] found zero unprocessed WriteAcknowledgement events on source chain, nothing to do",
                self
            );
        } else {
            let mut packet_sequences = vec![];
            for event in events_result.iter() {
                match event {
                    IbcEvent::WriteAcknowledgement(write_ack_event) => {
                        packet_sequences.push(write_ack_event.packet.sequence);
                        if packet_sequences.len() >= 10 {
                            // Enough to print the first 10
                            break;
                        }
                    }
                    _ => {
                        return Err(LinkError::unexpected_event(event.clone()));
                    }
                }
            }
            info!("[{}] found unprocessed WriteAcknowledgement events for {:?} (first 10 shown here; total={})", self, packet_sequences, events_result.len());
        }

        Ok((events_result, query_height))
    }

    /// Schedules the relaying of RecvPacket and Timeout messages.
    /// The `opt_query_height` parameter allows to optionally use a specific height on the source
    /// chain where to query for packet data. If `None`, the latest available height on the source
    /// chain is used.
    pub fn build_recv_packet_and_timeout_msgs(
        &self,
        opt_query_height: Option<Height>,
    ) -> Result<(), LinkError> {
        // Get the events for the send packets on source chain that have not been received on
        // destination chain (i.e. ack was not seen on source chain).
        let (mut events, height) = self.target_height_and_send_packet_events(opt_query_height)?;

        // Skip: no relevant events found.
        if events.is_empty() {
            return Ok(());
        }

        for event in events.iter_mut() {
            event.set_height(height);
        }

        self.events_to_operational_data(events)?;

        Ok(())
    }

    /// Schedules the relaying of packet acknowledgment messages.
    /// The `opt_query_height` parameter allows to optionally use a specific height on the source
    /// chain where to query for packet data. If `None`, the latest available height on the source
    /// chain is used.
    pub fn build_packet_ack_msgs(&self, opt_query_height: Option<Height>) -> Result<(), LinkError> {
        // Get the sequences of packets that have been acknowledged on destination chain but still
        // have commitments on source chain (i.e. ack was not seen on source chain)
        let (mut events, height) = self.target_height_and_write_ack_events(opt_query_height)?;

        // Skip: no relevant events found.
        if events.is_empty() {
            return Ok(());
        }

        for event in events.iter_mut() {
            event.set_height(height);
        }

        self.events_to_operational_data(events)?;
        Ok(())
    }

    fn build_recv_packet(&self, packet: &Packet, height: Height) -> Result<Option<Any>, LinkError> {
        let (_, proofs) = self
            .src_chain()
            .build_packet_proofs(
                PacketMsgType::Recv,
                &packet.source_port,
                &packet.source_channel,
                packet.sequence,
                height,
            )
            .map_err(|e| LinkError::packet_proofs_constructor(self.src_chain().id(), e))?;

        let msg = MsgRecvPacket::new(packet.clone(), proofs.clone(), self.dst_signer()?);

        trace!(
            "[{}] built recv_packet msg {}, proofs at height {}",
            self,
            msg.packet,
            proofs.height()
        );

        Ok(Some(msg.to_any()))
    }

    fn build_ack_from_recv_event(
        &self,
        event: &WriteAcknowledgement,
    ) -> Result<Option<Any>, LinkError> {
        let packet = event.packet.clone();

        let (_, proofs) = self
            .src_chain()
            .build_packet_proofs(
                PacketMsgType::Ack,
                &packet.destination_port,
                &packet.destination_channel,
                packet.sequence,
                event.height,
            )
            .map_err(|e| LinkError::packet_proofs_constructor(self.src_chain().id(), e))?;

        let msg = MsgAcknowledgement::new(
            packet,
            event.ack.clone(),
            proofs.clone(),
            self.dst_signer()?,
        );

        trace!(
            "[{}] built acknowledgment msg {}, proofs at height {}",
            self,
            msg.packet,
            proofs.height()
        );

        Ok(Some(msg.to_any()))
    }

    fn build_timeout_packet(
        &self,
        packet: &Packet,
        height: Height,
    ) -> Result<Option<Any>, LinkError> {
        let dst_channel_id = self.dst_channel_id();

        let (packet_type, next_sequence_received) = if self.ordered_channel() {
            let next_seq = self
                .dst_chain()
                .query_next_sequence_receive(QueryNextSequenceReceiveRequest {
                    port_id: self.dst_port_id().to_string(),
                    channel_id: dst_channel_id.to_string(),
                })
                .map_err(|e| LinkError::query(self.dst_chain().id(), e))?;
            (PacketMsgType::TimeoutOrdered, next_seq)
        } else {
            (PacketMsgType::TimeoutUnordered, packet.sequence)
        };

        let (_, proofs) = self
            .dst_chain()
            .build_packet_proofs(
                packet_type,
                &packet.destination_port,
                &packet.destination_channel,
                next_sequence_received,
                height,
            )
            .map_err(|e| LinkError::packet_proofs_constructor(self.dst_chain().id(), e))?;

        let msg = MsgTimeout::new(
            packet.clone(),
            next_sequence_received,
            proofs.clone(),
            self.src_signer()?,
        );

        trace!(
            "[{}] built timeout msg {}, proofs at height {}",
            self,
            msg.packet,
            proofs.height()
        );

        Ok(Some(msg.to_any()))
    }

    fn build_timeout_on_close_packet(
        &self,
        packet: &Packet,
        height: Height,
    ) -> Result<Option<Any>, LinkError> {
        let (_, proofs) = self
            .dst_chain()
            .build_packet_proofs(
                PacketMsgType::TimeoutOnClose,
                &packet.destination_port,
                &packet.destination_channel,
                packet.sequence,
                height,
            )
            .map_err(|e| LinkError::packet_proofs_constructor(self.dst_chain().id(), e))?;

        let msg = MsgTimeoutOnClose::new(
            packet.clone(),
            packet.sequence,
            proofs.clone(),
            self.src_signer()?,
        );

        trace!(
            "[{}] built timeout on close msg {}, proofs at height {}",
            self,
            msg.packet,
            proofs.height()
        );

        Ok(Some(msg.to_any()))
    }

    fn build_timeout_from_send_packet_event(
        &self,
        event: &SendPacket,
        dst_chain_height: Height,
    ) -> Result<Option<Any>, LinkError> {
        let packet = event.packet.clone();
        if self
            .dst_channel(dst_chain_height)?
            .state_matches(&ChannelState::Closed)
        {
            Ok(self.build_timeout_on_close_packet(&event.packet, dst_chain_height)?)
        } else if packet.timed_out(&Timestamp::from_datetime(Utc::now()), dst_chain_height) {
            Ok(self.build_timeout_packet(&event.packet, dst_chain_height)?)
        } else {
            Ok(None)
        }
    }

    fn build_recv_or_timeout_from_send_packet_event(
        &self,
        event: &SendPacket,
        dst_chain_height: Height,
    ) -> Result<(Option<Any>, Option<Any>), LinkError> {
        let timeout = self.build_timeout_from_send_packet_event(event, dst_chain_height)?;
        if timeout.is_some() {
            Ok((None, timeout))
        } else {
            Ok((self.build_recv_packet(&event.packet, event.height)?, None))
        }
    }

    /// Checks if there are any operational data items ready,
    /// and if so performs the relaying of corresponding packets
    /// to the target chain.
    ///
    /// This method performs relaying using the asynchronous sender.
    /// Retains the operational data as pending, and associates it
    /// with one or more transaction hash(es).
    pub fn execute_schedule(&self) -> Result<(), LinkError> {
        let (src_ods, dst_ods) = self.try_fetch_scheduled_operational_data();

        for od in dst_ods {
            let reply =
                self.relay_from_operational_data::<relay_sender::AsyncSender>(od.clone())?;

            self.enqueue_pending_tx(reply, od);
        }

        for od in src_ods {
            let reply =
                self.relay_from_operational_data::<relay_sender::AsyncSender>(od.clone())?;
            self.enqueue_pending_tx(reply, od);
        }

        Ok(())
    }

    pub fn process_pending_txs(&self) -> RelaySummary {
        if !self.confirm_txes {
            return RelaySummary::empty();
        }

        let mut summary_src = self.process_pending_txs_src().unwrap_or_else(|e| {
            error!("error processing pending events in source chain: {}", e);
            RelaySummary::empty()
        });

        let summary_dst = self.process_pending_txs_dst().unwrap_or_else(|e| {
            error!(
                "error processing pending events in destination chain: {}",
                e
            );
            RelaySummary::empty()
        });

        summary_src.extend(summary_dst);
        summary_src
    }

    fn process_pending_txs_src(&self) -> Result<RelaySummary, LinkError> {
        let res = self
            .pending_txs_src
            .process_pending(pending::TIMEOUT, |odata| {
                self.relay_from_operational_data::<relay_sender::AsyncSender>(odata)
            })?
            .unwrap_or_else(RelaySummary::empty);

        Ok(res)
    }

    fn process_pending_txs_dst(&self) -> Result<RelaySummary, LinkError> {
        let res = self
            .pending_txs_dst
            .process_pending(pending::TIMEOUT, |odata| {
                self.relay_from_operational_data::<relay_sender::AsyncSender>(odata)
            })?
            .unwrap_or_else(RelaySummary::empty);

        Ok(res)
    }

    /// Refreshes the scheduled batches.
    /// Verifies if any sendPacket messages timed-out. If so, moves them from destination op. data
    /// to source operational data, and adjusts the events and messages accordingly.
    pub fn refresh_schedule(&self) -> Result<(), LinkError> {
        // Bail fast if no op. data to refresh
        if self.dst_operational_data.is_empty() {
            return Ok(());
        }

        let dst_current_height = self.dst_latest_height()?;

        // Intermediary data struct to help better manage the transfer from dst. operational data
        // to source operational data.
        let mut all_dst_odata = self.dst_operational_data.clone_vec();

        let mut timed_out: HashMap<usize, Vec<TransitMessage>> = HashMap::default();

        // For each operational data targeting the destination chain...
        for (odata_pos, odata) in all_dst_odata.iter_mut().enumerate() {
            // ... check each `SendPacket` event, whether it should generate a timeout message
            let mut retain_batch = vec![];

            for gm in odata.batch.iter() {
                let TransitMessage { event, .. } = gm;

                match event {
                    IbcEvent::SendPacket(e) => {
                        // Catch any SendPacket event that timed-out
                        if let Some(new_msg) =
                            self.build_timeout_from_send_packet_event(e, dst_current_height)?
                        {
                            debug!(
                                "[{}] refreshing schedule: found a timed-out msg in the op data {}",
                                self, odata
                            );
                            timed_out.entry(odata_pos).or_insert_with(Vec::new).push(
                                TransitMessage {
                                    event: event.clone(),
                                    msg: new_msg,
                                },
                            );
                        } else {
                            // A SendPacket event, but did not time-out yet, retain
                            retain_batch.push(gm.clone());
                        }
                    }
                    IbcEvent::WriteAcknowledgement(_e) => {
                        retain_batch.push(gm.clone());
                    }
                    _ => retain_batch.push(gm.clone()),
                }
            }

            // Update the whole batch, keeping only the relevant ones
            odata.batch = retain_batch;
        }

        // Possibly some op. data became empty (if no events were kept).
        // Retain only the non-empty ones.
        all_dst_odata.retain(|o| !o.batch.is_empty());

        // Replace the original operational data with the updated one
        self.dst_operational_data.replace(all_dst_odata);

        // Handle timed-out events
        if timed_out.is_empty() {
            // Nothing timed out in the meantime
            return Ok(());
        }

        // Schedule new operational data targeting the source chain
        for (_, batch) in timed_out.into_iter() {
            let mut new_od =
                OperationalData::new(dst_current_height, OperationalDataTarget::Source);

            new_od.batch = batch;

            info!(
                "[{}] refreshing schedule: re-scheduling from new timed-out batch of size {}",
                self,
                new_od.batch.len()
            );

            self.schedule_operational_data(new_od)?;
        }

        Ok(())
    }

    /// Adds a new operational data item for this relaying path to process later.
    /// If the relaying path has non-zero packet delays, this method also updates the client on the
    /// target chain with the appropriate headers.
    fn schedule_operational_data(&self, mut od: OperationalData) -> Result<(), LinkError> {
        if od.batch.is_empty() {
            info!(
                "[{}] ignoring operational data for {} because it has no messages",
                self, od.target
            );
            return Ok(());
        }

        info!(
            "[{}] scheduling op. data with {} msg(s) for {} (height {})",
            self,
            od.batch.len(),
            od.target,
            od.proofs_height.increment(), // increment for easier correlation with the client logs
        );

        // Update clients ahead of scheduling the operational data, if the delays are non-zero.
        if !self.zero_delay() {
            let target_height = od.proofs_height.increment();
            match od.target {
                OperationalDataTarget::Source => self.update_client_src(target_height)?,
                OperationalDataTarget::Destination => self.update_client_dst(target_height)?,
            };
        }

        od.scheduled_time = Instant::now();

        match od.target {
            OperationalDataTarget::Source => self.src_operational_data.push_back(od),
            OperationalDataTarget::Destination => self.dst_operational_data.push_back(od),
        };

        Ok(())
    }

    /// Pulls out the operational elements with elapsed delay period and that can
    /// now be processed. Does not block: if no OD fulfilled the delay period (or none is
    /// scheduled), returns immediately with `vec![]`.
    fn try_fetch_scheduled_operational_data(
        &self,
    ) -> (VecDeque<OperationalData>, VecDeque<OperationalData>) {
        // Extracts elements from a Vec when the predicate returns true.
        // The mutable vector is then updated to the remaining unextracted elements.
        fn partition<T>(
            queue: VecDeque<T>,
            pred: impl Fn(&T) -> bool,
        ) -> (VecDeque<T>, VecDeque<T>) {
            let mut true_res = VecDeque::new();
            let mut false_res = VecDeque::new();

            for e in queue.into_iter() {
                if pred(&e) {
                    true_res.push_back(e);
                } else {
                    false_res.push_back(e);
                }
            }

            (true_res, false_res)
        }

        let connection_delay = self.channel.connection_delay;
        let (elapsed_src_ods, unelapsed_src_ods) =
            partition(self.src_operational_data.take(), |op| {
                op.scheduled_time.elapsed() > connection_delay
            });

        self.src_operational_data.replace(unelapsed_src_ods);

        let (elapsed_dst_ods, unelapsed_dst_ods) =
            partition(self.dst_operational_data.take(), |op| {
                op.scheduled_time.elapsed() > connection_delay
            });

        self.dst_operational_data.replace(unelapsed_dst_ods);

        (elapsed_src_ods, elapsed_dst_ods)
    }

    /// Fetches an operational data that has fulfilled its predefined delay period. May _block_
    /// waiting for the delay period to pass.
    /// Returns `None` if there is no operational data scheduled.
    pub(crate) fn fetch_scheduled_operational_data(&self) -> Option<OperationalData> {
        let odata = self
            .src_operational_data
            .pop_front()
            .or_else(|| self.dst_operational_data.pop_front());

        if let Some(odata) = odata {
            // Check if the delay period did not completely elapse
            let delay_left = self
                .channel
                .connection_delay
                .checked_sub(odata.scheduled_time.elapsed());

            match delay_left {
                None => info!(
                    "[{}] ready to fetch a scheduled op. data with batch of size {} targeting {}",
                    self,
                    odata.batch.len(),
                    odata.target,
                ),
                Some(delay_left) => {
                    info!(
                        "[{}] waiting ({:?} left) for a scheduled op. data with batch of size {} targeting {}",
                        self,
                        delay_left,
                        odata.batch.len(),
                        odata.target,
                    );

                    // Wait until the delay period passes
                    thread::sleep(delay_left);
                }
            }

            Some(odata)
        } else {
            None
        }
    }

    fn restore_src_client(&self) -> ForeignClient<ChainA, ChainB> {
        ForeignClient::restore(
            self.src_client_id().clone(),
            self.src_chain().clone(),
            self.dst_chain().clone(),
        )
    }

    fn restore_dst_client(&self) -> ForeignClient<ChainB, ChainA> {
        ForeignClient::restore(
            self.dst_client_id().clone(),
            self.dst_chain().clone(),
            self.src_chain().clone(),
        )
    }
}

impl<ChainA: ChainHandle, ChainB: ChainHandle> fmt::Display for RelayPath<ChainA, ChainB> {
    fn fmt(&self, f: &mut fmt::Formatter<'_>) -> fmt::Result {
        write!(
            f,
            "{}:{}/{} -> {}",
            self.src_chain().id(),
            self.src_port_id(),
            self.src_channel_id(),
            self.dst_chain().id()
        )
    }
}<|MERGE_RESOLUTION|>--- conflicted
+++ resolved
@@ -793,11 +793,7 @@
         );
 
         let mut query = QueryPacketEventDataRequest {
-<<<<<<< HEAD
-            event_id: IbcEventType::SendPacket,
-=======
             event_id: WithBlockDataType::SendPacket,
->>>>>>> 7959738e
             source_port_id: self.src_port_id().clone(),
             source_channel_id: src_channel_id.clone(),
             destination_port_id: self.dst_port_id().clone(),
@@ -806,48 +802,10 @@
             height: query_height,
         };
 
-<<<<<<< HEAD
-        let tx_res = self
-            .src_chain()
-            .query_txs(QueryTxRequest::Packet(query.clone()));
-        if let Err(ref e) = tx_res {
-            error!("[{}] ERROR in query_txs: {}", self, e);
-        }
-        let tx_events = tx_res.map_err(LinkError::relayer)?;
-
-        let recvd_sequences: Vec<Sequence> = tx_events
-            .iter()
-            .filter_map(|ev| match ev {
-                IbcEvent::SendPacket(ref send_ev) => Some(send_ev.packet.sequence),
-                IbcEvent::WriteAcknowledgement(ref ack_ev) => Some(ack_ev.packet.sequence),
-                _ => None,
-            })
-            .collect();
-        query.sequences.retain(|seq| !recvd_sequences.contains(seq));
-
-        let (start_block_events, end_block_events) = if !query.sequences.is_empty() {
-            self.src_chain()
-                .query_blocks(QueryBlockRequest::Packet(query))
-                .map_err(LinkError::relayer)?
-        } else {
-            Default::default()
-        };
-
-        trace!("[{}] start_block_events {:?}", self, start_block_events);
-        trace!("[{}] tx_events {:?}", self, tx_events);
-        trace!("[{}] end_block_events {:?}", self, end_block_events);
-
-        // events must be ordered in the following fashion -
-        // start-block events followed by tx-events followed by end-block events
-        events_result.extend(start_block_events);
-        events_result.extend(tx_events);
-        events_result.extend(end_block_events);
-=======
         let tx_events = self
             .src_chain()
             .query_txs(QueryTxRequest::Packet(query.clone()))
             .map_err(LinkError::relayer)?;
->>>>>>> 7959738e
 
         let recvd_sequences: Vec<Sequence> = tx_events
             .iter()

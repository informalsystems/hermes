--- conflicted
+++ resolved
@@ -756,7 +756,6 @@
         let src_channel_id = self.src_channel_id()?;
         let dst_channel_id = self.dst_channel_id()?;
 
-<<<<<<< HEAD
         let (commit_sequences, sequences, src_response_height) = unreceived_packets_sequences(
             self.src_chain().as_ref(),
             src_channel_id,
@@ -765,46 +764,11 @@
             dst_channel_id,
             self.dst_port_id(),
         )
-        .map_err(|e| LinkError::Failed(e.to_string()))?;
+        .map_err(LinkError::relayer)?;
 
         let query_height = opt_query_height.unwrap_or(src_response_height);
 
         let sequences: Vec<Sequence> = sequences.into_iter().map(From::from).collect();
-=======
-        // Query packet commitments on source chain that have not been acknowledged
-        let pc_request = QueryPacketCommitmentsRequest {
-            port_id: self.src_port_id().to_string(),
-            channel_id: src_channel_id.to_string(),
-            pagination: ibc_proto::cosmos::base::query::pagination::all(),
-        };
-        let (packet_commitments, src_response_height) = self
-            .src_chain()
-            .query_packet_commitments(pc_request)
-            .map_err(LinkError::relayer)?;
-
-        let query_height = opt_query_height.unwrap_or(src_response_height);
-
-        if packet_commitments.is_empty() {
-            return Ok((events_result, query_height));
-        }
-        let commit_sequences: Vec<u64> = packet_commitments.iter().map(|p| p.sequence).collect();
-
-        // Get the packets that have not been received on destination chain
-        let request = QueryUnreceivedPacketsRequest {
-            port_id: self.dst_port_id().to_string(),
-            channel_id: self.dst_channel_id()?.to_string(),
-            packet_commitment_sequences: commit_sequences.clone(),
-        };
-
-        let sequences: Vec<Sequence> = self
-            .dst_chain()
-            .query_unreceived_packets(request)
-            .map_err(LinkError::relayer)?
-            .into_iter()
-            .map(From::from)
-            .collect();
-
->>>>>>> 593b609f
         if sequences.is_empty() {
             return Ok((events_result, query_height));
         }
@@ -874,7 +838,6 @@
         let src_channel_id = self.src_channel_id()?;
         let dst_channel_id = self.dst_channel_id()?;
 
-<<<<<<< HEAD
         let (acked_sequences, sequences, src_response_height) =
             unreceived_acknowledgements_sequences(
                 self.src_chain().as_ref(),
@@ -884,47 +847,11 @@
                 dst_channel_id,
                 self.dst_port_id(),
             )
-            .map_err(|e| LinkError::Failed(e.to_string()))?;
+            .map_err(LinkError::relayer)?;
 
         let query_height = opt_query_height.unwrap_or(src_response_height);
 
         let sequences: Vec<Sequence> = sequences.into_iter().map(From::from).collect();
-=======
-        // Get the sequences of packets that have been acknowledged on source
-        let pc_request = QueryPacketAcknowledgementsRequest {
-            port_id: self.src_port_id().to_string(),
-            channel_id: src_channel_id.to_string(),
-            pagination: ibc_proto::cosmos::base::query::pagination::all(),
-        };
-        let (acks_on_source, src_response_height) = self
-            .src_chain()
-            .query_packet_acknowledgements(pc_request)
-            .map_err(|e| LinkError::query(self.src_chain().id(), e))?;
-
-        let query_height = opt_query_height.unwrap_or(src_response_height);
-
-        if acks_on_source.is_empty() {
-            return Ok((events_result, query_height));
-        }
-
-        let mut acked_sequences: Vec<u64> = acks_on_source.iter().map(|p| p.sequence).collect();
-        acked_sequences.sort_unstable();
-
-        let request = QueryUnreceivedAcksRequest {
-            port_id: self.dst_port_id().to_string(),
-            channel_id: dst_channel_id.to_string(),
-            packet_ack_sequences: acked_sequences.clone(),
-        };
-
-        let sequences: Vec<Sequence> = self
-            .dst_chain()
-            .query_unreceived_acknowledgement(request)
-            .map_err(|e| LinkError::query(self.dst_chain().id(), e))?
-            .into_iter()
-            .map(From::from)
-            .collect();
-
->>>>>>> 593b609f
         if sequences.is_empty() {
             return Ok((events_result, query_height));
         }

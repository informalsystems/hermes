--- conflicted
+++ resolved
@@ -810,15 +810,6 @@
         }
         let tx_events = tx_res.map_err(LinkError::relayer)?;
 
-<<<<<<< HEAD
-        let bl_res = self
-            .src_chain()
-            .query_blocks(QueryBlockRequest::Packet(query));
-        if let Err(ref e) = bl_res {
-            error!("[{}] ERROR in query_blocks: {}", self, e);
-        }
-        let (start_block_events, end_block_events) = bl_res.map_err(LinkError::relayer)?;
-=======
         let recvd_sequences: Vec<Sequence> = tx_events
             .iter()
             .filter_map(|ev| match ev {
@@ -836,7 +827,6 @@
         } else {
             Default::default()
         };
->>>>>>> fc2f896c
 
         trace!("[{}] start_block_events {:?}", self, start_block_events);
         trace!("[{}] tx_events {:?}", self, tx_events);

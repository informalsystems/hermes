use alloc::collections::BTreeMap as HashMap;
use alloc::collections::VecDeque;
use std::ops::Sub;
use std::time::{Duration, Instant};

use ibc_proto::google::protobuf::Any;
use itertools::Itertools;
use tracing::{debug, error, info, span, trace, warn, Level};

use crate::chain::counterparty::unreceived_acknowledgements;
use crate::chain::counterparty::unreceived_packets;
use crate::chain::endpoint::ChainStatus;
use crate::chain::handle::ChainHandle;
use crate::chain::requests::IncludeProof;
use crate::chain::requests::QueryChannelRequest;
use crate::chain::requests::QueryClientEventRequest;
use crate::chain::requests::QueryHeight;
use crate::chain::requests::QueryHostConsensusStateRequest;
use crate::chain::requests::QueryNextSequenceReceiveRequest;
use crate::chain::requests::QueryPacketCommitmentRequest;
use crate::chain::requests::QueryTxRequest;
use crate::chain::requests::QueryUnreceivedAcksRequest;
use crate::chain::requests::QueryUnreceivedPacketsRequest;
use crate::chain::tracking::TrackedMsgs;
use crate::chain::tracking::TrackingId;
use crate::channel::error::ChannelError;
use crate::channel::Channel;
use crate::event::monitor::EventBatch;
use crate::event::IbcEventWithHeight;
use crate::event::PrettyEvents;
use crate::foreign_client::{ForeignClient, ForeignClientError};
use crate::link::error::{self, LinkError};
use crate::link::operational_data::{
    OperationalData, OperationalDataTarget, TrackedEvents, TransitMessage,
};
use crate::link::packet_events::query_packet_events_with;
use crate::link::packet_events::query_send_packet_events;
use crate::link::packet_events::query_write_ack_events;
use crate::link::pending::PendingTxs;
use crate::link::relay_sender::{AsyncReply, SubmitReply};
use crate::link::relay_summary::RelaySummary;
use crate::link::{pending, relay_sender};
use crate::path::PathIdentifiers;
use crate::telemetry;
use crate::util::queue::Queue;
use ibc::{
    core::{
        ics02_client::events::ClientMisbehaviour as ClientMisbehaviourEvent,
        ics04_channel::{
            channel::{ChannelEnd, Order, State as ChannelState},
            events::{SendPacket, WriteAcknowledgement},
            msgs::{
                acknowledgement::MsgAcknowledgement, chan_close_confirm::MsgChannelCloseConfirm,
                recv_packet::MsgRecvPacket, timeout::MsgTimeout,
                timeout_on_close::MsgTimeoutOnClose,
            },
            packet::{Packet, PacketMsgType},
        },
        ics24_host::identifier::{ChannelId, ClientId, ConnectionId, PortId},
    },
    events::{IbcEvent, WithBlockDataType},
    signer::Signer,
    timestamp::Timestamp,
    tx_msg::Msg,
    Height,
};

const MAX_RETRIES: usize = 5;

/// Whether or not to resubmit packets when pending transactions
/// fail to process within the given timeout duration.
#[derive(Copy, Clone, Debug, PartialEq, Eq)]
pub enum Resubmit {
    Yes,
    No,
}

impl Resubmit {
    /// Packet resubmission is enabled when the clear interval for packets is 0. Otherwise,
    /// when the packet clear interval is > 0, the relayer will periodically clear unsent packets
    /// such that resubmitting packets is not necessary.
    pub fn from_clear_interval(clear_interval: u64) -> Self {
        if clear_interval == 0 {
            Self::Yes
        } else {
            Self::No
        }
    }
}

pub struct RelayPath<ChainA: ChainHandle, ChainB: ChainHandle> {
    channel: Channel<ChainA, ChainB>,

    pub(crate) path_id: PathIdentifiers,

    // Operational data, targeting both the source and destination chain.
    // These vectors of operational data are ordered decreasingly by
    // their age, with element at position `0` being the oldest.
    // The operational data targeting the source chain comprises
    // mostly timeout packet messages.
    // The operational data targeting the destination chain
    // comprises mostly RecvPacket and Ack msgs.
    pub src_operational_data: Queue<OperationalData>,
    pub dst_operational_data: Queue<OperationalData>,

    // Toggle for the transaction confirmation mechanism.
    confirm_txes: bool,

    // Stores pending (i.e., unconfirmed) operational data.
    // The relaying path periodically tries to confirm these pending
    // transactions if [`confirm_txes`] is true.
    pending_txs_src: PendingTxs<ChainA>,
    pending_txs_dst: PendingTxs<ChainB>,
}

impl<ChainA: ChainHandle, ChainB: ChainHandle> RelayPath<ChainA, ChainB> {
    pub fn new(
        channel: Channel<ChainA, ChainB>,
        with_tx_confirmation: bool,
    ) -> Result<Self, LinkError> {
        let src_chain = channel.src_chain().clone();
        let dst_chain = channel.dst_chain().clone();

        let src_chain_id = src_chain.id();
        let dst_chain_id = dst_chain.id();

        let src_channel_id = channel
            .src_channel_id()
            .ok_or_else(|| LinkError::missing_channel_id(src_chain.id()))?
            .clone();

        let dst_channel_id = channel
            .dst_channel_id()
            .ok_or_else(|| LinkError::missing_channel_id(dst_chain.id()))?
            .clone();

        let src_port_id = channel.src_port_id().clone();
        let dst_port_id = channel.dst_port_id().clone();

        let path = PathIdentifiers {
            port_id: dst_port_id.clone(),
            channel_id: dst_channel_id.clone(),
            counterparty_port_id: src_port_id.clone(),
            counterparty_channel_id: src_channel_id.clone(),
        };

        Ok(Self {
            channel,

            path_id: path,

            src_operational_data: Queue::new(),
            dst_operational_data: Queue::new(),

            confirm_txes: with_tx_confirmation,
            pending_txs_src: PendingTxs::new(src_chain, src_channel_id, src_port_id, dst_chain_id),
            pending_txs_dst: PendingTxs::new(dst_chain, dst_channel_id, dst_port_id, src_chain_id),
        })
    }

    pub fn src_chain(&self) -> &ChainA {
        self.channel.src_chain()
    }

    pub fn dst_chain(&self) -> &ChainB {
        self.channel.dst_chain()
    }

    pub fn src_client_id(&self) -> &ClientId {
        self.channel.src_client_id()
    }

    pub fn dst_client_id(&self) -> &ClientId {
        self.channel.dst_client_id()
    }

    pub fn src_connection_id(&self) -> &ConnectionId {
        self.channel.src_connection_id()
    }

    pub fn dst_connection_id(&self) -> &ConnectionId {
        self.channel.dst_connection_id()
    }

    pub fn src_port_id(&self) -> &PortId {
        &self.path_id.counterparty_port_id
    }

    pub fn dst_port_id(&self) -> &PortId {
        &self.path_id.port_id
    }

    pub fn src_channel_id(&self) -> &ChannelId {
        &self.path_id.counterparty_channel_id
    }

    pub fn dst_channel_id(&self) -> &ChannelId {
        &self.path_id.channel_id
    }

    pub fn channel(&self) -> &Channel<ChainA, ChainB> {
        &self.channel
    }

    fn src_channel(&self, height_query: QueryHeight) -> Result<ChannelEnd, LinkError> {
        self.src_chain()
            .query_channel(
                QueryChannelRequest {
                    port_id: self.src_port_id().clone(),
                    channel_id: self.src_channel_id().clone(),
                    height: height_query,
                },
                IncludeProof::No,
            )
            .map(|(channel_end, _)| channel_end)
            .map_err(|e| LinkError::channel(ChannelError::query(self.src_chain().id(), e)))
    }

    fn dst_channel(&self, height_query: QueryHeight) -> Result<ChannelEnd, LinkError> {
        self.dst_chain()
            .query_channel(
                QueryChannelRequest {
                    port_id: self.dst_port_id().clone(),
                    channel_id: self.dst_channel_id().clone(),
                    height: height_query,
                },
                IncludeProof::No,
            )
            .map(|(channel_end, _)| channel_end)
            .map_err(|e| LinkError::channel(ChannelError::query(self.dst_chain().id(), e)))
    }

    fn src_signer(&self) -> Result<Signer, LinkError> {
        self.src_chain()
            .get_signer()
            .map_err(|e| LinkError::signer(self.src_chain().id(), e))
    }

    fn dst_signer(&self) -> Result<Signer, LinkError> {
        self.dst_chain()
            .get_signer()
            .map_err(|e| LinkError::signer(self.dst_chain().id(), e))
    }

    pub(crate) fn src_latest_height(&self) -> Result<Height, LinkError> {
        self.src_chain()
            .query_latest_height()
            .map_err(|e| LinkError::query(self.src_chain().id(), e))
    }

    pub(crate) fn dst_latest_height(&self) -> Result<Height, LinkError> {
        self.dst_chain()
            .query_latest_height()
            .map_err(|e| LinkError::query(self.dst_chain().id(), e))
    }

    fn src_time_at_height(&self, height: Height) -> Result<Instant, LinkError> {
        Self::chain_time_at_height(self.src_chain(), height)
    }

    fn dst_time_at_height(&self, height: Height) -> Result<Instant, LinkError> {
        Self::chain_time_at_height(self.dst_chain(), height)
    }

    pub(crate) fn src_time_latest(&self) -> Result<Instant, LinkError> {
        let elapsed = Timestamp::now()
            .duration_since(
                &self
                    .src_chain()
                    .query_application_status()
                    .unwrap()
                    .timestamp,
            )
            .unwrap_or_default();

        Ok(Instant::now().sub(elapsed))
    }

    pub(crate) fn dst_time_latest(&self) -> Result<Instant, LinkError> {
        let elapsed = Timestamp::now()
            .duration_since(
                &self
                    .dst_chain()
                    .query_application_status()
                    .unwrap()
                    .timestamp,
            )
            .unwrap_or_default();

        Ok(Instant::now().sub(elapsed))
    }

    pub(crate) fn src_max_block_time(&self) -> Result<Duration, LinkError> {
        // TODO(hu55a1n1): Ideally, we should get the `max_expected_time_per_block` using the
        // `/genesis` endpoint once it is working in tendermint-rs.
        Ok(self
            .src_chain()
            .config()
            .map_err(LinkError::relayer)?
            .max_block_time)
    }

    pub(crate) fn dst_max_block_time(&self) -> Result<Duration, LinkError> {
        Ok(self
            .dst_chain()
            .config()
            .map_err(LinkError::relayer)?
            .max_block_time)
    }

    fn unordered_channel(&self) -> bool {
        self.channel.ordering == Order::Unordered
    }

    fn ordered_channel(&self) -> bool {
        self.channel.ordering == Order::Ordered
    }

    pub fn build_update_client_on_dst(&self, height: Height) -> Result<Vec<Any>, LinkError> {
        let client = self.restore_dst_client();
        client
            .wait_and_build_update_client(height)
            .map_err(LinkError::client)
    }

    pub fn build_update_client_on_src(&self, height: Height) -> Result<Vec<Any>, LinkError> {
        let client = self.restore_src_client();
        client
            .wait_and_build_update_client(height)
            .map_err(LinkError::client)
    }

    fn build_chan_close_confirm_from_event(
        &self,
        event: &IbcEventWithHeight,
    ) -> Result<Any, LinkError> {
        let src_channel_id = self.src_channel_id();
        let proofs = self
            .src_chain()
            .build_channel_proofs(self.src_port_id(), src_channel_id, event.height)
            .map_err(|e| LinkError::channel(ChannelError::channel_proof(e)))?;

        // Build the domain type message
        let new_msg = MsgChannelCloseConfirm {
            port_id: self.dst_port_id().clone(),
            channel_id: self.dst_channel_id().clone(),
            proofs,
            signer: self.dst_signer()?,
        };

        Ok(new_msg.to_any())
    }

    /// Determines if the events received are relevant and should be processed.
    /// Only events for a port/channel matching one of the channel ends should be processed.
    fn filter_relaying_events(
        &self,
        events: Vec<IbcEventWithHeight>,
        tracking_id: TrackingId,
    ) -> TrackedEvents {
        let src_channel_id = self.src_channel_id();

        let mut result = vec![];

        for event_with_height in events.into_iter() {
            match &event_with_height.event {
                IbcEvent::SendPacket(send_packet_ev) => {
                    if src_channel_id == send_packet_ev.src_channel_id()
                        && self.src_port_id() == send_packet_ev.src_port_id()
                    {
                        result.push(event_with_height);
                    }
                }
                IbcEvent::WriteAcknowledgement(write_ack_ev) => {
                    if src_channel_id == write_ack_ev.dst_channel_id()
                        && self.src_port_id() == write_ack_ev.dst_port_id()
                    {
                        result.push(event_with_height);
                    }
                }
                IbcEvent::CloseInitChannel(chan_close_ev) => {
                    if src_channel_id == chan_close_ev.channel_id()
                        && self.src_port_id() == chan_close_ev.port_id()
                    {
                        result.push(event_with_height);
                    }
                }
                IbcEvent::TimeoutPacket(timeout_ev) => {
                    if src_channel_id == timeout_ev.src_channel_id()
                        && self.channel.src_port_id() == timeout_ev.src_port_id()
                    {
                        result.push(event_with_height);
                    }
                }
                _ => {}
            }
        }

        // Transform into `TrackedEvents`
        TrackedEvents::new(result, tracking_id)
    }

    fn relay_pending_packets(&self, height: Option<Height>) -> Result<(), LinkError> {
        let tracking_id = TrackingId::new_cleared_uuid();
        telemetry!(received_event_batch, tracking_id);

        for i in 1..=MAX_RETRIES {
            let cleared = self
                .schedule_recv_packet_and_timeout_msgs(height, tracking_id)
                .and_then(|_| self.schedule_packet_ack_msgs(height, tracking_id));

            match cleared {
                Ok(()) => return Ok(()),
                Err(e) => error!(
                    "failed to clear packets, retry {}/{}: {}",
                    i, MAX_RETRIES, e
                ),
            }
        }

        Err(LinkError::old_packet_clearing_failed())
    }

    /// Clears any packets that were sent before `height`.
    /// If no height is passed in, then the latest height of the source chain is used.
    pub fn schedule_packet_clearing(&self, height: Option<Height>) -> Result<(), LinkError> {
        let span = span!(Level::DEBUG, "clear");
        let _enter = span.enter();

        let clear_height = height
            .map(|h| h.decrement().map_err(|e| LinkError::decrement_height(h, e)))
            .transpose()?;

        self.relay_pending_packets(clear_height)?;

        debug!(height = ?clear_height, "done scheduling");
        Ok(())
    }

    /// Generate & schedule operational data from the input `batch` of IBC events.
    pub fn update_schedule(&self, batch: EventBatch) -> Result<(), LinkError> {
        // Collect relevant events from the incoming batch & adjust their height.
        let events = self.filter_relaying_events(batch.events, batch.tracking_id);

        // Update telemetry info
        telemetry!({
            for event_with_height in events.events() {
                self.backlog_update(&event_with_height.event);
            }
        });

        // Transform the events into operational data items
        self.events_to_operational_data(events)
    }

    /// Produces and schedules operational data for this relaying path based on the input events.
    pub(crate) fn events_to_operational_data(
        &self,
        events: TrackedEvents,
    ) -> Result<(), LinkError> {
        // Obtain the operational data for the source chain (mostly timeout packets) and for the
        // destination chain (e.g., receive packet messages).
        let (src_opt, dst_opt) = self.generate_operational_data(events)?;

        if let Some(src_od) = src_opt {
            self.schedule_operational_data(src_od)?;
        }
        if let Some(dst_od) = dst_opt {
            self.schedule_operational_data(dst_od)?;
        }

        Ok(())
    }

    /// Generates operational data out of a set of events.
    /// Handles building operational data targeting both the destination and source chains.
    ///
    /// For the destination chain, the op. data will contain `RecvPacket` messages,
    /// as well as channel close handshake (`ChanCloseConfirm`), `WriteAck` messages.
    ///
    /// For the source chain, the op. data will contain timeout packet messages (`MsgTimeoutOnClose`
    /// or `MsgTimeout`).
    fn generate_operational_data(
        &self,
        events: TrackedEvents,
    ) -> Result<(Option<OperationalData>, Option<OperationalData>), LinkError> {
        let span = span!(Level::DEBUG, "generate", id = %events.tracking_id());
        let _enter = span.enter();

        let input = events.events();
        let src_height = match input.get(0) {
            None => return Ok((None, None)),
            Some(ev) => ev.height,
        };

        let dst_latest_info = self
            .dst_chain()
            .query_application_status()
            .map_err(|e| LinkError::query(self.src_chain().id(), e))?;

        let dst_latest_height = dst_latest_info.height;

        // Operational data targeting the source chain (e.g., Timeout packets)
        let mut src_od = OperationalData::new(
            dst_latest_height,
            OperationalDataTarget::Source,
            events.tracking_id(),
            self.channel.connection_delay,
        );

        // Operational data targeting the destination chain (e.g., SendPacket messages)
        let mut dst_od = OperationalData::new(
            src_height,
            OperationalDataTarget::Destination,
            events.tracking_id(),
            self.channel.connection_delay,
        );

        for event_with_height in input {
            trace!("processing event: {}", event_with_height);
            let (dst_msg, src_msg) = match &event_with_height.event {
                IbcEvent::CloseInitChannel(_) => (
                    Some(self.build_chan_close_confirm_from_event(event_with_height)?),
                    None,
                ),
                IbcEvent::TimeoutPacket(_) => {
                    // When a timeout packet for an ordered channel is processed on-chain (src here)
                    // the chain closes the channel but no close init event is emitted, instead
                    // we get a timeout packet event (this happens for both unordered and ordered channels)
                    // Here we check that the channel is closed on src and send a channel close confirm
                    // to the counterparty.
                    if self.ordered_channel()
                        && self
                            .src_channel(QueryHeight::Specific(event_with_height.height))?
                            .state_matches(&ChannelState::Closed)
                    {
                        (
                            Some(self.build_chan_close_confirm_from_event(event_with_height)?),
                            None,
                        )
                    } else {
                        (None, None)
                    }
                }
                IbcEvent::SendPacket(ref event) => {
                    if self.send_packet_event_handled(event)? {
                        debug!(?event, "SendPacket event has already been handled");

                        (None, None)
                    } else {
<<<<<<< HEAD
                        self.build_recv_or_timeout_from_send_packet_event(event, &dst_latest_info)?
=======
                        self.build_recv_or_timeout_from_send_packet_event(
                            send_packet_ev,
                            &dst_latest_info,
                            event_with_height.height,
                        )?
>>>>>>> aaaa8a84
                    }
                }
                IbcEvent::WriteAcknowledgement(ref event) => {
                    if self
                        .dst_channel(QueryHeight::Latest)?
                        .state_matches(&ChannelState::Closed)
                    {
                        (None, None)
                    } else if self.write_ack_event_handled(event)? {
                        debug!(
                            ?event,
                            "WriteAcknowledgement event has already been handled"
                        );

                        (None, None)
                    } else {
<<<<<<< HEAD
                        (self.build_ack_from_recv_event(event)?, None)
=======
                        (
                            self.build_ack_from_recv_event(write_ack_ev, event_with_height.height)?,
                            None,
                        )
>>>>>>> aaaa8a84
                    }
                }
                _ => (None, None),
            };

            // Collect messages to be sent to the destination chain (e.g., RecvPacket)
            if let Some(msg) = dst_msg {
                debug!("{} from {}", msg.type_url, event_with_height);
                dst_od.batch.push(TransitMessage {
                    event_with_height: event_with_height.clone(),
                    msg,
                });
            }

            // Collect timeout messages, to be sent to the source chain
            if let Some(msg) = src_msg {
                // For Ordered channels a single timeout event should be sent as this closes the channel.
                // Otherwise a multi message transaction will fail.
                if self.unordered_channel() || src_od.batch.is_empty() {
                    debug!("{} from {}", msg.type_url, event_with_height);
                    src_od.batch.push(TransitMessage {
                        event_with_height: event_with_height.clone(),
                        msg,
                    });
                }
            }
        }

        let src_od_res = if src_od.batch.is_empty() {
            None
        } else {
            Some(src_od)
        };

        let dst_od_res = if dst_od.batch.is_empty() {
            None
        } else {
            Some(dst_od)
        };

        Ok((src_od_res, dst_od_res))
    }

    /// Relays an [`OperationalData`] using a specific
    /// sender, which implements [`relay_sender::Submit`].
    pub(crate) fn relay_from_operational_data<S: relay_sender::Submit>(
        &self,
        initial_od: OperationalData,
    ) -> Result<S::Reply, LinkError> {
        // We will operate on potentially different operational data if the initial one fails.
        let _span = span!(Level::INFO, "relay", odata = %initial_od.info()).entered();

        let mut odata = initial_od;

        for i in 0..MAX_RETRIES {
            debug!("[try {}/{}]", i + 1, MAX_RETRIES);

            // Consume the operational data by attempting to send its messages
            match self.send_from_operational_data::<S>(&odata) {
                Ok(reply) => {
                    // Done with this op. data
                    info!("success");
                    telemetry!({
                        let (chain, counterparty, channel_id, port_id) =
                            self.target_info(odata.target);

                        ibc_telemetry::global().tx_submitted(
                            reply.len(),
                            odata.tracking_id,
                            &chain,
                            channel_id,
                            port_id,
                            &counterparty,
                        );
                    });

                    return Ok(reply);
                }
                Err(LinkError(error::LinkErrorDetail::Send(e), _)) => {
                    // This error means we could retry
                    error!("error {}", e.event);
                    if i + 1 == MAX_RETRIES {
                        error!("{}/{} retries exhausted. giving up", i + 1, MAX_RETRIES)
                    } else {
                        // If we haven't exhausted all retries, regenerate the op. data & retry
                        match self.regenerate_operational_data(odata.clone()) {
                            None => return Ok(S::Reply::empty()), // Nothing to retry
                            Some(new_od) => odata = new_od,
                        }
                    }
                }
                Err(e) => {
                    // Unrecoverable error, propagate up the stack
                    return Err(e);
                }
            }
        }

        Ok(S::Reply::empty())
    }

    /// Generates fresh operational data for a tx given the initial operational data
    /// that failed to send.
    ///
    /// Return value:
    ///   - `Some(..)`: a new operational data from which to retry sending,
    ///   - `None`: all the events in the initial operational data were exhausted (i.e., turned
    ///   into timeouts), so there is nothing to retry.
    ///
    /// Side effects: may schedule a new operational data targeting the source chain, comprising
    /// new timeout messages.
    pub(crate) fn regenerate_operational_data(
        &self,
        initial_odata: OperationalData,
    ) -> Option<OperationalData> {
        let op_info = initial_odata.info();

        warn!(
            "failed. Regenerate operational data from {} events",
            op_info.batch_len()
        );

        // Retry by re-generating the operational data using the initial events
        let (src_opt, dst_opt) = match self.generate_operational_data(initial_odata.into_events()) {
            Ok(new_operational_data) => new_operational_data,
            Err(e) => {
                error!(
                    "failed to regenerate operational data from initial data: {} \
                    with error {}, discarding this op. data",
                    op_info, e
                );
                return None;
            } // Cannot retry, contain the error by reporting a None
        };

        if let Some(src_od) = src_opt {
            if src_od.target == op_info.target() {
                // Our target is the _source_ chain, retry these messages
                info!(odata = %src_od.info(), "will retry");
                return Some(src_od);
            } else {
                // Our target is the _destination_ chain, the data in `src_od` contains
                // potentially new timeout messages that have to be handled separately.
                if let Err(e) = self.schedule_operational_data(src_od) {
                    error!(
                        "failed to schedule newly-generated operational data from \
                        initial data: {} with error {}, discarding this op. data",
                        op_info, e
                    );
                    return None;
                }
            }
        }

        if let Some(dst_od) = dst_opt {
            if dst_od.target == op_info.target() {
                // Our target is the _destination_ chain, retry these messages
                info!(odata = %dst_od.info(), "will retry");
                return Some(dst_od);
            } else {
                // Our target is the _source_ chain, but `dst_od` has new messages
                // intended for the destination chain, this should never be the case
                error!(
                    "generated new messages for destination chain while handling \
                    failed events targeting the source chain!",
                );
            }
        } else {
            // There is no message intended for the destination chain
            if op_info.target() == OperationalDataTarget::Destination {
                info!("exhausted all events from this operational data");
                return None;
            }
        }

        None
    }

    /// Sends a transaction based on the [`OperationalData`] to
    /// the corresponding target chain.
    ///
    /// Returns the appropriate reply associated with the given
    /// [`relay_sender::Submit`]. The reply consists of either the tx
    /// hashes generated by the target chain, if [`Async`] sender,
    /// or the ibc events, if the sender is [`Sync`].
    ///
    /// Propagates any encountered errors.
    fn send_from_operational_data<S: relay_sender::Submit>(
        &self,
        odata: &OperationalData,
    ) -> Result<S::Reply, LinkError> {
        if odata.batch.is_empty() {
            error!("ignoring empty operational data!");
            return Ok(S::Reply::empty());
        }

        let msgs = odata.assemble_msgs(self)?;

        match odata.target {
            OperationalDataTarget::Source => S::submit(self.src_chain(), msgs),
            OperationalDataTarget::Destination => S::submit(self.dst_chain(), msgs),
        }
    }

    fn enqueue_pending_tx(&self, reply: AsyncReply, odata: OperationalData) {
        if !self.confirm_txes {
            return;
        }

        match odata.target {
            OperationalDataTarget::Source => {
                self.pending_txs_src.insert_new_pending_tx(reply, odata);
            }
            OperationalDataTarget::Destination => {
                self.pending_txs_dst.insert_new_pending_tx(reply, odata);
            }
        }
    }

    /// Checks if a sent packet has been received on destination.
    fn send_packet_received_on_dst(&self, packet: &Packet) -> Result<bool, LinkError> {
        let unreceived_packet = self
            .dst_chain()
            .query_unreceived_packets(QueryUnreceivedPacketsRequest {
                port_id: self.dst_port_id().clone(),
                channel_id: self.dst_channel_id().clone(),
                packet_commitment_sequences: vec![packet.sequence],
            })
            .map_err(LinkError::relayer)?;

        Ok(unreceived_packet.is_empty())
    }

    /// Checks if a packet commitment has been cleared on source.
    /// The packet commitment is cleared when either an acknowledgment or a timeout is received on source.
    fn send_packet_commitment_cleared_on_src(&self, packet: &Packet) -> Result<bool, LinkError> {
        let (bytes, _) = self
            .src_chain()
            .query_packet_commitment(
                QueryPacketCommitmentRequest {
                    port_id: self.src_port_id().clone(),
                    channel_id: self.src_channel_id().clone(),
                    sequence: packet.sequence,
                    height: QueryHeight::Latest,
                },
                IncludeProof::No,
            )
            .map_err(LinkError::relayer)?;

        Ok(bytes.is_empty())
    }

    /// Checks if a send packet event has already been handled (e.g. by another relayer).
    fn send_packet_event_handled(&self, sp: &SendPacket) -> Result<bool, LinkError> {
        Ok(self.send_packet_received_on_dst(&sp.packet)?
            || self.send_packet_commitment_cleared_on_src(&sp.packet)?)
    }

    /// Checks if an acknowledgement for the given packet has been received on
    /// source chain of the packet, ie. the destination chain of the relay path
    /// that sends the acknowledgment.
    fn recv_packet_acknowledged_on_src(&self, packet: &Packet) -> Result<bool, LinkError> {
        let unreceived_ack = self
            .dst_chain()
            .query_unreceived_acknowledgements(QueryUnreceivedAcksRequest {
                port_id: self.dst_port_id().clone(),
                channel_id: self.dst_channel_id().clone(),
                packet_ack_sequences: vec![packet.sequence],
            })
            .map_err(LinkError::relayer)?;

        Ok(unreceived_ack.is_empty())
    }

    /// Checks if a receive packet event has already been handled (e.g. by another relayer).
    fn write_ack_event_handled(&self, rp: &WriteAcknowledgement) -> Result<bool, LinkError> {
        self.recv_packet_acknowledged_on_src(&rp.packet)
    }

    /// Returns the `processed_height` for the consensus state at specified height
    fn update_height(
        chain: &impl ChainHandle,
        client_id: ClientId,
        consensus_height: Height,
    ) -> Result<Height, LinkError> {
        let events_with_heights = chain
            .query_txs(QueryTxRequest::Client(QueryClientEventRequest {
                query_height: QueryHeight::Latest,
                event_id: WithBlockDataType::UpdateClient,
                client_id,
                consensus_height,
            }))
            .map_err(|e| LinkError::query(chain.id(), e))?;

        // The handler may treat redundant updates as no-ops and emit `UpdateClient` events for them
        // but the `processed_height` is the height at which the first `UpdateClient` event for this
        // consensus state/height was emitted. We expect that these events are received in the exact
        // same order in which they were emitted.
        match events_with_heights.first() {
            Some(event_with_height) => {
                if matches!(&event_with_height.event, IbcEvent::UpdateClient(_)) {
                    Ok(event_with_height.height)
                } else {
                    Err(LinkError::unexpected_event(event_with_height.event.clone()))
                }
            }
            None => Err(LinkError::update_client_event_not_found()),
        }
    }

    /// Loops over `tx_events` and returns a tuple of optional events where the first element is a
    /// `ChainError` variant, the second one is an `UpdateClient` variant and the third one is a
    /// `ClientMisbehaviour` variant. This function is essentially just an `Iterator::find()` for
    /// multiple variants with a single pass.
    #[inline]
    fn event_per_type(
        mut tx_events: Vec<IbcEventWithHeight>,
    ) -> (
        Option<IbcEvent>,
        Option<Height>,
        Option<ClientMisbehaviourEvent>,
    ) {
        let mut error = None;
        let mut update = None;
        let mut misbehaviour = None;

        while let Some(event_with_height) = tx_events.pop() {
            match event_with_height.event {
                IbcEvent::ChainError(_) => error = Some(event_with_height.event),
                IbcEvent::UpdateClient(_) => update = Some(event_with_height.height),
                IbcEvent::ClientMisbehaviour(event) => misbehaviour = Some(event),
                _ => {}
            }
        }

        (error, update, misbehaviour)
    }

    /// Returns an instant (in the past) that corresponds to the block timestamp of the chain at
    /// specified height (relative to the relayer's current time). If the timestamp is in the future
    /// wrt the relayer's current time, we simply return the current relayer time.
    fn chain_time_at_height(
        chain: &impl ChainHandle,
        height: Height,
    ) -> Result<Instant, LinkError> {
        let chain_time = chain
            .query_host_consensus_state(QueryHostConsensusStateRequest {
                height: QueryHeight::Specific(height),
            })
            .map_err(LinkError::relayer)?
            .timestamp();
        let duration = Timestamp::now()
            .duration_since(&chain_time)
            .unwrap_or_default();
        Ok(Instant::now().sub(duration))
    }

    /// Handles updating the client on the destination chain
    /// Returns the height at which the client update was processed
    fn update_client_dst(
        &self,
        src_chain_height: Height,
        tracking_id: TrackingId,
    ) -> Result<Height, LinkError> {
        self.do_update_client_dst(src_chain_height, tracking_id, MAX_RETRIES)
    }

    /// Perform actual update_client_dst with retries.
    ///
    /// Note that the retry is only performed in the case when there
    /// is a ChainError event. It would return error immediately if
    /// there are other errors returned from calls such as
    /// build_update_client_on_dst.
    fn do_update_client_dst(
        &self,
        src_chain_height: Height,
        tracking_id: TrackingId,
        retries_left: usize,
    ) -> Result<Height, LinkError> {
        info!( "sending update_client to client hosted on source chain for height {} (retries left: {})", src_chain_height, retries_left );

        let dst_update = self.build_update_client_on_dst(src_chain_height)?;
        let tm = TrackedMsgs::new(dst_update, tracking_id);
        let dst_tx_events = self
            .dst_chain()
            .send_messages_and_wait_commit(tm)
            .map_err(LinkError::relayer)?;

        info!("result: {}", PrettyEvents(dst_tx_events.as_slice()));

        let (error, update, misbehaviour) = Self::event_per_type(dst_tx_events);
        match (error, update, misbehaviour) {
            // All updates were successful, no errors and no misbehaviour.
            (None, Some(update_event_height), None) => Ok(update_event_height),
            (Some(chain_error), _, _) => {
                // Atleast one chain-error so retry if possible.
                if retries_left == 0 {
                    Err(LinkError::client(ForeignClientError::chain_error_event(
                        self.dst_chain().id(),
                        chain_error,
                    )))
                } else {
                    self.do_update_client_dst(src_chain_height, tracking_id, retries_left - 1)
                }
            }
            (None, None, None) => {
                // `tm` was empty and update wasn't required
                match Self::update_height(
                    self.dst_chain(),
                    self.dst_client_id().clone(),
                    src_chain_height,
                ) {
                    Ok(update_height) => Ok(update_height),
                    Err(_) if retries_left > 0 => {
                        self.do_update_client_dst(src_chain_height, tracking_id, retries_left - 1)
                    }
                    _ => Err(LinkError::update_client_failed()),
                }
            }
            // Atleast one misbehaviour event, so don't retry.
            (_, _, Some(_misbehaviour)) => Err(LinkError::update_client_failed()),
        }
    }

    /// Handles updating the client on the source chain
    /// Returns the height at which the client update was processed
    fn update_client_src(
        &self,
        dst_chain_height: Height,
        tracking_id: TrackingId,
    ) -> Result<Height, LinkError> {
        self.do_update_client_src(dst_chain_height, tracking_id, MAX_RETRIES)
    }

    /// Perform actual update_client_src with retries.
    ///
    /// Note that the retry is only performed in the case when there
    /// is a ChainError event. It would return error immediately if
    /// there are other errors returned from calls such as
    /// build_update_client_on_src.
    fn do_update_client_src(
        &self,
        dst_chain_height: Height,
        tracking_id: TrackingId,
        retries_left: usize,
    ) -> Result<Height, LinkError> {
        info!( "sending update_client to client hosted on source chain for height {} (retries left: {})", dst_chain_height, retries_left );

        let src_update = self.build_update_client_on_src(dst_chain_height)?;
        let tm = TrackedMsgs::new(src_update, tracking_id);
        let src_tx_events = self
            .src_chain()
            .send_messages_and_wait_commit(tm)
            .map_err(LinkError::relayer)?;

        info!("result: {}", PrettyEvents(src_tx_events.as_slice()));

        let (error, update, misbehaviour) = Self::event_per_type(src_tx_events);
        match (error, update, misbehaviour) {
            // All updates were successful, no errors and no misbehaviour.
            (None, Some(update_event_height), None) => Ok(update_event_height),
            (Some(chain_error), _, _) => {
                // Atleast one chain-error so retry if possible.
                if retries_left == 0 {
                    Err(LinkError::client(ForeignClientError::chain_error_event(
                        self.src_chain().id(),
                        chain_error,
                    )))
                } else {
                    self.do_update_client_src(dst_chain_height, tracking_id, retries_left - 1)
                }
            }
            (None, None, None) => {
                // `tm` was empty and update wasn't required
                match Self::update_height(
                    self.src_chain(),
                    self.src_client_id().clone(),
                    dst_chain_height,
                ) {
                    Ok(update_height) => Ok(update_height),
                    Err(_) if retries_left > 0 => {
                        self.do_update_client_src(dst_chain_height, tracking_id, retries_left - 1)
                    }
                    _ => Err(LinkError::update_client_failed()),
                }
            }
            // At least one misbehaviour event, so don't retry.
            (_, _, Some(_misbehaviour)) => Err(LinkError::update_client_failed()),
        }
    }

    /// Schedules the relaying of [`MsgRecvPacket`] and [`MsgTimeout`] messages.
    ///
    /// The optional [`Height`] parameter allows specify a height on the source
    /// chain where to query for packet data. If `None`, the latest available
    /// height on the source chain is used.
    ///
    /// Blocks until _all_ outstanding messages have been scheduled.
    pub fn schedule_recv_packet_and_timeout_msgs(
        &self,
        opt_query_height: Option<Height>,
        tracking_id: TrackingId,
    ) -> Result<(), LinkError> {
        let _span =
            span!(Level::DEBUG, "schedule_recv_packet_and_timeout_msgs", query_height = ?opt_query_height)
                .entered();

        // Pull the s.n. of all packets that the destination chain has not yet received.
        let (sequences, src_response_height) =
            unreceived_packets(self.dst_chain(), self.src_chain(), &self.path_id)
                .map_err(LinkError::supervisor)?;

        let query_height = opt_query_height.unwrap_or(src_response_height);

        // Skip: no relevant events found.
        if sequences.is_empty() {
            return Ok(());
        }

        debug!(
            "sequences of unreceived packets to send out to {} of the ones with commitments on {}: {} (first 10 shown here; total={})",
            self.dst_chain().id(),
            self.src_chain().id(),
            sequences.iter().take(10).format(", "), sequences.len()
        );

        // Chunk-up the list of sequence nrs. into smaller parts,
        // and schedule operational data incrementally across each chunk.
        for events_chunk in query_packet_events_with(
            &sequences,
            query_height,
            self.src_chain(),
            &self.path_id,
            query_send_packet_events,
        ) {
            // Update telemetry info
            telemetry!({
                for event_with_height in events_chunk.iter() {
                    self.record_cleared_send_packet(event_with_height);
                }
            });
            self.events_to_operational_data(TrackedEvents::new(events_chunk, tracking_id))?;
        }

        Ok(())
    }

    /// Schedules the relaying of [`MsgAcknowledgement`] messages.
    ///
    /// The `opt_query_height` parameter allows to optionally use a specific height on the source
    /// chain where to query for packet data. If `None`, the latest available height on the source
    /// chain is used.
    pub fn schedule_packet_ack_msgs(
        &self,
        opt_query_height: Option<Height>,
        tracking_id: TrackingId,
    ) -> Result<(), LinkError> {
        let _span = span!(Level::DEBUG, "build_packet_ack_msgs", h = ?opt_query_height).entered();

        let (sequences, src_response_height) =
            unreceived_acknowledgements(self.dst_chain(), self.src_chain(), &self.path_id)
                .map_err(LinkError::supervisor)?;

        let query_height = opt_query_height.unwrap_or(src_response_height);

        // Skip: no relevant events found.
        if sequences.is_empty() {
            return Ok(());
        }

        debug!(
            "seq. nrs. of ack packets to send out to {} of the ones with acknowledgments on {}: {} (first 10 shown here; total={})",
            self.dst_chain().id(),
            self.src_chain().id(),
            sequences.iter().take(10).format(", "), sequences.len()
        );

        // Incrementally process all the available sequence numbers in chunks
        for events_chunk in query_packet_events_with(
            &sequences,
            query_height,
            self.src_chain(),
            &self.path_id,
            query_write_ack_events,
        ) {
            telemetry!(self.record_cleared_acknowledgments(events_chunk.iter()));
            self.events_to_operational_data(TrackedEvents::new(events_chunk, tracking_id))?;
        }

        Ok(())
    }

    fn build_recv_packet(&self, packet: &Packet, height: Height) -> Result<Option<Any>, LinkError> {
        let proofs = self
            .src_chain()
            .build_packet_proofs(
                PacketMsgType::Recv,
                &packet.source_port,
                &packet.source_channel,
                packet.sequence,
                height,
            )
            .map_err(|e| LinkError::packet_proofs_constructor(self.src_chain().id(), e))?;

        let msg = MsgRecvPacket::new(packet.clone(), proofs.clone(), self.dst_signer()?);

        trace!(
            "built recv_packet msg {}, proofs at height {}",
            msg.packet,
            proofs.height()
        );

        Ok(Some(msg.to_any()))
    }

    fn build_ack_from_recv_event(
        &self,
        event: &WriteAcknowledgement,
        height: Height,
    ) -> Result<Option<Any>, LinkError> {
        let packet = event.packet.clone();

        let proofs = self
            .src_chain()
            .build_packet_proofs(
                PacketMsgType::Ack,
                &packet.destination_port,
                &packet.destination_channel,
                packet.sequence,
                height,
            )
            .map_err(|e| LinkError::packet_proofs_constructor(self.src_chain().id(), e))?;

        let msg = MsgAcknowledgement::new(
            packet,
            event.ack.clone().into(),
            proofs.clone(),
            self.dst_signer()?,
        );

        trace!(
            "built acknowledgment msg {}, proofs at height {}",
            msg.packet,
            proofs.height()
        );

        Ok(Some(msg.to_any()))
    }

    fn build_timeout_packet(
        &self,
        packet: &Packet,
        height: Height,
    ) -> Result<Option<Any>, LinkError> {
        let dst_channel_id = self.dst_channel_id();

        debug!("build timeout for channel");
        let (packet_type, next_sequence_received) = if self.ordered_channel() {
            let (next_seq, _) = self
                .dst_chain()
                .query_next_sequence_receive(
                    QueryNextSequenceReceiveRequest {
                        port_id: self.dst_port_id().clone(),
                        channel_id: dst_channel_id.clone(),
                        height: QueryHeight::Specific(height),
                    },
                    IncludeProof::No,
                )
                .map_err(|e| LinkError::query(self.dst_chain().id(), e))?;

            (PacketMsgType::TimeoutOrdered, next_seq)
        } else {
            (PacketMsgType::TimeoutUnordered, packet.sequence)
        };

        let proofs = self
            .dst_chain()
            .build_packet_proofs(
                packet_type,
                &packet.destination_port,
                &packet.destination_channel,
                next_sequence_received,
                height,
            )
            .map_err(|e| LinkError::packet_proofs_constructor(self.dst_chain().id(), e))?;

        let msg = MsgTimeout::new(
            packet.clone(),
            next_sequence_received,
            proofs.clone(),
            self.src_signer()?,
        );

        trace!(
            "built timeout msg {}, proofs at height {}",
            msg.packet,
            proofs.height()
        );

        Ok(Some(msg.to_any()))
    }

    fn build_timeout_on_close_packet(
        &self,
        packet: &Packet,
        height: Height,
    ) -> Result<Option<Any>, LinkError> {
        let proofs = self
            .dst_chain()
            .build_packet_proofs(
                PacketMsgType::TimeoutOnClose,
                &packet.destination_port,
                &packet.destination_channel,
                packet.sequence,
                height,
            )
            .map_err(|e| LinkError::packet_proofs_constructor(self.dst_chain().id(), e))?;

        let msg = MsgTimeoutOnClose::new(
            packet.clone(),
            packet.sequence,
            proofs.clone(),
            self.src_signer()?,
        );

        trace!(
            "built timeout on close msg {}, proofs at height {}",
            msg.packet,
            proofs.height()
        );

        Ok(Some(msg.to_any()))
    }

    fn build_timeout_from_send_packet_event(
        &self,
        event: &SendPacket,
        dst_info: &ChainStatus,
    ) -> Result<Option<Any>, LinkError> {
        let packet = event.packet.clone();
        if self
            .dst_channel(QueryHeight::Specific(dst_info.height))?
            .state_matches(&ChannelState::Closed)
        {
            Ok(self.build_timeout_on_close_packet(&event.packet, dst_info.height)?)
        } else if packet.timed_out(&dst_info.timestamp, dst_info.height) {
            Ok(self.build_timeout_packet(&event.packet, dst_info.height)?)
        } else {
            Ok(None)
        }
    }

    fn build_recv_or_timeout_from_send_packet_event(
        &self,
        event: &SendPacket,
        dst_info: &ChainStatus,
        height: Height,
    ) -> Result<(Option<Any>, Option<Any>), LinkError> {
        let timeout = self.build_timeout_from_send_packet_event(event, dst_info)?;
        if timeout.is_some() {
            Ok((None, timeout))
        } else {
            Ok((self.build_recv_packet(&event.packet, height)?, None))
        }
    }

    /// Drives the relaying of elapsed operational data items meant for
    /// a specified target chain forward.
    ///
    /// Given an iterator of `OperationalData` elements, this function
    /// first determines whether the current piece of operational data
    /// has elapsed.
    ///
    /// A piece of operational data is considered 'elapsed' if it has been waiting
    /// for an amount of time that surpasses both of the following:
    /// 1. The time duration specified in the connection delay
    /// 2. The number of blocks specified in the connection delay
    ///
    /// If the current piece of operational data has elapsed, then relaying
    /// is performed using the asynchronous sender. Operational data is
    /// retained as pending and is associated with one or more transaction
    /// hash(es).
    ///
    /// Should an error occur when attempting to relay a piece of operational
    /// data, this function returns all subsequent unprocessed pieces of
    /// operational data back to the caller so that they can be re-queued
    /// for processing; the operational data that failed to send is dropped.
    ///
    /// Note that pieces of operational data that have not elapsed yet are
    /// also placed in the 'unprocessed' bucket.
    fn execute_schedule_for_target_chain<I: Iterator<Item = OperationalData>>(
        &mut self,
        mut operations: I,
        target_chain: OperationalDataTarget,
    ) -> Result<VecDeque<OperationalData>, (VecDeque<OperationalData>, LinkError)> {
        let mut unprocessed = VecDeque::new();

        while let Some(od) = operations.next() {
            let elapsed_result = match target_chain {
                OperationalDataTarget::Source => od.has_conn_delay_elapsed(
                    &|| self.src_time_latest(),
                    &|| self.src_max_block_time(),
                    &|| self.src_latest_height(),
                ),
                OperationalDataTarget::Destination => od.has_conn_delay_elapsed(
                    &|| self.dst_time_latest(),
                    &|| self.dst_max_block_time(),
                    &|| self.dst_latest_height(),
                ),
            };

            match elapsed_result {
                Ok(elapsed) => {
                    if elapsed {
                        // The current piece of operational data has elapsed; we can go ahead and
                        // attempt to relay it.
                        match self
                            .relay_from_operational_data::<relay_sender::AsyncSender>(od.clone())
                        {
                            // The operational data was successfully relayed; enqueue the associated tx.
                            Ok(reply) => self.enqueue_pending_tx(reply, od),
                            // The relaying process failed; return all of the subsequent pieces of operational
                            // data along with the underlying error that occurred.
                            Err(e) => {
                                unprocessed.extend(operations);

                                return Err((unprocessed, e));
                            }
                        }
                    } else {
                        // The current piece of operational data has not elapsed; add it to the bucket
                        // of unprocessed operational data and continue processing subsequent pieces
                        // of operational data.
                        unprocessed.push_back(od);
                    }
                }
                Err(e) => {
                    // An error occurred when attempting to determine whether the current piece of
                    // operational data has elapsed or not. Add the current piece of data, along with
                    // all of the subsequent pieces of data, to the unprocessed bucket and return it
                    // along with the error that resulted.
                    unprocessed.push_back(od);
                    unprocessed.extend(operations);

                    return Err((unprocessed, e));
                }
            }
        }

        Ok(unprocessed)
    }

    /// While there are pending operational data items, this function
    /// performs the relaying of packets corresponding to those
    /// operational data items to both the source and destination chains.
    ///
    /// Any operational data items that do not get successfully relayed are
    /// dropped. Subsequent pending operational data items that went unprocessed
    /// are queued up again for re-submission.
    pub fn execute_schedule(&mut self) -> Result<(), LinkError> {
        let src_od_iter = self.src_operational_data.take().into_iter();

        match self.execute_schedule_for_target_chain(src_od_iter, OperationalDataTarget::Source) {
            Ok(unprocessed_src_data) => self.src_operational_data = unprocessed_src_data.into(),
            Err((unprocessed_src_data, e)) => {
                self.src_operational_data = unprocessed_src_data.into();
                return Err(e);
            }
        }

        let dst_od_iter = self.dst_operational_data.take().into_iter();

        match self
            .execute_schedule_for_target_chain(dst_od_iter, OperationalDataTarget::Destination)
        {
            Ok(unprocessed_dst_data) => self.dst_operational_data = unprocessed_dst_data.into(),
            Err((unprocessed_dst_data, e)) => {
                self.dst_operational_data = unprocessed_dst_data.into();
                return Err(e);
            }
        }

        Ok(())
    }

    /// Kicks off the process of relaying pending txs to the source and destination chains.
    ///
    /// See [`Resubmit::from_clear_interval`] for more info about the `resubmit` parameter.
    pub fn process_pending_txs(&self, resubmit: Resubmit) -> RelaySummary {
        if !self.confirm_txes {
            return RelaySummary::empty();
        }

        let mut summary_src = self.process_pending_txs_src(resubmit).unwrap_or_else(|e| {
            error!("error processing pending events in source chain: {}", e);
            RelaySummary::empty()
        });

        let summary_dst = self.process_pending_txs_dst(resubmit).unwrap_or_else(|e| {
            error!(
                "error processing pending events in destination chain: {}",
                e
            );
            RelaySummary::empty()
        });

        summary_src.extend(summary_dst);
        summary_src
    }

    fn process_pending_txs_src(&self, resubmit: Resubmit) -> Result<RelaySummary, LinkError> {
        let do_resubmit = match resubmit {
            Resubmit::Yes => {
                Some(|odata| self.relay_from_operational_data::<relay_sender::AsyncSender>(odata))
            }
            Resubmit::No => None,
        };

        let res = self
            .pending_txs_src
            .process_pending(pending::TIMEOUT, self, do_resubmit)?
            .unwrap_or_else(RelaySummary::empty);

        Ok(res)
    }

    fn process_pending_txs_dst(&self, resubmit: Resubmit) -> Result<RelaySummary, LinkError> {
        let do_resubmit = match resubmit {
            Resubmit::Yes => {
                Some(|odata| self.relay_from_operational_data::<relay_sender::AsyncSender>(odata))
            }
            Resubmit::No => None,
        };

        let res = self
            .pending_txs_dst
            .process_pending(pending::TIMEOUT, self, do_resubmit)?
            .unwrap_or_else(RelaySummary::empty);

        Ok(res)
    }

    /// Refreshes the scheduled batches.
    /// Verifies if any sendPacket messages timed-out. If so, moves them from destination op. data
    /// to source operational data, and adjusts the events and messages accordingly.
    pub fn refresh_schedule(&self) -> Result<(), LinkError> {
        // Bail fast if no op. data to refresh
        if self.dst_operational_data.is_empty() {
            return Ok(());
        }

        let span = span!(Level::INFO, "refresh");
        let _enter = span.enter();

        let dst_status = self
            .dst_chain()
            .query_application_status()
            .map_err(|e| LinkError::query(self.src_chain().id(), e))?;

        let dst_current_height = dst_status.height;

        // Intermediary data struct to help better manage the transfer from dst. operational data
        // to source operational data.
        let mut all_dst_odata = self.dst_operational_data.clone_vec();

        let mut timed_out: HashMap<usize, OperationalData> = HashMap::default();

        // For each operational data targeting the destination chain...
        for (odata_pos, odata) in all_dst_odata.iter_mut().enumerate() {
            // ... check each `SendPacket` event, whether it should generate a timeout message
            let mut retain_batch = vec![];

            for gm in odata.batch.iter() {
                let TransitMessage {
                    event_with_height, ..
                } = gm;

<<<<<<< HEAD
                match event {
                    IbcEvent::SendPacket(event) => {
=======
                match &event_with_height.event {
                    IbcEvent::SendPacket(e) => {
>>>>>>> aaaa8a84
                        // Catch any SendPacket event that timed-out
                        if self.send_packet_event_handled(event)? {
                            debug!(?event, "SendPacket event has already been handled");
                        } else if let Some(new_msg) =
                            self.build_timeout_from_send_packet_event(event, &dst_status)?
                        {
                            debug!(
                                "found a timed-out message in the operational data: {}",
                                odata.info(),
                            );

                            timed_out
                                .entry(odata_pos)
                                .or_insert_with(|| {
                                    OperationalData::new(
                                        dst_current_height,
                                        OperationalDataTarget::Source,
                                        odata.tracking_id,
                                        self.channel.connection_delay,
                                    )
                                })
                                .push(TransitMessage {
<<<<<<< HEAD
                                    event: IbcEvent::from(event.clone()),
=======
                                    event_with_height: event_with_height.clone(),
>>>>>>> aaaa8a84
                                    msg: new_msg,
                                });
                        } else {
                            // A SendPacket event, but did not time-out yet, retain
                            retain_batch.push(gm.clone());
                        }
                    }
                    IbcEvent::WriteAcknowledgement(event) => {
                        if self.write_ack_event_handled(event)? {
                            debug!(?event, "WriteAcknowledgement has already been handled");
                        } else {
                            retain_batch.push(gm.clone());
                        }
                    }
                    _ => retain_batch.push(gm.clone()),
                }
            }

            // Update the whole batch, keeping only the relevant ones
            odata.batch = retain_batch;
        }

        // Possibly some op. data became empty (if no events were kept).
        // Retain only the non-empty ones.
        all_dst_odata.retain(|o| !o.batch.is_empty());

        // Replace the original operational data with the updated one
        self.dst_operational_data.replace(all_dst_odata);

        // Handle timed-out events
        if timed_out.is_empty() {
            // Nothing timed out in the meantime
            return Ok(());
        }

        // Schedule new operational data targeting the source chain
        for (_, new_od) in timed_out.into_iter() {
            info!(
                "re-scheduling from new timed-out batch of size {}",
                new_od.batch.len()
            );

            self.schedule_operational_data(new_od)?;
        }

        Ok(())
    }

    /// Adds a new operational data item for this relaying path to process later.
    /// If the relaying path has non-zero packet delays, this method also updates the client on the
    /// target chain with the appropriate headers.
    fn schedule_operational_data(&self, mut od: OperationalData) -> Result<(), LinkError> {
        let _span = span!(Level::INFO, "schedule", odata = %od.info()).entered();

        if od.batch.is_empty() {
            info!(
                "ignoring operational data for {} because it has no messages",
                od.target
            );
            return Ok(());
        }

        // Update clients ahead of scheduling the operational data, if the delays are non-zero.
        // If the connection-delay must be taken into account, set the `scheduled_time` to an
        // instant in the past, i.e. when this client update was first processed (`processed_time`)
        let scheduled_time = if od.conn_delay_needed() {
            debug!("connection delay must be taken into account: updating client");
            let target_height = od.proofs_height.increment();
            match od.target {
                OperationalDataTarget::Source => {
                    let update_height = self.update_client_src(target_height, od.tracking_id)?;
                    od.set_update_height(update_height);
                    self.src_time_at_height(update_height)?
                }
                OperationalDataTarget::Destination => {
                    let update_height = self.update_client_dst(target_height, od.tracking_id)?;
                    od.set_update_height(update_height);
                    self.dst_time_at_height(update_height)?
                }
            }
        } else {
            debug!(
                "connection delay need not be taken into account: client update message will be \
            prepended later"
            );
            Instant::now()
        };

        od.set_scheduled_time(scheduled_time);

        match od.target {
            OperationalDataTarget::Source => self.src_operational_data.push_back(od),
            OperationalDataTarget::Destination => self.dst_operational_data.push_back(od),
        };

        Ok(())
    }

    /// Pulls out the operational elements with elapsed delay period and that can
    /// now be processed.
    pub(crate) fn try_fetch_scheduled_operational_data(
        &self,
    ) -> Result<(VecDeque<OperationalData>, VecDeque<OperationalData>), LinkError> {
        // Extracts elements from a Vec when the predicate returns true.
        // The mutable vector is then updated to the remaining unextracted elements.
        fn partition<T>(
            queue: VecDeque<T>,
            pred: impl Fn(&T) -> Result<bool, LinkError>,
        ) -> Result<(VecDeque<T>, VecDeque<T>), LinkError> {
            let mut true_res = VecDeque::new();
            let mut false_res = VecDeque::new();

            for e in queue.into_iter() {
                if pred(&e)? {
                    true_res.push_back(e);
                } else {
                    false_res.push_back(e);
                }
            }

            Ok((true_res, false_res))
        }

        let (elapsed_src_ods, unelapsed_src_ods) =
            partition(self.src_operational_data.take(), |op| {
                op.has_conn_delay_elapsed(
                    &|| self.src_time_latest(),
                    &|| self.src_max_block_time(),
                    &|| self.src_latest_height(),
                )
            })?;

        let (elapsed_dst_ods, unelapsed_dst_ods) =
            partition(self.dst_operational_data.take(), |op| {
                op.has_conn_delay_elapsed(
                    &|| self.dst_time_latest(),
                    &|| self.dst_max_block_time(),
                    &|| self.dst_latest_height(),
                )
            })?;

        self.src_operational_data.replace(unelapsed_src_ods);
        self.dst_operational_data.replace(unelapsed_dst_ods);
        Ok((elapsed_src_ods, elapsed_dst_ods))
    }

    fn restore_src_client(&self) -> ForeignClient<ChainA, ChainB> {
        ForeignClient::restore(
            self.src_client_id().clone(),
            self.src_chain().clone(),
            self.dst_chain().clone(),
        )
    }

    fn restore_dst_client(&self) -> ForeignClient<ChainB, ChainA> {
        ForeignClient::restore(
            self.dst_client_id().clone(),
            self.dst_chain().clone(),
            self.src_chain().clone(),
        )
    }

    // we need fully qualified ChainId to avoid unneeded imports warnings
    #[cfg(feature = "telemetry")]
    fn target_info(
        &self,
        target: OperationalDataTarget,
    ) -> (
        ibc::core::ics24_host::identifier::ChainId, // source chain
        ibc::core::ics24_host::identifier::ChainId, // destination chain
        &ChannelId,
        &PortId,
    ) {
        match target {
            OperationalDataTarget::Source => (
                self.src_chain().id(),
                self.dst_chain().id(),
                self.src_channel_id(),
                self.src_port_id(),
            ),
            OperationalDataTarget::Destination => (
                self.dst_chain().id(),
                self.src_chain().id(),
                self.dst_channel_id(),
                self.dst_port_id(),
            ),
        }
    }

    #[cfg(feature = "telemetry")]
    fn backlog_update(&self, event: &IbcEvent) {
        match event {
            IbcEvent::SendPacket(send_packet_ev) => {
                ibc_telemetry::global().backlog_insert(
                    send_packet_ev.packet.sequence.into(),
                    &self.src_chain().id(),
                    self.src_channel_id(),
                    self.src_port_id(),
                    &self.dst_chain().id(),
                );
            }
            IbcEvent::WriteAcknowledgement(write_ack_ev) => {
                ibc_telemetry::global().backlog_remove(
                    write_ack_ev.packet.sequence.into(),
                    &self.dst_chain().id(),
                    self.dst_channel_id(),
                    self.dst_port_id(),
                    &self.src_chain().id(),
                );
            }
            IbcEvent::TimeoutPacket(timeout_packet) => {
                ibc_telemetry::global().backlog_remove(
                    timeout_packet.packet.sequence.into(),
                    &self.src_chain().id(),
                    self.src_channel_id(),
                    self.src_port_id(),
                    &self.dst_chain().id(),
                );
            }
            _ => {}
        }
    }

    #[cfg(feature = "telemetry")]
    fn record_cleared_send_packet(&self, event_with_height: &IbcEventWithHeight) {
        if let IbcEvent::SendPacket(send_packet_ev) = &event_with_height.event {
            ibc_telemetry::global().send_packet_events(
                send_packet_ev.packet.sequence.into(),
                event_with_height.height.revision_height(),
                &self.src_chain().id(),
                self.src_channel_id(),
                self.src_port_id(),
                &self.dst_chain().id(),
            );
            ibc_telemetry::global().cleared_send_packet_events(
                send_packet_ev.packet.sequence.into(),
                event_with_height.height.revision_height(),
                &self.src_chain().id(),
                self.src_channel_id(),
                self.src_port_id(),
                &self.dst_chain().id(),
            );
        }
    }

    #[cfg(feature = "telemetry")]
    fn record_cleared_acknowledgments<'a>(
        &self,
        events_with_heights: impl Iterator<Item = &'a IbcEventWithHeight>,
    ) {
        for event_with_height in events_with_heights {
            if let IbcEvent::WriteAcknowledgement(write_ack_ev) = &event_with_height.event {
                ibc_telemetry::global().cleared_acknowledgment_events(
                    write_ack_ev.packet.sequence.into(),
                    event_with_height.height.revision_height(),
                    &self.dst_chain().id(),
                    self.src_channel_id(),
                    self.src_port_id(),
                    &self.src_chain().id(),
                );
            }
        }
    }
}<|MERGE_RESOLUTION|>--- conflicted
+++ resolved
@@ -548,15 +548,11 @@
 
                         (None, None)
                     } else {
-<<<<<<< HEAD
-                        self.build_recv_or_timeout_from_send_packet_event(event, &dst_latest_info)?
-=======
                         self.build_recv_or_timeout_from_send_packet_event(
-                            send_packet_ev,
+                            event,
                             &dst_latest_info,
                             event_with_height.height,
                         )?
->>>>>>> aaaa8a84
                     }
                 }
                 IbcEvent::WriteAcknowledgement(ref event) => {
@@ -573,14 +569,7 @@
 
                         (None, None)
                     } else {
-<<<<<<< HEAD
-                        (self.build_ack_from_recv_event(event)?, None)
-=======
-                        (
-                            self.build_ack_from_recv_event(write_ack_ev, event_with_height.height)?,
-                            None,
-                        )
->>>>>>> aaaa8a84
+                        (self.build_ack_from_recv_event(event, event_with_height.height)?, None)
                     }
                 }
                 _ => (None, None),
@@ -1558,13 +1547,8 @@
                     event_with_height, ..
                 } = gm;
 
-<<<<<<< HEAD
-                match event {
+                match &event_with_height.event {
                     IbcEvent::SendPacket(event) => {
-=======
-                match &event_with_height.event {
-                    IbcEvent::SendPacket(e) => {
->>>>>>> aaaa8a84
                         // Catch any SendPacket event that timed-out
                         if self.send_packet_event_handled(event)? {
                             debug!(?event, "SendPacket event has already been handled");
@@ -1587,11 +1571,7 @@
                                     )
                                 })
                                 .push(TransitMessage {
-<<<<<<< HEAD
-                                    event: IbcEvent::from(event.clone()),
-=======
-                                    event_with_height: event_with_height.clone(),
->>>>>>> aaaa8a84
+                                    event_with_height: IbcEvent::from(event_with_height.clone()),
                                     msg: new_msg,
                                 });
                         } else {

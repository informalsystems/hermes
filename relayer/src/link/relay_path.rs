use alloc::collections::BTreeMap as HashMap;
use alloc::collections::VecDeque;
use std::ops::Sub;
use std::time::{Duration, Instant};

use ibc_proto::google::protobuf::Any;
use itertools::Itertools;
use tracing::{debug, error, info, span, trace, warn, Level};

use crate::chain::counterparty::unreceived_acknowledgements;
use crate::chain::counterparty::unreceived_packets;
use crate::chain::handle::ChainHandle;
use crate::chain::requests::QueryChannelRequest;
use crate::chain::requests::QueryHostConsensusStateRequest;
use crate::chain::requests::QueryNextSequenceReceiveRequest;
use crate::chain::requests::QueryUnreceivedAcksRequest;
use crate::chain::requests::QueryUnreceivedPacketsRequest;
use crate::chain::tracking::TrackedMsgs;
use crate::chain::tracking::TrackingId;
use crate::chain::ChainStatus;
use crate::channel::error::ChannelError;
use crate::channel::Channel;
use crate::event::monitor::EventBatch;
use crate::foreign_client::{ForeignClient, ForeignClientError};
use crate::link::error::{self, LinkError};
use crate::link::operational_data::{
    OperationalData, OperationalDataTarget, TrackedEvents, TransitMessage,
};
use crate::link::packet_events::query_packet_events_with;
use crate::link::packet_events::query_send_packet_events;
use crate::link::packet_events::query_write_ack_events;
use crate::link::pending::PendingTxs;
use crate::link::relay_sender::{AsyncReply, SubmitReply};
use crate::link::relay_summary::RelaySummary;
use crate::link::{pending, relay_sender};
use crate::path::PathIdentifiers;
use crate::telemetry;
use crate::util::queue::Queue;
use ibc::{
    core::{
        ics02_client::{
            client_consensus::QueryClientEventRequest,
            events::ClientMisbehaviour as ClientMisbehaviourEvent,
            events::UpdateClient as UpdateClientEvent,
        },
        ics04_channel::{
            channel::{ChannelEnd, Order, State as ChannelState},
            events::{SendPacket, WriteAcknowledgement},
            msgs::{
                acknowledgement::MsgAcknowledgement, chan_close_confirm::MsgChannelCloseConfirm,
                recv_packet::MsgRecvPacket, timeout::MsgTimeout,
                timeout_on_close::MsgTimeoutOnClose,
            },
            packet::{Packet, PacketMsgType},
        },
        ics24_host::identifier::{ChannelId, ClientId, ConnectionId, PortId},
    },
    events::{IbcEvent, PrettyEvents, WithBlockDataType},
    query::QueryTxRequest,
    signer::Signer,
    timestamp::Timestamp,
    tx_msg::Msg,
    Height,
};

const MAX_RETRIES: usize = 5;

/// Whether or not to resubmit packets when pending transactions
/// fail to process within the given timeout duration.
#[derive(Copy, Clone, Debug, PartialEq, Eq)]
pub enum Resubmit {
    Yes,
    No,
}

impl Resubmit {
    /// Packet resubmission is enabled when the clear interval for packets is 0. Otherwise,
    /// when the packet clear interval is > 0, the relayer will periodically clear unsent packets
    /// such that resubmitting packets is not necessary.
    pub fn from_clear_interval(clear_interval: u64) -> Self {
        if clear_interval == 0 {
            Self::Yes
        } else {
            Self::No
        }
    }
}

pub struct RelayPath<ChainA: ChainHandle, ChainB: ChainHandle> {
    channel: Channel<ChainA, ChainB>,

    pub(crate) path_id: PathIdentifiers,

    // Operational data, targeting both the source and destination chain.
    // These vectors of operational data are ordered decreasingly by
    // their age, with element at position `0` being the oldest.
    // The operational data targeting the source chain comprises
    // mostly timeout packet messages.
    // The operational data targeting the destination chain
    // comprises mostly RecvPacket and Ack msgs.
    pub src_operational_data: Queue<OperationalData>,
    pub dst_operational_data: Queue<OperationalData>,

    // Toggle for the transaction confirmation mechanism.
    confirm_txes: bool,

    // Stores pending (i.e., unconfirmed) operational data.
    // The relaying path periodically tries to confirm these pending
    // transactions if [`confirm_txes`] is true.
    pending_txs_src: PendingTxs<ChainA>,
    pending_txs_dst: PendingTxs<ChainB>,
}

impl<ChainA: ChainHandle, ChainB: ChainHandle> RelayPath<ChainA, ChainB> {
    pub fn new(
        channel: Channel<ChainA, ChainB>,
        with_tx_confirmation: bool,
    ) -> Result<Self, LinkError> {
        let src_chain = channel.src_chain().clone();
        let dst_chain = channel.dst_chain().clone();

        let src_chain_id = src_chain.id();
        let dst_chain_id = dst_chain.id();

        let src_channel_id = *channel
            .src_channel_id()
            .ok_or_else(|| LinkError::missing_channel_id(src_chain.id()))?;

        let dst_channel_id = *channel
            .dst_channel_id()
            .ok_or_else(|| LinkError::missing_channel_id(dst_chain.id()))?;

        let src_port_id = channel.src_port_id().clone();
        let dst_port_id = channel.dst_port_id().clone();

        let path = PathIdentifiers {
            port_id: dst_port_id.clone(),
            channel_id: dst_channel_id,
            counterparty_port_id: src_port_id.clone(),
            counterparty_channel_id: src_channel_id,
        };

        Ok(Self {
            channel,

            path_id: path,

            src_operational_data: Queue::new(),
            dst_operational_data: Queue::new(),

            confirm_txes: with_tx_confirmation,
            pending_txs_src: PendingTxs::new(src_chain, src_channel_id, src_port_id, dst_chain_id),
            pending_txs_dst: PendingTxs::new(dst_chain, dst_channel_id, dst_port_id, src_chain_id),
        })
    }

    pub fn src_chain(&self) -> &ChainA {
        self.channel.src_chain()
    }

    pub fn dst_chain(&self) -> &ChainB {
        self.channel.dst_chain()
    }

    pub fn src_client_id(&self) -> &ClientId {
        self.channel.src_client_id()
    }

    pub fn dst_client_id(&self) -> &ClientId {
        self.channel.dst_client_id()
    }

    pub fn src_connection_id(&self) -> &ConnectionId {
        self.channel.src_connection_id()
    }

    pub fn dst_connection_id(&self) -> &ConnectionId {
        self.channel.dst_connection_id()
    }

    pub fn src_port_id(&self) -> &PortId {
        &self.path_id.counterparty_port_id
    }

    pub fn dst_port_id(&self) -> &PortId {
        &self.path_id.port_id
    }

    pub fn src_channel_id(&self) -> &ChannelId {
        &self.path_id.counterparty_channel_id
    }

    pub fn dst_channel_id(&self) -> &ChannelId {
        &self.path_id.channel_id
    }

    pub fn channel(&self) -> &Channel<ChainA, ChainB> {
        &self.channel
    }

    fn src_channel(&self, height: Height) -> Result<ChannelEnd, LinkError> {
        self.src_chain()
            .query_channel(QueryChannelRequest {
                port_id: self.src_port_id().clone(),
                channel_id: *self.src_channel_id(),
                height,
            })
            .map_err(|e| LinkError::channel(ChannelError::query(self.src_chain().id(), e)))
    }

    fn dst_channel(&self, height: Height) -> Result<ChannelEnd, LinkError> {
        self.dst_chain()
            .query_channel(QueryChannelRequest {
                port_id: self.dst_port_id().clone(),
                channel_id: *self.dst_channel_id(),
                height,
            })
            .map_err(|e| LinkError::channel(ChannelError::query(self.dst_chain().id(), e)))
    }

    fn src_signer(&self) -> Result<Signer, LinkError> {
        self.src_chain()
            .get_signer()
            .map_err(|e| LinkError::signer(self.src_chain().id(), e))
    }

    fn dst_signer(&self) -> Result<Signer, LinkError> {
        self.dst_chain()
            .get_signer()
            .map_err(|e| LinkError::signer(self.dst_chain().id(), e))
    }

    pub(crate) fn src_latest_height(&self) -> Result<Height, LinkError> {
        self.src_chain()
            .query_latest_height()
            .map_err(|e| LinkError::query(self.src_chain().id(), e))
    }

    pub(crate) fn dst_latest_height(&self) -> Result<Height, LinkError> {
        self.dst_chain()
            .query_latest_height()
            .map_err(|e| LinkError::query(self.dst_chain().id(), e))
    }

    fn src_time_at_height(&self, height: Height) -> Result<Instant, LinkError> {
        Self::chain_time_at_height(self.src_chain(), height)
    }

    fn dst_time_at_height(&self, height: Height) -> Result<Instant, LinkError> {
        Self::chain_time_at_height(self.dst_chain(), height)
    }

    pub(crate) fn src_time_latest(&self) -> Result<Instant, LinkError> {
        let elapsed = Timestamp::now()
            .duration_since(
                &self
                    .src_chain()
                    .query_application_status()
                    .unwrap()
                    .timestamp,
            )
            .unwrap_or_default();

        Ok(Instant::now().sub(elapsed))
    }

    pub(crate) fn dst_time_latest(&self) -> Result<Instant, LinkError> {
        let elapsed = Timestamp::now()
            .duration_since(
                &self
                    .dst_chain()
                    .query_application_status()
                    .unwrap()
                    .timestamp,
            )
            .unwrap_or_default();

        Ok(Instant::now().sub(elapsed))
    }

    pub(crate) fn src_max_block_time(&self) -> Result<Duration, LinkError> {
        // TODO(hu55a1n1): Ideally, we should get the `max_expected_time_per_block` using the
        // `/genesis` endpoint once it is working in tendermint-rs.
        Ok(self
            .src_chain()
            .config()
            .map_err(LinkError::relayer)?
            .max_block_time)
    }

    pub(crate) fn dst_max_block_time(&self) -> Result<Duration, LinkError> {
        Ok(self
            .dst_chain()
            .config()
            .map_err(LinkError::relayer)?
            .max_block_time)
    }

    fn unordered_channel(&self) -> bool {
        self.channel.ordering == Order::Unordered
    }

    fn ordered_channel(&self) -> bool {
        self.channel.ordering == Order::Ordered
    }

    pub fn build_update_client_on_dst(&self, height: Height) -> Result<Vec<Any>, LinkError> {
        let client = self.restore_dst_client();
        client
            .build_update_client(height)
            .map_err(LinkError::client)
    }

    pub fn build_update_client_on_src(&self, height: Height) -> Result<Vec<Any>, LinkError> {
        let client = self.restore_src_client();
        client
            .build_update_client(height)
            .map_err(LinkError::client)
    }

    fn build_chan_close_confirm_from_event(&self, event: &IbcEvent) -> Result<Any, LinkError> {
        let src_channel_id = self.src_channel_id();
        let proofs = self
            .src_chain()
            .build_channel_proofs(self.src_port_id(), src_channel_id, event.height())
            .map_err(|e| LinkError::channel(ChannelError::channel_proof(e)))?;

        // Build the domain type message
        let new_msg = MsgChannelCloseConfirm {
            port_id: self.dst_port_id().clone(),
            channel_id: *self.dst_channel_id(),
            proofs,
            signer: self.dst_signer()?,
        };

        Ok(new_msg.to_any())
    }

    /// Determines if the events received are relevant and should be processed.
    /// Only events for a port/channel matching one of the channel ends should be processed.
    fn filter_relaying_events(
        &self,
        events: Vec<IbcEvent>,
        tracking_id: TrackingId,
    ) -> TrackedEvents {
        let src_channel_id = self.src_channel_id();

        let mut result = vec![];

        for event in events.into_iter() {
            match &event {
                IbcEvent::SendPacket(send_packet_ev) => {
                    if src_channel_id == send_packet_ev.src_channel_id()
                        && self.src_port_id() == send_packet_ev.src_port_id()
                    {
                        result.push(event);
                    }
                }
                IbcEvent::WriteAcknowledgement(write_ack_ev) => {
                    if src_channel_id == write_ack_ev.dst_channel_id()
                        && self.src_port_id() == write_ack_ev.dst_port_id()
                    {
                        result.push(event);
                    }
                }
                IbcEvent::CloseInitChannel(chan_close_ev) => {
                    if src_channel_id == chan_close_ev.channel_id()
                        && self.src_port_id() == chan_close_ev.port_id()
                    {
                        result.push(event);
                    }
                }
                IbcEvent::TimeoutPacket(timeout_ev) => {
                    if src_channel_id == timeout_ev.src_channel_id()
                        && self.channel.src_port_id() == timeout_ev.src_port_id()
                    {
                        result.push(event);
                    }
                }
                _ => {}
            }
        }

        // Transform into `TrackedEvents`
        TrackedEvents::new(result, tracking_id)
    }

    fn relay_pending_packets(&self, height: Option<Height>) -> Result<(), LinkError> {
        let tracking_id = TrackingId::new_static("relay pending packets");

        for i in 1..=MAX_RETRIES {
            let cleared = self
<<<<<<< HEAD
                .build_recv_packet_and_timeout_msgs(height)
                .and_then(|_| self.build_packet_ack_msgs(height));
=======
                .schedule_recv_packet_and_timeout_msgs(height, tracking_id)
                .and_then(|()| self.schedule_packet_ack_msgs(height, tracking_id));
>>>>>>> 01145a1c

            match cleared {
                Ok(()) => return Ok(()),
                Err(e) => error!(
                    "failed to clear packets, retry {}/{}: {}",
                    i, MAX_RETRIES, e
                ),
            }
        }

        Err(LinkError::old_packet_clearing_failed())
    }

    /// Clears any packets that were sent before `height`.
    /// If no height is passed in, then the latest height of the source chain is used.
    pub fn schedule_packet_clearing(&self, height: Option<Height>) -> Result<(), LinkError> {
        let span = span!(Level::DEBUG, "clear");
        let _enter = span.enter();

        let clear_height = height
            .map(|h| h.decrement().map_err(|e| LinkError::decrement_height(h, e)))
            .transpose()?;

        self.relay_pending_packets(clear_height)?;

        debug!(height = ?clear_height, "done scheduling");
        Ok(())
    }

    /// Generate & schedule operational data from the input `batch` of IBC events.
    pub fn update_schedule(&self, batch: EventBatch) -> Result<(), LinkError> {
        // Collect relevant events from the incoming batch & adjust their height.
        let events = self.filter_relaying_events(batch.events, batch.tracking_id);

        // Transform the events into operational data items
        self.events_to_operational_data(events)
    }

    /// Produces and schedules operational data for this relaying path based on the input events.
    pub(crate) fn events_to_operational_data(
        &self,
        events: TrackedEvents,
    ) -> Result<(), LinkError> {
        // Obtain the operational data for the source chain (mostly timeout packets) and for the
        // destination chain (e.g., receive packet messages).
        let (src_opt, dst_opt) = self.generate_operational_data(events)?;

        if let Some(src_od) = src_opt {
            self.schedule_operational_data(src_od)?;
        }
        if let Some(dst_od) = dst_opt {
            self.schedule_operational_data(dst_od)?;
        }

        Ok(())
    }

    /// Generates operational data out of a set of events.
    /// Handles building operational data targeting both the destination and source chains.
    ///
    /// For the destination chain, the op. data will contain `RecvPacket` messages,
    /// as well as channel close handshake (`ChanCloseConfirm`), `WriteAck` messages.
    ///
    /// For the source chain, the op. data will contain timeout packet messages (`MsgTimeoutOnClose`
    /// or `MsgTimeout`).
    fn generate_operational_data(
        &self,
        events: TrackedEvents,
    ) -> Result<(Option<OperationalData>, Option<OperationalData>), LinkError> {
        let span = span!(Level::DEBUG, "generate", id = %events.tracking_id());
        let _enter = span.enter();

        let input = events.events();
        let src_height = match input.get(0) {
            None => return Ok((None, None)),
            Some(ev) => ev.height(),
        };

        let dst_latest_info = self
            .dst_chain()
            .query_application_status()
            .map_err(|e| LinkError::query(self.src_chain().id(), e))?;

        let dst_latest_height = dst_latest_info.height;

        // Operational data targeting the source chain (e.g., Timeout packets)
        let mut src_od = OperationalData::new(
            dst_latest_height,
            OperationalDataTarget::Source,
            events.tracking_id(),
            self.channel.connection_delay,
        );

        // Operational data targeting the destination chain (e.g., SendPacket messages)
        let mut dst_od = OperationalData::new(
            src_height,
            OperationalDataTarget::Destination,
            events.tracking_id(),
            self.channel.connection_delay,
        );

        for event in input {
            trace!("processing event: {}", event);
            let (dst_msg, src_msg) = match event {
                IbcEvent::CloseInitChannel(_) => {
                    (Some(self.build_chan_close_confirm_from_event(event)?), None)
                }
                IbcEvent::TimeoutPacket(ref timeout_ev) => {
                    // When a timeout packet for an ordered channel is processed on-chain (src here)
                    // the chain closes the channel but no close init event is emitted, instead
                    // we get a timeout packet event (this happens for both unordered and ordered channels)
                    // Here we check that the channel is closed on src and send a channel close confirm
                    // to the counterparty.
                    if self.ordered_channel()
                        && self
                            .src_channel(timeout_ev.height)?
                            .state_matches(&ChannelState::Closed)
                    {
                        (Some(self.build_chan_close_confirm_from_event(event)?), None)
                    } else {
                        (None, None)
                    }
                }
                IbcEvent::SendPacket(ref send_packet_ev) => {
                    if self.send_packet_event_handled(send_packet_ev)? {
                        debug!("{} already handled", send_packet_ev);
                        (None, None)
                    } else {
                        self.build_recv_or_timeout_from_send_packet_event(
                            send_packet_ev,
                            &dst_latest_info,
                        )?
                    }
                }
                IbcEvent::WriteAcknowledgement(ref write_ack_ev) => {
                    if self
                        .dst_channel(Height::zero())?
                        .state_matches(&ChannelState::Closed)
                    {
                        (None, None)
                    } else if self.write_ack_event_handled(write_ack_ev)? {
                        debug!("{} already handled", write_ack_ev);
                        (None, None)
                    } else {
                        (self.build_ack_from_recv_event(write_ack_ev)?, None)
                    }
                }
                _ => (None, None),
            };

            // Collect messages to be sent to the destination chain (e.g., RecvPacket)
            if let Some(msg) = dst_msg {
                debug!("{} from {}", msg.type_url, event);
                dst_od.batch.push(TransitMessage {
                    event: event.clone(),
                    msg,
                });
            }

            // Collect timeout messages, to be sent to the source chain
            if let Some(msg) = src_msg {
                // For Ordered channels a single timeout event should be sent as this closes the channel.
                // Otherwise a multi message transaction will fail.
                if self.unordered_channel() || src_od.batch.is_empty() {
                    debug!("{} from {}", msg.type_url, event);
                    src_od.batch.push(TransitMessage {
                        event: event.clone(),
                        msg,
                    });
                }
            }
        }

        let src_od_res = if src_od.batch.is_empty() {
            None
        } else {
            Some(src_od)
        };

        let dst_od_res = if dst_od.batch.is_empty() {
            None
        } else {
            Some(dst_od)
        };

        Ok((src_od_res, dst_od_res))
    }

    /// Relays an [`OperationalData`] using a specific
    /// sender, which implements [`relay_sender::Submit`].
    pub(crate) fn relay_from_operational_data<S: relay_sender::Submit>(
        &self,
        initial_od: OperationalData,
    ) -> Result<S::Reply, LinkError> {
        // We will operate on potentially different operational data if the initial one fails.
        let _span = span!(Level::INFO, "relay", odata = %initial_od.info()).entered();

        let mut odata = initial_od;

        for i in 0..MAX_RETRIES {
            debug!("[try {}/{}]", i + 1, MAX_RETRIES);

            // Consume the operational data by attempting to send its messages
            match self.send_from_operational_data::<S>(&odata) {
                Ok(reply) => {
                    // Done with this op. data
                    info!("success");

                    return Ok(reply);
                }
                Err(LinkError(error::LinkErrorDetail::Send(e), _)) => {
                    // This error means we could retry
                    error!("error {}", e.event);
                    if i + 1 == MAX_RETRIES {
                        error!("{}/{} retries exhausted. giving up", i + 1, MAX_RETRIES)
                    } else {
                        // If we haven't exhausted all retries, regenerate the op. data & retry
                        match self.regenerate_operational_data(odata.clone()) {
                            None => return Ok(S::Reply::empty()), // Nothing to retry
                            Some(new_od) => odata = new_od,
                        }
                    }
                }
                Err(e) => {
                    // Unrecoverable error, propagate up the stack
                    return Err(e);
                }
            }
        }

        Ok(S::Reply::empty())
    }

    /// Generates fresh operational data for a tx given the initial operational data
    /// that failed to send.
    ///
    /// Return value:
    ///   - `Some(..)`: a new operational data from which to retry sending,
    ///   - `None`: all the events in the initial operational data were exhausted (i.e., turned
    ///   into timeouts), so there is nothing to retry.
    ///
    /// Side effects: may schedule a new operational data targeting the source chain, comprising
    /// new timeout messages.
    pub(crate) fn regenerate_operational_data(
        &self,
        initial_odata: OperationalData,
    ) -> Option<OperationalData> {
        let op_info = initial_odata.info();

        warn!(
            "failed. Regenerate operational data from {} events",
            op_info.batch_len()
        );

        // Retry by re-generating the operational data using the initial events
        let (src_opt, dst_opt) = match self.generate_operational_data(initial_odata.into_events()) {
            Ok(new_operational_data) => new_operational_data,
            Err(e) => {
                error!(
                    "failed to regenerate operational data from initial data: {} \
                    with error {}, discarding this op. data",
                    op_info, e
                );
                return None;
            } // Cannot retry, contain the error by reporting a None
        };

        if let Some(src_od) = src_opt {
            if src_od.target == op_info.target() {
                // Our target is the _source_ chain, retry these messages
                info!(odata = %src_od.info(), "will retry");
                return Some(src_od);
            } else {
                // Our target is the _destination_ chain, the data in `src_od` contains
                // potentially new timeout messages that have to be handled separately.
                if let Err(e) = self.schedule_operational_data(src_od) {
                    error!(
                        "failed to schedule newly-generated operational data from \
                        initial data: {} with error {}, discarding this op. data",
                        op_info, e
                    );
                    return None;
                }
            }
        }

        if let Some(dst_od) = dst_opt {
            if dst_od.target == op_info.target() {
                // Our target is the _destination_ chain, retry these messages
                info!(odata = %dst_od.info(), "will retry");
                return Some(dst_od);
            } else {
                // Our target is the _source_ chain, but `dst_od` has new messages
                // intended for the destination chain, this should never be the case
                error!(
                    "generated new messages for destination chain while handling \
                    failed events targeting the source chain!",
                );
            }
        } else {
            // There is no message intended for the destination chain
            if op_info.target() == OperationalDataTarget::Destination {
                info!("exhausted all events from this operational data");
                return None;
            }
        }

        None
    }

    /// Sends a transaction based on the [`OperationalData`] to
    /// the corresponding target chain.
    ///
    /// Returns the appropriate reply associated with the given
    /// [`relay_sender::Submit`]. The reply consists of either the tx
    /// hashes generated by the target chain, if [`Async`] sender,
    /// or the ibc events, if the sender is [`Sync`].
    ///
    /// Propagates any encountered errors.
    fn send_from_operational_data<S: relay_sender::Submit>(
        &self,
        odata: &OperationalData,
    ) -> Result<S::Reply, LinkError> {
        if odata.batch.is_empty() {
            error!("ignoring empty operational data!");
            return Ok(S::Reply::empty());
        }

        let msgs = odata.assemble_msgs(self)?;

        telemetry!({
            let (chain, counterparty, channel_id, port_id) = self.target_info(odata.target);

            ibc_telemetry::global().tx_submitted(
                msgs.tracking_id,
                &chain,
                channel_id,
                port_id,
                &counterparty,
            );
        });

        match odata.target {
            OperationalDataTarget::Source => S::submit(self.src_chain(), msgs),
            OperationalDataTarget::Destination => S::submit(self.dst_chain(), msgs),
        }
    }

    fn enqueue_pending_tx(&self, reply: AsyncReply, odata: OperationalData) {
        if !self.confirm_txes {
            return;
        }

        match odata.target {
            OperationalDataTarget::Source => {
                self.pending_txs_src.insert_new_pending_tx(reply, odata);
            }
            OperationalDataTarget::Destination => {
                self.pending_txs_dst.insert_new_pending_tx(reply, odata);
            }
        }
    }

    /// Checks if a sent packet has been received on destination.
    fn send_packet_received_on_dst(&self, packet: &Packet) -> Result<bool, LinkError> {
        let unreceived_packet = self
            .dst_chain()
            .query_unreceived_packets(QueryUnreceivedPacketsRequest {
                port_id: self.dst_port_id().clone(),
                channel_id: *self.dst_channel_id(),
                packet_commitment_sequences: vec![packet.sequence],
            })
            .map_err(LinkError::relayer)?;

        Ok(unreceived_packet.is_empty())
    }

    /// Checks if a packet commitment has been cleared on source.
    /// The packet commitment is cleared when either an acknowledgment or a timeout is received on source.
    fn send_packet_commitment_cleared_on_src(&self, packet: &Packet) -> Result<bool, LinkError> {
        let (bytes, _) = self
            .src_chain()
            .build_packet_proofs(
                PacketMsgType::Recv,
                self.src_port_id(),
                self.src_channel_id(),
                packet.sequence,
                Height::zero(),
            )
            .map_err(LinkError::relayer)?;

        Ok(bytes.is_empty())
    }

    /// Checks if a send packet event has already been handled (e.g. by another relayer).
    fn send_packet_event_handled(&self, sp: &SendPacket) -> Result<bool, LinkError> {
        Ok(self.send_packet_received_on_dst(&sp.packet)?
            || self.send_packet_commitment_cleared_on_src(&sp.packet)?)
    }

    /// Checks if an acknowledgement for the given packet has been received on
    /// source chain of the packet, ie. the destination chain of the relay path
    /// that sends the acknowledgment.
    fn recv_packet_acknowledged_on_src(&self, packet: &Packet) -> Result<bool, LinkError> {
        let unreceived_ack = self
            .dst_chain()
            .query_unreceived_acknowledgement(QueryUnreceivedAcksRequest {
                port_id: self.dst_port_id().clone(),
                channel_id: *self.dst_channel_id(),
                packet_ack_sequences: vec![packet.sequence],
            })
            .map_err(LinkError::relayer)?;

        Ok(unreceived_ack.is_empty())
    }

    /// Checks if a receive packet event has already been handled (e.g. by another relayer).
    fn write_ack_event_handled(&self, rp: &WriteAcknowledgement) -> Result<bool, LinkError> {
        self.recv_packet_acknowledged_on_src(&rp.packet)
    }

    /// Returns the `processed_height` for the consensus state at specified height
    fn update_height(
        chain: &impl ChainHandle,
        client_id: ClientId,
        consensus_height: Height,
    ) -> Result<Height, LinkError> {
        let events = chain
            .query_txs(QueryTxRequest::Client(QueryClientEventRequest {
                height: Height::zero(),
                event_id: WithBlockDataType::UpdateClient,
                client_id,
                consensus_height,
            }))
            .map_err(|e| LinkError::query(chain.id(), e))?;

        // The handler may treat redundant updates as no-ops and emit `UpdateClient` events for them
        // but the `processed_height` is the height at which the first `UpdateClient` event for this
        // consensus state/height was emitted. We expect that these events are received in the exact
        // same order in which they were emitted.
        match events.first() {
            Some(IbcEvent::UpdateClient(event)) => Ok(event.height()),
            Some(event) => Err(LinkError::unexpected_event(event.clone())),
            None => Err(LinkError::unexpected_event(IbcEvent::default())),
        }
    }

    /// Loops over `tx_events` and returns a tuple of optional events where the first element is a
    /// `ChainError` variant, the second one is an `UpdateClient` variant and the third one is a
    /// `ClientMisbehaviour` variant. This function is essentially just an `Iterator::find()` for
    /// multiple variants with a single pass.
    #[inline]
    fn event_per_type(
        mut tx_events: Vec<IbcEvent>,
    ) -> (
        Option<IbcEvent>,
        Option<UpdateClientEvent>,
        Option<ClientMisbehaviourEvent>,
    ) {
        let mut error = None;
        let mut update = None;
        let mut misbehaviour = None;

        while let Some(event) = tx_events.pop() {
            match event {
                IbcEvent::ChainError(_) => error = Some(event),
                IbcEvent::UpdateClient(event) => update = Some(event),
                IbcEvent::ClientMisbehaviour(event) => misbehaviour = Some(event),
                _ => {}
            }
        }

        (error, update, misbehaviour)
    }

    /// Returns an instant (in the past) that corresponds to the block timestamp of the chain at
    /// specified height (relative to the relayer's current time). If the timestamp is in the future
    /// wrt the relayer's current time, we simply return the current relayer time.
    fn chain_time_at_height(
        chain: &impl ChainHandle,
        height: Height,
    ) -> Result<Instant, LinkError> {
        let chain_time = chain
            .query_host_consensus_state(QueryHostConsensusStateRequest { height })
            .map_err(LinkError::relayer)?
            .timestamp();
        let duration = Timestamp::now()
            .duration_since(&chain_time)
            .unwrap_or_default();
        Ok(Instant::now().sub(duration))
    }

    /// Handles updating the client on the destination chain
    /// Returns the height at which the client update was processed
    fn update_client_dst(
        &self,
        src_chain_height: Height,
        tracking_id: TrackingId,
    ) -> Result<Height, LinkError> {
        self.do_update_client_dst(src_chain_height, tracking_id, MAX_RETRIES)
    }

    /// Perform actual update_client_dst with retries.
    ///
    /// Note that the retry is only performed in the case when there
    /// is a ChainError event. It would return error immediately if
    /// there are other errors returned from calls such as
    /// build_update_client_on_dst.
    fn do_update_client_dst(
        &self,
        src_chain_height: Height,
        tracking_id: TrackingId,
        retries_left: usize,
    ) -> Result<Height, LinkError> {
        info!( "sending update_client to client hosted on source chain for height {} (retries left: {})", src_chain_height, retries_left );

        let dst_update = self.build_update_client_on_dst(src_chain_height)?;
        let tm = TrackedMsgs::new(dst_update, tracking_id);
        let dst_tx_events = self
            .dst_chain()
            .send_messages_and_wait_commit(tm)
            .map_err(LinkError::relayer)?;

        info!("result: {}", PrettyEvents(&dst_tx_events));

        let (error, update, misbehaviour) = Self::event_per_type(dst_tx_events);
        match (error, update, misbehaviour) {
            // All updates were successful, no errors and no misbehaviour.
            (None, Some(update_event), None) => Ok(update_event.height()),
            (Some(chain_error), _, _) => {
                // Atleast one chain-error so retry if possible.
                if retries_left == 0 {
                    Err(LinkError::client(ForeignClientError::chain_error_event(
                        self.dst_chain().id(),
                        chain_error,
                    )))
                } else {
                    self.do_update_client_dst(src_chain_height, tracking_id, retries_left - 1)
                }
            }
            (None, None, None) => {
                // `tm` was empty and update wasn't required
                match Self::update_height(
                    self.dst_chain(),
                    self.dst_client_id().clone(),
                    src_chain_height,
                ) {
                    Ok(update_height) => Ok(update_height),
                    Err(_) if retries_left > 0 => {
                        self.do_update_client_dst(src_chain_height, tracking_id, retries_left - 1)
                    }
                    _ => Err(LinkError::update_client_failed()),
                }
            }
            // Atleast one misbehaviour event, so don't retry.
            (_, _, Some(_misbehaviour)) => Err(LinkError::update_client_failed()),
        }
    }

    /// Handles updating the client on the source chain
    /// Returns the height at which the client update was processed
    fn update_client_src(
        &self,
        dst_chain_height: Height,
        tracking_id: TrackingId,
    ) -> Result<Height, LinkError> {
        self.do_update_client_src(dst_chain_height, tracking_id, MAX_RETRIES)
    }

    /// Perform actual update_client_src with retries.
    ///
    /// Note that the retry is only performed in the case when there
    /// is a ChainError event. It would return error immediately if
    /// there are other errors returned from calls such as
    /// build_update_client_on_src.
    fn do_update_client_src(
        &self,
        dst_chain_height: Height,
        tracking_id: TrackingId,
        retries_left: usize,
    ) -> Result<Height, LinkError> {
        info!( "sending update_client to client hosted on source chain for height {} (retries left: {})", dst_chain_height, retries_left );

        let src_update = self.build_update_client_on_src(dst_chain_height)?;
        let tm = TrackedMsgs::new(src_update, tracking_id);
        let src_tx_events = self
            .src_chain()
            .send_messages_and_wait_commit(tm)
            .map_err(LinkError::relayer)?;

        info!("result: {}", PrettyEvents(&src_tx_events));

        let (error, update, misbehaviour) = Self::event_per_type(src_tx_events);
        match (error, update, misbehaviour) {
            // All updates were successful, no errors and no misbehaviour.
            (None, Some(update_event), None) => Ok(update_event.height()),
            (Some(chain_error), _, _) => {
                // Atleast one chain-error so retry if possible.
                if retries_left == 0 {
                    Err(LinkError::client(ForeignClientError::chain_error_event(
                        self.src_chain().id(),
                        chain_error,
                    )))
                } else {
                    self.do_update_client_src(dst_chain_height, tracking_id, retries_left - 1)
                }
            }
            (None, None, None) => {
                // `tm` was empty and update wasn't required
                match Self::update_height(
                    self.src_chain(),
                    self.src_client_id().clone(),
                    dst_chain_height,
                ) {
                    Ok(update_height) => Ok(update_height),
                    Err(_) if retries_left > 0 => {
                        self.do_update_client_src(dst_chain_height, tracking_id, retries_left - 1)
                    }
                    _ => Err(LinkError::update_client_failed()),
                }
            }
            // At least one misbehaviour event, so don't retry.
            (_, _, Some(_misbehaviour)) => Err(LinkError::update_client_failed()),
        }
    }

    /// Schedules the relaying of [`MsgRecvPacket`] and [`MsgTimeout`] messages.
    ///
    /// The optional [`Height`] parameter allows specify a height on the source
    /// chain where to query for packet data. If `None`, the latest available
    /// height on the source chain is used.
    ///
    /// Blocks until _all_ outstanding messages have been scheduled.
    pub fn schedule_recv_packet_and_timeout_msgs(
        &self,
        opt_query_height: Option<Height>,
        tracking_id: TrackingId,
    ) -> Result<(), LinkError> {
        let _span =
            span!(Level::DEBUG, "schedule_recv_packet_and_timeout_msgs", query_height = ?opt_query_height)
                .entered();

        // Pull the s.n. of all packets that the destination chain has not yet received.
        let (sequences, src_response_height) =
            unreceived_packets(self.dst_chain(), self.src_chain(), &self.path_id)
                .map_err(LinkError::supervisor)?;

        let query_height = opt_query_height.unwrap_or(src_response_height);

        // Skip: no relevant events found.
        if sequences.is_empty() {
            return Ok(());
        }

        debug!(
            "sequences of unreceived packets to send out to {} of the ones with commitments on {}: {} (first 10 shown here; total={})",
            self.dst_chain().id(),
            self.src_chain().id(),
            sequences.iter().take(10).format(", "), sequences.len()
        );

        // Chunk-up the list of sequence nrs. into smaller parts,
        // and schedule operational data incrementally across each chunk.
        for events_chunk in query_packet_events_with(
            &sequences,
            query_height,
            self.src_chain(),
            &self.path_id,
            query_send_packet_events,
        ) {
            self.events_to_operational_data(TrackedEvents::new(events_chunk, tracking_id))?;
        }

        Ok(())
    }

    /// Schedules the relaying of [`MsgAcknowledgement`] messages.
    ///
    /// The `opt_query_height` parameter allows to optionally use a specific height on the source
    /// chain where to query for packet data. If `None`, the latest available height on the source
    /// chain is used.
    pub fn schedule_packet_ack_msgs(
        &self,
        opt_query_height: Option<Height>,
        tracking_id: TrackingId,
    ) -> Result<(), LinkError> {
        let _span = span!(Level::DEBUG, "build_packet_ack_msgs", h = ?opt_query_height).entered();

        let (sequences, src_response_height) =
            unreceived_acknowledgements(self.dst_chain(), self.src_chain(), &self.path_id)
                .map_err(LinkError::supervisor)?;

        let query_height = opt_query_height.unwrap_or(src_response_height);

        // Skip: no relevant events found.
        if sequences.is_empty() {
            return Ok(());
        }

        debug!(
            "seq. nrs. of ack packets to send out to {} of the ones with acknowledgments on {}: {} (first 10 shown here; total={})",
            self.dst_chain().id(),
            self.src_chain().id(),
            sequences.iter().take(10).format(", "), sequences.len()
        );

        // Incrementally process all the available sequence numbers in chunks
        for events_chunk in query_packet_events_with(
            &sequences,
            query_height,
            self.src_chain(),
            &self.path_id,
            query_write_ack_events,
        ) {
            self.events_to_operational_data(TrackedEvents::new(events_chunk, tracking_id))?;
        }

        Ok(())
    }

    fn build_recv_packet(&self, packet: &Packet, height: Height) -> Result<Option<Any>, LinkError> {
        let (_, proofs) = self
            .src_chain()
            .build_packet_proofs(
                PacketMsgType::Recv,
                &packet.source_port,
                &packet.source_channel,
                packet.sequence,
                height,
            )
            .map_err(|e| LinkError::packet_proofs_constructor(self.src_chain().id(), e))?;

        let msg = MsgRecvPacket::new(packet.clone(), proofs.clone(), self.dst_signer()?);

        trace!(
            "built recv_packet msg {}, proofs at height {}",
            msg.packet,
            proofs.height()
        );

        Ok(Some(msg.to_any()))
    }

    fn build_ack_from_recv_event(
        &self,
        event: &WriteAcknowledgement,
    ) -> Result<Option<Any>, LinkError> {
        let packet = event.packet.clone();

        let (_, proofs) = self
            .src_chain()
            .build_packet_proofs(
                PacketMsgType::Ack,
                &packet.destination_port,
                &packet.destination_channel,
                packet.sequence,
                event.height,
            )
            .map_err(|e| LinkError::packet_proofs_constructor(self.src_chain().id(), e))?;

        let msg = MsgAcknowledgement::new(
            packet,
            event.ack.clone().into(),
            proofs.clone(),
            self.dst_signer()?,
        );

        trace!(
            "built acknowledgment msg {}, proofs at height {}",
            msg.packet,
            proofs.height()
        );

        Ok(Some(msg.to_any()))
    }

    fn build_timeout_packet(
        &self,
        packet: &Packet,
        height: Height,
    ) -> Result<Option<Any>, LinkError> {
        let dst_channel_id = self.dst_channel_id();

        debug!("build timeout for channel");
        let (packet_type, next_sequence_received) = if self.ordered_channel() {
            let next_seq = self
                .dst_chain()
                .query_next_sequence_receive(QueryNextSequenceReceiveRequest {
                    port_id: self.dst_port_id().clone(),
                    channel_id: *dst_channel_id,
                })
                .map_err(|e| LinkError::query(self.dst_chain().id(), e))?;
            (PacketMsgType::TimeoutOrdered, next_seq)
        } else {
            (PacketMsgType::TimeoutUnordered, packet.sequence)
        };

        let (_, proofs) = self
            .dst_chain()
            .build_packet_proofs(
                packet_type,
                &packet.destination_port,
                &packet.destination_channel,
                next_sequence_received,
                height,
            )
            .map_err(|e| LinkError::packet_proofs_constructor(self.dst_chain().id(), e))?;

        let msg = MsgTimeout::new(
            packet.clone(),
            next_sequence_received,
            proofs.clone(),
            self.src_signer()?,
        );

        trace!(
            "built timeout msg {}, proofs at height {}",
            msg.packet,
            proofs.height()
        );

        Ok(Some(msg.to_any()))
    }

    fn build_timeout_on_close_packet(
        &self,
        packet: &Packet,
        height: Height,
    ) -> Result<Option<Any>, LinkError> {
        let (_, proofs) = self
            .dst_chain()
            .build_packet_proofs(
                PacketMsgType::TimeoutOnClose,
                &packet.destination_port,
                &packet.destination_channel,
                packet.sequence,
                height,
            )
            .map_err(|e| LinkError::packet_proofs_constructor(self.dst_chain().id(), e))?;

        let msg = MsgTimeoutOnClose::new(
            packet.clone(),
            packet.sequence,
            proofs.clone(),
            self.src_signer()?,
        );

        trace!(
            "built timeout on close msg {}, proofs at height {}",
            msg.packet,
            proofs.height()
        );

        Ok(Some(msg.to_any()))
    }

    fn build_timeout_from_send_packet_event(
        &self,
        event: &SendPacket,
        dst_info: &ChainStatus,
    ) -> Result<Option<Any>, LinkError> {
        let packet = event.packet.clone();
        if self
            .dst_channel(dst_info.height)?
            .state_matches(&ChannelState::Closed)
        {
            Ok(self.build_timeout_on_close_packet(&event.packet, dst_info.height)?)
        } else if packet.timed_out(&dst_info.timestamp, dst_info.height) {
            Ok(self.build_timeout_packet(&event.packet, dst_info.height)?)
        } else {
            Ok(None)
        }
    }

    fn build_recv_or_timeout_from_send_packet_event(
        &self,
        event: &SendPacket,
        dst_info: &ChainStatus,
    ) -> Result<(Option<Any>, Option<Any>), LinkError> {
        let timeout = self.build_timeout_from_send_packet_event(event, dst_info)?;
        if timeout.is_some() {
            Ok((None, timeout))
        } else {
            Ok((self.build_recv_packet(&event.packet, event.height)?, None))
        }
    }

    /// Drives the relaying of elapsed operational data items meant for
    /// the destination chain forward. Should an error occur when attempting
    /// to relay a piece of operational data, this function returns all
    /// subsequent unprocessed pieces of operational data back to the caller
    /// so that they can be re-queued.
    ///
    /// Pieces of operational data that have not elapsed yet are also placed
    /// in the 'unprocessed' bucket.
    ///
    /// A piece of operational data is considered 'elapsed' if it has surpassed
    /// its target chain's:
    /// 1. Latest timestamp
    /// 2. Maximum block time
    /// 3. Latest height
    ///
    /// This method performs relaying using the asynchronous sender.
    /// Retains the operational data as pending, and associates it
    /// with one or more transaction hash(es).
    fn do_execute_schedule<I: Iterator<Item = OperationalData>>(
        &mut self,
        mut operations: I,
        target_chain: OperationalDataTarget,
    ) -> Result<VecDeque<OperationalData>, (VecDeque<OperationalData>, LinkError)> {
        let mut unprocessed = VecDeque::new();

        while let Some(od) = operations.next() {
            let elapsed_result = match target_chain {
                OperationalDataTarget::Source => od.has_conn_delay_elapsed(
                    &|| self.src_time_latest(),
                    &|| self.src_max_block_time(),
                    &|| self.src_latest_height(),
                ),
                OperationalDataTarget::Destination => od.has_conn_delay_elapsed(
                    &|| self.dst_time_latest(),
                    &|| self.dst_max_block_time(),
                    &|| self.dst_latest_height(),
                ),
            };

            match elapsed_result {
                Ok(elapsed) => {
                    if elapsed {
                        match self
                            .relay_from_operational_data::<relay_sender::AsyncSender>(od.clone())
                        {
                            Ok(reply) => self.enqueue_pending_tx(reply, od),
                            Err(e) => {
                                unprocessed.extend(operations);

                                return Err((unprocessed, e));
                            }
                        }
                    } else {
                        unprocessed.push_back(od);
                    }
                }
                Err(e) => {
                    unprocessed.push_back(od);
                    unprocessed.extend(operations);

                    return Err((unprocessed, e));
                }
            }
        }

        Ok(unprocessed)
    }

    /// While there are pending operational data items, this function
    /// performs the relaying of packets corresponding to those
    /// operational data items to both the source and destination chains.
    ///
    /// Any operational data items that do not get successfully relayed are
    /// dropped. Subsequent pending operational data items that went unprocessed
    /// are queued up again for re-submission.
    pub fn execute_schedule(&mut self) -> Result<(), LinkError> {
        let src_od_iter = self.src_operational_data.take().into_iter();

        match self.do_execute_schedule(src_od_iter, OperationalDataTarget::Source) {
            Ok(unprocessed_src_data) => self.src_operational_data = unprocessed_src_data.into(),
            Err((unprocessed_src_data, e)) => {
                self.src_operational_data = unprocessed_src_data.into();
                return Err(e);
            }
        }

        let dst_od_iter = self.dst_operational_data.take().into_iter();

        match self.do_execute_schedule(dst_od_iter, OperationalDataTarget::Destination) {
            Ok(unprocessed_dst_data) => self.dst_operational_data = unprocessed_dst_data.into(),
            Err((unprocessed_dst_data, e)) => {
                self.dst_operational_data = unprocessed_dst_data.into();
                return Err(e);
            }
        }

        Ok(())
    }

    /// Kicks off the process of relaying pending txs to the source and destination chains.
    ///
    /// See [`Resubmit::from_clear_interval`] for more info about the `resubmit` parameter.
    pub fn process_pending_txs(&self, resubmit: Resubmit) -> RelaySummary {
        if !self.confirm_txes {
            return RelaySummary::empty();
        }

        let mut summary_src = self.process_pending_txs_src(resubmit).unwrap_or_else(|e| {
            error!("error processing pending events in source chain: {}", e);
            RelaySummary::empty()
        });

        let summary_dst = self.process_pending_txs_dst(resubmit).unwrap_or_else(|e| {
            error!(
                "error processing pending events in destination chain: {}",
                e
            );
            RelaySummary::empty()
        });

        summary_src.extend(summary_dst);
        summary_src
    }

    fn process_pending_txs_src(&self, resubmit: Resubmit) -> Result<RelaySummary, LinkError> {
        let do_resubmit = match resubmit {
            Resubmit::Yes => {
                Some(|odata| self.relay_from_operational_data::<relay_sender::AsyncSender>(odata))
            }
            Resubmit::No => None,
        };

        let res = self
            .pending_txs_src
            .process_pending(pending::TIMEOUT, self, do_resubmit)?
            .unwrap_or_else(RelaySummary::empty);

        Ok(res)
    }

    fn process_pending_txs_dst(&self, resubmit: Resubmit) -> Result<RelaySummary, LinkError> {
        let do_resubmit = match resubmit {
            Resubmit::Yes => {
                Some(|odata| self.relay_from_operational_data::<relay_sender::AsyncSender>(odata))
            }
            Resubmit::No => None,
        };

        let res = self
            .pending_txs_dst
            .process_pending(pending::TIMEOUT, self, do_resubmit)?
            .unwrap_or_else(RelaySummary::empty);

        Ok(res)
    }

    /// Refreshes the scheduled batches.
    /// Verifies if any sendPacket messages timed-out. If so, moves them from destination op. data
    /// to source operational data, and adjusts the events and messages accordingly.
    pub fn refresh_schedule(&self) -> Result<(), LinkError> {
        // Bail fast if no op. data to refresh
        if self.dst_operational_data.is_empty() {
            return Ok(());
        }

        let span = span!(Level::INFO, "refresh");
        let _enter = span.enter();

        let dst_status = self
            .dst_chain()
            .query_application_status()
            .map_err(|e| LinkError::query(self.src_chain().id(), e))?;

        let dst_current_height = dst_status.height;

        // Intermediary data struct to help better manage the transfer from dst. operational data
        // to source operational data.
        let mut all_dst_odata = self.dst_operational_data.clone_vec();

        let mut timed_out: HashMap<usize, OperationalData> = HashMap::default();

        // For each operational data targeting the destination chain...
        for (odata_pos, odata) in all_dst_odata.iter_mut().enumerate() {
            // ... check each `SendPacket` event, whether it should generate a timeout message
            let mut retain_batch = vec![];

            for gm in odata.batch.iter() {
                let TransitMessage { event, .. } = gm;

                match event {
                    IbcEvent::SendPacket(e) => {
                        // Catch any SendPacket event that timed-out
                        if self.send_packet_event_handled(e)? {
                            debug!("already handled send packet {}", e);
                        } else if let Some(new_msg) =
                            self.build_timeout_from_send_packet_event(e, &dst_status)?
                        {
                            debug!("found a timed-out msg in the op data {}", odata.info(),);
                            timed_out
                                .entry(odata_pos)
                                .or_insert_with(|| {
                                    OperationalData::new(
                                        dst_current_height,
                                        OperationalDataTarget::Source,
                                        odata.tracking_id,
                                        self.channel.connection_delay,
                                    )
                                })
                                .push(TransitMessage {
                                    event: event.clone(),
                                    msg: new_msg,
                                });
                        } else {
                            // A SendPacket event, but did not time-out yet, retain
                            retain_batch.push(gm.clone());
                        }
                    }
                    IbcEvent::WriteAcknowledgement(e) => {
                        if self.write_ack_event_handled(e)? {
                            debug!("already handled {} write ack ", e);
                        } else {
                            retain_batch.push(gm.clone());
                        }
                    }
                    _ => retain_batch.push(gm.clone()),
                }
            }

            // Update the whole batch, keeping only the relevant ones
            odata.batch = retain_batch;
        }

        // Possibly some op. data became empty (if no events were kept).
        // Retain only the non-empty ones.
        all_dst_odata.retain(|o| !o.batch.is_empty());

        // Replace the original operational data with the updated one
        self.dst_operational_data.replace(all_dst_odata);

        // Handle timed-out events
        if timed_out.is_empty() {
            // Nothing timed out in the meantime
            return Ok(());
        }

        // Schedule new operational data targeting the source chain
        for (_, new_od) in timed_out.into_iter() {
            info!(
                "re-scheduling from new timed-out batch of size {}",
                new_od.batch.len()
            );

            self.schedule_operational_data(new_od)?;
        }

        Ok(())
    }

    /// Adds a new operational data item for this relaying path to process later.
    /// If the relaying path has non-zero packet delays, this method also updates the client on the
    /// target chain with the appropriate headers.
    fn schedule_operational_data(&self, mut od: OperationalData) -> Result<(), LinkError> {
        let _span = span!(Level::INFO, "schedule", odata = %od.info()).entered();

        if od.batch.is_empty() {
            info!(
                "ignoring operational data for {} because it has no messages",
                od.target
            );
            return Ok(());
        }

        // Update clients ahead of scheduling the operational data, if the delays are non-zero.
        // If the connection-delay must be taken into account, set the `scheduled_time` to an
        // instant in the past, i.e. when this client update was first processed (`processed_time`)
        let scheduled_time = if od.conn_delay_needed() {
            debug!("connection delay must be taken into account: updating client");
            let target_height = od.proofs_height.increment();
            match od.target {
                OperationalDataTarget::Source => {
                    let update_height = self.update_client_src(target_height, od.tracking_id)?;
                    od.set_update_height(update_height);
                    self.src_time_at_height(update_height)?
                }
                OperationalDataTarget::Destination => {
                    let update_height = self.update_client_dst(target_height, od.tracking_id)?;
                    od.set_update_height(update_height);
                    self.dst_time_at_height(update_height)?
                }
            }
        } else {
            debug!(
                "connection delay need not be taken into account: client update message will be \
            prepended later"
            );
            Instant::now()
        };

        od.set_scheduled_time(scheduled_time);

        match od.target {
            OperationalDataTarget::Source => self.src_operational_data.push_back(od),
            OperationalDataTarget::Destination => self.dst_operational_data.push_back(od),
        };

        Ok(())
    }

<<<<<<< HEAD
=======
    /// Pulls out the operational elements with elapsed delay period and that can
    /// now be processed.
    pub(crate) fn try_fetch_scheduled_operational_data(
        &self,
    ) -> Result<(VecDeque<OperationalData>, VecDeque<OperationalData>), LinkError> {
        // Extracts elements from a Vec when the predicate returns true.
        // The mutable vector is then updated to the remaining unextracted elements.
        fn partition<T>(
            queue: VecDeque<T>,
            pred: impl Fn(&T) -> Result<bool, LinkError>,
        ) -> Result<(VecDeque<T>, VecDeque<T>), LinkError> {
            let mut true_res = VecDeque::new();
            let mut false_res = VecDeque::new();

            for e in queue.into_iter() {
                if pred(&e)? {
                    true_res.push_back(e);
                } else {
                    false_res.push_back(e);
                }
            }

            Ok((true_res, false_res))
        }

        let (elapsed_src_ods, unelapsed_src_ods) =
            partition(self.src_operational_data.take(), |op| {
                op.has_conn_delay_elapsed(
                    &|| self.src_time_latest(),
                    &|| self.src_max_block_time(),
                    &|| self.src_latest_height(),
                )
            })?;

        let (elapsed_dst_ods, unelapsed_dst_ods) =
            partition(self.dst_operational_data.take(), |op| {
                op.has_conn_delay_elapsed(
                    &|| self.dst_time_latest(),
                    &|| self.dst_max_block_time(),
                    &|| self.dst_latest_height(),
                )
            })?;

        self.src_operational_data.replace(unelapsed_src_ods);
        self.dst_operational_data.replace(unelapsed_dst_ods);
        Ok((elapsed_src_ods, elapsed_dst_ods))
    }

>>>>>>> 01145a1c
    fn restore_src_client(&self) -> ForeignClient<ChainA, ChainB> {
        ForeignClient::restore(
            self.src_client_id().clone(),
            self.src_chain().clone(),
            self.dst_chain().clone(),
        )
    }

    fn restore_dst_client(&self) -> ForeignClient<ChainB, ChainA> {
        ForeignClient::restore(
            self.dst_client_id().clone(),
            self.dst_chain().clone(),
            self.src_chain().clone(),
        )
    }

    // we need fully qualified ChainId to avoid unneeded imports warnings
    #[cfg(feature = "telemetry")]
    fn target_info(
        &self,
        target: OperationalDataTarget,
    ) -> (
        ibc::core::ics24_host::identifier::ChainId, // source chain
        ibc::core::ics24_host::identifier::ChainId, // destination chain
        &ChannelId,
        &PortId,
    ) {
        match target {
            OperationalDataTarget::Source => (
                self.src_chain().id(),
                self.dst_chain().id(),
                self.src_channel_id(),
                self.src_port_id(),
            ),
            OperationalDataTarget::Destination => (
                self.dst_chain().id(),
                self.src_chain().id(),
                self.dst_channel_id(),
                self.dst_port_id(),
            ),
        }
    }
}<|MERGE_RESOLUTION|>--- conflicted
+++ resolved
@@ -390,13 +390,8 @@
 
         for i in 1..=MAX_RETRIES {
             let cleared = self
-<<<<<<< HEAD
-                .build_recv_packet_and_timeout_msgs(height)
-                .and_then(|_| self.build_packet_ack_msgs(height));
-=======
                 .schedule_recv_packet_and_timeout_msgs(height, tracking_id)
-                .and_then(|()| self.schedule_packet_ack_msgs(height, tracking_id));
->>>>>>> 01145a1c
+                .and_then(|_| self.schedule_packet_ack_msgs(height, tracking_id));
 
             match cleared {
                 Ok(()) => return Ok(()),
@@ -1592,57 +1587,6 @@
         Ok(())
     }
 
-<<<<<<< HEAD
-=======
-    /// Pulls out the operational elements with elapsed delay period and that can
-    /// now be processed.
-    pub(crate) fn try_fetch_scheduled_operational_data(
-        &self,
-    ) -> Result<(VecDeque<OperationalData>, VecDeque<OperationalData>), LinkError> {
-        // Extracts elements from a Vec when the predicate returns true.
-        // The mutable vector is then updated to the remaining unextracted elements.
-        fn partition<T>(
-            queue: VecDeque<T>,
-            pred: impl Fn(&T) -> Result<bool, LinkError>,
-        ) -> Result<(VecDeque<T>, VecDeque<T>), LinkError> {
-            let mut true_res = VecDeque::new();
-            let mut false_res = VecDeque::new();
-
-            for e in queue.into_iter() {
-                if pred(&e)? {
-                    true_res.push_back(e);
-                } else {
-                    false_res.push_back(e);
-                }
-            }
-
-            Ok((true_res, false_res))
-        }
-
-        let (elapsed_src_ods, unelapsed_src_ods) =
-            partition(self.src_operational_data.take(), |op| {
-                op.has_conn_delay_elapsed(
-                    &|| self.src_time_latest(),
-                    &|| self.src_max_block_time(),
-                    &|| self.src_latest_height(),
-                )
-            })?;
-
-        let (elapsed_dst_ods, unelapsed_dst_ods) =
-            partition(self.dst_operational_data.take(), |op| {
-                op.has_conn_delay_elapsed(
-                    &|| self.dst_time_latest(),
-                    &|| self.dst_max_block_time(),
-                    &|| self.dst_latest_height(),
-                )
-            })?;
-
-        self.src_operational_data.replace(unelapsed_src_ods);
-        self.dst_operational_data.replace(unelapsed_dst_ods);
-        Ok((elapsed_src_ods, elapsed_dst_ods))
-    }
-
->>>>>>> 01145a1c
     fn restore_src_client(&self) -> ForeignClient<ChainA, ChainB> {
         ForeignClient::restore(
             self.src_client_id().clone(),

use alloc::collections::BTreeMap as HashMap;
use alloc::collections::VecDeque;
use std::ops::Sub;
use std::time::{Duration, Instant};

use ibc_proto::google::protobuf::Any;
use itertools::Itertools;
use tracing::{debug, error, info, span, trace, warn, Level};

use ibc::{
    core::{
        ics02_client::{
            client_consensus::QueryClientEventRequest,
            events::ClientMisbehaviour as ClientMisbehaviourEvent,
            events::UpdateClient as UpdateClientEvent,
        },
        ics04_channel::{
            channel::{ChannelEnd, Order, State as ChannelState},
            events::{SendPacket, WriteAcknowledgement},
            msgs::{
                acknowledgement::MsgAcknowledgement, chan_close_confirm::MsgChannelCloseConfirm,
                recv_packet::MsgRecvPacket, timeout::MsgTimeout,
                timeout_on_close::MsgTimeoutOnClose,
            },
            packet::{Packet, PacketMsgType},
        },
        ics24_host::identifier::{ChannelId, ClientId, ConnectionId, PortId},
    },
    events::{IbcEvent, PrettyEvents, WithBlockDataType},
    query::QueryTxRequest,
    signer::Signer,
    timestamp::Timestamp,
    tx_msg::Msg,
    Height,
};
use ibc_proto::ibc::core::channel::v1::{
    QueryNextSequenceReceiveRequest, QueryUnreceivedAcksRequest, QueryUnreceivedPacketsRequest,
};

use crate::chain::counterparty::{unreceived_acknowledgements, unreceived_packets};
use crate::chain::handle::ChainHandle;
use crate::chain::tx::TrackedMsgs;
use crate::chain::tx::TrackingId;
use crate::chain::ChainStatus;
use crate::channel::error::ChannelError;
use crate::channel::Channel;
use crate::event::monitor::EventBatch;
use crate::foreign_client::{ForeignClient, ForeignClientError};
use crate::link::error::{self, LinkError};
use crate::link::operational_data::{
    OperationalData, OperationalDataTarget, TrackedEvents, TransitMessage,
};
use crate::link::packet_events::{
    query_packet_events_with, query_send_packet_events, query_write_ack_events,
};
use crate::link::pending::PendingTxs;
use crate::link::relay_sender::{AsyncReply, SubmitReply};
use crate::link::relay_summary::RelaySummary;
use crate::link::{pending, relay_sender};
<<<<<<< HEAD
use crate::telemetry;
=======
use crate::path::PathIdentifiers;
>>>>>>> 39606d28
use crate::util::queue::Queue;

const MAX_RETRIES: usize = 5;

/// Whether or not to resubmit packets when pending transactions
/// fail to process within the given timeout duration.
#[derive(Copy, Clone, Debug, PartialEq, Eq)]
pub enum Resubmit {
    Yes,
    No,
}

impl Resubmit {
    /// Packet resubmission is enabled when the clear interval for packets is 0. Otherwise,
    /// when the packet clear interval is > 0, the relayer will periodically clear unsent packets
    /// such that resubmitting packets is not necessary.
    pub fn from_clear_interval(clear_interval: u64) -> Self {
        if clear_interval == 0 {
            Self::Yes
        } else {
            Self::No
        }
    }
}

pub struct RelayPath<ChainA: ChainHandle, ChainB: ChainHandle> {
    channel: Channel<ChainA, ChainB>,

    pub(crate) path_id: PathIdentifiers,

    // Operational data, targeting both the source and destination chain.
    // These vectors of operational data are ordered decreasingly by
    // their age, with element at position `0` being the oldest.
    // The operational data targeting the source chain comprises
    // mostly timeout packet messages.
    // The operational data targeting the destination chain
    // comprises mostly RecvPacket and Ack msgs.
    pub(crate) src_operational_data: Queue<OperationalData>,
    pub(crate) dst_operational_data: Queue<OperationalData>,

    // Toggle for the transaction confirmation mechanism.
    confirm_txes: bool,

    // Stores pending (i.e., unconfirmed) operational data.
    // The relaying path periodically tries to confirm these pending
    // transactions if [`confirm_txes`] is true.
    pending_txs_src: PendingTxs<ChainA>,
    pending_txs_dst: PendingTxs<ChainB>,
}

impl<ChainA: ChainHandle, ChainB: ChainHandle> RelayPath<ChainA, ChainB> {
    pub fn new(
        channel: Channel<ChainA, ChainB>,
        with_tx_confirmation: bool,
    ) -> Result<Self, LinkError> {
        let src_chain = channel.src_chain().clone();
        let dst_chain = channel.dst_chain().clone();

        let src_chain_id = src_chain.id();
        let dst_chain_id = dst_chain.id();

        let src_channel_id = *channel
            .src_channel_id()
            .ok_or_else(|| LinkError::missing_channel_id(src_chain.id()))?;

        let dst_channel_id = *channel
            .dst_channel_id()
            .ok_or_else(|| LinkError::missing_channel_id(dst_chain.id()))?;

        let src_port_id = channel.src_port_id().clone();
        let dst_port_id = channel.dst_port_id().clone();

        let path = PathIdentifiers {
            port_id: dst_port_id.clone(),
            channel_id: dst_channel_id,
            counterparty_port_id: src_port_id.clone(),
            counterparty_channel_id: src_channel_id,
        };

        Ok(Self {
            channel,

            path_id: path,

            src_operational_data: Queue::new(),
            dst_operational_data: Queue::new(),

            confirm_txes: with_tx_confirmation,
            pending_txs_src: PendingTxs::new(src_chain, src_channel_id, src_port_id, dst_chain_id),
            pending_txs_dst: PendingTxs::new(dst_chain, dst_channel_id, dst_port_id, src_chain_id),
        })
    }

    pub fn src_chain(&self) -> &ChainA {
        self.channel.src_chain()
    }

    pub fn dst_chain(&self) -> &ChainB {
        self.channel.dst_chain()
    }

    pub fn src_client_id(&self) -> &ClientId {
        self.channel.src_client_id()
    }

    pub fn dst_client_id(&self) -> &ClientId {
        self.channel.dst_client_id()
    }

    pub fn src_connection_id(&self) -> &ConnectionId {
        self.channel.src_connection_id()
    }

    pub fn dst_connection_id(&self) -> &ConnectionId {
        self.channel.dst_connection_id()
    }

    pub fn src_port_id(&self) -> &PortId {
        &self.path_id.counterparty_port_id
    }

    pub fn dst_port_id(&self) -> &PortId {
        &self.path_id.port_id
    }

    pub fn src_channel_id(&self) -> &ChannelId {
        &self.path_id.counterparty_channel_id
    }

    pub fn dst_channel_id(&self) -> &ChannelId {
        &self.path_id.channel_id
    }

    pub fn channel(&self) -> &Channel<ChainA, ChainB> {
        &self.channel
    }

    fn src_channel(&self, height: Height) -> Result<ChannelEnd, LinkError> {
        self.src_chain()
            .query_channel(self.src_port_id(), self.src_channel_id(), height)
            .map_err(|e| LinkError::channel(ChannelError::query(self.src_chain().id(), e)))
    }

    fn dst_channel(&self, height: Height) -> Result<ChannelEnd, LinkError> {
        self.dst_chain()
            .query_channel(self.dst_port_id(), self.dst_channel_id(), height)
            .map_err(|e| LinkError::channel(ChannelError::query(self.dst_chain().id(), e)))
    }

    fn src_signer(&self) -> Result<Signer, LinkError> {
        self.src_chain()
            .get_signer()
            .map_err(|e| LinkError::signer(self.src_chain().id(), e))
    }

    fn dst_signer(&self) -> Result<Signer, LinkError> {
        self.dst_chain()
            .get_signer()
            .map_err(|e| LinkError::signer(self.dst_chain().id(), e))
    }

    pub(crate) fn src_latest_height(&self) -> Result<Height, LinkError> {
        self.src_chain()
            .query_latest_height()
            .map_err(|e| LinkError::query(self.src_chain().id(), e))
    }

    pub(crate) fn dst_latest_height(&self) -> Result<Height, LinkError> {
        self.dst_chain()
            .query_latest_height()
            .map_err(|e| LinkError::query(self.dst_chain().id(), e))
    }

    fn src_time_at_height(&self, height: Height) -> Result<Instant, LinkError> {
        Self::chain_time_at_height(self.src_chain(), height)
    }

    fn dst_time_at_height(&self, height: Height) -> Result<Instant, LinkError> {
        Self::chain_time_at_height(self.dst_chain(), height)
    }

    pub(crate) fn src_time_latest(&self) -> Result<Instant, LinkError> {
        let elapsed = Timestamp::now()
            .duration_since(
                &self
                    .src_chain()
                    .query_application_status()
                    .unwrap()
                    .timestamp,
            )
            .unwrap_or_default();

        Ok(Instant::now().sub(elapsed))
    }

    pub(crate) fn dst_time_latest(&self) -> Result<Instant, LinkError> {
        let elapsed = Timestamp::now()
            .duration_since(
                &self
                    .dst_chain()
                    .query_application_status()
                    .unwrap()
                    .timestamp,
            )
            .unwrap_or_default();

        Ok(Instant::now().sub(elapsed))
    }

    pub(crate) fn src_max_block_time(&self) -> Result<Duration, LinkError> {
        // TODO(hu55a1n1): Ideally, we should get the `max_expected_time_per_block` using the
        // `/genesis` endpoint once it is working in tendermint-rs.
        Ok(self
            .src_chain()
            .config()
            .map_err(LinkError::relayer)?
            .max_block_time)
    }

    pub(crate) fn dst_max_block_time(&self) -> Result<Duration, LinkError> {
        Ok(self
            .dst_chain()
            .config()
            .map_err(LinkError::relayer)?
            .max_block_time)
    }

    fn unordered_channel(&self) -> bool {
        self.channel.ordering == Order::Unordered
    }

    fn ordered_channel(&self) -> bool {
        self.channel.ordering == Order::Ordered
    }

    pub fn build_update_client_on_dst(&self, height: Height) -> Result<Vec<Any>, LinkError> {
        let client = self.restore_dst_client();
        client
            .build_update_client(height)
            .map_err(LinkError::client)
    }

    pub fn build_update_client_on_src(&self, height: Height) -> Result<Vec<Any>, LinkError> {
        let client = self.restore_src_client();
        client
            .build_update_client(height)
            .map_err(LinkError::client)
    }

    fn build_chan_close_confirm_from_event(&self, event: &IbcEvent) -> Result<Any, LinkError> {
        let src_channel_id = self.src_channel_id();
        let proofs = self
            .src_chain()
            .build_channel_proofs(self.src_port_id(), src_channel_id, event.height())
            .map_err(|e| LinkError::channel(ChannelError::channel_proof(e)))?;

        // Build the domain type message
        let new_msg = MsgChannelCloseConfirm {
            port_id: self.dst_port_id().clone(),
            channel_id: *self.dst_channel_id(),
            proofs,
            signer: self.dst_signer()?,
        };

        Ok(new_msg.to_any())
    }

    // Determines if the events received are relevant and should be processed.
    // Only events for a port/channel matching one of the channel ends should be processed.
    fn filter_relaying_events(
        &self,
        events: Vec<IbcEvent>,
        tracking_id: TrackingId,
    ) -> TrackedEvents {
        let src_channel_id = self.src_channel_id();

        let mut result = vec![];

        for event in events.into_iter() {
            match &event {
                IbcEvent::SendPacket(send_packet_ev) => {
                    if src_channel_id == send_packet_ev.src_channel_id()
                        && self.src_port_id() == send_packet_ev.src_port_id()
                    {
                        result.push(event);
                    }
                }
                IbcEvent::WriteAcknowledgement(write_ack_ev) => {
                    if src_channel_id == write_ack_ev.dst_channel_id()
                        && self.src_port_id() == write_ack_ev.dst_port_id()
                    {
                        result.push(event);
                    }
                }
                IbcEvent::CloseInitChannel(chan_close_ev) => {
                    if src_channel_id == chan_close_ev.channel_id()
                        && self.src_port_id() == chan_close_ev.port_id()
                    {
                        result.push(event);
                    }
                }
                IbcEvent::TimeoutPacket(timeout_ev) => {
                    if src_channel_id == timeout_ev.src_channel_id()
                        && self.channel.src_port_id() == timeout_ev.src_port_id()
                    {
                        result.push(event);
                    }
                }
                _ => {}
            }
        }

        // Transform into `TrackedEvents`
        TrackedEvents::new(result, tracking_id)
    }

    fn relay_pending_packets(&self, height: Option<Height>) -> Result<(), LinkError> {
        for i in 1..=MAX_RETRIES {
            let cleared = self
                .schedule_recv_packet_and_timeout_msgs(height)
                .and_then(|()| self.schedule_packet_ack_msgs(height));

            match cleared {
                Ok(()) => return Ok(()),
                Err(e) => error!(
                    "failed to clear packets, retry {}/{}: {}",
                    i, MAX_RETRIES, e
                ),
            }
        }

        Err(LinkError::old_packet_clearing_failed())
    }

    /// Clears any packets that were sent before `height`.
    pub fn schedule_packet_clearing(&self, height: Option<Height>) -> Result<(), LinkError> {
        let span = span!(Level::DEBUG, "clear");
        let _enter = span.enter();

        let clear_height = height
            .map(|h| h.decrement().map_err(|e| LinkError::decrement_height(h, e)))
            .transpose()?;

        self.relay_pending_packets(clear_height)?;

        debug!(height = ?clear_height, "done scheduling");
        Ok(())
    }

    /// Generate & schedule operational data from the input `batch` of IBC events.
    pub fn update_schedule(&self, batch: EventBatch) -> Result<(), LinkError> {
        // Collect relevant events from the incoming batch & adjust their height.
        let events = self.filter_relaying_events(batch.events, batch.tracking_id);

        // Transform the events into operational data items
        self.events_to_operational_data(events)
    }

    /// Produces and schedules operational data for this relaying path based on the input events.
    pub(crate) fn events_to_operational_data(
        &self,
        events: TrackedEvents,
    ) -> Result<(), LinkError> {
        // Obtain the operational data for the source chain (mostly timeout packets) and for the
        // destination chain (e.g., receive packet messages).
        let (src_opt, dst_opt) = self.generate_operational_data(events)?;

        if let Some(src_od) = src_opt {
            self.schedule_operational_data(src_od)?;
        }
        if let Some(dst_od) = dst_opt {
            self.schedule_operational_data(dst_od)?;
        }

        Ok(())
    }

    /// Generates operational data out of a set of events.
    /// Handles building operational data targeting both the destination and source chains.
    ///
    /// For the destination chain, the op. data will contain `RecvPacket` messages,
    /// as well as channel close handshake (`ChanCloseConfirm`), `WriteAck` messages.
    ///
    /// For the source chain, the op. data will contain timeout packet messages (`MsgTimeoutOnClose`
    /// or `MsgTimeout`).
    fn generate_operational_data(
        &self,
        events: TrackedEvents,
    ) -> Result<(Option<OperationalData>, Option<OperationalData>), LinkError> {
        let span = span!(Level::DEBUG, "generate", id = %events.tracking_id());
        let _enter = span.enter();

        let input = events.events();
        let src_height = match input.get(0) {
            None => return Ok((None, None)),
            Some(ev) => ev.height(),
        };

        let dst_latest_info = self
            .dst_chain()
            .query_application_status()
            .map_err(|e| LinkError::query(self.src_chain().id(), e))?;

        let dst_latest_height = dst_latest_info.height;

        // Operational data targeting the source chain (e.g., Timeout packets)
        let mut src_od = OperationalData::new(
            dst_latest_height,
            OperationalDataTarget::Source,
            events.tracking_id(),
            self.channel.connection_delay,
        );

        // Operational data targeting the destination chain (e.g., SendPacket messages)
        let mut dst_od = OperationalData::new(
            src_height,
            OperationalDataTarget::Destination,
            events.tracking_id(),
            self.channel.connection_delay,
        );

        for event in input {
            trace!("processing event: {}", event);
            let (dst_msg, src_msg) = match event {
                IbcEvent::CloseInitChannel(_) => {
                    (Some(self.build_chan_close_confirm_from_event(event)?), None)
                }
                IbcEvent::TimeoutPacket(ref timeout_ev) => {
                    // When a timeout packet for an ordered channel is processed on-chain (src here)
                    // the chain closes the channel but no close init event is emitted, instead
                    // we get a timeout packet event (this happens for both unordered and ordered channels)
                    // Here we check that the channel is closed on src and send a channel close confirm
                    // to the counterparty.
                    if self.ordered_channel()
                        && self
                            .src_channel(timeout_ev.height)?
                            .state_matches(&ChannelState::Closed)
                    {
                        (Some(self.build_chan_close_confirm_from_event(event)?), None)
                    } else {
                        (None, None)
                    }
                }
                IbcEvent::SendPacket(ref send_packet_ev) => {
                    if self.send_packet_event_handled(send_packet_ev)? {
                        debug!("{} already handled", send_packet_ev);
                        (None, None)
                    } else {
                        self.build_recv_or_timeout_from_send_packet_event(
                            send_packet_ev,
                            &dst_latest_info,
                        )?
                    }
                }
                IbcEvent::WriteAcknowledgement(ref write_ack_ev) => {
                    if self
                        .dst_channel(Height::zero())?
                        .state_matches(&ChannelState::Closed)
                    {
                        (None, None)
                    } else if self.write_ack_event_handled(write_ack_ev)? {
                        debug!("{} already handled", write_ack_ev);
                        (None, None)
                    } else {
                        (self.build_ack_from_recv_event(write_ack_ev)?, None)
                    }
                }
                _ => (None, None),
            };

            // Collect messages to be sent to the destination chain (e.g., RecvPacket)
            if let Some(msg) = dst_msg {
                debug!("{} from {}", msg.type_url, event);
                dst_od.batch.push(TransitMessage {
                    event: event.clone(),
                    msg,
                });
            }

            // Collect timeout messages, to be sent to the source chain
            if let Some(msg) = src_msg {
                // For Ordered channels a single timeout event should be sent as this closes the channel.
                // Otherwise a multi message transaction will fail.
                if self.unordered_channel() || src_od.batch.is_empty() {
                    debug!("{} from {}", msg.type_url, event);
                    src_od.batch.push(TransitMessage {
                        event: event.clone(),
                        msg,
                    });
                }
            }
        }

        let src_od_res = if src_od.batch.is_empty() {
            None
        } else {
            Some(src_od)
        };

        let dst_od_res = if dst_od.batch.is_empty() {
            None
        } else {
            Some(dst_od)
        };

        Ok((src_od_res, dst_od_res))
    }

    /// Relays an [`OperationalData`] using a specific
    /// sender, which implements [`relay_sender::Submit`].
    pub(crate) fn relay_from_operational_data<S: relay_sender::Submit>(
        &self,
        initial_od: OperationalData,
    ) -> Result<S::Reply, LinkError> {
        // We will operate on potentially different operational data if the initial one fails.
        let _span = span!(Level::INFO, "relay", odata = %initial_od.info()).entered();

        let mut odata = initial_od;

        for i in 0..MAX_RETRIES {
            debug!("[try {}/{}]", i + 1, MAX_RETRIES);

            // Consume the operational data by attempting to send its messages
            match self.send_from_operational_data::<S>(&odata) {
                Ok(reply) => {
                    // Done with this op. data
                    info!("success");

                    return Ok(reply);
                }
                Err(LinkError(error::LinkErrorDetail::Send(e), _)) => {
                    // This error means we could retry
                    error!("error {}", e.event);
                    if i + 1 == MAX_RETRIES {
                        error!("{}/{} retries exhausted. giving up", i + 1, MAX_RETRIES)
                    } else {
                        // If we haven't exhausted all retries, regenerate the op. data & retry
                        match self.regenerate_operational_data(odata.clone()) {
                            None => return Ok(S::Reply::empty()), // Nothing to retry
                            Some(new_od) => odata = new_od,
                        }
                    }
                }
                Err(e) => {
                    // Unrecoverable error, propagate up the stack
                    return Err(e);
                }
            }
        }

        Ok(S::Reply::empty())
    }

    /// Generates fresh operational data for a tx given the initial operational data
    /// that failed to send.
    ///
    /// Return value:
    ///   - `Some(..)`: a new operational data from which to retry sending,
    ///   - `None`: all the events in the initial operational data were exhausted (i.e., turned
    ///   into timeouts), so there is nothing to retry.
    ///
    /// Side effects: may schedule a new operational data targeting the source chain, comprising
    /// new timeout messages.
    pub(crate) fn regenerate_operational_data(
        &self,
        initial_odata: OperationalData,
    ) -> Option<OperationalData> {
        let op_info = initial_odata.info();

        warn!(
            "failed. Regenerate operational data from {} events",
            op_info.batch_len()
        );

        // Retry by re-generating the operational data using the initial events
        let (src_opt, dst_opt) = match self.generate_operational_data(initial_odata.into_events()) {
            Ok(new_operational_data) => new_operational_data,
            Err(e) => {
                error!(
                    "failed to regenerate operational data from initial data: {} \
                    with error {}, discarding this op. data",
                    op_info, e
                );
                return None;
            } // Cannot retry, contain the error by reporting a None
        };

        if let Some(src_od) = src_opt {
            if src_od.target == op_info.target() {
                // Our target is the _source_ chain, retry these messages
                info!(odata = %src_od.info(), "will retry");
                return Some(src_od);
            } else {
                // Our target is the _destination_ chain, the data in `src_od` contains
                // potentially new timeout messages that have to be handled separately.
                if let Err(e) = self.schedule_operational_data(src_od) {
                    error!(
                        "failed to schedule newly-generated operational data from \
                        initial data: {} with error {}, discarding this op. data",
                        op_info, e
                    );
                    return None;
                }
            }
        }

        if let Some(dst_od) = dst_opt {
            if dst_od.target == op_info.target() {
                // Our target is the _destination_ chain, retry these messages
                info!(odata = %dst_od.info(), "will retry");
                return Some(dst_od);
            } else {
                // Our target is the _source_ chain, but `dst_od` has new messages
                // intended for the destination chain, this should never be the case
                error!(
                    "generated new messages for destination chain while handling \
                    failed events targeting the source chain!",
                );
            }
        } else {
            // There is no message intended for the destination chain
            if op_info.target() == OperationalDataTarget::Destination {
                info!("exhausted all events from this operational data");
                return None;
            }
        }

        None
    }

    /// Sends a transaction based on the [`OperationalData`] to
    /// the corresponding target chain.
    ///
    /// Returns the appropriate reply associated with the given
    /// [`relay_sender::Submit`]. The reply consists of either the tx
    /// hashes generated by the target chain, if [`Async`] sender,
    /// or the ibc events, if the sender is [`Sync`].
    ///
    /// Propagates any encountered errors.
    fn send_from_operational_data<S: relay_sender::Submit>(
        &self,
        odata: &OperationalData,
    ) -> Result<S::Reply, LinkError> {
        if odata.batch.is_empty() {
            error!("ignoring empty operational data!");
            return Ok(S::Reply::empty());
        }

        let msgs = odata.assemble_msgs(self)?;

        telemetry!({
            let (chain, counterparty, channel_id, port_id) = self.target_info(odata.target);

            ibc_telemetry::global().tx_submitted(
                msgs.tracking_id,
                &chain,
                channel_id,
                port_id,
                &counterparty,
            );
        });

        match odata.target {
            OperationalDataTarget::Source => S::submit(self.src_chain(), msgs),
            OperationalDataTarget::Destination => S::submit(self.dst_chain(), msgs),
        }
    }

    fn enqueue_pending_tx(&self, reply: AsyncReply, odata: OperationalData) {
        if !self.confirm_txes {
            return;
        }

        match odata.target {
            OperationalDataTarget::Source => {
                self.pending_txs_src.insert_new_pending_tx(reply, odata);
            }
            OperationalDataTarget::Destination => {
                self.pending_txs_dst.insert_new_pending_tx(reply, odata);
            }
        }
    }

    /// Checks if a sent packet has been received on destination.
    fn send_packet_received_on_dst(&self, packet: &Packet) -> Result<bool, LinkError> {
        let unreceived_packet = self
            .dst_chain()
            .query_unreceived_packets(QueryUnreceivedPacketsRequest {
                port_id: self.dst_port_id().to_string(),
                channel_id: self.dst_channel_id().to_string(),
                packet_commitment_sequences: vec![packet.sequence.into()],
            })
            .map_err(LinkError::relayer)?;

        Ok(unreceived_packet.is_empty())
    }

    /// Checks if a packet commitment has been cleared on source.
    /// The packet commitment is cleared when either an acknowledgment or a timeout is received on source.
    fn send_packet_commitment_cleared_on_src(&self, packet: &Packet) -> Result<bool, LinkError> {
        let (bytes, _) = self
            .src_chain()
            .build_packet_proofs(
                PacketMsgType::Recv,
                self.src_port_id(),
                self.src_channel_id(),
                packet.sequence,
                Height::zero(),
            )
            .map_err(LinkError::relayer)?;

        Ok(bytes.is_empty())
    }

    /// Checks if a send packet event has already been handled (e.g. by another relayer).
    fn send_packet_event_handled(&self, sp: &SendPacket) -> Result<bool, LinkError> {
        Ok(self.send_packet_received_on_dst(&sp.packet)?
            || self.send_packet_commitment_cleared_on_src(&sp.packet)?)
    }

    /// Checks if an acknowledgement for the given packet has been received on
    /// source chain of the packet, ie. the destination chain of the relay path
    /// that sends the acknowledgment.
    fn recv_packet_acknowledged_on_src(&self, packet: &Packet) -> Result<bool, LinkError> {
        let unreceived_ack = self
            .dst_chain()
            .query_unreceived_acknowledgement(QueryUnreceivedAcksRequest {
                port_id: self.dst_port_id().to_string(),
                channel_id: self.dst_channel_id().to_string(),
                packet_ack_sequences: vec![packet.sequence.into()],
            })
            .map_err(LinkError::relayer)?;

        Ok(unreceived_ack.is_empty())
    }

    /// Checks if a receive packet event has already been handled (e.g. by another relayer).
    fn write_ack_event_handled(&self, rp: &WriteAcknowledgement) -> Result<bool, LinkError> {
        self.recv_packet_acknowledged_on_src(&rp.packet)
    }

    /// Returns the `processed_height` for the consensus state at specified height
    fn update_height(
        chain: &impl ChainHandle,
        client_id: ClientId,
        consensus_height: Height,
    ) -> Result<Height, LinkError> {
        let events = chain
            .query_txs(QueryTxRequest::Client(QueryClientEventRequest {
                height: Height::zero(),
                event_id: WithBlockDataType::UpdateClient,
                client_id,
                consensus_height,
            }))
            .map_err(|e| LinkError::query(chain.id(), e))?;

        // The handler may treat redundant updates as no-ops and emit `UpdateClient` events for them
        // but the `processed_height` is the height at which the first `UpdateClient` event for this
        // consensus state/height was emitted. We expect that these events are received in the exact
        // same order in which they were emitted.
        match events.first() {
            Some(IbcEvent::UpdateClient(event)) => Ok(event.height()),
            Some(event) => Err(LinkError::unexpected_event(event.clone())),
            None => Err(LinkError::unexpected_event(IbcEvent::default())),
        }
    }

    /// Loops over `tx_events` and returns a tuple of optional events where the first element is a
    /// `ChainError` variant, the second one is an `UpdateClient` variant and the third one is a
    /// `ClientMisbehaviour` variant. This function is essentially just an `Iterator::find()` for
    /// multiple variants with a single pass.
    #[inline]
    fn event_per_type(
        mut tx_events: Vec<IbcEvent>,
    ) -> (
        Option<IbcEvent>,
        Option<UpdateClientEvent>,
        Option<ClientMisbehaviourEvent>,
    ) {
        let mut error = None;
        let mut update = None;
        let mut misbehaviour = None;

        while let Some(event) = tx_events.pop() {
            match event {
                IbcEvent::ChainError(_) => error = Some(event),
                IbcEvent::UpdateClient(event) => update = Some(event),
                IbcEvent::ClientMisbehaviour(event) => misbehaviour = Some(event),
                _ => {}
            }
        }

        (error, update, misbehaviour)
    }

    /// Returns an instant (in the past) that corresponds to the block timestamp of the chain at
    /// specified height (relative to the relayer's current time). If the timestamp is in the future
    /// wrt the relayer's current time, we simply return the current relayer time.
    fn chain_time_at_height(
        chain: &impl ChainHandle,
        height: Height,
    ) -> Result<Instant, LinkError> {
        let chain_time = chain
            .query_host_consensus_state(height)
            .map_err(LinkError::relayer)?
            .timestamp();
        let duration = Timestamp::now()
            .duration_since(&chain_time)
            .unwrap_or_default();
        Ok(Instant::now().sub(duration))
    }

    /// Handles updating the client on the destination chain
    /// Returns the height at which the client update was processed
    fn update_client_dst(
        &self,
        src_chain_height: Height,
        tracking_id: TrackingId,
    ) -> Result<Height, LinkError> {
        self.do_update_client_dst(src_chain_height, tracking_id, MAX_RETRIES)
    }

    /// Perform actual update_client_dst with retries.
    ///
    /// Note that the retry is only performed in the case when there
    /// is a ChainError event. It would return error immediately if
    /// there are other errors returned from calls such as
    /// build_update_client_on_dst.
    fn do_update_client_dst(
        &self,
        src_chain_height: Height,
        tracking_id: TrackingId,
        retries_left: usize,
    ) -> Result<Height, LinkError> {
        info!( "sending update_client to client hosted on source chain for height {} (retries left: {})", src_chain_height, retries_left );

        let dst_update = self.build_update_client_on_dst(src_chain_height)?;
        let tm = TrackedMsgs::new(dst_update, tracking_id);
        let dst_tx_events = self
            .dst_chain()
            .send_messages_and_wait_commit(tm)
            .map_err(LinkError::relayer)?;

        info!("result: {}", PrettyEvents(&dst_tx_events));

        let (error, update, misbehaviour) = Self::event_per_type(dst_tx_events);
        match (error, update, misbehaviour) {
            // All updates were successful, no errors and no misbehaviour.
            (None, Some(update_event), None) => Ok(update_event.height()),
            (Some(chain_error), _, _) => {
                // Atleast one chain-error so retry if possible.
                if retries_left == 0 {
                    Err(LinkError::client(ForeignClientError::chain_error_event(
                        self.dst_chain().id(),
                        chain_error,
                    )))
                } else {
                    self.do_update_client_dst(src_chain_height, tracking_id, retries_left - 1)
                }
            }
            (None, None, None) => {
                // `tm` was empty and update wasn't required
                match Self::update_height(
                    self.dst_chain(),
                    self.dst_client_id().clone(),
                    src_chain_height,
                ) {
                    Ok(update_height) => Ok(update_height),
                    Err(_) if retries_left > 0 => {
                        self.do_update_client_dst(src_chain_height, tracking_id, retries_left - 1)
                    }
                    _ => Err(LinkError::update_client_failed()),
                }
            }
            // Atleast one misbehaviour event, so don't retry.
            (_, _, Some(_misbehaviour)) => Err(LinkError::update_client_failed()),
        }
    }

    /// Handles updating the client on the source chain
    /// Returns the height at which the client update was processed
    fn update_client_src(
        &self,
        dst_chain_height: Height,
        tracking_id: TrackingId,
    ) -> Result<Height, LinkError> {
        self.do_update_client_src(dst_chain_height, tracking_id, MAX_RETRIES)
    }

    /// Perform actual update_client_src with retries.
    ///
    /// Note that the retry is only performed in the case when there
    /// is a ChainError event. It would return error immediately if
    /// there are other errors returned from calls such as
    /// build_update_client_on_src.
    fn do_update_client_src(
        &self,
        dst_chain_height: Height,
        tracking_id: TrackingId,
        retries_left: usize,
    ) -> Result<Height, LinkError> {
        info!( "sending update_client to client hosted on source chain for height {} (retries left: {})", dst_chain_height, retries_left );

        let src_update = self.build_update_client_on_src(dst_chain_height)?;
        let tm = TrackedMsgs::new(src_update, tracking_id);
        let src_tx_events = self
            .src_chain()
            .send_messages_and_wait_commit(tm)
            .map_err(LinkError::relayer)?;

        info!("result: {}", PrettyEvents(&src_tx_events));

        let (error, update, misbehaviour) = Self::event_per_type(src_tx_events);
        match (error, update, misbehaviour) {
            // All updates were successful, no errors and no misbehaviour.
            (None, Some(update_event), None) => Ok(update_event.height()),
            (Some(chain_error), _, _) => {
                // Atleast one chain-error so retry if possible.
                if retries_left == 0 {
                    Err(LinkError::client(ForeignClientError::chain_error_event(
                        self.src_chain().id(),
                        chain_error,
                    )))
                } else {
                    self.do_update_client_src(dst_chain_height, tracking_id, retries_left - 1)
                }
            }
            (None, None, None) => {
                // `tm` was empty and update wasn't required
                match Self::update_height(
                    self.src_chain(),
                    self.src_client_id().clone(),
                    dst_chain_height,
                ) {
                    Ok(update_height) => Ok(update_height),
                    Err(_) if retries_left > 0 => {
                        self.do_update_client_src(dst_chain_height, tracking_id, retries_left - 1)
                    }
                    _ => Err(LinkError::update_client_failed()),
                }
            }
            // At least one misbehaviour event, so don't retry.
            (_, _, Some(_misbehaviour)) => Err(LinkError::update_client_failed()),
        }
    }

    /// Schedules the relaying of [`MsgRecvPacket`] and [`MsgTimeout`] messages.
    ///
    /// The optional [`Height`] parameter allows specify a height on the source
    /// chain where to query for packet data. If `None`, the latest available
    /// height on the source chain is used.
    ///
    /// Blocks until _all_ outstanding messages have been scheduled.
    pub fn schedule_recv_packet_and_timeout_msgs(
        &self,
        opt_query_height: Option<Height>,
<<<<<<< HEAD
    ) -> Result<(TrackedEvents, Height), LinkError> {
        let src_channel_id = self.src_channel_id();
        let dst_channel_id = self.dst_channel_id();
=======
    ) -> Result<(), LinkError> {
        let _span =
            span!(Level::DEBUG, "schedule_recv_packet_and_timeout_msgs", h = ?opt_query_height)
                .entered();
>>>>>>> 39606d28

        // Pull the s.n. of all packets that the destination chain has not yet received.
        let (sequences, src_response_height) =
            unreceived_packets(self.dst_chain(), self.src_chain(), &self.path_id)
                .map_err(LinkError::supervisor)?;

        let query_height = opt_query_height.unwrap_or(src_response_height);

<<<<<<< HEAD
        let sequences: Vec<Sequence> = sequences.into_iter().map(From::from).collect();

        if sequences.is_empty() {
            let tracked_events = TrackedEvents::new(vec![], TrackingId::uuid());
            return Ok((tracked_events, query_height));
=======
        // Skip: no relevant events found.
        if sequences.is_empty() {
            return Ok(());
>>>>>>> 39606d28
        }

        debug!(
            "sequences of unreceived packets to send out to {} of the ones with commitments on {}: {} (first 10 shown here; total={})",
            self.dst_chain().id(),
            self.src_chain().id(),
            sequences.iter().take(10).join(", "), sequences.len()
        );

<<<<<<< HEAD
        let mut query = QueryPacketEventDataRequest {
            event_id: WithBlockDataType::SendPacket,
            source_port_id: self.src_port_id().clone(),
            source_channel_id: *src_channel_id,
            destination_port_id: self.dst_port_id().clone(),
            destination_channel_id: *dst_channel_id,
            sequences,
            height: query_height,
        };

        let tx_events = self
            .src_chain()
            .query_txs(QueryTxRequest::Packet(query.clone()))
            .map_err(LinkError::relayer)?;

        let recvd_sequences: Vec<Sequence> = tx_events
            .iter()
            .filter_map(|ev| match ev {
                IbcEvent::SendPacket(ref send_ev) => Some(send_ev.packet.sequence),
                IbcEvent::WriteAcknowledgement(ref ack_ev) => Some(ack_ev.packet.sequence),
                _ => None,
            })
            .collect();

        query.sequences.retain(|seq| !recvd_sequences.contains(seq));

        let (start_block_events, end_block_events) = if !query.sequences.is_empty() {
            self.src_chain()
                .query_blocks(QueryBlockRequest::Packet(query))
                .map_err(LinkError::relayer)?
        } else {
            Default::default()
        };

        trace!("start_block_events {:?}", start_block_events);
        trace!("tx_events {:?}", tx_events);
        trace!("end_block_events {:?}", end_block_events);

        // events must be ordered in the following fashion -
        // start-block events followed by tx-events followed by end-block events
        let mut events_result = vec![];
        events_result.extend(start_block_events);
        events_result.extend(tx_events);
        events_result.extend(end_block_events);

        if events_result.is_empty() {
            info!("found zero unprocessed SendPacket events on source chain, nothing to do");
        } else {
            let mut packet_sequences = vec![];
            for event in events_result.iter() {
                match event {
                    IbcEvent::SendPacket(send_event) => {
                        packet_sequences.push(send_event.packet.sequence);
                        if packet_sequences.len() >= 10 {
                            // Enough to print the first 10
                            break;
                        }
                    }
                    _ => return Err(LinkError::unexpected_event(event.clone())),
                }
            }
            info!(
                "found unprocessed SendPacket events for {:?} (first 10 shown here; total={})",
                packet_sequences,
                events_result.len()
            );
        }

        let tracked_events = TrackedEvents::new(events_result, TrackingId::uuid());
        Ok((tracked_events, query_height))
=======
        // Chunk-up the list of sequence nrs. into smaller parts,
        // and schedule operational data incrementally across each chunk.
        for events_chunk in query_packet_events_with(
            &sequences,
            query_height,
            self.src_chain(),
            &self.path_id,
            query_send_packet_events,
        ) {
            self.events_to_operational_data(events_chunk)?;
        }

        Ok(())
>>>>>>> 39606d28
    }

    /// Schedules the relaying of [`MsgAcknowledgement`] messages.
    ///
    /// The `opt_query_height` parameter allows to optionally use a specific height on the source
    /// chain where to query for packet data. If `None`, the latest available height on the source
    /// chain is used.
    pub fn schedule_packet_ack_msgs(
        &self,
        opt_query_height: Option<Height>,
<<<<<<< HEAD
    ) -> Result<(TrackedEvents, Height), LinkError> {
        let src_channel_id = self.src_channel_id();
        let dst_channel_id = self.dst_channel_id();
=======
    ) -> Result<(), LinkError> {
        let _span = span!(Level::DEBUG, "build_packet_ack_msgs", h = ?opt_query_height).entered();
>>>>>>> 39606d28

        let (sequences, src_response_height) =
            unreceived_acknowledgements(self.dst_chain(), self.src_chain(), &self.path_id)
                .map_err(LinkError::supervisor)?;

        let query_height = opt_query_height.unwrap_or(src_response_height);

        // Skip: no relevant events found.
        if sequences.is_empty() {
<<<<<<< HEAD
            let tracked_events = TrackedEvents::new(vec![], TrackingId::uuid());
            return Ok((tracked_events, query_height));
=======
            return Ok(());
>>>>>>> 39606d28
        }

        debug!(
            "seq. nrs. of ack packets to send out to {} of the ones with acknowledgments on {}: {} (first 10 shown here; total={})",
            self.dst_chain().id(),
            self.src_chain().id(),
            sequences.iter().take(10).join(", "), sequences.len()
        );

<<<<<<< HEAD
        let events_result = self
            .src_chain()
            .query_txs(QueryTxRequest::Packet(QueryPacketEventDataRequest {
                event_id: WithBlockDataType::WriteAck,
                source_port_id: self.dst_port_id().clone(),
                source_channel_id: *dst_channel_id,
                destination_port_id: self.src_port_id().clone(),
                destination_channel_id: *src_channel_id,
                sequences,
                height: query_height,
            }))
            .map_err(|e| LinkError::query(self.src_chain().id(), e))?;

        if events_result.is_empty() {
            info!(
                "found zero unprocessed WriteAcknowledgement events on source chain, nothing to do",
            );
        } else {
            let mut packet_sequences = vec![];
            for event in events_result.iter() {
                match event {
                    IbcEvent::WriteAcknowledgement(write_ack_event) => {
                        packet_sequences.push(write_ack_event.packet.sequence);
                        if packet_sequences.len() >= 10 {
                            // Enough to print the first 10
                            break;
                        }
                    }
                    _ => {
                        return Err(LinkError::unexpected_event(event.clone()));
                    }
                }
            }
            info!(
                "found unprocessed WriteAcknowledgement events for {:?} (first 10 shown here; total={})",
                packet_sequences,
                events_result.len(),
            );
        }

        let tracked_events = TrackedEvents::new(events_result, TrackingId::uuid());
        Ok((tracked_events, query_height))
    }

    /// Schedules the relaying of RecvPacket and Timeout messages.
    /// The `opt_query_height` parameter allows to optionally use a specific height on the source
    /// chain where to query for packet data. If `None`, the latest available height on the source
    /// chain is used.
    pub fn build_recv_packet_and_timeout_msgs(
        &self,
        opt_query_height: Option<Height>,
    ) -> Result<(), LinkError> {
        // Get the events for the send packets on source chain that have not been received on
        // destination chain (i.e. ack was not seen on source chain).
        let (mut events, height) = self.target_height_and_send_packet_events(opt_query_height)?;

        // Skip: no relevant events found.
        if events.is_empty() {
            return Ok(());
        }

        events.set_height(height);

        self.events_to_operational_data(events)?;

        Ok(())
    }

    /// Schedules the relaying of packet acknowledgment messages.
    /// The `opt_query_height` parameter allows to optionally use a specific height on the source
    /// chain where to query for packet data. If `None`, the latest available height on the source
    /// chain is used.
    pub fn build_packet_ack_msgs(&self, opt_query_height: Option<Height>) -> Result<(), LinkError> {
        // Get the sequences of packets that have been acknowledged on destination chain but still
        // have commitments on source chain (i.e. ack was not seen on source chain)
        let (mut events, height) = self.target_height_and_write_ack_events(opt_query_height)?;

        // Skip: no relevant events found.
        if events.is_empty() {
            return Ok(());
=======
        // Incrementally process all the available sequence numbers in chunks
        for events_chunk in query_packet_events_with(
            &sequences,
            query_height,
            self.src_chain(),
            &self.path_id,
            query_write_ack_events,
        ) {
            self.events_to_operational_data(events_chunk)?;
>>>>>>> 39606d28
        }

        Ok(())
    }

    fn build_recv_packet(&self, packet: &Packet, height: Height) -> Result<Option<Any>, LinkError> {
        let (_, proofs) = self
            .src_chain()
            .build_packet_proofs(
                PacketMsgType::Recv,
                &packet.source_port,
                &packet.source_channel,
                packet.sequence,
                height,
            )
            .map_err(|e| LinkError::packet_proofs_constructor(self.src_chain().id(), e))?;

        let msg = MsgRecvPacket::new(packet.clone(), proofs.clone(), self.dst_signer()?);

        trace!(
            "built recv_packet msg {}, proofs at height {}",
            msg.packet,
            proofs.height()
        );

        Ok(Some(msg.to_any()))
    }

    fn build_ack_from_recv_event(
        &self,
        event: &WriteAcknowledgement,
    ) -> Result<Option<Any>, LinkError> {
        let packet = event.packet.clone();

        let (_, proofs) = self
            .src_chain()
            .build_packet_proofs(
                PacketMsgType::Ack,
                &packet.destination_port,
                &packet.destination_channel,
                packet.sequence,
                event.height,
            )
            .map_err(|e| LinkError::packet_proofs_constructor(self.src_chain().id(), e))?;

        let msg = MsgAcknowledgement::new(
            packet,
            event.ack.clone().into(),
            proofs.clone(),
            self.dst_signer()?,
        );

        trace!(
            "built acknowledgment msg {}, proofs at height {}",
            msg.packet,
            proofs.height()
        );

        Ok(Some(msg.to_any()))
    }

    fn build_timeout_packet(
        &self,
        packet: &Packet,
        height: Height,
    ) -> Result<Option<Any>, LinkError> {
        let dst_channel_id = self.dst_channel_id();

        debug!("build timeout for channel");
        let (packet_type, next_sequence_received) = if self.ordered_channel() {
            let next_seq = self
                .dst_chain()
                .query_next_sequence_receive(QueryNextSequenceReceiveRequest {
                    port_id: self.dst_port_id().to_string(),
                    channel_id: dst_channel_id.to_string(),
                })
                .map_err(|e| LinkError::query(self.dst_chain().id(), e))?;
            (PacketMsgType::TimeoutOrdered, next_seq)
        } else {
            (PacketMsgType::TimeoutUnordered, packet.sequence)
        };

        let (_, proofs) = self
            .dst_chain()
            .build_packet_proofs(
                packet_type,
                &packet.destination_port,
                &packet.destination_channel,
                next_sequence_received,
                height,
            )
            .map_err(|e| LinkError::packet_proofs_constructor(self.dst_chain().id(), e))?;

        let msg = MsgTimeout::new(
            packet.clone(),
            next_sequence_received,
            proofs.clone(),
            self.src_signer()?,
        );

        trace!(
            "built timeout msg {}, proofs at height {}",
            msg.packet,
            proofs.height()
        );

        Ok(Some(msg.to_any()))
    }

    fn build_timeout_on_close_packet(
        &self,
        packet: &Packet,
        height: Height,
    ) -> Result<Option<Any>, LinkError> {
        let (_, proofs) = self
            .dst_chain()
            .build_packet_proofs(
                PacketMsgType::TimeoutOnClose,
                &packet.destination_port,
                &packet.destination_channel,
                packet.sequence,
                height,
            )
            .map_err(|e| LinkError::packet_proofs_constructor(self.dst_chain().id(), e))?;

        let msg = MsgTimeoutOnClose::new(
            packet.clone(),
            packet.sequence,
            proofs.clone(),
            self.src_signer()?,
        );

        trace!(
            "built timeout on close msg {}, proofs at height {}",
            msg.packet,
            proofs.height()
        );

        Ok(Some(msg.to_any()))
    }

    fn build_timeout_from_send_packet_event(
        &self,
        event: &SendPacket,
        dst_info: &ChainStatus,
    ) -> Result<Option<Any>, LinkError> {
        let packet = event.packet.clone();
        if self
            .dst_channel(dst_info.height)?
            .state_matches(&ChannelState::Closed)
        {
            Ok(self.build_timeout_on_close_packet(&event.packet, dst_info.height)?)
        } else if packet.timed_out(&dst_info.timestamp, dst_info.height) {
            Ok(self.build_timeout_packet(&event.packet, dst_info.height)?)
        } else {
            Ok(None)
        }
    }

    fn build_recv_or_timeout_from_send_packet_event(
        &self,
        event: &SendPacket,
        dst_info: &ChainStatus,
    ) -> Result<(Option<Any>, Option<Any>), LinkError> {
        let timeout = self.build_timeout_from_send_packet_event(event, dst_info)?;
        if timeout.is_some() {
            Ok((None, timeout))
        } else {
            Ok((self.build_recv_packet(&event.packet, event.height)?, None))
        }
    }

    /// Checks if there are any operational data items ready,
    /// and if so performs the relaying of corresponding packets
    /// to the target chain.
    ///
    /// This method performs relaying using the asynchronous sender.
    /// Retains the operational data as pending, and associates it
    /// with one or more transaction hash(es).
    pub fn execute_schedule(&self) -> Result<(), LinkError> {
        let (src_ods, dst_ods) = self.try_fetch_scheduled_operational_data()?;

        for od in dst_ods {
            let reply =
                self.relay_from_operational_data::<relay_sender::AsyncSender>(od.clone())?;

            self.enqueue_pending_tx(reply, od);
        }

        for od in src_ods {
            let reply =
                self.relay_from_operational_data::<relay_sender::AsyncSender>(od.clone())?;
            self.enqueue_pending_tx(reply, od);
        }

        Ok(())
    }

    /// Kicks off the process of relaying pending txs to the source and destination chains.
    ///
    /// See [`Resubmit::from_clear_interval`] for more info about the `resubmit` parameter.
    pub fn process_pending_txs(&self, resubmit: Resubmit) -> RelaySummary {
        if !self.confirm_txes {
            return RelaySummary::empty();
        }

        let mut summary_src = self.process_pending_txs_src(resubmit).unwrap_or_else(|e| {
            error!("error processing pending events in source chain: {}", e);
            RelaySummary::empty()
        });

        let summary_dst = self.process_pending_txs_dst(resubmit).unwrap_or_else(|e| {
            error!(
                "error processing pending events in destination chain: {}",
                e
            );
            RelaySummary::empty()
        });

        summary_src.extend(summary_dst);
        summary_src
    }

    fn process_pending_txs_src(&self, resubmit: Resubmit) -> Result<RelaySummary, LinkError> {
        let do_resubmit = match resubmit {
            Resubmit::Yes => {
                Some(|odata| self.relay_from_operational_data::<relay_sender::AsyncSender>(odata))
            }
            Resubmit::No => None,
        };

        let res = self
            .pending_txs_src
            .process_pending(pending::TIMEOUT, self, do_resubmit)?
            .unwrap_or_else(RelaySummary::empty);

        Ok(res)
    }

    fn process_pending_txs_dst(&self, resubmit: Resubmit) -> Result<RelaySummary, LinkError> {
        let do_resubmit = match resubmit {
            Resubmit::Yes => {
                Some(|odata| self.relay_from_operational_data::<relay_sender::AsyncSender>(odata))
            }
            Resubmit::No => None,
        };

        let res = self
            .pending_txs_dst
            .process_pending(pending::TIMEOUT, self, do_resubmit)?
            .unwrap_or_else(RelaySummary::empty);

        Ok(res)
    }

    /// Refreshes the scheduled batches.
    /// Verifies if any sendPacket messages timed-out. If so, moves them from destination op. data
    /// to source operational data, and adjusts the events and messages accordingly.
    pub fn refresh_schedule(&self) -> Result<(), LinkError> {
        // Bail fast if no op. data to refresh
        if self.dst_operational_data.is_empty() {
            return Ok(());
        }

        let span = span!(Level::INFO, "refresh");
        let _enter = span.enter();

        let dst_status = self
            .dst_chain()
            .query_application_status()
            .map_err(|e| LinkError::query(self.src_chain().id(), e))?;

        let dst_current_height = dst_status.height;

        // Intermediary data struct to help better manage the transfer from dst. operational data
        // to source operational data.
        let mut all_dst_odata = self.dst_operational_data.clone_vec();

        let mut timed_out: HashMap<usize, OperationalData> = HashMap::default();

        // For each operational data targeting the destination chain...
        for (odata_pos, odata) in all_dst_odata.iter_mut().enumerate() {
            // ... check each `SendPacket` event, whether it should generate a timeout message
            let mut retain_batch = vec![];

            for gm in odata.batch.iter() {
                let TransitMessage { event, .. } = gm;

                match event {
                    IbcEvent::SendPacket(e) => {
                        // Catch any SendPacket event that timed-out
                        if self.send_packet_event_handled(e)? {
                            debug!("already handled send packet {}", e);
                        } else if let Some(new_msg) =
                            self.build_timeout_from_send_packet_event(e, &dst_status)?
                        {
                            debug!("found a timed-out msg in the op data {}", odata.info(),);
                            timed_out
                                .entry(odata_pos)
                                .or_insert_with(|| {
                                    OperationalData::new(
                                        dst_current_height,
                                        OperationalDataTarget::Source,
                                        odata.tracking_id,
                                        self.channel.connection_delay,
                                    )
                                })
                                .push(TransitMessage {
                                    event: event.clone(),
                                    msg: new_msg,
                                });
                        } else {
                            // A SendPacket event, but did not time-out yet, retain
                            retain_batch.push(gm.clone());
                        }
                    }
                    IbcEvent::WriteAcknowledgement(e) => {
                        if self.write_ack_event_handled(e)? {
                            debug!("already handled {} write ack ", e);
                        } else {
                            retain_batch.push(gm.clone());
                        }
                    }
                    _ => retain_batch.push(gm.clone()),
                }
            }

            // Update the whole batch, keeping only the relevant ones
            odata.batch = retain_batch;
        }

        // Possibly some op. data became empty (if no events were kept).
        // Retain only the non-empty ones.
        all_dst_odata.retain(|o| !o.batch.is_empty());

        // Replace the original operational data with the updated one
        self.dst_operational_data.replace(all_dst_odata);

        // Handle timed-out events
        if timed_out.is_empty() {
            // Nothing timed out in the meantime
            return Ok(());
        }

        // Schedule new operational data targeting the source chain
        for (_, new_od) in timed_out.into_iter() {
            info!(
                "re-scheduling from new timed-out batch of size {}",
                new_od.batch.len()
            );

            self.schedule_operational_data(new_od)?;
        }

        Ok(())
    }

    /// Adds a new operational data item for this relaying path to process later.
    /// If the relaying path has non-zero packet delays, this method also updates the client on the
    /// target chain with the appropriate headers.
    fn schedule_operational_data(&self, mut od: OperationalData) -> Result<(), LinkError> {
        let _span = span!(Level::INFO, "schedule", odata = %od.info()).entered();

        if od.batch.is_empty() {
            info!(
                "ignoring operational data for {} because it has no messages",
                od.target
            );
            return Ok(());
        }

        // Update clients ahead of scheduling the operational data, if the delays are non-zero.
        // If the connection-delay must be taken into account, set the `scheduled_time` to an
        // instant in the past, i.e. when this client update was first processed (`processed_time`)
        let scheduled_time = if od.conn_delay_needed() {
            debug!("connection delay must be taken into account: updating client");
            let target_height = od.proofs_height.increment();
            match od.target {
                OperationalDataTarget::Source => {
                    let update_height = self.update_client_src(target_height, od.tracking_id)?;
                    od.set_update_height(update_height);
                    self.src_time_at_height(update_height)?
                }
                OperationalDataTarget::Destination => {
                    let update_height = self.update_client_dst(target_height, od.tracking_id)?;
                    od.set_update_height(update_height);
                    self.dst_time_at_height(update_height)?
                }
            }
        } else {
            debug!(
                "connection delay need not be taken into account: client update message will be \
            prepended later"
            );
            Instant::now()
        };

        od.set_scheduled_time(scheduled_time);

        match od.target {
            OperationalDataTarget::Source => self.src_operational_data.push_back(od),
            OperationalDataTarget::Destination => self.dst_operational_data.push_back(od),
        };

        Ok(())
    }

    /// Pulls out the operational elements with elapsed delay period and that can
    /// now be processed.
    pub(crate) fn try_fetch_scheduled_operational_data(
        &self,
    ) -> Result<(VecDeque<OperationalData>, VecDeque<OperationalData>), LinkError> {
        // Extracts elements from a Vec when the predicate returns true.
        // The mutable vector is then updated to the remaining unextracted elements.
        fn partition<T>(
            queue: VecDeque<T>,
            pred: impl Fn(&T) -> Result<bool, LinkError>,
        ) -> Result<(VecDeque<T>, VecDeque<T>), LinkError> {
            let mut true_res = VecDeque::new();
            let mut false_res = VecDeque::new();

            for e in queue.into_iter() {
                if pred(&e)? {
                    true_res.push_back(e);
                } else {
                    false_res.push_back(e);
                }
            }

            Ok((true_res, false_res))
        }

        let (elapsed_src_ods, unelapsed_src_ods) =
            partition(self.src_operational_data.take(), |op| {
                op.has_conn_delay_elapsed(
                    &|| self.src_time_latest(),
                    &|| self.src_max_block_time(),
                    &|| self.src_latest_height(),
                )
            })?;

        let (elapsed_dst_ods, unelapsed_dst_ods) =
            partition(self.dst_operational_data.take(), |op| {
                op.has_conn_delay_elapsed(
                    &|| self.dst_time_latest(),
                    &|| self.dst_max_block_time(),
                    &|| self.dst_latest_height(),
                )
            })?;

        self.src_operational_data.replace(unelapsed_src_ods);
        self.dst_operational_data.replace(unelapsed_dst_ods);
        Ok((elapsed_src_ods, elapsed_dst_ods))
    }

    fn restore_src_client(&self) -> ForeignClient<ChainA, ChainB> {
        ForeignClient::restore(
            self.src_client_id().clone(),
            self.src_chain().clone(),
            self.dst_chain().clone(),
        )
    }

    fn restore_dst_client(&self) -> ForeignClient<ChainB, ChainA> {
        ForeignClient::restore(
            self.dst_client_id().clone(),
            self.dst_chain().clone(),
            self.src_chain().clone(),
        )
    }

    // we need fully qualified ChainId to avoid unneeded imports warnings
    #[cfg(feature = "telemetry")]
    fn target_info(
        &self,
        target: OperationalDataTarget,
    ) -> (
        ibc::core::ics24_host::identifier::ChainId, // source chain
        ibc::core::ics24_host::identifier::ChainId, // destination chain
        &ChannelId,
        &PortId,
    ) {
        match target {
            OperationalDataTarget::Source => (
                self.src_chain().id(),
                self.dst_chain().id(),
                &self.src_channel_id,
                &self.src_port_id,
            ),
            OperationalDataTarget::Destination => (
                self.dst_chain().id(),
                self.src_chain().id(),
                &self.dst_channel_id,
                &self.dst_port_id,
            ),
        }
    }
}<|MERGE_RESOLUTION|>--- conflicted
+++ resolved
@@ -57,11 +57,8 @@
 use crate::link::relay_sender::{AsyncReply, SubmitReply};
 use crate::link::relay_summary::RelaySummary;
 use crate::link::{pending, relay_sender};
-<<<<<<< HEAD
+use crate::path::PathIdentifiers;
 use crate::telemetry;
-=======
-use crate::path::PathIdentifiers;
->>>>>>> 39606d28
 use crate::util::queue::Queue;
 
 const MAX_RETRIES: usize = 5;
@@ -379,10 +376,12 @@
     }
 
     fn relay_pending_packets(&self, height: Option<Height>) -> Result<(), LinkError> {
+        let tracking_id = TrackingId::uuid();
+
         for i in 1..=MAX_RETRIES {
             let cleared = self
-                .schedule_recv_packet_and_timeout_msgs(height)
-                .and_then(|()| self.schedule_packet_ack_msgs(height));
+                .schedule_recv_packet_and_timeout_msgs(height, tracking_id)
+                .and_then(|()| self.schedule_packet_ack_msgs(height, tracking_id));
 
             match cleared {
                 Ok(()) => return Ok(()),
@@ -1018,16 +1017,11 @@
     pub fn schedule_recv_packet_and_timeout_msgs(
         &self,
         opt_query_height: Option<Height>,
-<<<<<<< HEAD
-    ) -> Result<(TrackedEvents, Height), LinkError> {
-        let src_channel_id = self.src_channel_id();
-        let dst_channel_id = self.dst_channel_id();
-=======
+        tracking_id: TrackingId,
     ) -> Result<(), LinkError> {
         let _span =
-            span!(Level::DEBUG, "schedule_recv_packet_and_timeout_msgs", h = ?opt_query_height)
+            span!(Level::DEBUG, "schedule_recv_packet_and_timeout_msgs", query_height = ?opt_query_height)
                 .entered();
->>>>>>> 39606d28
 
         // Pull the s.n. of all packets that the destination chain has not yet received.
         let (sequences, src_response_height) =
@@ -1036,98 +1030,18 @@
 
         let query_height = opt_query_height.unwrap_or(src_response_height);
 
-<<<<<<< HEAD
-        let sequences: Vec<Sequence> = sequences.into_iter().map(From::from).collect();
-
-        if sequences.is_empty() {
-            let tracked_events = TrackedEvents::new(vec![], TrackingId::uuid());
-            return Ok((tracked_events, query_height));
-=======
         // Skip: no relevant events found.
         if sequences.is_empty() {
             return Ok(());
->>>>>>> 39606d28
         }
 
         debug!(
             "sequences of unreceived packets to send out to {} of the ones with commitments on {}: {} (first 10 shown here; total={})",
             self.dst_chain().id(),
             self.src_chain().id(),
-            sequences.iter().take(10).join(", "), sequences.len()
+            sequences.iter().take(10).format(", "), sequences.len()
         );
 
-<<<<<<< HEAD
-        let mut query = QueryPacketEventDataRequest {
-            event_id: WithBlockDataType::SendPacket,
-            source_port_id: self.src_port_id().clone(),
-            source_channel_id: *src_channel_id,
-            destination_port_id: self.dst_port_id().clone(),
-            destination_channel_id: *dst_channel_id,
-            sequences,
-            height: query_height,
-        };
-
-        let tx_events = self
-            .src_chain()
-            .query_txs(QueryTxRequest::Packet(query.clone()))
-            .map_err(LinkError::relayer)?;
-
-        let recvd_sequences: Vec<Sequence> = tx_events
-            .iter()
-            .filter_map(|ev| match ev {
-                IbcEvent::SendPacket(ref send_ev) => Some(send_ev.packet.sequence),
-                IbcEvent::WriteAcknowledgement(ref ack_ev) => Some(ack_ev.packet.sequence),
-                _ => None,
-            })
-            .collect();
-
-        query.sequences.retain(|seq| !recvd_sequences.contains(seq));
-
-        let (start_block_events, end_block_events) = if !query.sequences.is_empty() {
-            self.src_chain()
-                .query_blocks(QueryBlockRequest::Packet(query))
-                .map_err(LinkError::relayer)?
-        } else {
-            Default::default()
-        };
-
-        trace!("start_block_events {:?}", start_block_events);
-        trace!("tx_events {:?}", tx_events);
-        trace!("end_block_events {:?}", end_block_events);
-
-        // events must be ordered in the following fashion -
-        // start-block events followed by tx-events followed by end-block events
-        let mut events_result = vec![];
-        events_result.extend(start_block_events);
-        events_result.extend(tx_events);
-        events_result.extend(end_block_events);
-
-        if events_result.is_empty() {
-            info!("found zero unprocessed SendPacket events on source chain, nothing to do");
-        } else {
-            let mut packet_sequences = vec![];
-            for event in events_result.iter() {
-                match event {
-                    IbcEvent::SendPacket(send_event) => {
-                        packet_sequences.push(send_event.packet.sequence);
-                        if packet_sequences.len() >= 10 {
-                            // Enough to print the first 10
-                            break;
-                        }
-                    }
-                    _ => return Err(LinkError::unexpected_event(event.clone())),
-                }
-            }
-            info!(
-                "found unprocessed SendPacket events for {:?} (first 10 shown here; total={})",
-                packet_sequences,
-                events_result.len()
-            );
-        }
-
-        let tracked_events = TrackedEvents::new(events_result, TrackingId::uuid());
-        Ok((tracked_events, query_height))
-=======
         // Chunk-up the list of sequence nrs. into smaller parts,
         // and schedule operational data incrementally across each chunk.
         for events_chunk in query_packet_events_with(
@@ -1137,11 +1051,10 @@
             &self.path_id,
             query_send_packet_events,
         ) {
-            self.events_to_operational_data(events_chunk)?;
+            self.events_to_operational_data(TrackedEvents::new(events_chunk, tracking_id))?;
         }
 
         Ok(())
->>>>>>> 39606d28
     }
 
     /// Schedules the relaying of [`MsgAcknowledgement`] messages.
@@ -1152,14 +1065,9 @@
     pub fn schedule_packet_ack_msgs(
         &self,
         opt_query_height: Option<Height>,
-<<<<<<< HEAD
-    ) -> Result<(TrackedEvents, Height), LinkError> {
-        let src_channel_id = self.src_channel_id();
-        let dst_channel_id = self.dst_channel_id();
-=======
+        tracking_id: TrackingId,
     ) -> Result<(), LinkError> {
         let _span = span!(Level::DEBUG, "build_packet_ack_msgs", h = ?opt_query_height).entered();
->>>>>>> 39606d28
 
         let (sequences, src_response_height) =
             unreceived_acknowledgements(self.dst_chain(), self.src_chain(), &self.path_id)
@@ -1169,103 +1077,16 @@
 
         // Skip: no relevant events found.
         if sequences.is_empty() {
-<<<<<<< HEAD
-            let tracked_events = TrackedEvents::new(vec![], TrackingId::uuid());
-            return Ok((tracked_events, query_height));
-=======
             return Ok(());
->>>>>>> 39606d28
         }
 
         debug!(
             "seq. nrs. of ack packets to send out to {} of the ones with acknowledgments on {}: {} (first 10 shown here; total={})",
             self.dst_chain().id(),
             self.src_chain().id(),
-            sequences.iter().take(10).join(", "), sequences.len()
+            sequences.iter().take(10).format(", "), sequences.len()
         );
 
-<<<<<<< HEAD
-        let events_result = self
-            .src_chain()
-            .query_txs(QueryTxRequest::Packet(QueryPacketEventDataRequest {
-                event_id: WithBlockDataType::WriteAck,
-                source_port_id: self.dst_port_id().clone(),
-                source_channel_id: *dst_channel_id,
-                destination_port_id: self.src_port_id().clone(),
-                destination_channel_id: *src_channel_id,
-                sequences,
-                height: query_height,
-            }))
-            .map_err(|e| LinkError::query(self.src_chain().id(), e))?;
-
-        if events_result.is_empty() {
-            info!(
-                "found zero unprocessed WriteAcknowledgement events on source chain, nothing to do",
-            );
-        } else {
-            let mut packet_sequences = vec![];
-            for event in events_result.iter() {
-                match event {
-                    IbcEvent::WriteAcknowledgement(write_ack_event) => {
-                        packet_sequences.push(write_ack_event.packet.sequence);
-                        if packet_sequences.len() >= 10 {
-                            // Enough to print the first 10
-                            break;
-                        }
-                    }
-                    _ => {
-                        return Err(LinkError::unexpected_event(event.clone()));
-                    }
-                }
-            }
-            info!(
-                "found unprocessed WriteAcknowledgement events for {:?} (first 10 shown here; total={})",
-                packet_sequences,
-                events_result.len(),
-            );
-        }
-
-        let tracked_events = TrackedEvents::new(events_result, TrackingId::uuid());
-        Ok((tracked_events, query_height))
-    }
-
-    /// Schedules the relaying of RecvPacket and Timeout messages.
-    /// The `opt_query_height` parameter allows to optionally use a specific height on the source
-    /// chain where to query for packet data. If `None`, the latest available height on the source
-    /// chain is used.
-    pub fn build_recv_packet_and_timeout_msgs(
-        &self,
-        opt_query_height: Option<Height>,
-    ) -> Result<(), LinkError> {
-        // Get the events for the send packets on source chain that have not been received on
-        // destination chain (i.e. ack was not seen on source chain).
-        let (mut events, height) = self.target_height_and_send_packet_events(opt_query_height)?;
-
-        // Skip: no relevant events found.
-        if events.is_empty() {
-            return Ok(());
-        }
-
-        events.set_height(height);
-
-        self.events_to_operational_data(events)?;
-
-        Ok(())
-    }
-
-    /// Schedules the relaying of packet acknowledgment messages.
-    /// The `opt_query_height` parameter allows to optionally use a specific height on the source
-    /// chain where to query for packet data. If `None`, the latest available height on the source
-    /// chain is used.
-    pub fn build_packet_ack_msgs(&self, opt_query_height: Option<Height>) -> Result<(), LinkError> {
-        // Get the sequences of packets that have been acknowledged on destination chain but still
-        // have commitments on source chain (i.e. ack was not seen on source chain)
-        let (mut events, height) = self.target_height_and_write_ack_events(opt_query_height)?;
-
-        // Skip: no relevant events found.
-        if events.is_empty() {
-            return Ok(());
-=======
         // Incrementally process all the available sequence numbers in chunks
         for events_chunk in query_packet_events_with(
             &sequences,
@@ -1274,8 +1095,7 @@
             &self.path_id,
             query_write_ack_events,
         ) {
-            self.events_to_operational_data(events_chunk)?;
->>>>>>> 39606d28
+            self.events_to_operational_data(TrackedEvents::new(events_chunk, tracking_id))?;
         }
 
         Ok(())
@@ -1762,14 +1582,14 @@
             OperationalDataTarget::Source => (
                 self.src_chain().id(),
                 self.dst_chain().id(),
-                &self.src_channel_id,
-                &self.src_port_id,
+                self.src_channel_id(),
+                self.src_port_id(),
             ),
             OperationalDataTarget::Destination => (
                 self.dst_chain().id(),
                 self.src_chain().id(),
-                &self.dst_channel_id,
-                &self.dst_port_id,
+                self.dst_channel_id(),
+                self.dst_port_id(),
             ),
         }
     }

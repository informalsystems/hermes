--- conflicted
+++ resolved
@@ -216,8 +216,6 @@
             .map_err(|e| LinkError::signer(self.dst_chain().id(), e))
     }
 
-<<<<<<< HEAD
-=======
     pub(crate) fn src_latest_height(&self) -> Result<Height, LinkError> {
         self.src_chain()
             .query_latest_height()
@@ -264,7 +262,6 @@
             .max_block_time)
     }
 
->>>>>>> 7fa70a06
     fn unordered_channel(&self) -> bool {
         self.channel.ordering == Order::Unordered
     }

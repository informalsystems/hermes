--- conflicted
+++ resolved
@@ -642,12 +642,8 @@
             match self.send_from_operational_data::<S>(&odata) {
                 Ok(reply) => {
                     // Done with this op. data
-<<<<<<< HEAD
-                    info!("success");
-
-=======
                     info!("submitted");
->>>>>>> a087c476
+
                     telemetry!({
                         let (chain, counterparty, channel_id, port_id) =
                             self.target_info(odata.target);

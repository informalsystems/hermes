--- conflicted
+++ resolved
@@ -65,18 +65,12 @@
         self.batch.iter().map(|gm| gm.event.clone()).collect()
     }
 
-<<<<<<< HEAD
-    /// Returns all the messages in this operational data,
-    /// also prepending the client update message if necessary.
-    pub fn assemble_msgs(self, relay_path: &RelayPath) -> Result<Vec<Any>, LinkError> {
-=======
     /// Returns all the messages in this operational data, plus prepending the client update message
     /// if necessary.
     pub fn assemble_msgs<ChainA: ChainHandle, ChainB: ChainHandle>(
         &self,
         relay_path: &RelayPath<ChainA, ChainB>,
     ) -> Result<Vec<Any>, LinkError> {
->>>>>>> 5ea7e846
         if self.batch.is_empty() {
             warn!("assemble_msgs() method call on an empty OperationalData!");
             return Ok(vec![]);

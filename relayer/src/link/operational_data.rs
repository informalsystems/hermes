<<<<<<< HEAD
use core::fmt;
=======
use std::fmt;
use std::iter;
>>>>>>> c518e15a
use std::time::Instant;

use prost_types::Any;
use tracing::{info, warn};

use ibc::events::IbcEvent;
use ibc::Height;

use crate::chain::handle::ChainHandle;
use crate::link::error::LinkError;
use crate::link::RelayPath;

#[derive(Clone, Copy, PartialEq)]
pub enum OperationalDataTarget {
    Source,
    Destination,
}

impl fmt::Display for OperationalDataTarget {
    fn fmt(&self, f: &mut fmt::Formatter<'_>) -> fmt::Result {
        match self {
            OperationalDataTarget::Source => write!(f, "Source"),
            OperationalDataTarget::Destination => write!(f, "Destination"),
        }
    }
}

/// A packet messages that is prepared for sending to a chain, but has not been sent yet.
/// Comprises both the proto-encoded packet message, alongside the event which generated it.
#[derive(Clone)]
pub struct TransitMessage {
    pub event: IbcEvent,
    pub msg: Any,
}

/// Holds all the necessary information for handling a set of in-transit messages.
///
/// Each `OperationalData` item is uniquely identified by the combination of two attributes:
///     - `target`: represents the target of the packet messages, either source or destination chain,
///     - `proofs_height`: represents the height for the proofs in all the messages.
///       Note: this is the height at which the proofs are queried. A client consensus state at
///       `proofs_height + 1` must exist on-chain in order to verify the proofs.
#[derive(Clone)]
pub struct OperationalData {
    pub proofs_height: Height,
    pub batch: Vec<TransitMessage>,
    pub target: OperationalDataTarget,
    /// Stores the time when the clients on the target chain has been updated, i.e., when this data
    /// was scheduled. Necessary for packet delays.
    pub scheduled_time: Instant,
}

impl OperationalData {
    pub fn new(proofs_height: Height, target: OperationalDataTarget) -> Self {
        OperationalData {
            proofs_height,
            batch: vec![],
            target,
            scheduled_time: Instant::now(),
        }
    }

    pub fn events(&self) -> Vec<IbcEvent> {
        self.batch.iter().map(|gm| gm.event.clone()).collect()
    }

    /// Returns all the messages in this operational data, plus prepending the client update message
    /// if necessary.
    pub fn assemble_msgs<ChainA: ChainHandle, ChainB: ChainHandle>(
        &self,
        relay_path: &RelayPath<ChainA, ChainB>,
    ) -> Result<Vec<Any>, LinkError> {
        if self.batch.is_empty() {
            warn!("assemble_msgs() method call on an empty OperationalData!");
            return Ok(vec![]);
        }

        // For zero delay we prepend the client update msgs.
        let client_update_msg = if relay_path.zero_delay() {
            let update_height = self.proofs_height.increment();

            info!(
                "[{}] prepending {} client update @ height {}",
                relay_path, self.target, update_height
            );

            // Fetch the client update message. Vector may be empty if the client already has the header
            // for the requested height.
            let mut client_update_opt = match self.target {
                OperationalDataTarget::Source => {
                    relay_path.build_update_client_on_src(update_height)?
                }
                OperationalDataTarget::Destination => {
                    relay_path.build_update_client_on_dst(update_height)?
                }
            };

            client_update_opt.pop()
        } else {
            None
        };

        let msgs: Vec<Any> = match client_update_msg {
            Some(client_update) => iter::once(client_update)
                .chain(self.batch.iter().map(|gm| gm.msg.clone()))
                .collect(),
            None => self.batch.iter().map(|gm| gm.msg.clone()).collect(),
        };

        info!(
            "[{}] assembled batch of {} message(s)",
            relay_path,
            msgs.len()
        );

        Ok(msgs)
    }
}

impl fmt::Display for OperationalData {
    fn fmt(&self, f: &mut fmt::Formatter<'_>) -> fmt::Result {
        write!(
            f,
            "Op.Data [->{} @{}; {} event(s) & msg(s) in batch]",
            self.target,
            self.proofs_height,
            self.batch.len(),
        )
    }
}<|MERGE_RESOLUTION|>--- conflicted
+++ resolved
@@ -1,9 +1,5 @@
-<<<<<<< HEAD
 use core::fmt;
-=======
-use std::fmt;
-use std::iter;
->>>>>>> c518e15a
+use core::iter;
 use std::time::Instant;
 
 use prost_types::Any;

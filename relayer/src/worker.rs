use std::{fmt, thread, time::Duration};

use anomaly::BoxError;
use crossbeam_channel::{Receiver, Sender};
use tracing::{debug, error, error_span, info, trace, warn};

use ibc::{events::IbcEvent, ics02_client::events::UpdateClient};

use crate::{
    chain::handle::ChainHandlePair,
    foreign_client::{ForeignClient, ForeignClientError, MisbehaviourResults},
    link::{Link, LinkParameters},
<<<<<<< HEAD
    object::{Channel, Client, Object, UnidirectionalChannelPath},
};
use crate::{
    channel::{Channel as RelayChannel, ChannelError},
    relay::MAX_ITER,
=======
    object::{Client, Object, UnidirectionalChannelPath},
    util::retry::{retry_with_index, RetryResult},
>>>>>>> b30763b4
};

mod handle;
pub use handle::WorkerHandle;

mod cmd;
pub use cmd::WorkerCmd;

mod retry_strategy {
    use crate::util::retry::{clamp_total, ConstantGrowth};
    use std::time::Duration;

    const MAX_DELAY: Duration = Duration::from_millis(500);
    const DELAY_INCR: Duration = Duration::from_millis(100);
    const INITIAL_DELAY: Duration = Duration::from_millis(200);
    const MAX_RETRY_DURATION: Duration = Duration::from_secs(2);

    pub fn uni_chan_path() -> impl Iterator<Item = Duration> {
        let strategy = ConstantGrowth::new(INITIAL_DELAY, DELAY_INCR);
        clamp_total(strategy, MAX_DELAY, MAX_RETRY_DURATION)
    }
}

#[derive(Clone, Debug, PartialEq, Eq)]
pub enum WorkerMsg {
    Stopped(Object),
}

/// A worker processes batches of events associated with a given [`Object`].
pub struct Worker {
    chains: ChainHandlePair,
    cmd_rx: Receiver<WorkerCmd>,
    msg_tx: Sender<WorkerMsg>,
}

impl fmt::Display for Worker {
    fn fmt(&self, f: &mut fmt::Formatter<'_>) -> fmt::Result {
        write!(f, "[{} <-> {}]", self.chains.a.id(), self.chains.b.id(),)
    }
}

impl Worker {
    /// Spawn a worker which relay events pertaining to an [`Object`] between two `chains`.
    pub fn spawn(
        chains: ChainHandlePair,
        object: Object,
        msg_tx: Sender<WorkerMsg>,
    ) -> WorkerHandle {
        let (cmd_tx, cmd_rx) = crossbeam_channel::unbounded();

        debug!(
            "[{}] spawned worker with chains a:{} and b:{} for object {:#?} ",
            object.short_name(),
            chains.a.id(),
            chains.b.id(),
            object,
        );

        let worker = Self {
            chains,
            cmd_rx,
            msg_tx,
        };

        let thread_handle = std::thread::spawn(move || worker.run(object));

        WorkerHandle::new(cmd_tx, thread_handle)
    }

    /// Run the worker event loop.
    fn run(self, object: Object) {
        let span = error_span!("worker loop", worker = %object.short_name());
        let _guard = span.enter();

        let msg_tx = self.msg_tx.clone();

        let result = match object.clone() {
            Object::UnidirectionalChannelPath(path) => self.run_uni_chan_path(path),
            Object::Client(client) => self.run_client(client),
            Object::Channel(channel) => self.run_channel(channel),
        };

        if let Err(e) = result {
            error!("worker error: {}", e);
        }

        if let Err(e) = msg_tx.send(WorkerMsg::Stopped(object)) {
            error!("failed to notify supervisor that worker stopped: {}", e);
        }

        info!("worker stopped");
    }

    fn run_client_misbehaviour(
        &self,
        client: &ForeignClient,
        update: Option<UpdateClient>,
    ) -> bool {
        match client.detect_misbehaviour_and_submit_evidence(update) {
            MisbehaviourResults::ValidClient => false,
            MisbehaviourResults::VerificationError => {
                // can retry in next call
                false
            }
            MisbehaviourResults::EvidenceSubmitted(_) => {
                // if evidence was submitted successfully then exit
                true
            }
            MisbehaviourResults::CannotExecute => {
                // skip misbehaviour checking if chain does not have support for it (i.e. client
                // update event does not include the header)
                true
            }
        }
    }

    /// Run the event loop for events associated with a [`Client`].
    fn run_client(self, client: Client) -> Result<(), BoxError> {
        let mut client = ForeignClient::restore(
            &client.dst_client_id,
            self.chains.a.clone(),
            self.chains.b.clone(),
        );

        info!(
            "running client worker & initial misbehaviour detection for {}",
            client
        );

        // initial check for evidence of misbehaviour for all updates
        let skip_misbehaviour = self.run_client_misbehaviour(&client, None);

        info!(
            "running client worker (misbehaviour and refresh) for {}",
            client
        );

        loop {
            thread::sleep(Duration::from_millis(600));

            // Run client refresh, exit only if expired or frozen
            if let Err(e @ ForeignClientError::ExpiredOrFrozen(..)) = client.refresh() {
                error!("failed to refresh client '{}': {}", client, e);
                continue;
            }

            if skip_misbehaviour {
                continue;
            }

            if let Ok(WorkerCmd::IbcEvents { batch }) = self.cmd_rx.try_recv() {
                trace!("client '{}' worker receives batch {:?}", client, batch);

                for event in batch.events {
                    if let IbcEvent::UpdateClient(update) = event {
                        debug!("client '{}' updated", client);

                        // Run misbehaviour. If evidence submitted the loop will exit in next
                        // iteration with frozen client
                        self.run_client_misbehaviour(&client, Some(update));
                    }
                }
            }
        }
    }

    /// Run the event loop for events associated with a [`UnidirectionalChannelPath`].
    fn run_uni_chan_path(self, path: UnidirectionalChannelPath) -> Result<(), BoxError> {
        let mut link = Link::new_from_opts(
            self.chains.a.clone(),
            self.chains.b.clone(),
            LinkParameters {
                src_port_id: path.src_port_id,
                src_channel_id: path.src_channel_id,
            },
        )?;

        // TODO: Do periodical checks that the link is closed (upon every retry in the loop).
        if link.is_closed()? {
            warn!("channel is closed, exiting");
            return Ok(());
        }

        fn step(cmd: Option<WorkerCmd>, link: &mut Link, index: u64) -> RetryResult<(), u64> {
            if let Some(cmd) = cmd {
                let result = match cmd {
                    WorkerCmd::IbcEvents { batch } => {
                        // Update scheduled batches.
                        link.a_to_b.update_schedule(batch)
                    }
                    WorkerCmd::NewBlock {
                        height,
                        new_block: _,
                    } => link.a_to_b.clear_packets(height),
                };

                if let Err(e) = result {
                    error!("{}", e);
                    return RetryResult::Retry(index);
                }
            }

            let result = link
                .a_to_b
                .refresh_schedule()
                .and_then(|_| link.a_to_b.execute_schedule());

            if let Err(e) = result {
                error!("{}", e);
                return RetryResult::Retry(index);
            }

            RetryResult::Ok(())
        }

        loop {
            thread::sleep(Duration::from_millis(200));

            let cmd = self.cmd_rx.try_recv().ok();
            let result = retry_with_index(retry_strategy::uni_chan_path(), |index| {
                step(cmd.clone(), &mut link, index)
            });

            if let Err(retries) = result {
                warn!(
                    "UnidirectionalChannelPath worker failed to process event batch after {} retries",
                    retries
                );

                // Try to clear packets again on next iteration.
                link.a_to_b.set_clear_packets(true);
            }
        }
    }

    /// Run the event loop for events associated with a [`Channel`].
    fn run_channel(self, channel: Channel) -> Result<(), BoxError> {
        let done = '🥳';

        let a_chain = self.chains.a.clone();
        let b_chain = self.chains.b.clone();

        let mut handshake_channel;

        let mut first_iteration = true;

        loop {
            if let Ok(cmd) = self.rx.try_recv() {
                match cmd {
                    WorkerCmd::IbcEvents { batch } => {
                        for event in batch.events {
                            handshake_channel = RelayChannel::restore_from_event(
                                a_chain.clone(),
                                b_chain.clone(),
                                event.clone(),
                            )?;

                            let mut counter = 0;
                            let mut success = false;
                            while counter < MAX_ITER && !success {
                                counter += 1;

                                let result =
                                    handshake_channel.handshake_step_with_event(event.clone());

                                match result {
                                    Err(e) => {
                                        debug!("\n Failed {:?} with error {:?} \n", event, e);
                                    }
                                    Ok(ev) => {
                                        success = true;
                                        println!("{} => {:#?}\n", done, ev.clone());
                                    }
                                }
                            }
                            // Check that the channel was created on a_chain
                            if !success {
                                return Err(ChannelError::Failed(format!(
                                    "Failed to finish channel open init in {} iterations for {:?}",
                                    MAX_ITER, handshake_channel
                                ))
                                .into());
                            };

                            first_iteration = false;
                        }
                    }
                    WorkerCmd::NewBlock {
                        height: current_height,
                        new_block: _,
                    } => {
                        if first_iteration {
                            let height = current_height.decrement()?;

                            let (h, state) = RelayChannel::restore_from_state(
                                a_chain.clone(),
                                b_chain.clone(),
                                channel.clone(),
                                height,
                            )?;

                            handshake_channel = h;

                            let mut counter = 0;
                            let mut success = false;
                            while counter < MAX_ITER && !success {
                                counter += 1;

                                let result = handshake_channel.handshake_step_with_state(state);

                                match result {
                                    Err(e) => {
                                        debug!("\n Failed with error {:?} \n", e);
                                    }
                                    Ok(ev) => {
                                        success = true;
                                        println!("{} => {:#?}\n", done, ev.clone());
                                    }
                                }
                            }
                            // Check that the channel was created on a_chain
                            if !success {
                                return Err(ChannelError::Failed(format!(
                                    "Failed to finish channel open {} iterations for {:?}",
                                    MAX_ITER, handshake_channel
                                ))
                                .into());
                            };

                            first_iteration = false;
                        }
                    }
                };
            }
        }
    }
}<|MERGE_RESOLUTION|>--- conflicted
+++ resolved
@@ -10,16 +10,11 @@
     chain::handle::ChainHandlePair,
     foreign_client::{ForeignClient, ForeignClientError, MisbehaviourResults},
     link::{Link, LinkParameters},
-<<<<<<< HEAD
-    object::{Channel, Client, Object, UnidirectionalChannelPath},
 };
 use crate::{
-    channel::{Channel as RelayChannel, ChannelError},
-    relay::MAX_ITER,
-=======
-    object::{Client, Object, UnidirectionalChannelPath},
+    channel::Channel as RelayChannel,
+    object::{Channel, Client, Object, UnidirectionalChannelPath},
     util::retry::{retry_with_index, RetryResult},
->>>>>>> b30763b4
 };
 
 mod handle;
@@ -256,18 +251,16 @@
     }
 
     /// Run the event loop for events associated with a [`Channel`].
-    fn run_channel(self, channel: Channel) -> Result<(), BoxError> {
-        let done = '🥳';
-
+    fn run_channel(self, mut channel: Channel) -> Result<(), BoxError> {
         let a_chain = self.chains.a.clone();
         let b_chain = self.chains.b.clone();
 
         let mut handshake_channel;
 
-        let mut first_iteration = true;
+        channel.clear_pending = true;
 
         loop {
-            if let Ok(cmd) = self.rx.try_recv() {
+            if let Ok(cmd) = self.cmd_rx.try_recv() {
                 match cmd {
                     WorkerCmd::IbcEvents { batch } => {
                         for event in batch.events {
@@ -277,82 +270,55 @@
                                 event.clone(),
                             )?;
 
-                            let mut counter = 0;
-                            let mut success = false;
-                            while counter < MAX_ITER && !success {
-                                counter += 1;
-
-                                let result =
-                                    handshake_channel.handshake_step_with_event(event.clone());
-
-                                match result {
-                                    Err(e) => {
-                                        debug!("\n Failed {:?} with error {:?} \n", event, e);
-                                    }
-                                    Ok(ev) => {
-                                        success = true;
-                                        println!("{} => {:#?}\n", done, ev.clone());
-                                    }
-                                }
+                            let result =
+                                retry_with_index(retry_strategy::uni_chan_path(), |index| {
+                                    handshake_channel.step_event(event.clone(), index)
+                                });
+                            if let Err(retries) = result {
+                                warn!(
+                                    "Channel worker failed to process event batch after {} retries",
+                                    retries
+                                );
+
+                                // Resume handshake on next iteration.
+                                channel.clear_pending = true;
+                            } else {
+                                channel.clear_pending = false;
                             }
-                            // Check that the channel was created on a_chain
-                            if !success {
-                                return Err(ChannelError::Failed(format!(
-                                    "Failed to finish channel open init in {} iterations for {:?}",
-                                    MAX_ITER, handshake_channel
-                                ))
-                                .into());
-                            };
-
-                            first_iteration = false;
                         }
                     }
                     WorkerCmd::NewBlock {
                         height: current_height,
                         new_block: _,
                     } => {
-                        if first_iteration {
-                            let height = current_height.decrement()?;
-
-                            let (h, state) = RelayChannel::restore_from_state(
-                                a_chain.clone(),
-                                b_chain.clone(),
-                                channel.clone(),
-                                height,
-                            )?;
-
-                            handshake_channel = h;
-
-                            let mut counter = 0;
-                            let mut success = false;
-                            while counter < MAX_ITER && !success {
-                                counter += 1;
-
-                                let result = handshake_channel.handshake_step_with_state(state);
-
-                                match result {
-                                    Err(e) => {
-                                        debug!("\n Failed with error {:?} \n", e);
-                                    }
-                                    Ok(ev) => {
-                                        success = true;
-                                        println!("{} => {:#?}\n", done, ev.clone());
-                                    }
-                                }
-                            }
-                            // Check that the channel was created on a_chain
-                            if !success {
-                                return Err(ChannelError::Failed(format!(
-                                    "Failed to finish channel open {} iterations for {:?}",
-                                    MAX_ITER, handshake_channel
-                                ))
-                                .into());
-                            };
-
-                            first_iteration = false;
+                        if !channel.clear_pending {
+                            continue;
+                        }
+                        let height = current_height.decrement()?;
+
+                        let (mut handshake_channel, state) = RelayChannel::restore_from_state(
+                            a_chain.clone(),
+                            b_chain.clone(),
+                            channel.clone(),
+                            height,
+                        )?;
+
+                        let result = retry_with_index(retry_strategy::uni_chan_path(), |index| {
+                            handshake_channel.step_state(state, index)
+                        });
+                        if let Err(retries) = result {
+                            warn!(
+                                "Channel worker failed to process event batch after {} retries",
+                                retries
+                            );
+
+                            // Resume handshake on next iteration.
+                            channel.clear_pending = true;
+                        } else {
+                            channel.clear_pending = false;
                         }
                     }
-                };
+                }
             }
         }
     }

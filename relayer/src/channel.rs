#![allow(clippy::borrowed_box)]

use prost_types::Any;
use serde::Serialize;
use std::time::Duration;
use tracing::{debug, error, info, warn};

use ibc::events::IbcEvent;
use ibc::ics04_channel::channel::{ChannelEnd, Counterparty, IdentifiedChannelEnd, Order, State};
use ibc::ics04_channel::msgs::chan_close_confirm::MsgChannelCloseConfirm;
use ibc::ics04_channel::msgs::chan_close_init::MsgChannelCloseInit;
use ibc::ics04_channel::msgs::chan_open_ack::MsgChannelOpenAck;
use ibc::ics04_channel::msgs::chan_open_confirm::MsgChannelOpenConfirm;
use ibc::ics04_channel::msgs::chan_open_init::MsgChannelOpenInit;
use ibc::ics04_channel::msgs::chan_open_try::MsgChannelOpenTry;
use ibc::ics24_host::identifier::{ChainId, ChannelId, ClientId, ConnectionId, PortId};
use ibc::tx_msg::Msg;
use ibc::Height;
use ibc_proto::ibc::core::channel::v1::QueryConnectionChannelsRequest;

use crate::chain::counterparty::{channel_connection_client, channel_state_on_destination};
use crate::chain::handle::ChainHandle;
use crate::connection::Connection;
use crate::foreign_client::ForeignClient;
use crate::object::Channel as WorkerChannelObject;
use crate::supervisor::error::Error as SupervisorError;
use crate::util::retry::retry_with_index;
use crate::util::retry::RetryResult;
<<<<<<< HEAD
use crate::util::retry::{retry_count, retry_with_index};
use std::fmt;
=======

pub mod error;
pub use error::ChannelError;
>>>>>>> 1adea5ac

mod retry_strategy {
    use std::time::Duration;

    use retry::delay::Fibonacci;

    use crate::util::retry::clamp_total;

    // Default parameters for the retrying mechanism
    const MAX_DELAY: Duration = Duration::from_secs(60); // 1 minute
    const MAX_TOTAL_DELAY: Duration = Duration::from_secs(10 * 60); // 10 minutes
    const INITIAL_DELAY: Duration = Duration::from_secs(1); // 1 second

    pub fn default() -> impl Iterator<Item = Duration> {
        clamp_total(Fibonacci::from(INITIAL_DELAY), MAX_DELAY, MAX_TOTAL_DELAY)
    }
}

pub fn from_retry_error(e: retry::Error<ChannelError>, description: String) -> ChannelError {
    match e {
        retry::Error::Operation {
            error,
            total_delay,
            tries,
        } => {
            let detail = error::ChannelErrorDetail::MaxRetry(error::MaxRetrySubdetail {
                description,
                tries,
                total_delay,
                source: Box::new(error.0),
            });
            ChannelError(detail, error.1)
        }
        retry::Error::Internal(reason) => ChannelError::retry_internal(reason),
    }
}

#[derive(Clone, Debug, Serialize)]
pub struct ChannelSide<Chain: ChainHandle> {
    pub chain: Chain,
    client_id: ClientId,
    connection_id: ConnectionId,
    port_id: PortId,
    channel_id: Option<ChannelId>,
}

impl<Chain: ChainHandle> ChannelSide<Chain> {
    pub fn new(
        chain: Chain,
        client_id: ClientId,
        connection_id: ConnectionId,
        port_id: PortId,
        channel_id: Option<ChannelId>,
    ) -> ChannelSide<Chain> {
        Self {
            chain,
            client_id,
            connection_id,
            port_id,
            channel_id,
        }
    }

    pub fn chain_id(&self) -> ChainId {
        self.chain.id()
    }

    pub fn client_id(&self) -> &ClientId {
        &self.client_id
    }

    pub fn connection_id(&self) -> &ConnectionId {
        &self.connection_id
    }

    pub fn port_id(&self) -> &PortId {
        &self.port_id
    }

    pub fn channel_id(&self) -> Option<&ChannelId> {
        self.channel_id.as_ref()
    }
}

#[derive(Clone, Debug, Serialize)]
pub struct Channel<ChainA: ChainHandle, ChainB: ChainHandle> {
    pub ordering: Order,
    pub a_side: ChannelSide<ChainA>,
    pub b_side: ChannelSide<ChainB>,
    pub connection_delay: Duration,
    pub version: Option<String>,
}

impl<ChainA: ChainHandle, ChainB: ChainHandle> Channel<ChainA, ChainB> {
    /// Creates a new channel on top of the existing connection. If the channel is not already
    /// set-up on both sides of the connection, this functions also fulfils the channel handshake.
    pub fn new(
        connection: Connection<ChainA, ChainB>,
        ordering: Order,
        a_port: PortId,
        b_port: PortId,
        version: Option<String>,
    ) -> Result<Self, ChannelError> {
        let b_side_chain = connection.dst_chain();
        let version = version.unwrap_or(
            b_side_chain
                .module_version(&b_port)
                .map_err(|e| ChannelError::query(b_side_chain.id(), e))?,
        );

        let src_connection_id = connection
            .src_connection_id()
            .ok_or_else(|| ChannelError::missing_local_connection(connection.src_chain().id()))?;
        let dst_connection_id = connection
            .dst_connection_id()
            .ok_or_else(|| ChannelError::missing_local_connection(connection.dst_chain().id()))?;

        let mut channel = Self {
            ordering,
            a_side: ChannelSide::new(
                connection.src_chain(),
                connection.src_client_id().clone(),
                src_connection_id.clone(),
                a_port,
                Default::default(),
            ),
            b_side: ChannelSide::new(
                connection.dst_chain(),
                connection.dst_client_id().clone(),
                dst_connection_id.clone(),
                b_port,
                Default::default(),
            ),
            connection_delay: connection.delay_period,
            version: Some(version),
        };

        channel.handshake()?;

        Ok(channel)
    }

    pub fn restore_from_event(
        chain: ChainA,
        counterparty_chain: ChainB,
        channel_open_event: IbcEvent,
    ) -> Result<Channel<ChainA, ChainB>, ChannelError> {
        let channel_event_attributes = channel_open_event
            .channel_attributes()
            .ok_or_else(|| ChannelError::invalid_event(channel_open_event.clone()))?;

        let port_id = channel_event_attributes.port_id.clone();
        let channel_id = channel_event_attributes.channel_id.clone();

        let version = counterparty_chain
            .module_version(&channel_event_attributes.counterparty_port_id)
            .map_err(|e| ChannelError::query(counterparty_chain.id(), e))?;

        let connection_id = channel_event_attributes.connection_id.clone();
        let connection = chain
            .query_connection(&connection_id, Height::zero())
            .map_err(ChannelError::relayer)?;

        let connection_counterparty = connection.counterparty();

        let counterparty_connection_id = connection_counterparty
            .connection_id()
            .ok_or_else(ChannelError::missing_counterparty_connection)?;

        Ok(Channel {
            // The event does not include the channel ordering.
            // The message handlers `build_chan_open..` determine the order included in the handshake
            // message from channel query.
            ordering: Default::default(),
            a_side: ChannelSide::new(
                chain,
                connection.client_id().clone(),
                connection_id,
                port_id,
                channel_id,
            ),
            b_side: ChannelSide::new(
                counterparty_chain,
                connection.counterparty().client_id().clone(),
                counterparty_connection_id.clone(),
                channel_event_attributes.counterparty_port_id.clone(),
                channel_event_attributes.counterparty_channel_id.clone(),
            ),
            connection_delay: connection.delay_period(),
            // The event does not include the version.
            // The message handlers `build_chan_open..` determine the version from channel query.
            version: Some(version),
        })
    }

    /// Recreates a 'Channel' object from the worker's object built from chain state scanning.
    /// The channel must exist on chain and its connection must be initialized on both chains.
    pub fn restore_from_state(
        chain: ChainA,
        counterparty_chain: ChainB,
        channel: WorkerChannelObject,
        height: Height,
    ) -> Result<(Channel<ChainA, ChainB>, State), ChannelError> {
        let a_channel = chain
            .query_channel(&channel.src_port_id, &channel.src_channel_id, height)
            .map_err(ChannelError::relayer)?;

        let a_connection_id = a_channel.connection_hops().first().ok_or_else(|| {
            ChannelError::supervisor(SupervisorError::missing_connection_hops(
                channel.src_channel_id.clone(),
                chain.id(),
            ))
        })?;

        let a_connection = chain
            .query_connection(a_connection_id, Height::zero())
            .map_err(ChannelError::relayer)?;

        let b_connection_id = a_connection
            .counterparty()
            .connection_id()
            .cloned()
            .ok_or_else(|| {
                ChannelError::supervisor(SupervisorError::channel_connection_uninitialized(
                    channel.src_channel_id.clone(),
                    chain.id(),
                    a_connection.counterparty().clone(),
                ))
            })?;

        let mut handshake_channel = Channel {
            ordering: *a_channel.ordering(),
            a_side: ChannelSide::new(
                chain.clone(),
                a_connection.client_id().clone(),
                a_connection_id.clone(),
                channel.src_port_id.clone(),
                Some(channel.src_channel_id.clone()),
            ),
            b_side: ChannelSide::new(
                counterparty_chain.clone(),
                a_connection.counterparty().client_id().clone(),
                b_connection_id.clone(),
                a_channel.remote.port_id.clone(),
                a_channel.remote.channel_id.clone(),
            ),
            connection_delay: a_connection.delay_period(),
            version: Some(a_channel.version.clone()),
        };

        if a_channel.state_matches(&State::Init) && a_channel.remote.channel_id.is_none() {
            let req = QueryConnectionChannelsRequest {
                connection: b_connection_id.to_string(),
                pagination: ibc_proto::cosmos::base::query::pagination::all(),
            };

            let channels: Vec<IdentifiedChannelEnd> = counterparty_chain
                .query_connection_channels(req)
                .map_err(ChannelError::relayer)?;

            for chan in channels {
                if let Some(remote_channel_id) = chan.channel_end.remote.channel_id() {
                    if remote_channel_id == &channel.src_channel_id {
                        handshake_channel.b_side.channel_id = Some(chan.channel_id);
                        break;
                    }
                }
            }
        }

        Ok((handshake_channel, a_channel.state))
    }

    pub fn src_chain(&self) -> &ChainA {
        &self.a_side.chain
    }

    pub fn dst_chain(&self) -> &ChainB {
        &self.b_side.chain
    }

    pub fn src_client_id(&self) -> &ClientId {
        &self.a_side.client_id
    }

    pub fn dst_client_id(&self) -> &ClientId {
        &self.b_side.client_id
    }

    pub fn src_connection_id(&self) -> &ConnectionId {
        &self.a_side.connection_id
    }

    pub fn dst_connection_id(&self) -> &ConnectionId {
        &self.b_side.connection_id
    }

    pub fn src_port_id(&self) -> &PortId {
        &self.a_side.port_id
    }

    pub fn dst_port_id(&self) -> &PortId {
        &self.b_side.port_id
    }

    pub fn src_channel_id(&self) -> Option<&ChannelId> {
        self.a_side.channel_id()
    }

    pub fn dst_channel_id(&self) -> Option<&ChannelId> {
        self.b_side.channel_id()
    }

    pub fn flipped(&self) -> Channel<ChainB, ChainA> {
        Channel {
            ordering: self.ordering,
            a_side: self.b_side.clone(),
            b_side: self.a_side.clone(),
            connection_delay: self.connection_delay,
            version: self.version.clone(),
        }
    }

    fn do_chan_open_init_and_send(&mut self) -> Result<(), ChannelError> {
        let event = self.flipped().build_chan_open_init_and_send()?;

        info!("done {} => {:#?}\n", self.src_chain().id(), event);

        let channel_id = extract_channel_id(&event)?;
        self.a_side.channel_id = Some(channel_id.clone());
        info!("successfully opened init channel");

        Ok(())
    }

    // Check that the channel was created on a_chain
    fn do_chan_open_init_and_send_with_retry(&mut self) -> Result<(), ChannelError> {
        retry_with_index(retry_strategy::default(), |_| {
            self.do_chan_open_init_and_send()
        })
        .map_err(|err| {
            error!("failed to open channel after {} retries", err);

            from_retry_error(
                err,
                format!("Failed to finish channel open init for {:?}", self),
            )
        })?;

        Ok(())
    }

    fn do_chan_open_try_and_send(&mut self) -> Result<(), ChannelError> {
        let event = self.build_chan_open_try_and_send().map_err(|e| {
            error!("Failed ChanTry {:?}: {:?}", self.b_side, e);
            e
        })?;

        let channel_id = extract_channel_id(&event)?;
        self.b_side.channel_id = Some(channel_id.clone());

        println!("done {} => {:#?}\n", self.dst_chain().id(), event);
        Ok(())
    }

    fn do_chan_open_try_and_send_with_retry(&mut self) -> Result<(), ChannelError> {
        retry_with_index(retry_strategy::default(), |_| {
            self.do_chan_open_try_and_send()
        })
        .map_err(|err| {
            error!("failed to open channel after {} retries", err);

            from_retry_error(
                err,
                format!("Failed to finish channel open try for {:?}", self),
            )
        })?;

        Ok(())
    }

    /// Sends the last two steps, consisting of `Ack` and `Confirm`
    /// messages, for finalizing the channel open handshake.
    ///
    /// Assumes that the channel open handshake was previously
    /// started (with `Init` & `Try` steps).
    ///
    /// Returns `Ok` when both channel ends are in state `Open`.
    /// Also returns `Ok` if the channel is undergoing a closing handshake.
    ///
    /// An `Err` can signal two cases:
    ///     - the common-case flow for the handshake protocol was interrupted,
    ///         e.g., by a competing relayer.
    ///     - Rpc problems (a query or submitting a tx failed).
    /// In both `Err` cases, there should be retry calling this method.
    fn do_chan_open_finalize(&self) -> Result<(), ChannelError> {
        fn query_channel_states<ChainA: ChainHandle, ChainB: ChainHandle>(
            channel: &Channel<ChainA, ChainB>,
        ) -> Result<(State, State), ChannelError> {
            let src_channel_id = channel
                .src_channel_id()
                .ok_or_else(ChannelError::missing_local_channel_id)?;

            let dst_channel_id = channel
                .dst_channel_id()
                .ok_or_else(ChannelError::missing_counterparty_connection)?;

            debug!(
                "do_chan_open_finalize for src_channel_id: {}, dst_channel_id: {}",
                src_channel_id, dst_channel_id
            );

            // Continue loop if query error
            let a_channel = channel
                .src_chain()
                .query_channel(channel.src_port_id(), src_channel_id, Height::zero())
                .map_err(|e| {
                    ChannelError::handshake_finalize(
                        channel.src_port_id().clone(),
                        src_channel_id.clone(),
                        channel.src_chain().id(),
                        e,
                    )
                })?;

            let b_channel = channel
                .dst_chain()
                .query_channel(channel.dst_port_id(), dst_channel_id, Height::zero())
                .map_err(|e| {
                    ChannelError::handshake_finalize(
                        channel.dst_port_id().clone(),
                        dst_channel_id.clone(),
                        channel.dst_chain().id(),
                        e,
                    )
                })?;

            Ok((*a_channel.state(), *b_channel.state()))
        }

        fn expect_channel_states<ChainA: ChainHandle, ChainB: ChainHandle>(
            ctx: &Channel<ChainA, ChainB>,
            a1: State,
            b1: State,
        ) -> Result<(), ChannelError> {
            let (a2, b2) = query_channel_states(ctx)?;

            if (a1, b1) == (a2, b2) {
                Ok(())
            } else {
                warn!(
                    "expected channels to progress to states {}, {}), instead got ({}, {})",
                    a1, b1, a2, b2
                );

                debug!("returning PartialOpenHandshake to retry");

                // One more step (confirm) left.
                // Returning error signals that the caller should retry.
                Err(ChannelError::partial_open_handshake(a1, b1))
            }
        }

        let (a_state, b_state) = query_channel_states(self)?;
        debug!(
            "do_chan_open_finalize with channel states: {}, {}",
            a_state, b_state
        );

        match (a_state, b_state) {
            // Handle sending the Ack message to the source chain,
            // then the Confirm message to the destination.
            (State::Init, State::TryOpen) | (State::TryOpen, State::TryOpen) => {
                self.flipped().build_chan_open_ack_and_send()?;

                expect_channel_states(self, State::Open, State::TryOpen)?;

                self.build_chan_open_confirm_and_send()?;

                expect_channel_states(self, State::Open, State::Open)?;

                Ok(())
            }

            // Handle sending the Ack message to the destination chain,
            // then the Confirm to the source chain.
            (State::TryOpen, State::Init) => {
                self.flipped().build_chan_open_ack_and_send()?;

                expect_channel_states(self, State::TryOpen, State::Open)?;

                self.flipped().build_chan_open_confirm_and_send()?;

                expect_channel_states(self, State::Open, State::Open)?;

                Ok(())
            }

            // Handle sending the Confirm message to the destination chain.
            (State::Open, State::TryOpen) => {
                self.build_chan_open_confirm_and_send()?;

                expect_channel_states(self, State::Open, State::Open)?;

                Ok(())
            }

            // Send Confirm to the source chain.
            (State::TryOpen, State::Open) => {
                self.flipped().build_chan_open_confirm_and_send()?;

                expect_channel_states(self, State::Open, State::Open)?;

                Ok(())
            }

            (State::Open, State::Open) => {
                info!("channel handshake already finished for {:#?}\n", self);
                Ok(())
            }

            // In all other conditions, return Ok, since the channel open handshake does not apply.
            _ => Ok(()),
        }
    }

    /// Takes a partially open channel and finalizes the open handshake protocol.
    ///
    /// Pre-condition: the channel identifiers are established on both ends
    ///   (i.e., `OpenInit` and `OpenTry` have executed previously for this channel).
    ///
    /// Post-condition: the channel state is `Open` on both ends if successful.
    fn do_chan_open_finalize_with_retry(&self) -> Result<(), ChannelError> {
        retry_with_index(retry_strategy::default(), |_| self.do_chan_open_finalize()).map_err(
            |err| {
                error!("failed to open channel after {} retries", err);
                from_retry_error(
                    err,
                    format!("Failed to finish channel handshake for {:?}", self),
                )
            },
        )?;

        Ok(())
    }

    /// Executes the channel handshake protocol (ICS004)
    fn handshake(&mut self) -> Result<(), ChannelError> {
        self.do_chan_open_init_and_send_with_retry()?;
        self.do_chan_open_try_and_send_with_retry()?;
        self.do_chan_open_finalize_with_retry()
    }

    pub fn counterparty_state(&self) -> Result<State, ChannelError> {
        // Source channel ID must be specified
        let channel_id = self
            .src_channel_id()
            .ok_or_else(ChannelError::missing_local_channel_id)?;

        let channel_deps =
            channel_connection_client(self.src_chain(), self.src_port_id(), channel_id)
                .map_err(|e| ChannelError::query_channel(channel_id.clone(), e))?;

        channel_state_on_destination(
            &channel_deps.channel,
            &channel_deps.connection,
            self.dst_chain(),
        )
        .map_err(|e| ChannelError::query_channel(channel_id.clone(), e))
    }

    pub fn handshake_step(&mut self, state: State) -> Result<Vec<IbcEvent>, ChannelError> {
        match (state, self.counterparty_state()?) {
            (State::Init, State::Uninitialized) => Ok(vec![self.build_chan_open_try_and_send()?]),
            (State::Init, State::Init) => Ok(vec![self.build_chan_open_try_and_send()?]),
            (State::TryOpen, State::Init) => Ok(vec![self.build_chan_open_ack_and_send()?]),
            (State::TryOpen, State::TryOpen) => Ok(vec![self.build_chan_open_ack_and_send()?]),
            (State::Open, State::TryOpen) => Ok(vec![self.build_chan_open_confirm_and_send()?]),
            _ => Ok(vec![]),
        }
    }

    pub fn step_state(&mut self, state: State, index: u64) -> RetryResult<(), u64> {
        let done = '🥳';

        match self.handshake_step(state) {
            Err(e) => {
                error!("Failed Chan{:?} with error: {}", state, e);
                RetryResult::Retry(index)
            }
            Ok(ev) => {
                debug!("{} => {:#?}\n", done, ev);
                RetryResult::Ok(())
            }
        }
    }

    pub fn step_event(&mut self, event: IbcEvent, index: u64) -> RetryResult<(), u64> {
        let state = match event {
            IbcEvent::OpenInitChannel(_) => State::Init,
            IbcEvent::OpenTryChannel(_) => State::TryOpen,
            IbcEvent::OpenAckChannel(_) => State::Open,
            IbcEvent::OpenConfirmChannel(_) => State::Open,
            _ => State::Uninitialized,
        };

        self.step_state(state, index)
    }

    pub fn build_update_client_on_dst(&self, height: Height) -> Result<Vec<Any>, ChannelError> {
        let client = ForeignClient::restore(
            self.dst_client_id().clone(),
            self.dst_chain().clone(),
            self.src_chain().clone(),
        );

        client.build_update_client(height).map_err(|e| {
            ChannelError::client_operation(self.dst_client_id().clone(), self.dst_chain().id(), e)
        })
    }

    /// Returns the channel version if already set, otherwise it queries the destination chain
    /// for the destination port's version.
    /// Note: This query is currently not available and it is hardcoded in the `module_version()`
    /// to be `ics20-1` for `transfer` port.
    pub fn dst_version(&self) -> Result<String, ChannelError> {
        Ok(self.version.clone().unwrap_or(
            self.dst_chain()
                .module_version(self.dst_port_id())
                .map_err(|e| ChannelError::query(self.dst_chain().id(), e))?,
        ))
    }

    /// Returns the channel version if already set, otherwise it queries the source chain
    /// for the source port's version.
    pub fn src_version(&self) -> Result<String, ChannelError> {
        Ok(self.version.clone().unwrap_or(
            self.src_chain()
                .module_version(self.src_port_id())
                .map_err(|e| ChannelError::query(self.src_chain().id(), e))?,
        ))
    }

    pub fn build_chan_open_init(&self) -> Result<Vec<Any>, ChannelError> {
        let signer = self
            .dst_chain()
            .get_signer()
            .map_err(|e| ChannelError::query(self.dst_chain().id(), e))?;

        let counterparty = Counterparty::new(self.src_port_id().clone(), None);

        let channel = ChannelEnd::new(
            State::Init,
            self.ordering,
            counterparty,
            vec![self.dst_connection_id().clone()],
            self.dst_version()?,
        );

        // Build the domain type message
        let new_msg = MsgChannelOpenInit {
            port_id: self.dst_port_id().clone(),
            channel,
            signer,
        };

        Ok(vec![new_msg.to_any()])
    }

    pub fn build_chan_open_init_and_send(&self) -> Result<IbcEvent, ChannelError> {
        let dst_msgs = self.build_chan_open_init()?;

        let events = self
            .dst_chain()
            .send_msgs(dst_msgs)
            .map_err(|e| ChannelError::submit(self.dst_chain().id(), e))?;

        // Find the relevant event for channel open init
        let result = events
            .into_iter()
            .find(|event| {
                matches!(event, IbcEvent::OpenInitChannel(_))
                    || matches!(event, IbcEvent::ChainError(_))
            })
            .ok_or_else(|| {
                ChannelError::missing_event("no chan init event was in the response".to_string())
            })?;

        match result {
            IbcEvent::OpenInitChannel(_) => Ok(result),
            IbcEvent::ChainError(e) => Err(ChannelError::tx_response(e)),
            _ => Err(ChannelError::invalid_event(result)),
        }
    }

    /// Retrieves the channel from destination and compares against the expected channel
    /// built from the message type (`msg_type`) and options (`opts`).
    /// If the expected and the destination channels are compatible, it returns the expected channel
    /// Source and destination channel IDs must be specified.
    fn validated_expected_channel(
        &self,
        msg_type: ChannelMsgType,
    ) -> Result<ChannelEnd, ChannelError> {
        // Destination channel ID must be specified
        let dst_channel_id = self
            .dst_channel_id()
            .ok_or_else(ChannelError::missing_counterparty_channel_id)?;

        // If there is a channel present on the destination chain, it should look like this:
        let counterparty =
            Counterparty::new(self.src_port_id().clone(), self.src_channel_id().cloned());

        // The highest expected state, depends on the message type:
        let highest_state = match msg_type {
            ChannelMsgType::OpenAck => State::TryOpen,
            ChannelMsgType::OpenConfirm => State::TryOpen,
            ChannelMsgType::CloseConfirm => State::Open,
            _ => State::Uninitialized,
        };

        let dst_expected_channel = ChannelEnd::new(
            highest_state,
            self.ordering,
            counterparty,
            vec![self.dst_connection_id().clone()],
            self.dst_version()?,
        );

        // Retrieve existing channel
        let dst_channel = self
            .dst_chain()
            .query_channel(self.dst_port_id(), dst_channel_id, Height::zero())
            .map_err(|e| ChannelError::query(self.dst_chain().id(), e))?;

        // Check if a channel is expected to exist on destination chain
        // A channel must exist on destination chain for Ack and Confirm Tx-es to succeed
        if dst_channel.state_matches(&State::Uninitialized) {
            return Err(ChannelError::missing_channel_on_destination());
        }

        check_destination_channel_state(
            dst_channel_id.clone(),
            dst_channel,
            dst_expected_channel.clone(),
        )?;

        Ok(dst_expected_channel)
    }

    pub fn build_chan_open_try(&self) -> Result<Vec<Any>, ChannelError> {
        // Source channel ID must be specified
        let src_channel_id = self
            .src_channel_id()
            .ok_or_else(ChannelError::missing_local_channel_id)?;

        // Channel must exist on source
        let src_channel = self
            .src_chain()
            .query_channel(self.src_port_id(), src_channel_id, Height::zero())
            .map_err(|e| ChannelError::query(self.src_chain().id(), e))?;

        if src_channel.counterparty().port_id() != self.dst_port_id() {
            return Err(ChannelError::mismatch_port(
                self.dst_chain().id(),
                self.dst_port_id().clone(),
                self.src_chain().id(),
                src_channel.counterparty().port_id.clone(),
                src_channel_id.clone(),
            ));
        }

        // Connection must exist on destination
        self.dst_chain()
            .query_connection(self.dst_connection_id(), Height::zero())
            .map_err(|e| ChannelError::query(self.dst_chain().id(), e))?;

        // If a counterparty channel is specified check that the channel exists on destination
        if let Some(counterparty_channel_id) = self.dst_channel_id() {
            let channel = self
                .dst_chain()
                .query_channel(self.dst_port_id(), counterparty_channel_id, Height::zero())
                .map_err(|e| {
                    ChannelError::Failed(format!(
                        "error querying counterparty channel {}/{} on destination chain {}: {}",
                        self.dst_port_id(),
                        counterparty_channel_id,
                        self.dst_chain().id(),
                        e
                    ))
                })?;
            if channel.state_matches(&State::Uninitialized) {
                return Err(ChannelError::Failed(format!(
                    "counterparty channel {}/{} specified in open-init but does not exist on destination chain {}",
                    self.dst_port_id(),
                    counterparty_channel_id,
                    self.dst_chain().id()
                )));
            }
        }

        let query_height = self
            .src_chain()
            .query_latest_height()
            .map_err(|e| ChannelError::query(self.src_chain().id(), e))?;

        let proofs = self
            .src_chain()
            .build_channel_proofs(self.src_port_id(), src_channel_id, query_height)
            .map_err(ChannelError::channel_proof)?;

        // Build message(s) to update client on destination
        let mut msgs = self.build_update_client_on_dst(proofs.height())?;

        let counterparty =
            Counterparty::new(self.src_port_id().clone(), self.src_channel_id().cloned());

        let channel = ChannelEnd::new(
            State::TryOpen,
            *src_channel.ordering(),
            counterparty,
            vec![self.dst_connection_id().clone()],
            src_channel.version(),
        );

        // Get signer
        let signer = self
            .dst_chain()
            .get_signer()
            .map_err(|e| ChannelError::fetch_signer(self.dst_chain().id(), e))?;

        let previous_channel_id = if src_channel.counterparty().channel_id.is_none() {
            self.b_side.channel_id.clone()
        } else {
            src_channel.counterparty().channel_id.clone()
        };

        // Build the domain type message
        let new_msg = MsgChannelOpenTry {
            port_id: self.dst_port_id().clone(),
            previous_channel_id,
            counterparty_version: src_channel.version(),
            channel,
            proofs,
            signer,
        };

        tracing::trace!("Built try message: {:#?}", new_msg);

        msgs.push(new_msg.to_any());
        Ok(msgs)
    }

    pub fn build_chan_open_try_and_send(&self) -> Result<IbcEvent, ChannelError> {
        let dst_msgs = self.build_chan_open_try()?;

        let events = self
            .dst_chain()
            .send_msgs(dst_msgs)
            .map_err(|e| ChannelError::submit(self.dst_chain().id(), e))?;

        // Find the relevant event for channel open try
        let result = events
            .into_iter()
            .find(|event| {
                matches!(event, IbcEvent::OpenTryChannel(_))
                    || matches!(event, IbcEvent::ChainError(_))
            })
            .ok_or_else(|| {
                ChannelError::missing_event("no chan try event was in the response".to_string())
            })?;

        match result {
            IbcEvent::OpenTryChannel(_) => Ok(result),
            IbcEvent::ChainError(e) => Err(ChannelError::tx_response(e)),
            _ => Err(ChannelError::invalid_event(result)),
        }
    }

    pub fn build_chan_open_ack(&self) -> Result<Vec<Any>, ChannelError> {
        // Source and destination channel IDs must be specified
        let src_channel_id = self
            .src_channel_id()
            .ok_or_else(ChannelError::missing_local_channel_id)?;
        let dst_channel_id = self
            .dst_channel_id()
            .ok_or_else(ChannelError::missing_counterparty_channel_id)?;

        // Check that the destination chain will accept the message
        self.validated_expected_channel(ChannelMsgType::OpenAck)?;

        // Channel must exist on source
        let src_channel = self
            .src_chain()
            .query_channel(self.src_port_id(), src_channel_id, Height::zero())
            .map_err(|e| ChannelError::query(self.src_chain().id(), e))?;

        // Connection must exist on destination
        self.dst_chain()
            .query_connection(self.dst_connection_id(), Height::zero())
            .map_err(|e| ChannelError::query(self.dst_chain().id(), e))?;

        let query_height = self
            .src_chain()
            .query_latest_height()
            .map_err(|e| ChannelError::query(self.src_chain().id(), e))?;

        let proofs = self
            .src_chain()
            .build_channel_proofs(self.src_port_id(), src_channel_id, query_height)
            .map_err(ChannelError::channel_proof)?;

        // Build message(s) to update client on destination
        let mut msgs = self.build_update_client_on_dst(proofs.height())?;

        // Get signer
        let signer = self
            .dst_chain()
            .get_signer()
            .map_err(|e| ChannelError::fetch_signer(self.dst_chain().id(), e))?;

        // Build the domain type message
        let new_msg = MsgChannelOpenAck {
            port_id: self.dst_port_id().clone(),
            channel_id: dst_channel_id.clone(),
            counterparty_channel_id: src_channel_id.clone(),
            counterparty_version: src_channel.version,
            proofs,
            signer,
        };

        tracing::trace!("Built ack message: {:#?}", new_msg);

        msgs.push(new_msg.to_any());
        Ok(msgs)
    }

    pub fn build_chan_open_ack_and_send(&self) -> Result<IbcEvent, ChannelError> {
        fn do_build_chan_open_ack_and_send<ChainA: ChainHandle, ChainB: ChainHandle>(
            channel: &Channel<ChainA, ChainB>,
        ) -> Result<IbcEvent, ChannelError> {
            let dst_msgs = channel.build_chan_open_ack()?;

            let events = channel
                .dst_chain()
                .send_msgs(dst_msgs)
                .map_err(|e| ChannelError::submit(channel.dst_chain().id(), e))?;

            // Find the relevant event for channel open ack
            let event = events
                .into_iter()
                .find(|event| {
                    matches!(event, IbcEvent::OpenAckChannel(_))
                        || matches!(event, IbcEvent::ChainError(_))
                })
                .ok_or_else(|| {
                    ChannelError::missing_event("no chan ack event was in the response".to_string())
                })?;

            match event {
                IbcEvent::OpenAckChannel(_) => {
                    info!(
                        "done with ChanAck step {} => {:#?}\n",
                        channel.dst_chain().id(),
                        event
                    );

                    Ok(event)
                }
                IbcEvent::ChainError(e) => Err(ChannelError::tx_response(e)),
                _ => Err(ChannelError::invalid_event(event)),
            }
        }

        do_build_chan_open_ack_and_send(self).map_err(|e| {
            error!("failed ChanAck {:?}: {}", self.b_side, e);
            e
        })
    }

    pub fn build_chan_open_confirm(&self) -> Result<Vec<Any>, ChannelError> {
        // Source and destination channel IDs must be specified
        let src_channel_id = self
            .src_channel_id()
            .ok_or_else(ChannelError::missing_local_channel_id)?;
        let dst_channel_id = self
            .dst_channel_id()
            .ok_or_else(ChannelError::missing_counterparty_channel_id)?;

        // Check that the destination chain will accept the message
        self.validated_expected_channel(ChannelMsgType::OpenConfirm)?;

        // Channel must exist on source
        self.src_chain()
            .query_channel(self.src_port_id(), src_channel_id, Height::zero())
            .map_err(|e| ChannelError::query(self.src_chain().id(), e))?;

        // Connection must exist on destination
        self.dst_chain()
            .query_connection(self.dst_connection_id(), Height::zero())
            .map_err(|e| ChannelError::query(self.dst_chain().id(), e))?;

        let query_height = self
            .src_chain()
            .query_latest_height()
            .map_err(|e| ChannelError::query(self.src_chain().id(), e))?;

        let proofs = self
            .src_chain()
            .build_channel_proofs(self.src_port_id(), src_channel_id, query_height)
            .map_err(ChannelError::channel_proof)?;

        // Build message(s) to update client on destination
        let mut msgs = self.build_update_client_on_dst(proofs.height())?;

        // Get signer
        let signer = self
            .dst_chain()
            .get_signer()
            .map_err(|e| ChannelError::fetch_signer(self.dst_chain().id(), e))?;

        // Build the domain type message
        let new_msg = MsgChannelOpenConfirm {
            port_id: self.dst_port_id().clone(),
            channel_id: dst_channel_id.clone(),
            proofs,
            signer,
        };

        msgs.push(new_msg.to_any());
        Ok(msgs)
    }

    pub fn build_chan_open_confirm_and_send(&self) -> Result<IbcEvent, ChannelError> {
        fn do_build_chan_open_confirm_and_send<ChainA: ChainHandle, ChainB: ChainHandle>(
            channel: &Channel<ChainA, ChainB>,
        ) -> Result<IbcEvent, ChannelError> {
            let dst_msgs = channel.build_chan_open_confirm()?;

            let events = channel
                .dst_chain()
                .send_msgs(dst_msgs)
                .map_err(|e| ChannelError::submit(channel.dst_chain().id(), e))?;

            // Find the relevant event for channel open confirm
            let event = events
                .into_iter()
                .find(|event| {
                    matches!(event, IbcEvent::OpenConfirmChannel(_))
                        || matches!(event, IbcEvent::ChainError(_))
                })
                .ok_or_else(|| {
                    ChannelError::missing_event(
                        "no chan confirm event was in the response".to_string(),
                    )
                })?;

            match event {
                IbcEvent::OpenConfirmChannel(_) => {
                    info!("done {} => {:#?}\n", channel.dst_chain().id(), event);
                    Ok(event)
                }
                IbcEvent::ChainError(e) => Err(ChannelError::tx_response(e)),
                _ => Err(ChannelError::invalid_event(event)),
            }
        }

        do_build_chan_open_confirm_and_send(self).map_err(|e| {
            error!("failed ChanConfirm {:?}: {}", self.b_side, e);
            e
        })
    }

    pub fn build_chan_close_init(&self) -> Result<Vec<Any>, ChannelError> {
        // Destination channel ID must be specified
        let dst_channel_id = self
            .dst_channel_id()
            .ok_or_else(ChannelError::missing_counterparty_channel_id)?;

        // Channel must exist on destination
        self.dst_chain()
            .query_channel(self.dst_port_id(), dst_channel_id, Height::zero())
            .map_err(|e| ChannelError::query(self.dst_chain().id(), e))?;

        let signer = self
            .dst_chain()
            .get_signer()
            .map_err(|e| ChannelError::fetch_signer(self.dst_chain().id(), e))?;

        // Build the domain type message
        let new_msg = MsgChannelCloseInit {
            port_id: self.dst_port_id().clone(),
            channel_id: dst_channel_id.clone(),
            signer,
        };

        Ok(vec![new_msg.to_any()])
    }

    pub fn build_chan_close_init_and_send(&self) -> Result<IbcEvent, ChannelError> {
        let dst_msgs = self.build_chan_close_init()?;

        let events = self
            .dst_chain()
            .send_msgs(dst_msgs)
            .map_err(|e| ChannelError::submit(self.dst_chain().id(), e))?;

        // Find the relevant event for channel close init
        let result = events
            .into_iter()
            .find(|event| {
                matches!(event, IbcEvent::CloseInitChannel(_))
                    || matches!(event, IbcEvent::ChainError(_))
            })
            .ok_or_else(|| {
                ChannelError::missing_event("no chan init event was in the response".to_string())
            })?;

        match result {
            IbcEvent::CloseInitChannel(_) => Ok(result),
            IbcEvent::ChainError(e) => Err(ChannelError::tx_response(e)),
            _ => Err(ChannelError::invalid_event(result)),
        }
    }

    pub fn build_chan_close_confirm(&self) -> Result<Vec<Any>, ChannelError> {
        // Source and destination channel IDs must be specified
        let src_channel_id = self
            .src_channel_id()
            .ok_or_else(ChannelError::missing_local_channel_id)?;
        let dst_channel_id = self
            .dst_channel_id()
            .ok_or_else(ChannelError::missing_counterparty_channel_id)?;

        // Check that the destination chain will accept the message
        self.validated_expected_channel(ChannelMsgType::CloseConfirm)?;

        // Channel must exist on source
        self.src_chain()
            .query_channel(self.src_port_id(), src_channel_id, Height::zero())
            .map_err(|e| ChannelError::query(self.src_chain().id(), e))?;

        // Connection must exist on destination
        self.dst_chain()
            .query_connection(self.dst_connection_id(), Height::zero())
            .map_err(|e| ChannelError::query(self.dst_chain().id(), e))?;

        let query_height = self
            .src_chain()
            .query_latest_height()
            .map_err(|e| ChannelError::query(self.src_chain().id(), e))?;

        let proofs = self
            .src_chain()
            .build_channel_proofs(self.src_port_id(), src_channel_id, query_height)
            .map_err(ChannelError::channel_proof)?;

        // Build message(s) to update client on destination
        let mut msgs = self.build_update_client_on_dst(proofs.height())?;

        // Get signer
        let signer = self
            .dst_chain()
            .get_signer()
            .map_err(|e| ChannelError::fetch_signer(self.dst_chain().id(), e))?;

        // Build the domain type message
        let new_msg = MsgChannelCloseConfirm {
            port_id: self.dst_port_id().clone(),
            channel_id: dst_channel_id.clone(),
            proofs,
            signer,
        };

        msgs.push(new_msg.to_any());
        Ok(msgs)
    }

    pub fn build_chan_close_confirm_and_send(&self) -> Result<IbcEvent, ChannelError> {
        let dst_msgs = self.build_chan_close_confirm()?;

        let events = self
            .dst_chain()
            .send_msgs(dst_msgs)
            .map_err(|e| ChannelError::submit(self.dst_chain().id(), e))?;

        // Find the relevant event for channel close confirm
        let result = events
            .into_iter()
            .find(|event| {
                matches!(event, IbcEvent::CloseConfirmChannel(_))
                    || matches!(event, IbcEvent::ChainError(_))
            })
            .ok_or_else(|| {
                ChannelError::missing_event("no chan confirm event was in the response".to_string())
            })?;

        match result {
            IbcEvent::CloseConfirmChannel(_) => Ok(result),
            IbcEvent::ChainError(e) => Err(ChannelError::tx_response(e)),
            _ => Err(ChannelError::invalid_event(result)),
        }
    }
}

impl fmt::Display for Channel {
    fn fmt(&self, f: &mut fmt::Formatter<'_>) -> fmt::Result {
        let channel_id = self
            .src_channel_id()
            .map(ToString::to_string)
            .unwrap_or_else(|| "None".to_string());

        write!(
            f,
            "{}:{}/{} -> {}",
            self.src_chain().id(),
            self.src_port_id(),
            channel_id,
            self.dst_chain().id()
        )
    }
}

pub fn extract_channel_id(event: &IbcEvent) -> Result<&ChannelId, ChannelError> {
    match event {
        IbcEvent::OpenInitChannel(ev) => ev.channel_id(),
        IbcEvent::OpenTryChannel(ev) => ev.channel_id(),
        IbcEvent::OpenAckChannel(ev) => ev.channel_id(),
        IbcEvent::OpenConfirmChannel(ev) => ev.channel_id(),
        _ => None,
    }
    .ok_or_else(|| ChannelError::missing_event("cannot extract channel_id from result".to_string()))
}

/// Enumeration of proof carrying ICS4 message, helper for relayer.
#[derive(Copy, Clone, Debug, PartialEq, Eq)]
pub enum ChannelMsgType {
    OpenTry,
    OpenAck,
    OpenConfirm,
    CloseConfirm,
}

fn check_destination_channel_state(
    channel_id: ChannelId,
    existing_channel: ChannelEnd,
    expected_channel: ChannelEnd,
) -> Result<(), ChannelError> {
    let good_connection_hops =
        existing_channel.connection_hops() == expected_channel.connection_hops();

    // TODO: Refactor into a method
    let good_state = *existing_channel.state() as u32 <= *expected_channel.state() as u32;
    let good_channel_port_ids = existing_channel.counterparty().channel_id().is_none()
        || existing_channel.counterparty().channel_id()
            == expected_channel.counterparty().channel_id()
            && existing_channel.counterparty().port_id()
                == expected_channel.counterparty().port_id();

    // TODO: Check versions

    if good_state && good_connection_hops && good_channel_port_ids {
        Ok(())
    } else {
        Err(ChannelError::channel_already_exist(channel_id))
    }
}<|MERGE_RESOLUTION|>--- conflicted
+++ resolved
@@ -26,14 +26,9 @@
 use crate::supervisor::error::Error as SupervisorError;
 use crate::util::retry::retry_with_index;
 use crate::util::retry::RetryResult;
-<<<<<<< HEAD
-use crate::util::retry::{retry_count, retry_with_index};
-use std::fmt;
-=======
 
 pub mod error;
 pub use error::ChannelError;
->>>>>>> 1adea5ac
 
 mod retry_strategy {
     use std::time::Duration;
@@ -810,30 +805,6 @@
             .query_connection(self.dst_connection_id(), Height::zero())
             .map_err(|e| ChannelError::query(self.dst_chain().id(), e))?;
 
-        // If a counterparty channel is specified check that the channel exists on destination
-        if let Some(counterparty_channel_id) = self.dst_channel_id() {
-            let channel = self
-                .dst_chain()
-                .query_channel(self.dst_port_id(), counterparty_channel_id, Height::zero())
-                .map_err(|e| {
-                    ChannelError::Failed(format!(
-                        "error querying counterparty channel {}/{} on destination chain {}: {}",
-                        self.dst_port_id(),
-                        counterparty_channel_id,
-                        self.dst_chain().id(),
-                        e
-                    ))
-                })?;
-            if channel.state_matches(&State::Uninitialized) {
-                return Err(ChannelError::Failed(format!(
-                    "counterparty channel {}/{} specified in open-init but does not exist on destination chain {}",
-                    self.dst_port_id(),
-                    counterparty_channel_id,
-                    self.dst_chain().id()
-                )));
-            }
-        }
-
         let query_height = self
             .src_chain()
             .query_latest_height()
@@ -879,8 +850,6 @@
             proofs,
             signer,
         };
-
-        tracing::trace!("Built try message: {:#?}", new_msg);
 
         msgs.push(new_msg.to_any());
         Ok(msgs)
@@ -959,12 +928,10 @@
             port_id: self.dst_port_id().clone(),
             channel_id: dst_channel_id.clone(),
             counterparty_channel_id: src_channel_id.clone(),
-            counterparty_version: src_channel.version,
+            counterparty_version: src_channel.version(),
             proofs,
             signer,
         };
-
-        tracing::trace!("Built ack message: {:#?}", new_msg);
 
         msgs.push(new_msg.to_any());
         Ok(msgs)
@@ -1238,24 +1205,6 @@
     }
 }
 
-impl fmt::Display for Channel {
-    fn fmt(&self, f: &mut fmt::Formatter<'_>) -> fmt::Result {
-        let channel_id = self
-            .src_channel_id()
-            .map(ToString::to_string)
-            .unwrap_or_else(|| "None".to_string());
-
-        write!(
-            f,
-            "{}:{}/{} -> {}",
-            self.src_chain().id(),
-            self.src_port_id(),
-            channel_id,
-            self.dst_chain().id()
-        )
-    }
-}
-
 pub fn extract_channel_id(event: &IbcEvent) -> Result<&ChannelId, ChannelError> {
     match event {
         IbcEvent::OpenInitChannel(ev) => ev.channel_id(),

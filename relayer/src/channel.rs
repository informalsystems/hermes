--- conflicted
+++ resolved
@@ -418,15 +418,9 @@
             self.a_chain()
                 .query_channel(
                     QueryChannelRequest {
-<<<<<<< HEAD
                         port_id: self.a_side.port_id.clone(),
                         channel_id: *id,
-                        height: Height::zero(),
-=======
-                        port_id: channel.src_port_id().clone(),
-                        channel_id: *src_channel_id,
                         height: HeightQuery::Latest,
->>>>>>> 194a1714
                     },
                     IncludeProof::No,
                 )
@@ -442,15 +436,9 @@
             self.b_chain()
                 .query_channel(
                     QueryChannelRequest {
-<<<<<<< HEAD
                         port_id: self.b_side.port_id.clone(),
                         channel_id: *id,
-                        height: Height::zero(),
-=======
-                        port_id: channel.dst_port_id().clone(),
-                        channel_id: *dst_channel_id,
                         height: HeightQuery::Latest,
->>>>>>> 194a1714
                     },
                     IncludeProof::No,
                 )

--- conflicted
+++ resolved
@@ -716,10 +716,6 @@
 
         let counterparty = Counterparty::new(self.src_port_id().clone(), None);
 
-<<<<<<< HEAD
-        // If the port is not know, use the default (empty) version
-        let version = version::default_by_port(self.dst_port_id()).unwrap_or_default();
-=======
         // If the user supplied a version, use that.
         // Otherwise, either use the version defined for the `transfer`
         // or an empty version if the port is non-standard.
@@ -737,7 +733,6 @@
 
                 Version::empty()
             });
->>>>>>> 3ff6a7dc
 
         let channel = ChannelEnd::new(
             State::Init,
@@ -887,13 +882,8 @@
         let counterparty =
             Counterparty::new(self.src_port_id().clone(), self.src_channel_id().cloned());
 
-<<<<<<< HEAD
         // Re-use the version that was either set on ChanOpenInit or overwritten by the application.
         let version = src_channel.version().clone();
-=======
-        // Use the source channel version
-        let version = src_channel.version.clone();
->>>>>>> 3ff6a7dc
 
         let channel = ChannelEnd::new(
             State::TryOpen,

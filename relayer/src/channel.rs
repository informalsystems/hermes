use core::time::Duration;

use prost_types::Any;
use serde::Serialize;
use tracing::{debug, error, info, warn};

pub use error::ChannelError;
use ibc::core::ics04_channel::channel::{
    ChannelEnd, Counterparty, IdentifiedChannelEnd, Order, State,
};
use ibc::core::ics04_channel::msgs::chan_close_confirm::MsgChannelCloseConfirm;
use ibc::core::ics04_channel::msgs::chan_close_init::MsgChannelCloseInit;
use ibc::core::ics04_channel::msgs::chan_open_ack::MsgChannelOpenAck;
use ibc::core::ics04_channel::msgs::chan_open_confirm::MsgChannelOpenConfirm;
use ibc::core::ics04_channel::msgs::chan_open_init::MsgChannelOpenInit;
use ibc::core::ics04_channel::msgs::chan_open_try::MsgChannelOpenTry;
use ibc::core::ics04_channel::Version;
use ibc::core::ics24_host::identifier::{ChainId, ChannelId, ClientId, ConnectionId, PortId};
use ibc::events::IbcEvent;
use ibc::tx_msg::Msg;
use ibc::Height;
use ibc_proto::ibc::core::channel::v1::QueryConnectionChannelsRequest;

use crate::chain::counterparty::{channel_connection_client, channel_state_on_destination};
use crate::chain::handle::ChainHandle;
use crate::channel::version::ResolveContext;
use crate::connection::Connection;
use crate::foreign_client::{ForeignClient, HasExpiredOrFrozenError};
use crate::object::Channel as WorkerChannelObject;
use crate::supervisor::error::Error as SupervisorError;
use crate::util::retry::retry_with_index;
use crate::util::retry::{retry_count, RetryResult};

pub mod error;
<<<<<<< HEAD
pub use error::{ChannelError, ChannelErrorDetail, ClientOperationSubdetail};
=======
mod version;
>>>>>>> aad0e001

mod retry_strategy {
    use core::time::Duration;

    use retry::delay::Fibonacci;

    use crate::util::retry::clamp_total;

    // Default parameters for the retrying mechanism
    const MAX_DELAY: Duration = Duration::from_secs(60); // 1 minute
    const MAX_TOTAL_DELAY: Duration = Duration::from_secs(10 * 60); // 10 minutes
    const INITIAL_DELAY: Duration = Duration::from_secs(1); // 1 second

    pub fn default() -> impl Iterator<Item = Duration> {
        clamp_total(Fibonacci::from(INITIAL_DELAY), MAX_DELAY, MAX_TOTAL_DELAY)
    }
}

pub fn from_retry_error(e: retry::Error<ChannelError>, description: String) -> ChannelError {
    match e {
        retry::Error::Operation {
            error,
            total_delay,
            tries,
        } => {
            let detail = error::ChannelErrorDetail::MaxRetry(error::MaxRetrySubdetail {
                description,
                tries,
                total_delay,
                source: Box::new(error.0),
            });
            ChannelError(detail, error.1)
        }
        retry::Error::Internal(reason) => ChannelError::retry_internal(reason),
    }
}

#[derive(Clone, Debug, Serialize)]
pub struct ChannelSide<Chain: ChainHandle> {
    pub chain: Chain,
    client_id: ClientId,
    connection_id: ConnectionId,
    port_id: PortId,
    channel_id: Option<ChannelId>,
    version: Option<Version>,
}

impl<Chain: ChainHandle> ChannelSide<Chain> {
    pub fn new(
        chain: Chain,
        client_id: ClientId,
        connection_id: ConnectionId,
        port_id: PortId,
        channel_id: Option<ChannelId>,
        version: Option<Version>,
    ) -> ChannelSide<Chain> {
        Self {
            chain,
            client_id,
            connection_id,
            port_id,
            channel_id,
            version,
        }
    }

    pub fn chain_id(&self) -> ChainId {
        self.chain.id()
    }

    pub fn client_id(&self) -> &ClientId {
        &self.client_id
    }

    pub fn connection_id(&self) -> &ConnectionId {
        &self.connection_id
    }

    pub fn port_id(&self) -> &PortId {
        &self.port_id
    }

    pub fn channel_id(&self) -> Option<&ChannelId> {
        self.channel_id.as_ref()
    }

    pub fn map_chain<ChainB: ChainHandle>(
        self,
        mapper: impl Fn(Chain) -> ChainB,
    ) -> ChannelSide<ChainB> {
        ChannelSide {
            chain: mapper(self.chain),
            client_id: self.client_id,
            connection_id: self.connection_id,
            port_id: self.port_id,
            channel_id: self.channel_id,
            version: self.version,
        }
    }
}

#[derive(Clone, Debug, Serialize)]
pub struct Channel<ChainA: ChainHandle, ChainB: ChainHandle> {
    pub ordering: Order,
    pub a_side: ChannelSide<ChainA>,
    pub b_side: ChannelSide<ChainB>,
    pub connection_delay: Duration,
}

impl<ChainA: ChainHandle, ChainB: ChainHandle> Channel<ChainA, ChainB> {
    /// Creates a new channel on top of the existing connection. If the channel is not already
    /// set-up on both sides of the connection, this functions also fulfils the channel handshake.
    pub fn new(
        connection: Connection<ChainA, ChainB>,
        ordering: Order,
        a_port: PortId,
        b_port: PortId,
        version: Option<String>,
    ) -> Result<Self, ChannelError> {
        let src_connection_id = connection
            .src_connection_id()
            .ok_or_else(|| ChannelError::missing_local_connection(connection.src_chain().id()))?;
        let dst_connection_id = connection
            .dst_connection_id()
            .ok_or_else(|| ChannelError::missing_local_connection(connection.dst_chain().id()))?;

        // Convert the raw version into our domain type.
        let domain_version = version.map(Into::into);

        let mut channel = Self {
            ordering,
            a_side: ChannelSide::new(
                connection.src_chain(),
                connection.src_client_id().clone(),
                src_connection_id.clone(),
                a_port,
                Default::default(),
                domain_version.clone(),
            ),
            b_side: ChannelSide::new(
                connection.dst_chain(),
                connection.dst_client_id().clone(),
                dst_connection_id.clone(),
                b_port,
                Default::default(),
                domain_version,
            ),
            connection_delay: connection.delay_period,
        };

        channel.handshake()?;

        Ok(channel)
    }

    pub fn restore_from_event(
        chain: ChainA,
        counterparty_chain: ChainB,
        channel_open_event: IbcEvent,
    ) -> Result<Channel<ChainA, ChainB>, ChannelError> {
        let channel_event_attributes = channel_open_event
            .channel_attributes()
            .ok_or_else(|| ChannelError::invalid_event(channel_open_event.clone()))?;

        let port_id = channel_event_attributes.port_id.clone();
        let channel_id = channel_event_attributes.channel_id.clone();

        let connection_id = channel_event_attributes.connection_id.clone();
        let connection = chain
            .query_connection(&connection_id, Height::zero())
            .map_err(ChannelError::relayer)?;

        let connection_counterparty = connection.counterparty();

        let counterparty_connection_id = connection_counterparty
            .connection_id()
            .ok_or_else(ChannelError::missing_counterparty_connection)?;

        Ok(Channel {
            // The event does not include the channel ordering.
            // The message handlers `build_chan_open..` determine the order included in the handshake
            // message from channel query.
            ordering: Default::default(),
            a_side: ChannelSide::new(
                chain,
                connection.client_id().clone(),
                connection_id,
                port_id,
                channel_id,
                // The event does not include the version.
                // The message handlers `build_chan_open..` determine the version from channel query.
                None,
            ),
            b_side: ChannelSide::new(
                counterparty_chain,
                connection.counterparty().client_id().clone(),
                counterparty_connection_id.clone(),
                channel_event_attributes.counterparty_port_id.clone(),
                channel_event_attributes.counterparty_channel_id.clone(),
                None,
            ),
            connection_delay: connection.delay_period(),
        })
    }

    /// Recreates a 'Channel' object from the worker's object built from chain state scanning.
    /// The channel must exist on chain and its connection must be initialized on both chains.
    pub fn restore_from_state(
        chain: ChainA,
        counterparty_chain: ChainB,
        channel: WorkerChannelObject,
        height: Height,
    ) -> Result<(Channel<ChainA, ChainB>, State), ChannelError> {
        let a_channel = chain
            .query_channel(&channel.src_port_id, &channel.src_channel_id, height)
            .map_err(ChannelError::relayer)?;

        let a_connection_id = a_channel.connection_hops().first().ok_or_else(|| {
            ChannelError::supervisor(SupervisorError::missing_connection_hops(
                channel.src_channel_id.clone(),
                chain.id(),
            ))
        })?;

        let a_connection = chain
            .query_connection(a_connection_id, Height::zero())
            .map_err(ChannelError::relayer)?;

        let b_connection_id = a_connection
            .counterparty()
            .connection_id()
            .cloned()
            .ok_or_else(|| {
                ChannelError::supervisor(SupervisorError::channel_connection_uninitialized(
                    channel.src_channel_id.clone(),
                    chain.id(),
                    a_connection.counterparty().clone(),
                ))
            })?;

        let mut handshake_channel = Channel {
            ordering: *a_channel.ordering(),
            a_side: ChannelSide::new(
                chain.clone(),
                a_connection.client_id().clone(),
                a_connection_id.clone(),
                channel.src_port_id.clone(),
                Some(channel.src_channel_id.clone()),
                None,
            ),
            b_side: ChannelSide::new(
                counterparty_chain.clone(),
                a_connection.counterparty().client_id().clone(),
                b_connection_id.clone(),
                a_channel.remote.port_id.clone(),
                a_channel.remote.channel_id.clone(),
                None,
            ),
            connection_delay: a_connection.delay_period(),
        };

        if a_channel.state_matches(&State::Init) && a_channel.remote.channel_id.is_none() {
            let req = QueryConnectionChannelsRequest {
                connection: b_connection_id.to_string(),
                pagination: ibc_proto::cosmos::base::query::pagination::all(),
            };

            let channels: Vec<IdentifiedChannelEnd> = counterparty_chain
                .query_connection_channels(req)
                .map_err(ChannelError::relayer)?;

            for chan in channels {
                if let Some(remote_channel_id) = chan.channel_end.remote.channel_id() {
                    if remote_channel_id == &channel.src_channel_id {
                        handshake_channel.b_side.channel_id = Some(chan.channel_id);
                        break;
                    }
                }
            }
        }

        Ok((handshake_channel, a_channel.state))
    }

    pub fn src_chain(&self) -> &ChainA {
        &self.a_side.chain
    }

    pub fn dst_chain(&self) -> &ChainB {
        &self.b_side.chain
    }

    pub fn src_client_id(&self) -> &ClientId {
        &self.a_side.client_id
    }

    pub fn dst_client_id(&self) -> &ClientId {
        &self.b_side.client_id
    }

    pub fn src_connection_id(&self) -> &ConnectionId {
        &self.a_side.connection_id
    }

    pub fn dst_connection_id(&self) -> &ConnectionId {
        &self.b_side.connection_id
    }

    pub fn src_port_id(&self) -> &PortId {
        &self.a_side.port_id
    }

    pub fn dst_port_id(&self) -> &PortId {
        &self.b_side.port_id
    }

    pub fn src_channel_id(&self) -> Option<&ChannelId> {
        self.a_side.channel_id()
    }

    pub fn dst_channel_id(&self) -> Option<&ChannelId> {
        self.b_side.channel_id()
    }

    pub fn src_version(&self) -> Option<&Version> {
        self.a_side.version.as_ref()
    }

    pub fn dst_version(&self) -> Option<&Version> {
        self.b_side.version.as_ref()
    }

    pub fn flipped(&self) -> Channel<ChainB, ChainA> {
        Channel {
            ordering: self.ordering,
            a_side: self.b_side.clone(),
            b_side: self.a_side.clone(),
            connection_delay: self.connection_delay,
        }
    }

    fn do_chan_open_init_and_send(&mut self) -> Result<(), ChannelError> {
        let event = self.flipped().build_chan_open_init_and_send()?;

        info!("done {} => {:#?}\n", self.src_chain().id(), event);

        let channel_id = extract_channel_id(&event)?;
        self.a_side.channel_id = Some(channel_id.clone());
        info!("successfully opened init channel");

        Ok(())
    }

    // Check that the channel was created on a_chain
    fn do_chan_open_init_and_send_with_retry(&mut self) -> Result<(), ChannelError> {
        retry_with_index(retry_strategy::default(), |_| {
            self.do_chan_open_init_and_send()
        })
        .map_err(|err| {
            error!("failed to open channel after {} retries", err);

            from_retry_error(
                err,
                format!("Failed to finish channel open init for {:?}", self),
            )
        })?;

        Ok(())
    }

    fn do_chan_open_try_and_send(&mut self) -> Result<(), ChannelError> {
        let event = self.build_chan_open_try_and_send().map_err(|e| {
            error!("failed ChanOpenTry {:?}: {:?}", self.b_side, e);
            e
        })?;

        let channel_id = extract_channel_id(&event)?;
        self.b_side.channel_id = Some(channel_id.clone());

        println!("done {} => {:#?}\n", self.dst_chain().id(), event);
        Ok(())
    }

    fn do_chan_open_try_and_send_with_retry(&mut self) -> Result<(), ChannelError> {
        retry_with_index(retry_strategy::default(), |_| {
            if let Err(e) = self.do_chan_open_try_and_send() {
                if e.is_expired_or_frozen_error() {
                    RetryResult::Err(e)
                } else {
                    RetryResult::Retry(e)
                }
            } else {
                RetryResult::Ok(())
            }
        })
        .map_err(|err| {
            error!("failed to open channel after {} retries", retry_count(&err));

            from_retry_error(
                err,
                format!("Failed to finish channel open try for {:?}", self),
            )
        })?;

        Ok(())
    }

    /// Sends the last two steps, consisting of `Ack` and `Confirm`
    /// messages, for finalizing the channel open handshake.
    ///
    /// Assumes that the channel open handshake was previously
    /// started (with `Init` & `Try` steps).
    ///
    /// Returns `Ok` when both channel ends are in state `Open`.
    /// Also returns `Ok` if the channel is undergoing a closing handshake.
    ///
    /// An `Err` can signal two cases:
    ///     - the common-case flow for the handshake protocol was interrupted,
    ///         e.g., by a competing relayer.
    ///     - Rpc problems (a query or submitting a tx failed).
    /// In both `Err` cases, there should be retry calling this method.
    fn do_chan_open_finalize(&self) -> Result<(), ChannelError> {
        fn query_channel_states<ChainA: ChainHandle, ChainB: ChainHandle>(
            channel: &Channel<ChainA, ChainB>,
        ) -> Result<(State, State), ChannelError> {
            let src_channel_id = channel
                .src_channel_id()
                .ok_or_else(ChannelError::missing_local_channel_id)?;

            let dst_channel_id = channel
                .dst_channel_id()
                .ok_or_else(ChannelError::missing_counterparty_connection)?;

            debug!(
                "do_chan_open_finalize for src_channel_id: {}, dst_channel_id: {}",
                src_channel_id, dst_channel_id
            );

            // Continue loop if query error
            let a_channel = channel
                .src_chain()
                .query_channel(channel.src_port_id(), src_channel_id, Height::zero())
                .map_err(|e| {
                    ChannelError::handshake_finalize(
                        channel.src_port_id().clone(),
                        src_channel_id.clone(),
                        channel.src_chain().id(),
                        e,
                    )
                })?;

            let b_channel = channel
                .dst_chain()
                .query_channel(channel.dst_port_id(), dst_channel_id, Height::zero())
                .map_err(|e| {
                    ChannelError::handshake_finalize(
                        channel.dst_port_id().clone(),
                        dst_channel_id.clone(),
                        channel.dst_chain().id(),
                        e,
                    )
                })?;

            Ok((*a_channel.state(), *b_channel.state()))
        }

        fn expect_channel_states<ChainA: ChainHandle, ChainB: ChainHandle>(
            ctx: &Channel<ChainA, ChainB>,
            a1: State,
            b1: State,
        ) -> Result<(), ChannelError> {
            let (a2, b2) = query_channel_states(ctx)?;

            if (a1, b1) == (a2, b2) {
                Ok(())
            } else {
                warn!(
                    "expected channels to progress to states {}, {}), instead got ({}, {})",
                    a1, b1, a2, b2
                );

                debug!("returning PartialOpenHandshake to retry");

                // One more step (confirm) left.
                // Returning error signals that the caller should retry.
                Err(ChannelError::partial_open_handshake(a1, b1))
            }
        }

        let (a_state, b_state) = query_channel_states(self)?;
        debug!(
            "do_chan_open_finalize with channel states: {}, {}",
            a_state, b_state
        );

        match (a_state, b_state) {
            // Handle sending the Ack message to the source chain,
            // then the Confirm message to the destination.
            (State::Init, State::TryOpen) | (State::TryOpen, State::TryOpen) => {
                self.flipped().build_chan_open_ack_and_send()?;

                expect_channel_states(self, State::Open, State::TryOpen)?;

                self.build_chan_open_confirm_and_send()?;

                expect_channel_states(self, State::Open, State::Open)?;

                Ok(())
            }

            // Handle sending the Ack message to the destination chain,
            // then the Confirm to the source chain.
            (State::TryOpen, State::Init) => {
                self.flipped().build_chan_open_ack_and_send()?;

                expect_channel_states(self, State::TryOpen, State::Open)?;

                self.flipped().build_chan_open_confirm_and_send()?;

                expect_channel_states(self, State::Open, State::Open)?;

                Ok(())
            }

            // Handle sending the Confirm message to the destination chain.
            (State::Open, State::TryOpen) => {
                self.build_chan_open_confirm_and_send()?;

                expect_channel_states(self, State::Open, State::Open)?;

                Ok(())
            }

            // Send Confirm to the source chain.
            (State::TryOpen, State::Open) => {
                self.flipped().build_chan_open_confirm_and_send()?;

                expect_channel_states(self, State::Open, State::Open)?;

                Ok(())
            }

            (State::Open, State::Open) => {
                info!("channel handshake already finished for {:#?}\n", self);
                Ok(())
            }

            // In all other conditions, return Ok, since the channel open handshake does not apply.
            _ => Ok(()),
        }
    }

    /// Takes a partially open channel and finalizes the open handshake protocol.
    ///
    /// Pre-condition: the channel identifiers are established on both ends
    ///   (i.e., `OpenInit` and `OpenTry` have executed previously for this channel).
    ///
    /// Post-condition: the channel state is `Open` on both ends if successful.
    fn do_chan_open_finalize_with_retry(&self) -> Result<(), ChannelError> {
        retry_with_index(retry_strategy::default(), |_| {
            if let Err(e) = self.do_chan_open_finalize() {
                if e.is_expired_or_frozen_error() {
                    RetryResult::Err(e)
                } else {
                    RetryResult::Retry(e)
                }
            } else {
                RetryResult::Ok(())
            }
        })
        .map_err(|err| {
            error!("failed to open channel after {} retries", err);
            from_retry_error(
                err,
                format!("Failed to finish channel handshake for {:?}", self),
            )
        })?;

        Ok(())
    }

    /// Executes the channel handshake protocol (ICS004)
    fn handshake(&mut self) -> Result<(), ChannelError> {
        self.do_chan_open_init_and_send_with_retry()?;
        self.do_chan_open_try_and_send_with_retry()?;
        self.do_chan_open_finalize_with_retry()
    }

    pub fn counterparty_state(&self) -> Result<State, ChannelError> {
        // Source channel ID must be specified
        let channel_id = self
            .src_channel_id()
            .ok_or_else(ChannelError::missing_local_channel_id)?;

        let channel_deps =
            channel_connection_client(self.src_chain(), self.src_port_id(), channel_id)
                .map_err(|e| ChannelError::query_channel(channel_id.clone(), e))?;

        channel_state_on_destination(
            &channel_deps.channel,
            &channel_deps.connection,
            self.dst_chain(),
        )
        .map_err(|e| ChannelError::query_channel(channel_id.clone(), e))
    }

    pub fn handshake_step(&mut self, state: State) -> Result<Option<IbcEvent>, ChannelError> {
        let res = match (state, self.counterparty_state()?) {
            (State::Init, State::Uninitialized) => Some(self.build_chan_open_try_and_send()?),
            (State::Init, State::Init) => Some(self.build_chan_open_try_and_send()?),
            (State::TryOpen, State::Init) => Some(self.build_chan_open_ack_and_send()?),
            (State::TryOpen, State::TryOpen) => Some(self.build_chan_open_ack_and_send()?),
            (State::Open, State::TryOpen) => Some(self.build_chan_open_confirm_and_send()?),
            _ => None,
        };

        Ok(res)
    }

    pub fn step_state(&mut self, state: State, index: u64) -> RetryResult<bool, u64> {
        match self.handshake_step(state) {
            Err(e) => {
                if e.is_expired_or_frozen_error() {
                    error!(
                        "failed to establish channel handshake on frozen client: {}",
                        e
                    );
                    RetryResult::Err(index)
                } else {
                    error!("Failed Chan{:?} with error: {}", state, e);
                    RetryResult::Retry(index)
                }
            }
            Ok(Some(ev)) => {
                debug!("channel handshake step completed with events {:#?}\n", ev);
                RetryResult::Ok(false)
            }
            Ok(None) => RetryResult::Ok(true),
        }
    }

    pub fn step_event(&mut self, event: IbcEvent, index: u64) -> RetryResult<bool, u64> {
        let state = match event {
            IbcEvent::OpenInitChannel(_) => State::Init,
            IbcEvent::OpenTryChannel(_) => State::TryOpen,
            IbcEvent::OpenAckChannel(_) => State::Open,
            IbcEvent::OpenConfirmChannel(_) => State::Open,
            _ => State::Uninitialized,
        };

        self.step_state(state, index)
    }

    pub fn build_update_client_on_dst(&self, height: Height) -> Result<Vec<Any>, ChannelError> {
        let client = ForeignClient::restore(
            self.dst_client_id().clone(),
            self.dst_chain().clone(),
            self.src_chain().clone(),
        );

        client.build_update_client(height).map_err(|e| {
            ChannelError::client_operation(self.dst_client_id().clone(), self.dst_chain().id(), e)
        })
    }

    pub fn build_chan_open_init(&self) -> Result<Vec<Any>, ChannelError> {
        let signer = self
            .dst_chain()
            .get_signer()
            .map_err(|e| ChannelError::query(self.dst_chain().id(), e))?;

        let counterparty = Counterparty::new(self.src_port_id().clone(), None);

        let version = version::resolve(ResolveContext::ChanOpenInit, self)?;

        let channel = ChannelEnd::new(
            State::Init,
            self.ordering,
            counterparty,
            vec![self.dst_connection_id().clone()],
            version,
        );

        // Build the domain type message
        let new_msg = MsgChannelOpenInit {
            port_id: self.dst_port_id().clone(),
            channel,
            signer,
        };

        Ok(vec![new_msg.to_any()])
    }

    pub fn build_chan_open_init_and_send(&self) -> Result<IbcEvent, ChannelError> {
        let dst_msgs = self.build_chan_open_init()?;

        let events = self
            .dst_chain()
            .send_messages_and_wait_commit(dst_msgs)
            .map_err(|e| ChannelError::submit(self.dst_chain().id(), e))?;

        // Find the relevant event for channel open init
        let result = events
            .into_iter()
            .find(|event| {
                matches!(event, IbcEvent::OpenInitChannel(_))
                    || matches!(event, IbcEvent::ChainError(_))
            })
            .ok_or_else(|| {
                ChannelError::missing_event("no chan init event was in the response".to_string())
            })?;

        match result {
            IbcEvent::OpenInitChannel(_) => Ok(result),
            IbcEvent::ChainError(e) => Err(ChannelError::tx_response(e)),
            _ => Err(ChannelError::invalid_event(result)),
        }
    }

    /// Retrieves the channel from destination and compares it
    /// against the expected channel. built from the message type [`ChannelMsgType`].
    ///
    /// If the expected and the destination channels are compatible,
    /// returns the expected channel
    ///
    /// # Precondition:
    /// Source and destination channel IDs must be `Some`.
    fn validated_expected_channel(
        &self,
        msg_type: ChannelMsgType,
    ) -> Result<ChannelEnd, ChannelError> {
        // Destination channel ID must be specified
        let dst_channel_id = self
            .dst_channel_id()
            .ok_or_else(ChannelError::missing_counterparty_channel_id)?;

        // If there is a channel present on the destination chain,
        // the counterparty should look like this:
        let counterparty =
            Counterparty::new(self.src_port_id().clone(), self.src_channel_id().cloned());

        // The highest expected state, depends on the message type:
        let highest_state = match msg_type {
            ChannelMsgType::OpenAck => State::TryOpen,
            ChannelMsgType::OpenConfirm => State::TryOpen,
            ChannelMsgType::CloseConfirm => State::Open,
            _ => State::Uninitialized,
        };

        let dst_expected_channel = ChannelEnd::new(
            highest_state,
            self.ordering,
            counterparty,
            vec![self.dst_connection_id().clone()],
            Version::empty(),
        );

        // Retrieve existing channel
        let dst_channel = self
            .dst_chain()
            .query_channel(self.dst_port_id(), dst_channel_id, Height::zero())
            .map_err(|e| ChannelError::query(self.dst_chain().id(), e))?;

        // Check if a channel is expected to exist on destination chain
        // A channel must exist on destination chain for Ack and Confirm Tx-es to succeed
        if dst_channel.state_matches(&State::Uninitialized) {
            return Err(ChannelError::missing_channel_on_destination());
        }

        check_destination_channel_state(
            dst_channel_id.clone(),
            dst_channel,
            dst_expected_channel.clone(),
        )?;

        Ok(dst_expected_channel)
    }

    pub fn build_chan_open_try(&self) -> Result<Vec<Any>, ChannelError> {
        // Source channel ID must be specified
        let src_channel_id = self
            .src_channel_id()
            .ok_or_else(ChannelError::missing_local_channel_id)?;

        // Channel must exist on source
        let src_channel = self
            .src_chain()
            .query_channel(self.src_port_id(), src_channel_id, Height::zero())
            .map_err(|e| ChannelError::query(self.src_chain().id(), e))?;

        if src_channel.counterparty().port_id() != self.dst_port_id() {
            return Err(ChannelError::mismatch_port(
                self.dst_chain().id(),
                self.dst_port_id().clone(),
                self.src_chain().id(),
                src_channel.counterparty().port_id.clone(),
                src_channel_id.clone(),
            ));
        }

        // Connection must exist on destination
        self.dst_chain()
            .query_connection(self.dst_connection_id(), Height::zero())
            .map_err(|e| ChannelError::query(self.dst_chain().id(), e))?;

        let query_height = self
            .src_chain()
            .query_latest_height()
            .map_err(|e| ChannelError::query(self.src_chain().id(), e))?;

        let proofs = self
            .src_chain()
            .build_channel_proofs(self.src_port_id(), src_channel_id, query_height)
            .map_err(ChannelError::channel_proof)?;

        // Build message(s) to update client on destination
        let mut msgs = self.build_update_client_on_dst(proofs.height())?;

        let counterparty =
            Counterparty::new(self.src_port_id().clone(), self.src_channel_id().cloned());

        let version = version::resolve(ResolveContext::ChanOpenTry, self)?;

        let channel = ChannelEnd::new(
            State::TryOpen,
            *src_channel.ordering(),
            counterparty,
            vec![self.dst_connection_id().clone()],
            version,
        );

        // Get signer
        let signer = self
            .dst_chain()
            .get_signer()
            .map_err(|e| ChannelError::fetch_signer(self.dst_chain().id(), e))?;

        let previous_channel_id = if src_channel.counterparty().channel_id.is_none() {
            self.b_side.channel_id.clone()
        } else {
            src_channel.counterparty().channel_id.clone()
        };

        // Build the domain type message
        let new_msg = MsgChannelOpenTry {
            port_id: self.dst_port_id().clone(),
            previous_channel_id,
            counterparty_version: src_channel.version().clone(),
            channel,
            proofs,
            signer,
        };

        msgs.push(new_msg.to_any());
        Ok(msgs)
    }

    pub fn build_chan_open_try_and_send(&self) -> Result<IbcEvent, ChannelError> {
        let dst_msgs = self.build_chan_open_try()?;

        let events = self
            .dst_chain()
            .send_messages_and_wait_commit(dst_msgs)
            .map_err(|e| ChannelError::submit(self.dst_chain().id(), e))?;

        // Find the relevant event for channel open try
        let result = events
            .into_iter()
            .find(|event| {
                matches!(event, IbcEvent::OpenTryChannel(_))
                    || matches!(event, IbcEvent::ChainError(_))
            })
            .ok_or_else(|| {
                ChannelError::missing_event("no chan try event was in the response".to_string())
            })?;

        match result {
            IbcEvent::OpenTryChannel(_) => Ok(result),
            IbcEvent::ChainError(e) => Err(ChannelError::tx_response(e)),
            _ => Err(ChannelError::invalid_event(result)),
        }
    }

    pub fn build_chan_open_ack(&self) -> Result<Vec<Any>, ChannelError> {
        // Source and destination channel IDs must be specified
        let src_channel_id = self
            .src_channel_id()
            .ok_or_else(ChannelError::missing_local_channel_id)?;
        let dst_channel_id = self
            .dst_channel_id()
            .ok_or_else(ChannelError::missing_counterparty_channel_id)?;

        // Check that the destination chain will accept the Ack message
        self.validated_expected_channel(ChannelMsgType::OpenAck)?;

        // Channel must exist on source
        let src_channel = self
            .src_chain()
            .query_channel(self.src_port_id(), src_channel_id, Height::zero())
            .map_err(|e| ChannelError::query(self.src_chain().id(), e))?;

        // Connection must exist on destination
        self.dst_chain()
            .query_connection(self.dst_connection_id(), Height::zero())
            .map_err(|e| ChannelError::query(self.dst_chain().id(), e))?;

        let query_height = self
            .src_chain()
            .query_latest_height()
            .map_err(|e| ChannelError::query(self.src_chain().id(), e))?;

        let proofs = self
            .src_chain()
            .build_channel_proofs(self.src_port_id(), src_channel_id, query_height)
            .map_err(ChannelError::channel_proof)?;

        // Build message(s) to update client on destination
        let mut msgs = self.build_update_client_on_dst(proofs.height())?;

        // Get signer
        let signer = self
            .dst_chain()
            .get_signer()
            .map_err(|e| ChannelError::fetch_signer(self.dst_chain().id(), e))?;

        // Build the domain type message
        let new_msg = MsgChannelOpenAck {
            port_id: self.dst_port_id().clone(),
            channel_id: dst_channel_id.clone(),
            counterparty_channel_id: src_channel_id.clone(),
            counterparty_version: src_channel.version().clone(),
            proofs,
            signer,
        };

        msgs.push(new_msg.to_any());
        Ok(msgs)
    }

    pub fn build_chan_open_ack_and_send(&self) -> Result<IbcEvent, ChannelError> {
        fn do_build_chan_open_ack_and_send<ChainA: ChainHandle, ChainB: ChainHandle>(
            channel: &Channel<ChainA, ChainB>,
        ) -> Result<IbcEvent, ChannelError> {
            let dst_msgs = channel.build_chan_open_ack()?;

            let events = channel
                .dst_chain()
                .send_messages_and_wait_commit(dst_msgs)
                .map_err(|e| ChannelError::submit(channel.dst_chain().id(), e))?;

            // Find the relevant event for channel open ack
            let event = events
                .into_iter()
                .find(|event| {
                    matches!(event, IbcEvent::OpenAckChannel(_))
                        || matches!(event, IbcEvent::ChainError(_))
                })
                .ok_or_else(|| {
                    ChannelError::missing_event("no chan ack event was in the response".to_string())
                })?;

            match event {
                IbcEvent::OpenAckChannel(_) => {
                    info!(
                        "done with ChanAck step {} => {:#?}\n",
                        channel.dst_chain().id(),
                        event
                    );

                    Ok(event)
                }
                IbcEvent::ChainError(e) => Err(ChannelError::tx_response(e)),
                _ => Err(ChannelError::invalid_event(event)),
            }
        }

        do_build_chan_open_ack_and_send(self).map_err(|e| {
            error!("failed ChanOpenAck {:?}: {}", self.b_side, e);
            e
        })
    }

    pub fn build_chan_open_confirm(&self) -> Result<Vec<Any>, ChannelError> {
        // Source and destination channel IDs must be specified
        let src_channel_id = self
            .src_channel_id()
            .ok_or_else(ChannelError::missing_local_channel_id)?;
        let dst_channel_id = self
            .dst_channel_id()
            .ok_or_else(ChannelError::missing_counterparty_channel_id)?;

        // Check that the destination chain will accept the message
        self.validated_expected_channel(ChannelMsgType::OpenConfirm)?;

        // Channel must exist on source
        self.src_chain()
            .query_channel(self.src_port_id(), src_channel_id, Height::zero())
            .map_err(|e| ChannelError::query(self.src_chain().id(), e))?;

        // Connection must exist on destination
        self.dst_chain()
            .query_connection(self.dst_connection_id(), Height::zero())
            .map_err(|e| ChannelError::query(self.dst_chain().id(), e))?;

        let query_height = self
            .src_chain()
            .query_latest_height()
            .map_err(|e| ChannelError::query(self.src_chain().id(), e))?;

        let proofs = self
            .src_chain()
            .build_channel_proofs(self.src_port_id(), src_channel_id, query_height)
            .map_err(ChannelError::channel_proof)?;

        // Build message(s) to update client on destination
        let mut msgs = self.build_update_client_on_dst(proofs.height())?;

        // Get signer
        let signer = self
            .dst_chain()
            .get_signer()
            .map_err(|e| ChannelError::fetch_signer(self.dst_chain().id(), e))?;

        // Build the domain type message
        let new_msg = MsgChannelOpenConfirm {
            port_id: self.dst_port_id().clone(),
            channel_id: dst_channel_id.clone(),
            proofs,
            signer,
        };

        msgs.push(new_msg.to_any());
        Ok(msgs)
    }

    pub fn build_chan_open_confirm_and_send(&self) -> Result<IbcEvent, ChannelError> {
        fn do_build_chan_open_confirm_and_send<ChainA: ChainHandle, ChainB: ChainHandle>(
            channel: &Channel<ChainA, ChainB>,
        ) -> Result<IbcEvent, ChannelError> {
            let dst_msgs = channel.build_chan_open_confirm()?;

            let events = channel
                .dst_chain()
                .send_messages_and_wait_commit(dst_msgs)
                .map_err(|e| ChannelError::submit(channel.dst_chain().id(), e))?;

            // Find the relevant event for channel open confirm
            let event = events
                .into_iter()
                .find(|event| {
                    matches!(event, IbcEvent::OpenConfirmChannel(_))
                        || matches!(event, IbcEvent::ChainError(_))
                })
                .ok_or_else(|| {
                    ChannelError::missing_event(
                        "no chan confirm event was in the response".to_string(),
                    )
                })?;

            match event {
                IbcEvent::OpenConfirmChannel(_) => {
                    info!("done {} => {:#?}\n", channel.dst_chain().id(), event);
                    Ok(event)
                }
                IbcEvent::ChainError(e) => Err(ChannelError::tx_response(e)),
                _ => Err(ChannelError::invalid_event(event)),
            }
        }

        do_build_chan_open_confirm_and_send(self).map_err(|e| {
            error!("failed ChanOpenConfirm {:?}: {}", self.b_side, e);
            e
        })
    }

    pub fn build_chan_close_init(&self) -> Result<Vec<Any>, ChannelError> {
        // Destination channel ID must be specified
        let dst_channel_id = self
            .dst_channel_id()
            .ok_or_else(ChannelError::missing_counterparty_channel_id)?;

        // Channel must exist on destination
        self.dst_chain()
            .query_channel(self.dst_port_id(), dst_channel_id, Height::zero())
            .map_err(|e| ChannelError::query(self.dst_chain().id(), e))?;

        let signer = self
            .dst_chain()
            .get_signer()
            .map_err(|e| ChannelError::fetch_signer(self.dst_chain().id(), e))?;

        // Build the domain type message
        let new_msg = MsgChannelCloseInit {
            port_id: self.dst_port_id().clone(),
            channel_id: dst_channel_id.clone(),
            signer,
        };

        Ok(vec![new_msg.to_any()])
    }

    pub fn build_chan_close_init_and_send(&self) -> Result<IbcEvent, ChannelError> {
        let dst_msgs = self.build_chan_close_init()?;

        let events = self
            .dst_chain()
            .send_messages_and_wait_commit(dst_msgs)
            .map_err(|e| ChannelError::submit(self.dst_chain().id(), e))?;

        // Find the relevant event for channel close init
        let result = events
            .into_iter()
            .find(|event| {
                matches!(event, IbcEvent::CloseInitChannel(_))
                    || matches!(event, IbcEvent::ChainError(_))
            })
            .ok_or_else(|| {
                ChannelError::missing_event("no chan init event was in the response".to_string())
            })?;

        match result {
            IbcEvent::CloseInitChannel(_) => Ok(result),
            IbcEvent::ChainError(e) => Err(ChannelError::tx_response(e)),
            _ => Err(ChannelError::invalid_event(result)),
        }
    }

    pub fn build_chan_close_confirm(&self) -> Result<Vec<Any>, ChannelError> {
        // Source and destination channel IDs must be specified
        let src_channel_id = self
            .src_channel_id()
            .ok_or_else(ChannelError::missing_local_channel_id)?;
        let dst_channel_id = self
            .dst_channel_id()
            .ok_or_else(ChannelError::missing_counterparty_channel_id)?;

        // Check that the destination chain will accept the message
        self.validated_expected_channel(ChannelMsgType::CloseConfirm)?;

        // Channel must exist on source
        self.src_chain()
            .query_channel(self.src_port_id(), src_channel_id, Height::zero())
            .map_err(|e| ChannelError::query(self.src_chain().id(), e))?;

        // Connection must exist on destination
        self.dst_chain()
            .query_connection(self.dst_connection_id(), Height::zero())
            .map_err(|e| ChannelError::query(self.dst_chain().id(), e))?;

        let query_height = self
            .src_chain()
            .query_latest_height()
            .map_err(|e| ChannelError::query(self.src_chain().id(), e))?;

        let proofs = self
            .src_chain()
            .build_channel_proofs(self.src_port_id(), src_channel_id, query_height)
            .map_err(ChannelError::channel_proof)?;

        // Build message(s) to update client on destination
        let mut msgs = self.build_update_client_on_dst(proofs.height())?;

        // Get signer
        let signer = self
            .dst_chain()
            .get_signer()
            .map_err(|e| ChannelError::fetch_signer(self.dst_chain().id(), e))?;

        // Build the domain type message
        let new_msg = MsgChannelCloseConfirm {
            port_id: self.dst_port_id().clone(),
            channel_id: dst_channel_id.clone(),
            proofs,
            signer,
        };

        msgs.push(new_msg.to_any());
        Ok(msgs)
    }

    pub fn build_chan_close_confirm_and_send(&self) -> Result<IbcEvent, ChannelError> {
        let dst_msgs = self.build_chan_close_confirm()?;

        let events = self
            .dst_chain()
            .send_messages_and_wait_commit(dst_msgs)
            .map_err(|e| ChannelError::submit(self.dst_chain().id(), e))?;

        // Find the relevant event for channel close confirm
        let result = events
            .into_iter()
            .find(|event| {
                matches!(event, IbcEvent::CloseConfirmChannel(_))
                    || matches!(event, IbcEvent::ChainError(_))
            })
            .ok_or_else(|| {
                ChannelError::missing_event("no chan confirm event was in the response".to_string())
            })?;

        match result {
            IbcEvent::CloseConfirmChannel(_) => Ok(result),
            IbcEvent::ChainError(e) => Err(ChannelError::tx_response(e)),
            _ => Err(ChannelError::invalid_event(result)),
        }
    }

    pub fn map_chain<ChainC: ChainHandle, ChainD: ChainHandle>(
        self,
        mapper_a: impl Fn(ChainA) -> ChainC,
        mapper_b: impl Fn(ChainB) -> ChainD,
    ) -> Channel<ChainC, ChainD> {
        Channel {
            ordering: self.ordering,
            a_side: self.a_side.map_chain(mapper_a),
            b_side: self.b_side.map_chain(mapper_b),
            connection_delay: self.connection_delay,
        }
    }
}

pub fn extract_channel_id(event: &IbcEvent) -> Result<&ChannelId, ChannelError> {
    match event {
        IbcEvent::OpenInitChannel(ev) => ev.channel_id(),
        IbcEvent::OpenTryChannel(ev) => ev.channel_id(),
        IbcEvent::OpenAckChannel(ev) => ev.channel_id(),
        IbcEvent::OpenConfirmChannel(ev) => ev.channel_id(),
        _ => None,
    }
    .ok_or_else(|| ChannelError::missing_event("cannot extract channel_id from result".to_string()))
}

/// Enumeration of proof carrying ICS4 message, helper for relayer.
#[derive(Copy, Clone, Debug, PartialEq, Eq)]
pub enum ChannelMsgType {
    OpenTry,
    OpenAck,
    OpenConfirm,
    CloseConfirm,
}

fn check_destination_channel_state(
    channel_id: ChannelId,
    existing_channel: ChannelEnd,
    expected_channel: ChannelEnd,
) -> Result<(), ChannelError> {
    let good_connection_hops =
        existing_channel.connection_hops() == expected_channel.connection_hops();

    // TODO: Refactor into a method
    let good_state = *existing_channel.state() as u32 <= *expected_channel.state() as u32;
    let good_channel_port_ids = existing_channel.counterparty().channel_id().is_none()
        || existing_channel.counterparty().channel_id()
            == expected_channel.counterparty().channel_id()
            && existing_channel.counterparty().port_id()
                == expected_channel.counterparty().port_id();

    // TODO: Check versions

    if good_state && good_connection_hops && good_channel_port_ids {
        Ok(())
    } else {
        Err(ChannelError::channel_already_exist(channel_id))
    }
}<|MERGE_RESOLUTION|>--- conflicted
+++ resolved
@@ -32,11 +32,7 @@
 use crate::util::retry::{retry_count, RetryResult};
 
 pub mod error;
-<<<<<<< HEAD
-pub use error::{ChannelError, ChannelErrorDetail, ClientOperationSubdetail};
-=======
 mod version;
->>>>>>> aad0e001
 
 mod retry_strategy {
     use core::time::Duration;

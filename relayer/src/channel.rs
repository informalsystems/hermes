use std::time::SystemTime;

use prost_types::Any;
use thiserror::Error;
use tracing::{debug, error, info};

use ibc_proto::ibc::core::channel::v1::MsgChannelOpenAck as RawMsgChannelOpenAck;
use ibc_proto::ibc::core::channel::v1::MsgChannelOpenConfirm as RawMsgChannelOpenConfirm;
use ibc_proto::ibc::core::channel::v1::MsgChannelOpenInit as RawMsgChannelOpenInit;
use ibc_proto::ibc::core::channel::v1::MsgChannelOpenTry as RawMsgChannelOpenTry;

use ibc::events::IBCEvent;
use ibc::ics04_channel::channel::{ChannelEnd, Counterparty, Order, State};
use ibc::ics04_channel::msgs::chan_open_ack::MsgChannelOpenAck;
use ibc::ics04_channel::msgs::chan_open_confirm::MsgChannelOpenConfirm;
use ibc::ics04_channel::msgs::chan_open_init::MsgChannelOpenInit;
use ibc::ics04_channel::msgs::chan_open_try::MsgChannelOpenTry;
use ibc::ics24_host::identifier::{ChainId, ChannelId, ClientId, ConnectionId, PortId};
use ibc::tx_msg::Msg;
use ibc::Height;

use crate::chain::handle::ChainHandle;
use crate::config::RelayPath;
use crate::connection::{Connection, ConnectionConfig};
use crate::error::{Error, Kind};
use crate::foreign_client::build_update_client;
use crate::relay::MAX_ITER;

#[derive(Debug, Error)]
pub enum ChannelError {
    #[error("failed")]
    Failed(String),
}

#[derive(Clone, Debug)]
pub struct ChannelConfigSide {
    chain_id: ChainId,
    connection_id: ConnectionId,
    client_id: ClientId,
    port_id: PortId,
    channel_id: ChannelId,
}

impl ChannelConfigSide {
    pub fn new(
        chain_id: &ChainId,
        connection_id: &ConnectionId,
        client_id: &ClientId,
        port_id: &PortId,
        channel_id: &ChannelId,
    ) -> ChannelConfigSide {
        Self {
            chain_id: chain_id.clone(),
            connection_id: connection_id.clone(),
            client_id: client_id.clone(),
            port_id: port_id.clone(),
            channel_id: channel_id.clone(),
        }
    }

    pub fn chain_id(&self) -> &ChainId {
        &self.chain_id
    }

    pub fn connection_id(&self) -> &ConnectionId {
        &self.connection_id
    }

    pub fn client_id(&self) -> &ClientId {
        &self.client_id
    }

    pub fn port_id(&self) -> &PortId {
        &self.port_id
    }

    pub fn channel_id(&self) -> &ChannelId {
        &self.channel_id
    }

    pub fn set_client_id(&mut self, id: &ClientId) {
        self.client_id = id.clone()
    }

    pub fn set_connection_id(&mut self, id: &ConnectionId) {
        self.connection_id = id.clone()
    }
}

#[derive(Clone, Debug)]
pub struct ChannelConfig {
    pub ordering: Order,
    pub a_config: ChannelConfigSide,
    pub b_config: ChannelConfigSide,
}

impl ChannelConfig {
    pub fn src(&self) -> &ChannelConfigSide {
        &self.a_config
    }

    pub fn dst(&self) -> &ChannelConfigSide {
        &self.b_config
    }

    pub fn a_end(&self) -> &ChannelConfigSide {
        &self.a_config
    }

    pub fn b_end(&self) -> &ChannelConfigSide {
        &self.b_config
    }

    pub fn flipped(&self) -> ChannelConfig {
        ChannelConfig {
            ordering: self.ordering,
            a_config: self.b_config.clone(),
            b_config: self.a_config.clone(),
        }
    }
}

#[derive(Clone, Debug)]
pub struct Channel {
    pub config: ChannelConfig,
    connection: Connection,
}

impl ChannelConfig {
    pub fn new(conn: &ConnectionConfig, path: &RelayPath) -> Result<ChannelConfig, String> {
        let a_config = ChannelConfigSide {
            chain_id: conn.a_end().chain_id().clone(),
            connection_id: ConnectionId::default(),
            client_id: ClientId::default(),
            port_id: path.a_port.clone(),
            channel_id: ChannelId::default(),
        };

        let b_config = ChannelConfigSide {
            chain_id: conn.b_end().chain_id().clone(),
            connection_id: ConnectionId::default(),
            client_id: ClientId::default(),
            port_id: path.b_port.clone(),
            channel_id: ChannelId::default(),
        };

        Ok(ChannelConfig {
            ordering: Default::default(), // TODO - add to config
            a_config,
            b_config,
        })
    }
}

impl Channel {
    /// Creates a new channel on top of the existing connection. If the channel is not already
    /// set-up on both sides of the connection, this functions also fulfils the channel handshake.
    pub fn new(connection: Connection, mut config: ChannelConfig) -> Result<Channel, ChannelError> {
        config
            .a_config
            .set_client_id(connection.config.a_config.client_id());
        config
            .b_config
            .set_client_id(connection.config.b_config.client_id());
        config
            .a_config
            .set_connection_id(connection.config.a_config.connection_id());
        config
            .b_config
            .set_connection_id(connection.config.b_config.connection_id());
        let mut channel = Channel { config, connection };
        channel.handshake()?;
        Ok(channel)
    }

    /// Returns the underlying connection of this channel
    pub fn connection(&self) -> Connection {
        self.connection.clone()
    }

    /// Executes the channel handshake protocol (ICS004)
    fn handshake(&mut self) -> Result<(), ChannelError> {
        let done = '\u{1F973}';

        let a_chain = self.connection.chain_a();
        let b_chain = self.connection.chain_b();

        let mut flipped = self.config.flipped();

        // Try chanOpenInit on a_chain
        let now = SystemTime::now();
        let mut counter = 0;
        while counter < MAX_ITER {
            counter += 1;
            match build_chan_init_and_send(a_chain.clone(), b_chain.clone(), &flipped) {
                Err(e) => {
                    error!("Failed ChanInit {:?}: {}", self.config.a_end(), e);
                    continue;
                }
                Ok(result) => {
                    self.config.a_config.channel_id = extract_channel_id(&result)?.clone();
                    info!("{}  {} => {:?}\n", done, a_chain.id(), result);
                    break;
                }
            }
        }
        debug!("elapsed time {:?}", now.elapsed().unwrap().as_secs());
        let now = SystemTime::now();

        // Try chanOpenTry on b_chain
        counter = 0;
        while counter < MAX_ITER {
            counter += 1;
            match build_chan_try_and_send(b_chain.clone(), a_chain.clone(), &self.config) {
                Err(e) => {
                    error!("Failed ChanTry {:?}: {}", self.config.b_end(), e);
                    continue;
                }
                Ok(result) => {
                    self.config.b_config.channel_id = extract_channel_id(&result)?.clone();
                    info!("{}  {} => {:?}\n", done, b_chain.id(), result);
                    break;
                }
            }
        }
        debug!("elapsed time {:?}", now.elapsed().unwrap().as_secs());

        flipped = self.config.flipped();
        counter = 0;
        while counter < MAX_ITER {
            counter += 1;
            let now = SystemTime::now();

            // Continue loop if query error
            let a_channel = a_chain.query_channel(
                &self.config.a_end().port_id,
                &self.config.a_end().channel_id,
                Height::zero(),
            );
            if a_channel.is_err() {
                continue;
            }
            let b_channel = b_chain.query_channel(
                &self.config.b_end().port_id,
                &self.config.b_end().channel_id,
                Height::zero(),
            );
            if b_channel.is_err() {
                continue;
            }

            match (
                a_channel.unwrap().state().clone(),
                b_channel.unwrap().state().clone(),
            ) {
                (State::Init, State::TryOpen) | (State::TryOpen, State::TryOpen) => {
                    // Ack to src
                    match build_chan_ack_and_send(a_chain.clone(), b_chain.clone(), &flipped) {
                        Err(e) => error!("Failed ChanAck {:?}: {}", self.config.a_end(), e),
                        Ok(event) => info!("{}  {} => {:?}\n", done, a_chain.id(), event),
                    }
                }
                (State::Open, State::TryOpen) => {
                    // Confirm to dest
                    match build_chan_confirm_and_send(
                        b_chain.clone(),
                        a_chain.clone(),
                        &self.config,
                    ) {
                        Err(e) => error!("Failed ChanConfirm {:?}: {}", self.config.b_end(), e),
                        Ok(event) => info!("{}  {} => {:?}\n", done, b_chain.id(), event),
                    }
                }
                (State::TryOpen, State::Open) => {
                    // Confirm to src
                    match build_chan_confirm_and_send(a_chain.clone(), b_chain.clone(), &flipped) {
                        Err(e) => error!("Failed ChanConfirm {:?}: {}", self.config.a_end(), e),
                        Ok(event) => info!("{}  {} => {:?}\n", done, a_chain.id(), event),
                    }
                }
                (State::Open, State::Open) => {
                    info!(
                        "{}  {}  {}  Channel handshake finished for {:#?}\n",
                        done, done, done, self.config
                    );
                    return Ok(());
                }
                _ => {} // TODO channel close
            }
            debug!("elapsed time {:?}\n", now.elapsed().unwrap().as_secs());
        }

        Err(ChannelError::Failed(format!(
            "Failed to finish channel handshake in {:?} iterations",
            MAX_ITER
        )))
    }
}

fn extract_channel_id(event: &IBCEvent) -> Result<&ChannelId, ChannelError> {
    match event {
        IBCEvent::OpenInitChannel(ev) => Ok(ev.channel_id()),
        IBCEvent::OpenTryChannel(ev) => Ok(ev.channel_id()),
        IBCEvent::OpenAckChannel(ev) => Ok(ev.channel_id()),
        IBCEvent::OpenConfirmChannel(ev) => Ok(ev.channel_id()),
        _ => Err(ChannelError::Failed(
            "cannot extract channel_id from result".to_string(),
        )),
    }
}

/// Enumeration of proof carrying ICS4 message, helper for relayer.
#[derive(Clone, Debug, PartialEq, Eq)]
pub enum ChannelMsgType {
    OpenTry,
    OpenAck,
    OpenConfirm,
}

pub fn build_chan_init(
    dst_chain: Box<dyn ChainHandle>,
    _src_chain: Box<dyn ChainHandle>,
    opts: &ChannelConfig,
) -> Result<Vec<Any>, Error> {
    let signer = dst_chain
        .get_signer()
        .map_err(|e| Kind::KeyBase.context(e))?;

    let counterparty = Counterparty::new(opts.src().port_id().clone(), None);

    let channel = ChannelEnd::new(
        State::Init,
        opts.ordering,
        counterparty,
        vec![opts.dst().connection_id().clone()],
        dst_chain.module_version(&opts.dst().port_id())?,
    );

    // Build the domain type message
    let new_msg = MsgChannelOpenInit {
        port_id: opts.dst().port_id().clone(),
        channel,
        signer,
    };

    Ok(vec![new_msg.to_any::<RawMsgChannelOpenInit>()])
}

pub fn build_chan_init_and_send(
    dst_chain: Box<dyn ChainHandle>,
    src_chain: Box<dyn ChainHandle>,
    opts: &ChannelConfig,
) -> Result<IBCEvent, Error> {
    let dst_msgs = build_chan_init(dst_chain.clone(), src_chain, &opts)?;

    let events = dst_chain.send_msgs(dst_msgs)?;

    // Find the relevant event for channel init
    let result = events
<<<<<<< HEAD
        .iter()
        .find(|&event| {
            matches!(event, IBCEvent::OpenInitChannel(_))
                || matches!(event, IBCEvent::ChainError(_))
        })
        .cloned()
=======
        .into_iter()
        .find(|event| {
            matches!(event, IBCEvent::OpenInitChannel(_))
                || matches!(event, IBCEvent::ChainError(_))
        })
>>>>>>> 453c1da8
        .ok_or_else(|| Kind::ChanOpenInit("no chan init event was in the response".to_string()))?;

    match result {
        IBCEvent::OpenInitChannel(_) => Ok(result),
        IBCEvent::ChainError(e) => Err(Kind::ChanOpenInit(e).into()),
        _ => panic!("internal error"),
    }
}

fn check_destination_channel_state(
    channel_id: ChannelId,
    existing_channel: ChannelEnd,
    expected_channel: ChannelEnd,
) -> Result<(), Error> {
    let good_connection_hops =
        existing_channel.connection_hops() == expected_channel.connection_hops();

    let good_state =
        existing_channel.state().clone() as u32 <= expected_channel.state().clone() as u32;

    let good_channel_ids = existing_channel.counterparty().channel_id().is_none()
        || existing_channel.counterparty().channel_id()
            == expected_channel.counterparty().channel_id();

    // TODO check versions

    if good_state && good_connection_hops && good_channel_ids {
        Ok(())
    } else {
        Err(Kind::ChanOpen(
            channel_id,
            "channel already exist in an incompatible state".into(),
        )
        .into())
    }
}

/// Retrieves the channel from destination and compares against the expected channel
/// built from the message type (`msg_type`) and options (`opts`).
/// If the expected and the destination channels are compatible, it returns the expected channel
fn validated_expected_channel(
    dst_chain: Box<dyn ChainHandle>,
    _src_chain: Box<dyn ChainHandle>,
    msg_type: ChannelMsgType,
    opts: &ChannelConfig,
) -> Result<ChannelEnd, Error> {
    // If there is a channel present on the destination chain, it should look like this:
    let counterparty = Counterparty::new(
        opts.src().port_id().clone(),
        Option::from(opts.src().channel_id().clone()),
    );

    // The highest expected state, depends on the message type:
    let highest_state = match msg_type {
        ChannelMsgType::OpenAck => State::TryOpen,
        ChannelMsgType::OpenConfirm => State::TryOpen,
        _ => State::Uninitialized,
    };

    let dst_expected_channel = ChannelEnd::new(
        highest_state,
        opts.ordering,
        counterparty,
        vec![opts.dst().connection_id().clone()],
        dst_chain.module_version(&opts.dst().port_id())?,
    );

    // Retrieve existing channel if any
    let dst_channel = dst_chain.query_channel(
        &opts.dst().port_id(),
        &opts.dst().channel_id(),
        Height::default(),
    )?;

    // Check if a connection is expected to exist on destination chain
    // A channel must exist on destination chain for Ack and Confirm Tx-es to succeed
    if dst_channel.state_matches(&State::Uninitialized) {
        return Err(Kind::ChanOpen(
            opts.src().channel_id().clone(),
            "missing channel on source chain".to_string(),
        )
        .into());
    }

    check_destination_channel_state(
        opts.dst().channel_id().clone(),
        dst_channel,
        dst_expected_channel.clone(),
    )?;

    Ok(dst_expected_channel)
}

pub fn build_chan_try(
    dst_chain: Box<dyn ChainHandle>,
    src_chain: Box<dyn ChainHandle>,
    opts: &ChannelConfig,
) -> Result<Vec<Any>, Error> {
    let src_channel = src_chain
        .query_channel(
            &opts.src().port_id(),
            &opts.src().channel_id(),
            Height::default(),
        )
        .map_err(|e| Kind::ChanOpenTry("channel does not exist on source".into()).context(e))?;

    // Retrieve the connection
    let dst_connection =
        dst_chain.query_connection(&opts.dst().connection_id().clone(), Height::default())?;

    let ics_target_height = src_chain.query_latest_height()?;

    // Build message to update client on destination
    let mut msgs = build_update_client(
        dst_chain.clone(),
        src_chain.clone(),
        &dst_connection.client_id(),
        ics_target_height,
    )?;

    let counterparty = Counterparty::new(
        opts.src().port_id().clone(),
        Some(opts.src().channel_id().clone()),
    );

    let channel = ChannelEnd::new(
        State::TryOpen,
        opts.ordering,
        counterparty,
        vec![opts.dst().connection_id().clone()],
        dst_chain.module_version(&opts.dst().port_id())?,
    );

    // Get signer
    let signer = dst_chain
        .get_signer()
        .map_err(|e| Kind::KeyBase.context(e))?;

    // Build the domain type message
    let new_msg = MsgChannelOpenTry {
        port_id: opts.dst().port_id().clone(),
        previous_channel_id: src_channel.counterparty().channel_id,
        channel,
        counterparty_version: src_chain.module_version(&opts.src().port_id())?,
        proofs: src_chain.build_channel_proofs(
            &opts.src().port_id(),
            &opts.src().channel_id(),
            ics_target_height,
        )?,
        signer,
    };

    let mut new_msgs = vec![new_msg.to_any::<RawMsgChannelOpenTry>()];

    msgs.append(&mut new_msgs);

    Ok(msgs)
}

pub fn build_chan_try_and_send(
    dst_chain: Box<dyn ChainHandle>,
    src_chain: Box<dyn ChainHandle>,
    opts: &ChannelConfig,
) -> Result<IBCEvent, Error> {
    let dst_msgs = build_chan_try(dst_chain.clone(), src_chain, &opts)?;

    let events = dst_chain.send_msgs(dst_msgs)?;

    // Find the relevant event for channel try
    events
<<<<<<< HEAD
        .iter()
        .find(|&event| {
            matches!(event, IBCEvent::OpenTryChannel(_)) || matches!(event, IBCEvent::ChainError(_))
        })
        .cloned()
=======
        .into_iter()
        .find(|event| {
            matches!(event, IBCEvent::OpenTryChannel(_)) || matches!(event, IBCEvent::ChainError(_))
        })
>>>>>>> 453c1da8
        .ok_or_else(|| {
            Kind::ChanOpenTry("no chan try event was in the response".to_string()).into()
        })
}

pub fn build_chan_ack(
    dst_chain: Box<dyn ChainHandle>,
    src_chain: Box<dyn ChainHandle>,
    opts: &ChannelConfig,
) -> Result<Vec<Any>, Error> {
    // Check that the destination chain will accept the message
    let _dst_expected_channel = validated_expected_channel(
        dst_chain.clone(),
        src_chain.clone(),
        ChannelMsgType::OpenAck,
        opts,
    )
    .map_err(|e| {
        Kind::ChanOpenAck(
            opts.src().channel_id().clone(),
            "ack options inconsistent with existing channel on destination chain".to_string(),
        )
        .context(e)
    })?;

    let _src_channel = src_chain
        .query_channel(
            &opts.src().port_id(),
            &opts.src().channel_id(),
            Height::default(),
        )
        .map_err(|e| {
            Kind::ChanOpenAck(
                opts.dst().channel_id().clone(),
                "channel does not exist on source".into(),
            )
            .context(e)
        })?;

    // Retrieve the connection
    let dst_connection =
        dst_chain.query_connection(&opts.dst().connection_id().clone(), Height::default())?;

    let ics_target_height = src_chain.query_latest_height()?;

    // Build message to update client on destination
    let mut msgs = build_update_client(
        dst_chain.clone(),
        src_chain.clone(),
        &dst_connection.client_id(),
        ics_target_height,
    )?;

    // Get signer
    let signer = dst_chain
        .get_signer()
        .map_err(|e| Kind::KeyBase.context(e))?;

    // Build the domain type message
    let new_msg = MsgChannelOpenAck {
        port_id: opts.dst().port_id().clone(),
        channel_id: opts.dst().channel_id().clone(),
        counterparty_channel_id: opts.src().channel_id().clone(),
        counterparty_version: src_chain.module_version(&opts.dst().port_id())?,
        proofs: src_chain.build_channel_proofs(
            &opts.src().port_id(),
            &opts.src().channel_id(),
            ics_target_height,
        )?,
        signer,
    };

    let mut new_msgs = vec![new_msg.to_any::<RawMsgChannelOpenAck>()];

    msgs.append(&mut new_msgs);

    Ok(msgs)
}

pub fn build_chan_ack_and_send(
    dst_chain: Box<dyn ChainHandle>,
    src_chain: Box<dyn ChainHandle>,
    opts: &ChannelConfig,
) -> Result<IBCEvent, Error> {
    let dst_msgs = build_chan_ack(dst_chain.clone(), src_chain, &opts)?;

    let events = dst_chain.send_msgs(dst_msgs)?;

    // Find the relevant event for channel ack
    events
<<<<<<< HEAD
        .iter()
        .find(|&event| {
            matches!(event, IBCEvent::OpenAckChannel(_)) || matches!(event, IBCEvent::ChainError(_))
        })
        .cloned()
=======
        .into_iter()
        .find(|event| {
            matches!(event, IBCEvent::OpenAckChannel(_)) || matches!(event, IBCEvent::ChainError(_))
        })
>>>>>>> 453c1da8
        .ok_or_else(|| {
            Kind::ChanOpenAck(
                opts.dst().channel_id().clone(),
                "no chan ack event was in the response".to_string(),
            )
            .into()
        })
}

pub fn build_chan_confirm(
    dst_chain: Box<dyn ChainHandle>,
    src_chain: Box<dyn ChainHandle>,
    opts: &ChannelConfig,
) -> Result<Vec<Any>, Error> {
    // Check that the destination chain will accept the message
    let _dst_expected_channel = validated_expected_channel(
        dst_chain.clone(),
        src_chain.clone(),
        ChannelMsgType::OpenConfirm,
        opts,
    )
    .map_err(|e| {
        Kind::ChanOpenConfirm(
            opts.src().channel_id().clone(),
            "confirm options inconsistent with existing channel on destination chain".to_string(),
        )
        .context(e)
    })?;

    let _src_channel = src_chain
        .query_channel(
            &opts.src().port_id(),
            &opts.src().channel_id(),
            Height::default(),
        )
        .map_err(|e| {
            Kind::ChanOpenConfirm(
                opts.src().channel_id().clone(),
                "channel does not exist on source".into(),
            )
            .context(e)
        })?;

    // Retrieve the connection
    let dst_connection =
        dst_chain.query_connection(&opts.dst().connection_id().clone(), Height::default())?;

    let ics_target_height = src_chain.query_latest_height()?;

    // Build message to update client on destination
    let mut msgs = build_update_client(
        dst_chain.clone(),
        src_chain.clone(),
        &dst_connection.client_id(),
        ics_target_height,
    )?;

    // Get signer
    let signer = dst_chain
        .get_signer()
        .map_err(|e| Kind::KeyBase.context(e))?;

    // Build the domain type message
    let new_msg = MsgChannelOpenConfirm {
        port_id: opts.dst().port_id().clone(),
        channel_id: opts.dst().channel_id().clone(),
        proofs: src_chain.build_channel_proofs(
            &opts.src().port_id(),
            &opts.src().channel_id(),
            ics_target_height,
        )?,
        signer,
    };

    let mut new_msgs = vec![new_msg.to_any::<RawMsgChannelOpenConfirm>()];

    msgs.append(&mut new_msgs);

    Ok(msgs)
}

pub fn build_chan_confirm_and_send(
    dst_chain: Box<dyn ChainHandle>,
    src_chain: Box<dyn ChainHandle>,
    opts: &ChannelConfig,
) -> Result<IBCEvent, Error> {
    let dst_msgs = build_chan_confirm(dst_chain.clone(), src_chain, &opts)?;

    let events = dst_chain.send_msgs(dst_msgs)?;

    // Find the relevant event for channel confirm
    events
<<<<<<< HEAD
        .iter()
        .find(|&event| {
            matches!(event, IBCEvent::OpenConfirmChannel(_))
                || matches!(event, IBCEvent::ChainError(_))
        })
        .cloned()
=======
        .into_iter()
        .find(|event| {
            matches!(event, IBCEvent::OpenConfirmChannel(_))
                || matches!(event, IBCEvent::ChainError(_))
        })
>>>>>>> 453c1da8
        .ok_or_else(|| {
            Kind::ChanOpenConfirm(
                opts.dst().channel_id().clone(),
                "no chan confirm event was in the response".to_string(),
            )
            .into()
        })
}<|MERGE_RESOLUTION|>--- conflicted
+++ resolved
@@ -357,20 +357,11 @@
 
     // Find the relevant event for channel init
     let result = events
-<<<<<<< HEAD
-        .iter()
-        .find(|&event| {
-            matches!(event, IBCEvent::OpenInitChannel(_))
-                || matches!(event, IBCEvent::ChainError(_))
-        })
-        .cloned()
-=======
         .into_iter()
         .find(|event| {
             matches!(event, IBCEvent::OpenInitChannel(_))
                 || matches!(event, IBCEvent::ChainError(_))
         })
->>>>>>> 453c1da8
         .ok_or_else(|| Kind::ChanOpenInit("no chan init event was in the response".to_string()))?;
 
     match result {
@@ -541,18 +532,10 @@
 
     // Find the relevant event for channel try
     events
-<<<<<<< HEAD
-        .iter()
-        .find(|&event| {
-            matches!(event, IBCEvent::OpenTryChannel(_)) || matches!(event, IBCEvent::ChainError(_))
-        })
-        .cloned()
-=======
         .into_iter()
         .find(|event| {
             matches!(event, IBCEvent::OpenTryChannel(_)) || matches!(event, IBCEvent::ChainError(_))
         })
->>>>>>> 453c1da8
         .ok_or_else(|| {
             Kind::ChanOpenTry("no chan try event was in the response".to_string()).into()
         })
@@ -643,18 +626,10 @@
 
     // Find the relevant event for channel ack
     events
-<<<<<<< HEAD
-        .iter()
-        .find(|&event| {
-            matches!(event, IBCEvent::OpenAckChannel(_)) || matches!(event, IBCEvent::ChainError(_))
-        })
-        .cloned()
-=======
         .into_iter()
         .find(|event| {
             matches!(event, IBCEvent::OpenAckChannel(_)) || matches!(event, IBCEvent::ChainError(_))
         })
->>>>>>> 453c1da8
         .ok_or_else(|| {
             Kind::ChanOpenAck(
                 opts.dst().channel_id().clone(),
@@ -747,20 +722,11 @@
 
     // Find the relevant event for channel confirm
     events
-<<<<<<< HEAD
-        .iter()
-        .find(|&event| {
-            matches!(event, IBCEvent::OpenConfirmChannel(_))
-                || matches!(event, IBCEvent::ChainError(_))
-        })
-        .cloned()
-=======
         .into_iter()
         .find(|event| {
             matches!(event, IBCEvent::OpenConfirmChannel(_))
                 || matches!(event, IBCEvent::ChainError(_))
         })
->>>>>>> 453c1da8
         .ok_or_else(|| {
             Kind::ChanOpenConfirm(
                 opts.dst().channel_id().clone(),

use std::{sync::Arc, thread};

use crossbeam_channel as channel;
use prost_types::Any;
// TODO - tendermint deps should not be here
use tendermint::account::Id as AccountId;
use tendermint::block::Height;
use tendermint_proto::Protobuf;
use tokio::runtime::Runtime as TokioRuntime;

<<<<<<< HEAD
use ibc_proto::ibc::core::channel::v1::{
    PacketState, QueryConnectionChannelsRequest, QueryPacketAcknowledgementsRequest,
    QueryPacketCommitmentsRequest, QueryUnreceivedAcksRequest, QueryUnreceivedPacketsRequest,
};
use ibc_proto::ibc::core::client::v1::QueryClientStatesRequest;
use ibc_proto::ibc::core::commitment::v1::MerkleProof;

=======
pub use cosmos::CosmosSDKChain;
>>>>>>> 4e13a10e
use ibc::events::IBCEvent;
use ibc::ics02_client::header::Header;
use ibc::ics02_client::state::{ClientState, ConsensusState};
use ibc::ics03_connection::connection::{ConnectionEnd, State};
use ibc::ics03_connection::raw::ConnectionIds;
use ibc::ics03_connection::version::{get_compatible_versions, Version};
use ibc::ics04_channel::channel::{ChannelEnd, QueryPacketEventDataRequest};
use ibc::ics04_channel::packet::{PacketMsgType, Sequence};
use ibc::ics23_commitment::commitment::{CommitmentPrefix, CommitmentProofBytes};
use ibc::ics24_host::identifier::{ChainId, ChannelId, ClientId, ConnectionId, PortId};
use ibc::ics24_host::Path;
use ibc::proofs::{ConsensusProof, Proofs};
use ibc::Height as ICSHeight;
use ibc_proto::ibc::core::channel::v1::{
    PacketState, QueryChannelsRequest, QueryConnectionChannelsRequest,
    QueryPacketAcknowledgementsRequest, QueryPacketCommitmentsRequest, QueryUnreceivedAcksRequest,
    QueryUnreceivedPacketsRequest,
};
use ibc_proto::ibc::core::commitment::v1::MerkleProof;
use ibc_proto::ibc::core::connection::v1::QueryConnectionsRequest;

use crate::config::ChainConfig;
use crate::connection::ConnectionMsgType;
use crate::error::{Error, Kind};
use crate::event::monitor::EventBatch;
use crate::keyring::store::{KeyEntry, KeyRing};
use crate::light_client::LightClient;

pub(crate) mod cosmos;
pub mod handle;
pub mod runtime;

#[cfg(test)]
pub mod mock;

/// Generic query response type
/// TODO - will slowly move to GRPC protobuf specs for queries
#[derive(Clone, Debug, PartialEq)]
pub struct QueryResponse {
    pub value: Vec<u8>,
    pub proof: Option<MerkleProof>,
    pub height: Height,
}

/// Packet query options
#[derive(Debug)]
pub struct QueryPacketOptions {
    pub port_id: PortId,
    pub channel_id: ChannelId,
    pub height: u64,
}

/// Defines a blockchain as understood by the relayer
pub trait Chain: Sized {
    /// Type of light blocks for this chain
    type LightBlock: Send + Sync;

    /// Type of headers for this chain
    type Header: Header;

    /// Type of consensus state for this chain
    type ConsensusState: ConsensusState;

    /// Type of the client state for this chain
    type ClientState: ClientState;

    /// Constructs the chain
    fn bootstrap(config: ChainConfig, rt: Arc<TokioRuntime>) -> Result<Self, Error>;

    #[allow(clippy::type_complexity)]
    /// Initializes and returns the light client (if any) associated with this chain.
    fn init_light_client(
        &self,
    ) -> Result<(Box<dyn LightClient<Self>>, Option<thread::JoinHandle<()>>), Error>;

    /// Initializes and returns the event monitor (if any) associated with this chain.
    fn init_event_monitor(
        &self,
        rt: Arc<TokioRuntime>,
    ) -> Result<
        (
            channel::Receiver<EventBatch>,
            Option<thread::JoinHandle<()>>,
        ),
        Error,
    >;

    /// Returns the chain's identifier
    fn id(&self) -> &ChainId;

    /// Returns the chain's keybase
    fn keybase(&self) -> &KeyRing;

    /// Perform a generic ICS `query`, and return the corresponding response data.
    fn query(&self, data: Path, height: ICSHeight, prove: bool) -> Result<QueryResponse, Error>;

    /// Sends one or more transactions with `msgs` to chain.
    fn send_msgs(&mut self, proto_msgs: Vec<Any>) -> Result<Vec<IBCEvent>, Error>;

    fn get_signer(&mut self) -> Result<AccountId, Error>;

    fn get_key(&mut self) -> Result<KeyEntry, Error>;

    // Build states
    fn build_client_state(&self, height: ICSHeight) -> Result<Self::ClientState, Error>;

    fn build_consensus_state(
        &self,
        light_block: Self::LightBlock,
    ) -> Result<Self::ConsensusState, Error>;

    fn build_header(
        &self,
        trusted_light_block: Self::LightBlock,
        target_light_block: Self::LightBlock,
    ) -> Result<Self::Header, Error>;

    // Queries

    /// Query the latest height the chain is at
    fn query_latest_height(&self) -> Result<ICSHeight, Error>;

    fn query_client_state(
        &self,
        client_id: &ClientId,
        height: ICSHeight,
    ) -> Result<Self::ClientState, Error>;

    fn query_commitment_prefix(&self) -> Result<CommitmentPrefix, Error>;

    fn query_compatible_versions(&self) -> Result<Vec<Version>, Error> {
        // TODO - do a real chain query
        Ok(get_compatible_versions())
    }

    fn query_connection(
        &self,
        connection_id: &ConnectionId,
        height: ICSHeight,
    ) -> Result<ConnectionEnd, Error> {
        let res = self.query(Path::Connections(connection_id.clone()), height, false)?;
        Ok(ConnectionEnd::decode_vec(&res.value)
            .map_err(|e| Kind::Query("connection".into()).context(e))?)
    }

    fn query_channel(
        &self,
        port_id: &PortId,
        channel_id: &ChannelId,
        height: ICSHeight,
    ) -> Result<ChannelEnd, Error> {
        let res = self.query(
            Path::ChannelEnds(port_id.clone(), channel_id.clone()),
            height,
            false,
        )?;
        Ok(ChannelEnd::decode_vec(&res.value)
            .map_err(|e| Kind::Query("channel".into()).context(e))?)
    }

    // Provable queries

    fn proven_client_state(
        &self,
        client_id: &ClientId,
        height: ICSHeight,
    ) -> Result<(Self::ClientState, MerkleProof), Error>;

    fn proven_connection(
        &self,
        connection_id: &ConnectionId,
        height: ICSHeight,
    ) -> Result<(ConnectionEnd, MerkleProof), Error> {
        let res = self
            .query(Path::Connections(connection_id.clone()), height, true)
            .map_err(|e| Kind::Query("proven connection".into()).context(e))?;
        let connection_end = ConnectionEnd::decode_vec(&res.value)
            .map_err(|e| Kind::Query("proven connection".into()).context(e))?;

        Ok((
            connection_end,
            res.proof.ok_or_else(|| {
                Kind::Query("proven connection".into()).context("empty proof".to_string())
            })?,
        ))
    }

    fn proven_client_consensus(
        &self,
        client_id: &ClientId,
        consensus_height: ICSHeight,
        height: ICSHeight,
    ) -> Result<(Self::ConsensusState, MerkleProof), Error>;

    fn proven_channel(
        &self,
        port_id: &PortId,
        channel_id: &ChannelId,
        height: ICSHeight,
    ) -> Result<(ChannelEnd, MerkleProof), Error> {
        let res = self
            .query(
                Path::ChannelEnds(port_id.clone(), channel_id.clone()),
                height,
                true,
            )
            .map_err(|e| Kind::Query("proven channel".into()).context(e))?;

        let channel_end = ChannelEnd::decode_vec(&res.value)
            .map_err(|e| Kind::Query("proven channel".into()).context(e))?;

        Ok((
            channel_end,
            res.proof.ok_or_else(|| {
                Kind::Query("proven channel".into()).context("empty proof".to_string())
            })?,
        ))
    }

    /// Builds the required proofs and the client state for connection handshake messages.
    /// The proofs and client state must be obtained from queries at same height.
    fn build_connection_proofs_and_client_state(
        &self,
        message_type: ConnectionMsgType,
        connection_id: &ConnectionId,
        client_id: &ClientId,
        height: ICSHeight,
    ) -> Result<(Option<Self::ClientState>, Proofs), Error> {
        let (connection_end, connection_proof) = self.proven_connection(&connection_id, height)?;

        // Check that the connection state is compatible with the message
        match message_type {
            ConnectionMsgType::OpenTry => {
                if !connection_end.state_matches(&State::Init)
                    && !connection_end.state_matches(&State::TryOpen)
                {
                    return Err(Kind::ConnOpenTry("bad connection state".to_string()).into());
                }
            }
            ConnectionMsgType::OpenAck => {
                if !connection_end.state_matches(&State::TryOpen)
                    && !connection_end.state_matches(&State::Open)
                {
                    return Err(Kind::ConnOpenTry("bad connection state".to_string()).into());
                }
            }
            ConnectionMsgType::OpenConfirm => {
                if !connection_end.state_matches(&State::Open) {
                    return Err(Kind::ConnOpenTry("bad connection state".to_string()).into());
                }
            }
        }

        let mut client_state = None;
        let mut client_proof = None;
        let mut consensus_proof = None;

        match message_type {
            ConnectionMsgType::OpenTry | ConnectionMsgType::OpenAck => {
                let (client_state_value, client_state_proof) =
                    self.proven_client_state(&client_id, height)?;

                client_proof = Some(CommitmentProofBytes::from(client_state_proof));

                let consensus_state_proof = self
                    .proven_client_consensus(
                        &client_id,
                        client_state_value.latest_height(),
                        height,
                    )?
                    .1;

                consensus_proof = Option::from(
                    ConsensusProof::new(
                        CommitmentProofBytes::from(consensus_state_proof),
                        client_state_value.latest_height(),
                    )
                    .map_err(|e| {
                        Kind::ConnOpenTry("failed to build consensus proof".to_string()).context(e)
                    })?,
                );

                client_state = Some(client_state_value);
            }
            _ => {}
        }

        Ok((
            client_state,
            Proofs::new(
                CommitmentProofBytes::from(connection_proof),
                client_proof,
                consensus_proof,
                None,
                height.increment(),
            )
            .map_err(|_| Kind::MalformedProof)?,
        ))
    }

    // TODO: Introduce a newtype for the module version string
    fn module_version(&self, port_id: &PortId) -> String {
        // TODO - query the chain, currently hardcoded
        if port_id.as_str() == "transfer" {
            "ics20-1".to_string()
        } else {
            "".to_string()
        }
    }

    /// Builds the proof for channel handshake messages.
    /// The proof is obtained from queries at height `height`
    fn build_channel_proofs(
        &self,
        port_id: &PortId,
        channel_id: &ChannelId,
        height: ICSHeight,
    ) -> Result<Proofs, Error> {
        // Collect all proofs as required
        let channel_proof =
            CommitmentProofBytes::from(self.proven_channel(port_id, channel_id, height)?.1);

        Ok(
            Proofs::new(channel_proof, None, None, None, height.increment())
                .map_err(|_| Kind::MalformedProof)?,
        )
    }

    fn query_packet_commitments(
        &self,
        request: QueryPacketCommitmentsRequest,
    ) -> Result<(Vec<PacketState>, ICSHeight), Error>;

    fn query_unreceived_packets(
        &self,
        request: QueryUnreceivedPacketsRequest,
    ) -> Result<Vec<u64>, Error>;

    fn query_packet_acknowledgements(
        &self,
        request: QueryPacketAcknowledgementsRequest,
    ) -> Result<(Vec<PacketState>, ICSHeight), Error>;

    fn query_unreceived_acknowledgements(
        &self,
        request: QueryUnreceivedAcksRequest,
    ) -> Result<Vec<u64>, Error>;

    /// Performs a query to retrieve the identifiers of all channels associated with a connection.
    fn query_connection_channels(
        &self,
        request: QueryConnectionChannelsRequest,
    ) -> Result<Vec<ChannelId>, Error>;

<<<<<<< HEAD
    /// Performs a query to retrieve the identifiers of all clients associated with a chain.
    fn query_clients(&self, request: QueryClientStatesRequest) -> Result<Vec<ClientId>, Error>;
=======
    /// Performs a query to retrieve the identifiers of all connections.
    fn query_connections(&self, request: QueryConnectionsRequest) -> Result<ConnectionIds, Error>;

    fn query_channels(&self, request: QueryChannelsRequest) -> Result<Vec<ChannelId>, Error>;
>>>>>>> 4e13a10e

    fn build_packet_proofs(
        &self,
        packet_type: PacketMsgType,
        port_id: &PortId,
        channel_id: &ChannelId,
        sequence: Sequence,
        height: ICSHeight,
    ) -> Result<(Vec<u8>, Proofs), Error> {
        let data: Path;
        let mut channel_proof = None;

        match packet_type {
            PacketMsgType::Recv => {
                data = Path::Commitments {
                    port_id: port_id.clone(),
                    channel_id: channel_id.clone(),
                    sequence,
                }
            }
            PacketMsgType::Ack => {
                data = Path::Acks {
                    port_id: port_id.clone(),
                    channel_id: channel_id.clone(),
                    sequence,
                }
            }
            PacketMsgType::Timeout => {
                data = Path::Receipts {
                    port_id: port_id.clone(),
                    channel_id: channel_id.clone(),
                    sequence,
                }
            }
            PacketMsgType::TimeoutOnClose => {
                data = Path::Receipts {
                    port_id: port_id.clone(),
                    channel_id: channel_id.clone(),
                    sequence,
                };
                channel_proof = Some(CommitmentProofBytes::from(
                    self.proven_channel(port_id, channel_id, height)?.1,
                ));
            }
        }

        let res = self
            .query(data, height, true)
            .map_err(|e| Kind::Query(packet_type.to_string()).context(e))?;

        let proofs = Proofs::new(
            CommitmentProofBytes::from(res.proof.ok_or_else(|| {
                Kind::Query(packet_type.to_string()).context("empty proof".to_string())
            })?),
            None,
            None,
            channel_proof,
            height.increment(),
        )
        .map_err(|_| Kind::MalformedProof)?;

        Ok((res.value, proofs))
    }

    fn query_txs(&self, request: QueryPacketEventDataRequest) -> Result<Vec<IBCEvent>, Error>;
}<|MERGE_RESOLUTION|>--- conflicted
+++ resolved
@@ -8,17 +8,7 @@
 use tendermint_proto::Protobuf;
 use tokio::runtime::Runtime as TokioRuntime;
 
-<<<<<<< HEAD
-use ibc_proto::ibc::core::channel::v1::{
-    PacketState, QueryConnectionChannelsRequest, QueryPacketAcknowledgementsRequest,
-    QueryPacketCommitmentsRequest, QueryUnreceivedAcksRequest, QueryUnreceivedPacketsRequest,
-};
-use ibc_proto::ibc::core::client::v1::QueryClientStatesRequest;
-use ibc_proto::ibc::core::commitment::v1::MerkleProof;
-
-=======
 pub use cosmos::CosmosSDKChain;
->>>>>>> 4e13a10e
 use ibc::events::IBCEvent;
 use ibc::ics02_client::header::Header;
 use ibc::ics02_client::state::{ClientState, ConsensusState};
@@ -37,6 +27,7 @@
     QueryPacketAcknowledgementsRequest, QueryPacketCommitmentsRequest, QueryUnreceivedAcksRequest,
     QueryUnreceivedPacketsRequest,
 };
+use ibc_proto::ibc::core::client::v1::QueryClientStatesRequest;
 use ibc_proto::ibc::core::commitment::v1::MerkleProof;
 use ibc_proto::ibc::core::connection::v1::QueryConnectionsRequest;
 
@@ -373,15 +364,14 @@
         request: QueryConnectionChannelsRequest,
     ) -> Result<Vec<ChannelId>, Error>;
 
-<<<<<<< HEAD
     /// Performs a query to retrieve the identifiers of all clients associated with a chain.
     fn query_clients(&self, request: QueryClientStatesRequest) -> Result<Vec<ClientId>, Error>;
-=======
+
     /// Performs a query to retrieve the identifiers of all connections.
     fn query_connections(&self, request: QueryConnectionsRequest) -> Result<ConnectionIds, Error>;
 
+    /// Performs a query to retrieve the identifiers of all channels.
     fn query_channels(&self, request: QueryChannelsRequest) -> Result<Vec<ChannelId>, Error>;
->>>>>>> 4e13a10e
 
     fn build_packet_proofs(
         &self,

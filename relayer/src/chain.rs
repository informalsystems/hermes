--- conflicted
+++ resolved
@@ -72,15 +72,11 @@
     fn unbonding_period(&self) -> Duration;
 
     /// The trust threshold configured for this chain
-<<<<<<< HEAD
     fn trust_threshold(&self) -> TrustThreshold;
-=======
-    fn trust_threshold(&self) -> TrustThresholdFraction;
 
     /// Sign message
     /// TODO - waiting for tendermint-rs upgrade to v0.16
     fn sign_tx(&self, _msgs: &[Any]) -> Result<Vec<u8>, Self::Error>;
->>>>>>> 1e5f0b2a
 }
 
 /// Query the latest height the chain is at via a RPC query

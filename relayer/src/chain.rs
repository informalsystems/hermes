<<<<<<< HEAD
use alloc::sync::Arc;
use core::convert::TryFrom;
use ibc::core::ics23_commitment::merkle::MerkleProof;

use tokio::runtime::Runtime as TokioRuntime;

pub use cosmos::CosmosSdkChain;

use ibc::core::ics02_client::client_consensus::{
    AnyConsensusState, AnyConsensusStateWithHeight, ConsensusState,
};
use ibc::core::ics02_client::client_state::{
    AnyClientState, ClientState, IdentifiedAnyClientState,
};
use ibc::core::ics02_client::header::Header;
use ibc::core::ics03_connection::connection::{ConnectionEnd, IdentifiedConnectionEnd, State};
use ibc::core::ics03_connection::version::{get_compatible_versions, Version};
use ibc::core::ics04_channel::channel::{ChannelEnd, IdentifiedChannelEnd};
use ibc::core::ics04_channel::packet::{PacketMsgType, Sequence};
use ibc::core::ics23_commitment::commitment::{CommitmentPrefix, CommitmentProofBytes};
use ibc::core::ics24_host::identifier::{ChainId, ChannelId, ClientId, ConnectionId, PortId};
use ibc::events::IbcEvent;
use ibc::proofs::{ConsensusProof, Proofs};
use ibc::query::{QueryBlockRequest, QueryTxRequest};
use ibc::signer::Signer;
use ibc::timestamp::Timestamp;
use ibc::Height as ICSHeight;
use tendermint::block::Height;
use tendermint_rpc::endpoint::broadcast::tx_sync::Response as TxResponse;

use crate::account::Balance;
use crate::config::ChainConfig;
use crate::connection::ConnectionMsgType;
use crate::error::{Error, QUERY_PROOF_EXPECT_MSG};
use crate::event::monitor::{EventReceiver, TxMonitorCmd};
use crate::keyring::{KeyEntry, KeyRing};
use crate::light_client::LightClient;

use self::client::ClientSettings;
use self::requests::{
    IncludeProof, QueryChannelClientStateRequest, QueryChannelRequest, QueryChannelsRequest,
    QueryClientConnectionsRequest, QueryClientStateRequest, QueryClientStatesRequest,
    QueryConnectionChannelsRequest, QueryConnectionRequest, QueryConnectionsRequest,
    QueryConsensusStateRequest, QueryConsensusStatesRequest, QueryHostConsensusStateRequest,
    QueryNextSequenceReceiveRequest, QueryPacketAcknowledgementRequest,
    QueryPacketAcknowledgementsRequest, QueryPacketCommitmentRequest,
    QueryPacketCommitmentsRequest, QueryPacketReceiptRequest, QueryUnreceivedAcksRequest,
    QueryUnreceivedPacketsRequest, QueryUpgradedClientStateRequest,
    QueryUpgradedConsensusStateRequest,
};
use self::tracking::TrackedMsgs;

=======
>>>>>>> 08b7f988
pub mod client;
pub mod cosmos;
pub mod counterparty;
pub mod endpoint;
pub mod handle;
pub mod requests;
pub mod runtime;
pub mod tracking;

#[cfg(test)]
pub mod mock;

<<<<<<< HEAD
/// The result of a health check.
#[derive(Debug)]
pub enum HealthCheck {
    Healthy,
    Unhealthy(Box<Error>),
}

/// The result of the application status query.
#[derive(Clone, Debug)]
pub struct ChainStatus {
    pub height: ICSHeight,
    pub timestamp: Timestamp,
}

/// Generic query response type
/// TODO - will slowly move to GRPC protobuf specs for queries
#[derive(Clone, Debug, PartialEq)]
pub struct QueryResponse {
    pub value: Vec<u8>,
    pub proof: Option<MerkleProof>,
    pub height: Height,
}

/// Defines a blockchain as understood by the relayer
pub trait ChainEndpoint: Sized {
    /// Type of light blocks for this chain
    type LightBlock: Send + Sync;

    /// Type of headers for this chain
    type Header: Header;

    /// Type of consensus state for this chain
    type ConsensusState: ConsensusState;

    /// Type of the client state for this chain
    type ClientState: ClientState;

    type LightClient: LightClient<Self>;

    /// Constructs the chain
    fn bootstrap(config: ChainConfig, rt: Arc<TokioRuntime>) -> Result<Self, Error>;

    #[allow(clippy::type_complexity)]
    /// Initializes and returns the light client (if any) associated with this chain.
    fn init_light_client(&self) -> Result<Self::LightClient, Error>;

    /// Initializes and returns the event monitor (if any) associated with this chain.
    fn init_event_monitor(
        &self,
        rt: Arc<TokioRuntime>,
    ) -> Result<(EventReceiver, TxMonitorCmd), Error>;

    /// Returns the chain's identifier
    fn id(&self) -> &ChainId;

    /// Shutdown the chain runtime
    fn shutdown(self) -> Result<(), Error>;

    /// Perform a health check
    fn health_check(&self) -> Result<HealthCheck, Error>;

    /// Returns the chain's keybase
    fn keybase(&self) -> &KeyRing;

    /// Returns the chain's keybase, mutably
    fn keybase_mut(&mut self) -> &mut KeyRing;

    /// Sends one or more transactions with `msgs` to chain and
    /// synchronously wait for it to be committed.
    fn send_messages_and_wait_commit(
        &mut self,
        tracked_msgs: TrackedMsgs,
    ) -> Result<Vec<IbcEvent>, Error>;

    /// Sends one or more transactions with `msgs` to chain.
    /// Non-blocking alternative to `send_messages_and_wait_commit` interface.
    fn send_messages_and_wait_check_tx(
        &mut self,
        tracked_msgs: TrackedMsgs,
    ) -> Result<Vec<TxResponse>, Error>;

    fn get_signer(&mut self) -> Result<Signer, Error>;

    fn config(&self) -> ChainConfig;

    fn get_key(&mut self) -> Result<KeyEntry, Error>;

    fn add_key(&mut self, key_name: &str, key: KeyEntry) -> Result<(), Error>;

    /// Return the version of the IBC protocol that this chain is running, if known.
    fn ibc_version(&self) -> Result<Option<semver::Version>, Error>;

    // Queries

    /// Query the balance of the given account for the denom used to pay tx fees.
    /// If no account is given, behavior must be specified, e.g. retrieve it from configuration file.
    fn query_balance(&self, key_name: Option<String>) -> Result<Balance, Error>;

    fn query_commitment_prefix(&self) -> Result<CommitmentPrefix, Error>;

    fn query_compatible_versions(&self) -> Result<Vec<Version>, Error> {
        // TODO - do a real chain query
        Ok(get_compatible_versions())
    }

    /// Query the latest height and timestamp the application is at
    fn query_application_status(&self) -> Result<ChainStatus, Error>;

    /// Performs a query to retrieve the state of all clients that a chain hosts.
    fn query_clients(
        &self,
        request: QueryClientStatesRequest,
    ) -> Result<Vec<IdentifiedAnyClientState>, Error>;

    /// Performs a query to retrieve the state of the specified light client. A
    /// proof can optionally be returned along with the result.
    fn query_client_state(
        &self,
        request: QueryClientStateRequest,
        include_proof: IncludeProof,
    ) -> Result<(AnyClientState, Option<MerkleProof>), Error>;

    /// Performs a query to retrieve the consensus state for a specified height
    /// `consensus_height` that the specified light client stores.
    fn query_consensus_state(
        &self,
        request: QueryConsensusStateRequest,
        include_proof: IncludeProof,
    ) -> Result<(AnyConsensusState, Option<MerkleProof>), Error>;

    /// Performs a query to retrieve all the consensus states that the specified
    /// light client stores.
    fn query_consensus_states(
        &self,
        request: QueryConsensusStatesRequest,
    ) -> Result<Vec<AnyConsensusStateWithHeight>, Error>;

    fn query_upgraded_client_state(
        &self,
        request: QueryUpgradedClientStateRequest,
    ) -> Result<(AnyClientState, MerkleProof), Error>;

    fn query_upgraded_consensus_state(
        &self,
        request: QueryUpgradedConsensusStateRequest,
    ) -> Result<(AnyConsensusState, MerkleProof), Error>;

    /// Performs a query to retrieve the identifiers of all connections.
    fn query_connections(
        &self,
        request: QueryConnectionsRequest,
    ) -> Result<Vec<IdentifiedConnectionEnd>, Error>;

    /// Performs a query to retrieve the identifiers of all connections.
    fn query_client_connections(
        &self,
        request: QueryClientConnectionsRequest,
    ) -> Result<Vec<ConnectionId>, Error>;

    /// Performs a query to retrieve the connection associated with a given
    /// connection identifier. A proof can optionally be returned along with the
    /// result.
    fn query_connection(
        &self,
        request: QueryConnectionRequest,
        include_proof: IncludeProof,
    ) -> Result<(ConnectionEnd, Option<MerkleProof>), Error>;

    /// Performs a query to retrieve all channels associated with a connection.
    fn query_connection_channels(
        &self,
        request: QueryConnectionChannelsRequest,
    ) -> Result<Vec<IdentifiedChannelEnd>, Error>;

    /// Performs a query to retrieve all the channels of a chain.
    fn query_channels(
        &self,
        request: QueryChannelsRequest,
    ) -> Result<Vec<IdentifiedChannelEnd>, Error>;

    /// Performs a query to retrieve the channel associated with a given channel
    /// identifier. A proof can optionally be returned along with the result.
    fn query_channel(
        &self,
        request: QueryChannelRequest,
        include_proof: IncludeProof,
    ) -> Result<(ChannelEnd, Option<MerkleProof>), Error>;

    /// Performs a query to retrieve the client state for the channel associated
    /// with a given channel identifier.
    fn query_channel_client_state(
        &self,
        request: QueryChannelClientStateRequest,
    ) -> Result<Option<IdentifiedAnyClientState>, Error>;

    /// Performs a query to retrieve a stored packet commitment hash, stored on
    /// the chain at path `path::CommitmentsPath`. A proof can optionally be
    /// returned along with the result.
    fn query_packet_commitment(
        &self,
        request: QueryPacketCommitmentRequest,
        include_proof: IncludeProof,
    ) -> Result<(Vec<u8>, Option<MerkleProof>), Error>;

    /// Performs a query to retrieve all the packet commitments hashes
    /// associated with a channel. Returns the corresponding packet sequence
    /// numbers and the height at which they were retrieved.
    fn query_packet_commitments(
        &self,
        request: QueryPacketCommitmentsRequest,
    ) -> Result<(Vec<Sequence>, ICSHeight), Error>;

    /// Performs a query to retrieve a given packet receipt, stored on the chain at path
    /// `path::CommitmentsPath`. A proof can optionally be returned along with the result.
    fn query_packet_receipt(
        &self,
        request: QueryPacketReceiptRequest,
        include_proof: IncludeProof,
    ) -> Result<(Vec<u8>, Option<MerkleProof>), Error>;

    /// Performs a query about which IBC packets in the specified list has not
    /// been received. Returns the sequence numbers of the packets that were not
    /// received.
    ///
    /// For example, given a request with the sequence numbers `[5,6,7,8]`, a
    /// response of `[7,8]` would indicate that packets 5 & 6 were received,
    /// while packets 7, 8 were not.
    fn query_unreceived_packets(
        &self,
        request: QueryUnreceivedPacketsRequest,
    ) -> Result<Vec<Sequence>, Error>;

    /// Performs a query to retrieve a stored packet acknowledgement hash,
    /// stored on the chain at path `path::AcksPath`. A proof can optionally be
    /// returned along with the result.
    fn query_packet_acknowledgement(
        &self,
        request: QueryPacketAcknowledgementRequest,
        include_proof: IncludeProof,
    ) -> Result<(Vec<u8>, Option<MerkleProof>), Error>;

    /// Performs a query to retrieve all the packet acknowledgements associated
    /// with a channel. Returns the corresponding packet sequence numbers and
    /// the height at which they were retrieved.
    fn query_packet_acknowledgements(
        &self,
        request: QueryPacketAcknowledgementsRequest,
    ) -> Result<(Vec<Sequence>, ICSHeight), Error>;

    /// Performs a query about which IBC packets in the specified list has not
    /// been acknowledged. Returns the sequence numbers of the packets that were not
    /// acknowledged.
    ///
    /// For example, given a request with the sequence numbers `[5,6,7,8]`, a
    /// response of `[7,8]` would indicate that packets 5 & 6 were acknowledged,
    /// while packets 7, 8 were not.
    fn query_unreceived_acknowledgements(
        &self,
        request: QueryUnreceivedAcksRequest,
    ) -> Result<Vec<Sequence>, Error>;

    /// Performs a query to retrieve `nextSequenceRecv` stored at path
    /// `path::SeqRecvsPath` as defined in ICS-4. A proof can optionally be
    /// returned along with the result.
    fn query_next_sequence_receive(
        &self,
        request: QueryNextSequenceReceiveRequest,
        include_proof: IncludeProof,
    ) -> Result<(Sequence, Option<MerkleProof>), Error>;
=======
use serde::{de::Error, Deserialize, Serialize};

// NOTE(new): When adding a variant to `ChainType`, make sure to update
//            the `Deserialize` implementation below and the tests.
//            See the NOTE(new) comments below.
>>>>>>> 08b7f988

#[derive(Copy, Clone, Debug, Serialize)]
/// Types of chains the relayer can relay to and from
pub enum ChainType {
    /// Chains based on the Cosmos SDK
    CosmosSdk,

<<<<<<< HEAD
    fn query_blocks(
        &self,
        request: QueryBlockRequest,
    ) -> Result<(Vec<IbcEvent>, Vec<IbcEvent>), Error>;

    fn query_host_consensus_state(
        &self,
        request: QueryHostConsensusStateRequest,
    ) -> Result<Self::ConsensusState, Error>;

    fn build_client_state(
        &self,
        height: ICSHeight,
        settings: ClientSettings,
    ) -> Result<Self::ClientState, Error>;
=======
    /// Mock chain used for testing
    #[cfg(test)]
    Mock,
}
>>>>>>> 08b7f988

impl<'de> Deserialize<'de> for ChainType {
    fn deserialize<D>(deserializer: D) -> Result<Self, D::Error>
    where
        D: serde::Deserializer<'de>,
    {
        let original = String::deserialize(deserializer)?;
        let s = original.to_ascii_lowercase().replace('-', "");

        match s.as_str() {
            "cosmossdk" => Ok(Self::CosmosSdk),

<<<<<<< HEAD
    /// Builds the required proofs and the client state for connection handshake messages.
    /// The proofs and client state must be obtained from queries at same height.
    fn build_connection_proofs_and_client_state(
        &self,
        message_type: ConnectionMsgType,
        connection_id: &ConnectionId,
        client_id: &ClientId,
        height: ICSHeight,
    ) -> Result<(Option<AnyClientState>, Proofs), Error> {
        let (connection_end, maybe_connection_proof) = self.query_connection(
            QueryConnectionRequest {
                connection_id: connection_id.clone(),
                height,
            },
            IncludeProof::Yes,
        )?;
        let connection_proof = maybe_connection_proof.expect(QUERY_PROOF_EXPECT_MSG);
=======
            #[cfg(test)]
            "mock" => Ok(Self::Mock),
>>>>>>> 08b7f988

            // NOTE(new): Add a case here
            _ => Err(D::Error::unknown_variant(&original, &["cosmos-sdk"])), // NOTE(new): mention the new variant here
        }
    }
}

<<<<<<< HEAD
        let mut client_state = None;
        let mut client_proof = None;
        let mut consensus_proof = None;

        match message_type {
            ConnectionMsgType::OpenTry | ConnectionMsgType::OpenAck => {
                let (client_state_value, maybe_client_state_proof) = self.query_client_state(
                    QueryClientStateRequest {
                        client_id: client_id.clone(),
                        height,
                    },
                    IncludeProof::Yes,
                )?;
                let client_state_proof = maybe_client_state_proof.expect(QUERY_PROOF_EXPECT_MSG);

                client_proof = Some(
                    CommitmentProofBytes::try_from(client_state_proof)
                        .map_err(Error::malformed_proof)?,
                );

                let consensus_state_proof = {
                    let (_, maybe_consensus_state_proof) = self.query_consensus_state(
                        QueryConsensusStateRequest {
                            client_id: client_id.clone(),
                            consensus_height: client_state_value.latest_height(),
                            query_height: height,
                        },
                        IncludeProof::Yes,
                    )?;

                    maybe_consensus_state_proof.expect(QUERY_PROOF_EXPECT_MSG)
                };

                consensus_proof = Option::from(
                    ConsensusProof::new(
                        CommitmentProofBytes::try_from(consensus_state_proof)
                            .map_err(Error::malformed_proof)?,
                        client_state_value.latest_height(),
                    )
                    .map_err(Error::consensus_proof)?,
                );

                client_state = Some(client_state_value);
            }
            _ => {}
        }
=======
#[cfg(test)]
mod tests {
    use super::*;
>>>>>>> 08b7f988

    #[derive(Copy, Clone, Debug, Serialize, Deserialize)]
    pub struct Config {
        tpe: ChainType,
    }

<<<<<<< HEAD
    /// Builds the proof for channel handshake messages.
    fn build_channel_proofs(
        &self,
        port_id: &PortId,
        channel_id: &ChannelId,
        height: ICSHeight,
    ) -> Result<Proofs, Error> {
        // Collect all proofs as required
        let (_, maybe_channel_proof) = self.query_channel(
            QueryChannelRequest {
                port_id: port_id.clone(),
                channel_id: *channel_id,
                height,
            },
            IncludeProof::Yes,
        )?;
        let channel_proof = maybe_channel_proof.expect(QUERY_PROOF_EXPECT_MSG);
        let channel_proof_bytes =
            CommitmentProofBytes::try_from(channel_proof).map_err(Error::malformed_proof)?;

        Proofs::new(channel_proof_bytes, None, None, None, height.increment())
            .map_err(Error::malformed_proof)
    }

    /// Builds the proof for packet messages.
    fn build_packet_proofs(
        &self,
        packet_type: PacketMsgType,
        port_id: PortId,
        channel_id: ChannelId,
        sequence: Sequence,
        height: ICSHeight,
    ) -> Result<Proofs, Error> {
        let (maybe_packet_proof, channel_proof) = match packet_type {
            PacketMsgType::Recv => {
                let (_, maybe_packet_proof) = self.query_packet_commitment(
                    QueryPacketCommitmentRequest {
                        port_id,
                        channel_id,
                        sequence,
                        height,
                    },
                    IncludeProof::Yes,
                )?;

                (maybe_packet_proof, None)
            }
            PacketMsgType::Ack => {
                let (_, maybe_packet_proof) = self.query_packet_acknowledgement(
                    QueryPacketAcknowledgementRequest {
                        port_id,
                        channel_id,
                        sequence,
                        height,
                    },
                    IncludeProof::Yes,
                )?;

                (maybe_packet_proof, None)
            }
            PacketMsgType::TimeoutUnordered => {
                let (_, maybe_packet_proof) = self.query_packet_receipt(
                    QueryPacketReceiptRequest {
                        port_id,
                        channel_id,
                        sequence,
                        height,
                    },
                    IncludeProof::Yes,
                )?;

                (maybe_packet_proof, None)
            }
            PacketMsgType::TimeoutOrdered => {
                let (_, maybe_packet_proof) = self.query_next_sequence_receive(
                    QueryNextSequenceReceiveRequest {
                        port_id,
                        channel_id,
                        height,
                    },
                    IncludeProof::Yes,
                )?;

                (maybe_packet_proof, None)
            }
            PacketMsgType::TimeoutOnClose => {
                let channel_proof = {
                    let (_, maybe_channel_proof) = self.query_channel(
                        QueryChannelRequest {
                            port_id: port_id.clone(),
                            channel_id,
                            height,
                        },
                        IncludeProof::Yes,
                    )?;
                    let channel_merkle_proof = maybe_channel_proof.expect(QUERY_PROOF_EXPECT_MSG);
                    Some(
                        CommitmentProofBytes::try_from(channel_merkle_proof)
                            .map_err(Error::malformed_proof)?,
                    )
                };
                let (_, maybe_packet_proof) = self.query_packet_receipt(
                    QueryPacketReceiptRequest {
                        port_id,
                        channel_id,
                        sequence,
                        height,
                    },
                    IncludeProof::Yes,
                )?;

                (maybe_packet_proof, channel_proof)
            }
        };

        let packet_proof = maybe_packet_proof.expect(QUERY_PROOF_EXPECT_MSG);
=======
    fn parse(variant: &str) -> Result<ChainType, toml::de::Error> {
        toml::from_str::<Config>(&format!("tpe = '{variant}'")).map(|e| e.tpe)
    }

    #[test]
    fn deserialize() {
        use ChainType::*;

        assert!(matches!(parse("CosmosSdk"), Ok(CosmosSdk)));
        assert!(matches!(parse("cosmossdk"), Ok(CosmosSdk)));
        assert!(matches!(parse("cosmos-sdk"), Ok(CosmosSdk)));
        assert!(matches!(parse("mock"), Ok(Mock)));
>>>>>>> 08b7f988

        // NOTE(new): Add tests here

<<<<<<< HEAD
        Ok(proofs)
=======
        assert!(matches!(parse("hello-world"), Err(_)));
>>>>>>> 08b7f988
    }
}<|MERGE_RESOLUTION|>--- conflicted
+++ resolved
@@ -1,58 +1,3 @@
-<<<<<<< HEAD
-use alloc::sync::Arc;
-use core::convert::TryFrom;
-use ibc::core::ics23_commitment::merkle::MerkleProof;
-
-use tokio::runtime::Runtime as TokioRuntime;
-
-pub use cosmos::CosmosSdkChain;
-
-use ibc::core::ics02_client::client_consensus::{
-    AnyConsensusState, AnyConsensusStateWithHeight, ConsensusState,
-};
-use ibc::core::ics02_client::client_state::{
-    AnyClientState, ClientState, IdentifiedAnyClientState,
-};
-use ibc::core::ics02_client::header::Header;
-use ibc::core::ics03_connection::connection::{ConnectionEnd, IdentifiedConnectionEnd, State};
-use ibc::core::ics03_connection::version::{get_compatible_versions, Version};
-use ibc::core::ics04_channel::channel::{ChannelEnd, IdentifiedChannelEnd};
-use ibc::core::ics04_channel::packet::{PacketMsgType, Sequence};
-use ibc::core::ics23_commitment::commitment::{CommitmentPrefix, CommitmentProofBytes};
-use ibc::core::ics24_host::identifier::{ChainId, ChannelId, ClientId, ConnectionId, PortId};
-use ibc::events::IbcEvent;
-use ibc::proofs::{ConsensusProof, Proofs};
-use ibc::query::{QueryBlockRequest, QueryTxRequest};
-use ibc::signer::Signer;
-use ibc::timestamp::Timestamp;
-use ibc::Height as ICSHeight;
-use tendermint::block::Height;
-use tendermint_rpc::endpoint::broadcast::tx_sync::Response as TxResponse;
-
-use crate::account::Balance;
-use crate::config::ChainConfig;
-use crate::connection::ConnectionMsgType;
-use crate::error::{Error, QUERY_PROOF_EXPECT_MSG};
-use crate::event::monitor::{EventReceiver, TxMonitorCmd};
-use crate::keyring::{KeyEntry, KeyRing};
-use crate::light_client::LightClient;
-
-use self::client::ClientSettings;
-use self::requests::{
-    IncludeProof, QueryChannelClientStateRequest, QueryChannelRequest, QueryChannelsRequest,
-    QueryClientConnectionsRequest, QueryClientStateRequest, QueryClientStatesRequest,
-    QueryConnectionChannelsRequest, QueryConnectionRequest, QueryConnectionsRequest,
-    QueryConsensusStateRequest, QueryConsensusStatesRequest, QueryHostConsensusStateRequest,
-    QueryNextSequenceReceiveRequest, QueryPacketAcknowledgementRequest,
-    QueryPacketAcknowledgementsRequest, QueryPacketCommitmentRequest,
-    QueryPacketCommitmentsRequest, QueryPacketReceiptRequest, QueryUnreceivedAcksRequest,
-    QueryUnreceivedPacketsRequest, QueryUpgradedClientStateRequest,
-    QueryUpgradedConsensusStateRequest,
-};
-use self::tracking::TrackedMsgs;
-
-=======
->>>>>>> 08b7f988
 pub mod client;
 pub mod cosmos;
 pub mod counterparty;
@@ -65,283 +10,11 @@
 #[cfg(test)]
 pub mod mock;
 
-<<<<<<< HEAD
-/// The result of a health check.
-#[derive(Debug)]
-pub enum HealthCheck {
-    Healthy,
-    Unhealthy(Box<Error>),
-}
-
-/// The result of the application status query.
-#[derive(Clone, Debug)]
-pub struct ChainStatus {
-    pub height: ICSHeight,
-    pub timestamp: Timestamp,
-}
-
-/// Generic query response type
-/// TODO - will slowly move to GRPC protobuf specs for queries
-#[derive(Clone, Debug, PartialEq)]
-pub struct QueryResponse {
-    pub value: Vec<u8>,
-    pub proof: Option<MerkleProof>,
-    pub height: Height,
-}
-
-/// Defines a blockchain as understood by the relayer
-pub trait ChainEndpoint: Sized {
-    /// Type of light blocks for this chain
-    type LightBlock: Send + Sync;
-
-    /// Type of headers for this chain
-    type Header: Header;
-
-    /// Type of consensus state for this chain
-    type ConsensusState: ConsensusState;
-
-    /// Type of the client state for this chain
-    type ClientState: ClientState;
-
-    type LightClient: LightClient<Self>;
-
-    /// Constructs the chain
-    fn bootstrap(config: ChainConfig, rt: Arc<TokioRuntime>) -> Result<Self, Error>;
-
-    #[allow(clippy::type_complexity)]
-    /// Initializes and returns the light client (if any) associated with this chain.
-    fn init_light_client(&self) -> Result<Self::LightClient, Error>;
-
-    /// Initializes and returns the event monitor (if any) associated with this chain.
-    fn init_event_monitor(
-        &self,
-        rt: Arc<TokioRuntime>,
-    ) -> Result<(EventReceiver, TxMonitorCmd), Error>;
-
-    /// Returns the chain's identifier
-    fn id(&self) -> &ChainId;
-
-    /// Shutdown the chain runtime
-    fn shutdown(self) -> Result<(), Error>;
-
-    /// Perform a health check
-    fn health_check(&self) -> Result<HealthCheck, Error>;
-
-    /// Returns the chain's keybase
-    fn keybase(&self) -> &KeyRing;
-
-    /// Returns the chain's keybase, mutably
-    fn keybase_mut(&mut self) -> &mut KeyRing;
-
-    /// Sends one or more transactions with `msgs` to chain and
-    /// synchronously wait for it to be committed.
-    fn send_messages_and_wait_commit(
-        &mut self,
-        tracked_msgs: TrackedMsgs,
-    ) -> Result<Vec<IbcEvent>, Error>;
-
-    /// Sends one or more transactions with `msgs` to chain.
-    /// Non-blocking alternative to `send_messages_and_wait_commit` interface.
-    fn send_messages_and_wait_check_tx(
-        &mut self,
-        tracked_msgs: TrackedMsgs,
-    ) -> Result<Vec<TxResponse>, Error>;
-
-    fn get_signer(&mut self) -> Result<Signer, Error>;
-
-    fn config(&self) -> ChainConfig;
-
-    fn get_key(&mut self) -> Result<KeyEntry, Error>;
-
-    fn add_key(&mut self, key_name: &str, key: KeyEntry) -> Result<(), Error>;
-
-    /// Return the version of the IBC protocol that this chain is running, if known.
-    fn ibc_version(&self) -> Result<Option<semver::Version>, Error>;
-
-    // Queries
-
-    /// Query the balance of the given account for the denom used to pay tx fees.
-    /// If no account is given, behavior must be specified, e.g. retrieve it from configuration file.
-    fn query_balance(&self, key_name: Option<String>) -> Result<Balance, Error>;
-
-    fn query_commitment_prefix(&self) -> Result<CommitmentPrefix, Error>;
-
-    fn query_compatible_versions(&self) -> Result<Vec<Version>, Error> {
-        // TODO - do a real chain query
-        Ok(get_compatible_versions())
-    }
-
-    /// Query the latest height and timestamp the application is at
-    fn query_application_status(&self) -> Result<ChainStatus, Error>;
-
-    /// Performs a query to retrieve the state of all clients that a chain hosts.
-    fn query_clients(
-        &self,
-        request: QueryClientStatesRequest,
-    ) -> Result<Vec<IdentifiedAnyClientState>, Error>;
-
-    /// Performs a query to retrieve the state of the specified light client. A
-    /// proof can optionally be returned along with the result.
-    fn query_client_state(
-        &self,
-        request: QueryClientStateRequest,
-        include_proof: IncludeProof,
-    ) -> Result<(AnyClientState, Option<MerkleProof>), Error>;
-
-    /// Performs a query to retrieve the consensus state for a specified height
-    /// `consensus_height` that the specified light client stores.
-    fn query_consensus_state(
-        &self,
-        request: QueryConsensusStateRequest,
-        include_proof: IncludeProof,
-    ) -> Result<(AnyConsensusState, Option<MerkleProof>), Error>;
-
-    /// Performs a query to retrieve all the consensus states that the specified
-    /// light client stores.
-    fn query_consensus_states(
-        &self,
-        request: QueryConsensusStatesRequest,
-    ) -> Result<Vec<AnyConsensusStateWithHeight>, Error>;
-
-    fn query_upgraded_client_state(
-        &self,
-        request: QueryUpgradedClientStateRequest,
-    ) -> Result<(AnyClientState, MerkleProof), Error>;
-
-    fn query_upgraded_consensus_state(
-        &self,
-        request: QueryUpgradedConsensusStateRequest,
-    ) -> Result<(AnyConsensusState, MerkleProof), Error>;
-
-    /// Performs a query to retrieve the identifiers of all connections.
-    fn query_connections(
-        &self,
-        request: QueryConnectionsRequest,
-    ) -> Result<Vec<IdentifiedConnectionEnd>, Error>;
-
-    /// Performs a query to retrieve the identifiers of all connections.
-    fn query_client_connections(
-        &self,
-        request: QueryClientConnectionsRequest,
-    ) -> Result<Vec<ConnectionId>, Error>;
-
-    /// Performs a query to retrieve the connection associated with a given
-    /// connection identifier. A proof can optionally be returned along with the
-    /// result.
-    fn query_connection(
-        &self,
-        request: QueryConnectionRequest,
-        include_proof: IncludeProof,
-    ) -> Result<(ConnectionEnd, Option<MerkleProof>), Error>;
-
-    /// Performs a query to retrieve all channels associated with a connection.
-    fn query_connection_channels(
-        &self,
-        request: QueryConnectionChannelsRequest,
-    ) -> Result<Vec<IdentifiedChannelEnd>, Error>;
-
-    /// Performs a query to retrieve all the channels of a chain.
-    fn query_channels(
-        &self,
-        request: QueryChannelsRequest,
-    ) -> Result<Vec<IdentifiedChannelEnd>, Error>;
-
-    /// Performs a query to retrieve the channel associated with a given channel
-    /// identifier. A proof can optionally be returned along with the result.
-    fn query_channel(
-        &self,
-        request: QueryChannelRequest,
-        include_proof: IncludeProof,
-    ) -> Result<(ChannelEnd, Option<MerkleProof>), Error>;
-
-    /// Performs a query to retrieve the client state for the channel associated
-    /// with a given channel identifier.
-    fn query_channel_client_state(
-        &self,
-        request: QueryChannelClientStateRequest,
-    ) -> Result<Option<IdentifiedAnyClientState>, Error>;
-
-    /// Performs a query to retrieve a stored packet commitment hash, stored on
-    /// the chain at path `path::CommitmentsPath`. A proof can optionally be
-    /// returned along with the result.
-    fn query_packet_commitment(
-        &self,
-        request: QueryPacketCommitmentRequest,
-        include_proof: IncludeProof,
-    ) -> Result<(Vec<u8>, Option<MerkleProof>), Error>;
-
-    /// Performs a query to retrieve all the packet commitments hashes
-    /// associated with a channel. Returns the corresponding packet sequence
-    /// numbers and the height at which they were retrieved.
-    fn query_packet_commitments(
-        &self,
-        request: QueryPacketCommitmentsRequest,
-    ) -> Result<(Vec<Sequence>, ICSHeight), Error>;
-
-    /// Performs a query to retrieve a given packet receipt, stored on the chain at path
-    /// `path::CommitmentsPath`. A proof can optionally be returned along with the result.
-    fn query_packet_receipt(
-        &self,
-        request: QueryPacketReceiptRequest,
-        include_proof: IncludeProof,
-    ) -> Result<(Vec<u8>, Option<MerkleProof>), Error>;
-
-    /// Performs a query about which IBC packets in the specified list has not
-    /// been received. Returns the sequence numbers of the packets that were not
-    /// received.
-    ///
-    /// For example, given a request with the sequence numbers `[5,6,7,8]`, a
-    /// response of `[7,8]` would indicate that packets 5 & 6 were received,
-    /// while packets 7, 8 were not.
-    fn query_unreceived_packets(
-        &self,
-        request: QueryUnreceivedPacketsRequest,
-    ) -> Result<Vec<Sequence>, Error>;
-
-    /// Performs a query to retrieve a stored packet acknowledgement hash,
-    /// stored on the chain at path `path::AcksPath`. A proof can optionally be
-    /// returned along with the result.
-    fn query_packet_acknowledgement(
-        &self,
-        request: QueryPacketAcknowledgementRequest,
-        include_proof: IncludeProof,
-    ) -> Result<(Vec<u8>, Option<MerkleProof>), Error>;
-
-    /// Performs a query to retrieve all the packet acknowledgements associated
-    /// with a channel. Returns the corresponding packet sequence numbers and
-    /// the height at which they were retrieved.
-    fn query_packet_acknowledgements(
-        &self,
-        request: QueryPacketAcknowledgementsRequest,
-    ) -> Result<(Vec<Sequence>, ICSHeight), Error>;
-
-    /// Performs a query about which IBC packets in the specified list has not
-    /// been acknowledged. Returns the sequence numbers of the packets that were not
-    /// acknowledged.
-    ///
-    /// For example, given a request with the sequence numbers `[5,6,7,8]`, a
-    /// response of `[7,8]` would indicate that packets 5 & 6 were acknowledged,
-    /// while packets 7, 8 were not.
-    fn query_unreceived_acknowledgements(
-        &self,
-        request: QueryUnreceivedAcksRequest,
-    ) -> Result<Vec<Sequence>, Error>;
-
-    /// Performs a query to retrieve `nextSequenceRecv` stored at path
-    /// `path::SeqRecvsPath` as defined in ICS-4. A proof can optionally be
-    /// returned along with the result.
-    fn query_next_sequence_receive(
-        &self,
-        request: QueryNextSequenceReceiveRequest,
-        include_proof: IncludeProof,
-    ) -> Result<(Sequence, Option<MerkleProof>), Error>;
-=======
 use serde::{de::Error, Deserialize, Serialize};
 
 // NOTE(new): When adding a variant to `ChainType`, make sure to update
 //            the `Deserialize` implementation below and the tests.
 //            See the NOTE(new) comments below.
->>>>>>> 08b7f988
 
 #[derive(Copy, Clone, Debug, Serialize)]
 /// Types of chains the relayer can relay to and from
@@ -349,28 +22,10 @@
     /// Chains based on the Cosmos SDK
     CosmosSdk,
 
-<<<<<<< HEAD
-    fn query_blocks(
-        &self,
-        request: QueryBlockRequest,
-    ) -> Result<(Vec<IbcEvent>, Vec<IbcEvent>), Error>;
-
-    fn query_host_consensus_state(
-        &self,
-        request: QueryHostConsensusStateRequest,
-    ) -> Result<Self::ConsensusState, Error>;
-
-    fn build_client_state(
-        &self,
-        height: ICSHeight,
-        settings: ClientSettings,
-    ) -> Result<Self::ClientState, Error>;
-=======
     /// Mock chain used for testing
     #[cfg(test)]
     Mock,
 }
->>>>>>> 08b7f988
 
 impl<'de> Deserialize<'de> for ChainType {
     fn deserialize<D>(deserializer: D) -> Result<Self, D::Error>
@@ -383,28 +38,8 @@
         match s.as_str() {
             "cosmossdk" => Ok(Self::CosmosSdk),
 
-<<<<<<< HEAD
-    /// Builds the required proofs and the client state for connection handshake messages.
-    /// The proofs and client state must be obtained from queries at same height.
-    fn build_connection_proofs_and_client_state(
-        &self,
-        message_type: ConnectionMsgType,
-        connection_id: &ConnectionId,
-        client_id: &ClientId,
-        height: ICSHeight,
-    ) -> Result<(Option<AnyClientState>, Proofs), Error> {
-        let (connection_end, maybe_connection_proof) = self.query_connection(
-            QueryConnectionRequest {
-                connection_id: connection_id.clone(),
-                height,
-            },
-            IncludeProof::Yes,
-        )?;
-        let connection_proof = maybe_connection_proof.expect(QUERY_PROOF_EXPECT_MSG);
-=======
             #[cfg(test)]
             "mock" => Ok(Self::Mock),
->>>>>>> 08b7f988
 
             // NOTE(new): Add a case here
             _ => Err(D::Error::unknown_variant(&original, &["cosmos-sdk"])), // NOTE(new): mention the new variant here
@@ -412,182 +47,15 @@
     }
 }
 
-<<<<<<< HEAD
-        let mut client_state = None;
-        let mut client_proof = None;
-        let mut consensus_proof = None;
-
-        match message_type {
-            ConnectionMsgType::OpenTry | ConnectionMsgType::OpenAck => {
-                let (client_state_value, maybe_client_state_proof) = self.query_client_state(
-                    QueryClientStateRequest {
-                        client_id: client_id.clone(),
-                        height,
-                    },
-                    IncludeProof::Yes,
-                )?;
-                let client_state_proof = maybe_client_state_proof.expect(QUERY_PROOF_EXPECT_MSG);
-
-                client_proof = Some(
-                    CommitmentProofBytes::try_from(client_state_proof)
-                        .map_err(Error::malformed_proof)?,
-                );
-
-                let consensus_state_proof = {
-                    let (_, maybe_consensus_state_proof) = self.query_consensus_state(
-                        QueryConsensusStateRequest {
-                            client_id: client_id.clone(),
-                            consensus_height: client_state_value.latest_height(),
-                            query_height: height,
-                        },
-                        IncludeProof::Yes,
-                    )?;
-
-                    maybe_consensus_state_proof.expect(QUERY_PROOF_EXPECT_MSG)
-                };
-
-                consensus_proof = Option::from(
-                    ConsensusProof::new(
-                        CommitmentProofBytes::try_from(consensus_state_proof)
-                            .map_err(Error::malformed_proof)?,
-                        client_state_value.latest_height(),
-                    )
-                    .map_err(Error::consensus_proof)?,
-                );
-
-                client_state = Some(client_state_value);
-            }
-            _ => {}
-        }
-=======
 #[cfg(test)]
 mod tests {
     use super::*;
->>>>>>> 08b7f988
 
     #[derive(Copy, Clone, Debug, Serialize, Deserialize)]
     pub struct Config {
         tpe: ChainType,
     }
 
-<<<<<<< HEAD
-    /// Builds the proof for channel handshake messages.
-    fn build_channel_proofs(
-        &self,
-        port_id: &PortId,
-        channel_id: &ChannelId,
-        height: ICSHeight,
-    ) -> Result<Proofs, Error> {
-        // Collect all proofs as required
-        let (_, maybe_channel_proof) = self.query_channel(
-            QueryChannelRequest {
-                port_id: port_id.clone(),
-                channel_id: *channel_id,
-                height,
-            },
-            IncludeProof::Yes,
-        )?;
-        let channel_proof = maybe_channel_proof.expect(QUERY_PROOF_EXPECT_MSG);
-        let channel_proof_bytes =
-            CommitmentProofBytes::try_from(channel_proof).map_err(Error::malformed_proof)?;
-
-        Proofs::new(channel_proof_bytes, None, None, None, height.increment())
-            .map_err(Error::malformed_proof)
-    }
-
-    /// Builds the proof for packet messages.
-    fn build_packet_proofs(
-        &self,
-        packet_type: PacketMsgType,
-        port_id: PortId,
-        channel_id: ChannelId,
-        sequence: Sequence,
-        height: ICSHeight,
-    ) -> Result<Proofs, Error> {
-        let (maybe_packet_proof, channel_proof) = match packet_type {
-            PacketMsgType::Recv => {
-                let (_, maybe_packet_proof) = self.query_packet_commitment(
-                    QueryPacketCommitmentRequest {
-                        port_id,
-                        channel_id,
-                        sequence,
-                        height,
-                    },
-                    IncludeProof::Yes,
-                )?;
-
-                (maybe_packet_proof, None)
-            }
-            PacketMsgType::Ack => {
-                let (_, maybe_packet_proof) = self.query_packet_acknowledgement(
-                    QueryPacketAcknowledgementRequest {
-                        port_id,
-                        channel_id,
-                        sequence,
-                        height,
-                    },
-                    IncludeProof::Yes,
-                )?;
-
-                (maybe_packet_proof, None)
-            }
-            PacketMsgType::TimeoutUnordered => {
-                let (_, maybe_packet_proof) = self.query_packet_receipt(
-                    QueryPacketReceiptRequest {
-                        port_id,
-                        channel_id,
-                        sequence,
-                        height,
-                    },
-                    IncludeProof::Yes,
-                )?;
-
-                (maybe_packet_proof, None)
-            }
-            PacketMsgType::TimeoutOrdered => {
-                let (_, maybe_packet_proof) = self.query_next_sequence_receive(
-                    QueryNextSequenceReceiveRequest {
-                        port_id,
-                        channel_id,
-                        height,
-                    },
-                    IncludeProof::Yes,
-                )?;
-
-                (maybe_packet_proof, None)
-            }
-            PacketMsgType::TimeoutOnClose => {
-                let channel_proof = {
-                    let (_, maybe_channel_proof) = self.query_channel(
-                        QueryChannelRequest {
-                            port_id: port_id.clone(),
-                            channel_id,
-                            height,
-                        },
-                        IncludeProof::Yes,
-                    )?;
-                    let channel_merkle_proof = maybe_channel_proof.expect(QUERY_PROOF_EXPECT_MSG);
-                    Some(
-                        CommitmentProofBytes::try_from(channel_merkle_proof)
-                            .map_err(Error::malformed_proof)?,
-                    )
-                };
-                let (_, maybe_packet_proof) = self.query_packet_receipt(
-                    QueryPacketReceiptRequest {
-                        port_id,
-                        channel_id,
-                        sequence,
-                        height,
-                    },
-                    IncludeProof::Yes,
-                )?;
-
-                (maybe_packet_proof, channel_proof)
-            }
-        };
-
-        let packet_proof = maybe_packet_proof.expect(QUERY_PROOF_EXPECT_MSG);
-=======
     fn parse(variant: &str) -> Result<ChainType, toml::de::Error> {
         toml::from_str::<Config>(&format!("tpe = '{variant}'")).map(|e| e.tpe)
     }
@@ -600,14 +68,9 @@
         assert!(matches!(parse("cosmossdk"), Ok(CosmosSdk)));
         assert!(matches!(parse("cosmos-sdk"), Ok(CosmosSdk)));
         assert!(matches!(parse("mock"), Ok(Mock)));
->>>>>>> 08b7f988
 
         // NOTE(new): Add tests here
 
-<<<<<<< HEAD
-        Ok(proofs)
-=======
         assert!(matches!(parse("hello-world"), Err(_)));
->>>>>>> 08b7f988
     }
 }
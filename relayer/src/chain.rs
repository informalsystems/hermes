pub(crate) mod cosmos;
pub use cosmos::CosmosSDKChain;

pub mod handle;
pub mod runtime;

use std::convert::{TryFrom, TryInto};
use std::time::Duration;

use anomaly::fail;
use prost_types::Any;
use serde::{de::DeserializeOwned, Serialize};

use tendermint_proto::DomainType;

// TODO - tendermint deps should not be here
use tendermint::account::Id as AccountId;
use tendermint::block::Height;
use tendermint_light_client::types::TrustThreshold;
use tendermint_rpc::Client as RpcClient;

use ibc::ics02_client::header::Header;
use ibc::ics02_client::msgs::create_client::MsgCreateAnyClient;
use ibc::ics02_client::msgs::update_client::MsgUpdateAnyClient;
use ibc::ics02_client::state::{ClientState, ConsensusState};
use ibc::ics03_connection::connection::{ConnectionEnd, Counterparty, State};
use ibc::ics03_connection::msgs::conn_open_init::MsgConnectionOpenInit;
use ibc::ics03_connection::msgs::conn_open_try::MsgConnectionOpenTry;
use ibc::ics03_connection::version::get_compatible_versions;
use ibc::ics23_commitment::commitment::{CommitmentPrefix, CommitmentProof};
use ibc::ics24_host::identifier::ChainId;
use ibc::ics24_host::identifier::{ClientId, ConnectionId};
use ibc::ics24_host::Path;
use ibc::ics24_host::Path::ClientConsensusState as ClientConsensusPath;
use ibc::proofs::{ConsensusProof, Proofs};
use ibc::tx_msg::Msg;
use ibc::Height as ICSHeight;
use ibc::{
    ics02_client::client_def::{AnyClientState, AnyConsensusState, AnyHeader},
    ics23_commitment::merkle::MerkleProof,
};

use crate::config::ChainConfig;
use crate::error::{Error, Kind};
use crate::keyring::store::{KeyEntry, KeyRing};
<<<<<<< HEAD
use crate::light_client::LightClient;
use crate::tx::connection::{ConnectionOpenInitOptions, ConnectionOpenTryOptions};
=======
use crate::tx::connection::{ConnectionMsgType, ConnectionOpenInitOptions, ConnectionOpenOptions};
>>>>>>> 62d405ab
use crate::util::block_on;

/// Generic query response type
/// TODO - will slowly move to GRPC protobuf specs for queries
pub struct QueryResponse {
    pub value: Vec<u8>,
    pub proof: MerkleProof,
    pub height: Height,
}

/// Defines a blockchain as understood by the relayer
pub trait Chain {
    /// Type of light blocks for this chain
    type LightBlock: Send + Sync;

    /// Type of headers for this chain
    type Header: Header;

    /// Type of consensus state for this chain
    type ConsensusState: ConsensusState;

    /// Type of the client state for this chain
    type ClientState: ClientState;

    /// Type of RPC requester (wrapper around low-level RPC client) for this chain
    type RpcClient: RpcClient + Send + Sync;

    /// Returns the chain's identifier
    fn id(&self) -> &ChainId {
        &self.config().id
    }

    /// Returns the chain's configuration
    fn config(&self) -> &ChainConfig;

    /// Get a low-level RPC client for this chain
    /// TODO - Should this be part of the Chain trait?
    fn rpc_client(&self) -> &Self::RpcClient;

    /// Perform a generic ICS `query`, and return the corresponding response data.
    fn query(&self, data: Path, height: ICSHeight, prove: bool) -> Result<QueryResponse, Error>;

    /// Send a transaction with `msgs` to chain.
    fn send(
        &mut self,
        proto_msgs: Vec<Any>,
        key: KeyEntry,
        memo: String,
        timeout_height: u64,
    ) -> Result<String, Error>;

    /// Get the key and account Id - temporary solution
    fn key_and_signer(&mut self, key_file_contents: &str) -> Result<(KeyEntry, AccountId), Error>;

    // Build states
    fn build_client_state(&self, height: ICSHeight) -> Result<Self::ClientState, Error>;

    fn build_consensus_state(
        &self,
        light_block: Self::LightBlock,
    ) -> Result<Self::ConsensusState, Error>;

    fn build_header(
        &self,
        trusted_light_block: Self::LightBlock,
        target_light_block: Self::LightBlock,
    ) -> Result<Self::Header, Error>;

    // Downcast methods
    fn downcast_header(&self, header: AnyHeader) -> Option<Self::Header>;
    fn downcast_client_state(&self, client_state: AnyClientState) -> Option<Self::ClientState>;
    fn downcast_consensus_state(
        &self,
        consensus_state: AnyConsensusState,
    ) -> Option<Self::ConsensusState>;

    // Queries

    /// Query the latest height the chain is at
    fn query_latest_height(&self) -> Result<ICSHeight, Error>;

    fn query_client_state(
        &self,
        client_id: &ClientId,
        height: ICSHeight,
    ) -> Result<Self::ClientState, Error>;

    fn query_commitment_prefix(&self) -> Result<CommitmentPrefix, Error> {
        // TODO - do a real chain query
        Ok(CommitmentPrefix::from(
            self.config().store_prefix.as_bytes().to_vec(),
        ))
    }

    fn query_compatible_versions(&self) -> Result<Vec<String>, Error> {
        // TODO - do a real chain query
        Ok(get_compatible_versions())
    }

    fn query_connection(
        &self,
        connection_id: &ConnectionId,
        height: ICSHeight,
    ) -> Result<ConnectionEnd, Error> {
        Ok(self
            .query(Path::Connections(connection_id.clone()), height, false)
            .map_err(|e| Kind::Query.context(e))
            .and_then(|v| {
                ConnectionEnd::decode_vec(&v.value).map_err(|e| Kind::Query.context(e))
            })?)
    }

<<<<<<< HEAD
    // Provable queries

    fn proven_client_state(
        &self,
        client_id: &ClientId,
        height: ICSHeight,
    ) -> Result<(Self::ClientState, MerkleProof), Error>;

    fn proven_connection(
        &self,
        connection_id: &ConnectionId,
        height: ICSHeight,
    ) -> Result<(ConnectionEnd, MerkleProof), Error> {
        let res = self
            .query(Path::Connections(connection_id.clone()), height, true)
            .map_err(|e| Kind::Query.context(e))?;
        let connection_end =
            ConnectionEnd::decode_vec(&res.value).map_err(|e| Kind::Query.context(e))?;

        Ok((connection_end, res.proof))
    }

    fn proven_client_consensus(
        &self,
        client_id: &ClientId,
        consensus_height: ICSHeight,
        height: ICSHeight,
    ) -> Result<(Self::ConsensusState, MerkleProof), Error>;

    /// Build the required proofs for connection handshake messages. The proofs are obtained from
    /// queries at height - 1
    fn build_connection_proofs(
=======
    /// Builds the required proofs and the client state for connection handshake messages.
    /// The proofs and client state must be obtained from queries at same height with value
    /// `height - 1`
    fn build_connection_proofs_and_client_state(
>>>>>>> 62d405ab
        &self,
        message_type: ConnectionMsgType,
        connection_id: &ConnectionId,
        client_id: &ClientId,
        height: ICSHeight,
    ) -> Result<(Option<AnyClientState>, Proofs), Error> {
        // Set the height of the queries at height - 1
        let query_height = height
            .decrement()
            .map_err(|e| Kind::InvalidHeight.context(e))?;

        // Collect all proofs as required
        let connection_proof =
            CommitmentProof::from(self.proven_connection(&connection_id, query_height)?.1);

        let mut client_state = None;
        let mut client_proof = None;
        let mut consensus_proof = None;

        match message_type {
            ConnectionMsgType::OpenTry | ConnectionMsgType::OpenAck => {
                let (client_state_value, client_state_proof) =
                    self.proven_client_state(&client_id, query_height)?;

                client_proof = Option::from(CommitmentProof::from(client_state_proof));

                let consensus_state_proof = self
                    .proven_client_consensus(
                        &client_id,
                        client_state_value.latest_height(),
                        query_height,
                    )?
                    .1;

                consensus_proof = Option::from(
                    ConsensusProof::new(
                        CommitmentProof::from(consensus_state_proof),
                        client_state_value.latest_height(),
                    )
                    .map_err(|e| {
                        Kind::ConnOpenTry(
                            connection_id.clone(),
                            "failed to build consensus proof".to_string(),
                        )
                        .context(e)
                    })?,
                );

                client_state = Option::from(client_state_value);
            }
            _ => {}
        }

        Ok((
            client_state,
            Proofs::new(connection_proof, client_proof, consensus_proof, height)
                .map_err(|_| Kind::MalformedProof)?,
        ))
    }
}<|MERGE_RESOLUTION|>--- conflicted
+++ resolved
@@ -43,12 +43,8 @@
 use crate::config::ChainConfig;
 use crate::error::{Error, Kind};
 use crate::keyring::store::{KeyEntry, KeyRing};
-<<<<<<< HEAD
 use crate::light_client::LightClient;
-use crate::tx::connection::{ConnectionOpenInitOptions, ConnectionOpenTryOptions};
-=======
 use crate::tx::connection::{ConnectionMsgType, ConnectionOpenInitOptions, ConnectionOpenOptions};
->>>>>>> 62d405ab
 use crate::util::block_on;
 
 /// Generic query response type
@@ -161,7 +157,6 @@
             })?)
     }
 
-<<<<<<< HEAD
     // Provable queries
 
     fn proven_client_state(
@@ -191,21 +186,16 @@
         height: ICSHeight,
     ) -> Result<(Self::ConsensusState, MerkleProof), Error>;
 
-    /// Build the required proofs for connection handshake messages. The proofs are obtained from
-    /// queries at height - 1
-    fn build_connection_proofs(
-=======
     /// Builds the required proofs and the client state for connection handshake messages.
     /// The proofs and client state must be obtained from queries at same height with value
     /// `height - 1`
     fn build_connection_proofs_and_client_state(
->>>>>>> 62d405ab
         &self,
         message_type: ConnectionMsgType,
         connection_id: &ConnectionId,
         client_id: &ClientId,
         height: ICSHeight,
-    ) -> Result<(Option<AnyClientState>, Proofs), Error> {
+    ) -> Result<(Option<Self::ClientState>, Proofs), Error> {
         // Set the height of the queries at height - 1
         let query_height = height
             .decrement()
@@ -224,7 +214,7 @@
                 let (client_state_value, client_state_proof) =
                     self.proven_client_state(&client_id, query_height)?;
 
-                client_proof = Option::from(CommitmentProof::from(client_state_proof));
+                client_proof = Some(CommitmentProof::from(client_state_proof));
 
                 let consensus_state_proof = self
                     .proven_client_consensus(
@@ -248,7 +238,7 @@
                     })?,
                 );
 
-                client_state = Option::from(client_state_value);
+                client_state = Some(client_state_value);
             }
             _ => {}
         }

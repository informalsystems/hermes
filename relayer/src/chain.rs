--- conflicted
+++ resolved
@@ -25,13 +25,10 @@
 pub use cosmos::CosmosSDKChain;
 
 pub mod handle;
-<<<<<<< HEAD
 pub mod runtime;
 
 /// TODO: delete everything below here. `Chain` will be superseded by ChainRuntime & ChainHandle.
-=======
-use ibc::tx_msg::Msg;
->>>>>>> 5f314e5f
+
 
 /// Defines a blockchain as understood by the relayer
 pub trait Chain {

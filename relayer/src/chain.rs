--- conflicted
+++ resolved
@@ -159,13 +159,8 @@
         Ok(get_compatible_versions())
     }
 
-<<<<<<< HEAD
     /// Query the latest height and timestamp the application is at
-    fn query_application_status(&self) -> Result<StatusResponse, Error>;
-=======
-    /// Query the latest height and timestamp the chain is at
-    fn query_status(&self) -> Result<ChainStatus, Error>;
->>>>>>> 7fa70a06
+    fn query_application_status(&self) -> Result<ChainStatus, Error>;
 
     /// Performs a query to retrieve the state of all clients that a chain hosts.
     fn query_clients(

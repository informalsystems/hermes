--- conflicted
+++ resolved
@@ -17,11 +17,7 @@
 
 pub(crate) mod cosmos;
 pub use cosmos::CosmosSDKChain;
-<<<<<<< HEAD
-use ibc::tx_msg::Msg;
-=======
 use prost_types::Any;
->>>>>>> 2438ede7
 
 /// Handy type alias for the type of validator set associated with a chain
 pub type ValidatorSet<Chain> = <<Chain as self::Chain>::Commit as tmlite::Commit>::ValidatorSet;
@@ -76,17 +72,9 @@
     /// The trust threshold configured for this chain
     fn trust_threshold(&self) -> TrustThresholdFraction;
 
-    /// Takes messages and builds, signs and marshals in a Tx to prepare for broadcast
-    fn build_sign_tx<T: Error, U: Msg<ValidationError = T>>(
-        &self,
-        msgs: Vec<Box<U>>,
-    ) -> Result<Vec<u8>, error::Error>;
-
-    /// Wraps a message in a stdtx, signs and sends it
-    fn send_msg<T: Error, U: Msg<ValidationError = T>>(
-        &self,
-        msgs: Vec<Box<U>>,
-    ) -> Result<Vec<u8>, error::Error>;
+    /// Sign message
+    /// TODO - waiting for tendermint-rs upgrade to v0.16
+    fn sign_tx(&self, _msgs: &[Any]) -> Result<Vec<u8>, Self::Error>;
 }
 
 /// Query the latest height the chain is at via a RPC query

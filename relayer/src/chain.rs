use std::{sync::Arc, thread};

use crossbeam_channel as channel;
use prost_types::Any;
use tendermint::block::Height;
use tokio::runtime::Runtime as TokioRuntime;

pub use cosmos::CosmosSdkChain;
use ibc::events::IbcEvent;
use ibc::ics02_client::client_consensus::{AnyConsensusStateWithHeight, ConsensusState};
use ibc::ics02_client::client_state::ClientState;
use ibc::ics02_client::header::Header;
use ibc::ics03_connection::connection::{ConnectionEnd, State};
use ibc::ics03_connection::version::{get_compatible_versions, Version};
use ibc::ics04_channel::channel::ChannelEnd;
use ibc::ics04_channel::packet::{PacketMsgType, Sequence};
use ibc::ics23_commitment::commitment::{CommitmentPrefix, CommitmentProofBytes};
use ibc::ics24_host::identifier::{ChainId, ChannelId, ClientId, ConnectionId, PortId};
use ibc::proofs::{ConsensusProof, Proofs};
use ibc::query::QueryTxRequest;
use ibc::signer::Signer;
use ibc::Height as ICSHeight;
use ibc_proto::ibc::core::channel::v1::{
    PacketState, QueryChannelsRequest, QueryConnectionChannelsRequest,
    QueryNextSequenceReceiveRequest, QueryPacketAcknowledgementsRequest,
    QueryPacketCommitmentsRequest, QueryUnreceivedAcksRequest, QueryUnreceivedPacketsRequest,
};
use ibc_proto::ibc::core::client::v1::{QueryClientStatesRequest, QueryConsensusStatesRequest};
use ibc_proto::ibc::core::commitment::v1::MerkleProof;
use ibc_proto::ibc::core::connection::v1::{
    QueryClientConnectionsRequest, QueryConnectionsRequest,
};

use crate::config::ChainConfig;
use crate::connection::ConnectionMsgType;
use crate::error::{Error, Kind};
use crate::event::monitor::EventBatch;
use crate::keyring::store::{KeyEntry, KeyRing};
use crate::light_client::LightClient;

pub(crate) mod cosmos;
pub mod handle;
pub mod runtime;

#[cfg(test)]
pub mod mock;

/// Generic query response type
/// TODO - will slowly move to GRPC protobuf specs for queries
#[derive(Clone, Debug, PartialEq)]
pub struct QueryResponse {
    pub value: Vec<u8>,
    pub proof: Option<MerkleProof>,
    pub height: Height,
}

/// Packet query options
#[derive(Debug)]
pub struct QueryPacketOptions {
    pub port_id: PortId,
    pub channel_id: ChannelId,
    pub height: u64,
}

/// Defines a blockchain as understood by the relayer
pub trait Chain: Sized {
    /// Type of light blocks for this chain
    type LightBlock: Send + Sync;

    /// Type of headers for this chain
    type Header: Header;

    /// Type of consensus state for this chain
    type ConsensusState: ConsensusState;

    /// Type of the client state for this chain
    type ClientState: ClientState;

    /// Constructs the chain
    fn bootstrap(config: ChainConfig, rt: Arc<TokioRuntime>) -> Result<Self, Error>;

    #[allow(clippy::type_complexity)]
    /// Initializes and returns the light client (if any) associated with this chain.
    fn init_light_client(
        &self,
    ) -> Result<(Box<dyn LightClient<Self>>, Option<thread::JoinHandle<()>>), Error>;

    /// Initializes and returns the event monitor (if any) associated with this chain.
    fn init_event_monitor(
        &self,
        rt: Arc<TokioRuntime>,
    ) -> Result<
        (
            channel::Receiver<EventBatch>,
            Option<thread::JoinHandle<()>>,
        ),
        Error,
    >;

    /// Returns the chain's identifier
    fn id(&self) -> &ChainId;

    /// Returns the chain's keybase
    fn keybase(&self) -> &KeyRing;

    /// Sends one or more transactions with `msgs` to chain.
    fn send_msgs(&mut self, proto_msgs: Vec<Any>) -> Result<Vec<IbcEvent>, Error>;

    fn get_signer(&mut self) -> Result<Signer, Error>;

    fn get_key(&mut self) -> Result<KeyEntry, Error>;

    // Queries

    fn query_commitment_prefix(&self) -> Result<CommitmentPrefix, Error>;

    fn query_compatible_versions(&self) -> Result<Vec<Version>, Error> {
        // TODO - do a real chain query
        Ok(get_compatible_versions())
    }

    /// Query the latest height the chain is at
    fn query_latest_height(&self) -> Result<ICSHeight, Error>;

    /// Performs a query to retrieve the identifiers of all clients associated with a chain.
    fn query_clients(&self, request: QueryClientStatesRequest) -> Result<Vec<ClientId>, Error>;

    fn query_client_state(
        &self,
        client_id: &ClientId,
        height: ICSHeight,
    ) -> Result<Self::ClientState, Error>;

<<<<<<< HEAD
    fn query_consensus_states(
        &self,
        request: QueryConsensusStatesRequest,
    ) -> Result<Vec<AnyConsensusStateWithHeight>, Error>;
=======
    fn query_upgraded_client_state(
        &self,
        height: ICSHeight,
    ) -> Result<(Self::ClientState, MerkleProof), Error>;

    fn query_upgraded_consensus_state(
        &self,
        height: ICSHeight,
    ) -> Result<(Self::ConsensusState, MerkleProof), Error>;
>>>>>>> 11f38795

    /// Performs a query to retrieve the identifiers of all connections.
    fn query_connections(
        &self,
        request: QueryConnectionsRequest,
    ) -> Result<Vec<ConnectionId>, Error>;

    /// Performs a query to retrieve the identifiers of all connections.
    fn query_client_connections(
        &self,
        request: QueryClientConnectionsRequest,
    ) -> Result<Vec<ConnectionId>, Error>;

    fn query_connection(
        &self,
        connection_id: &ConnectionId,
        height: ICSHeight,
    ) -> Result<ConnectionEnd, Error>;

    /// Performs a query to retrieve the identifiers of all channels associated with a connection.
    fn query_connection_channels(
        &self,
        request: QueryConnectionChannelsRequest,
    ) -> Result<Vec<ChannelId>, Error>;

    /// Performs a query to retrieve the identifiers of all channels.
    fn query_channels(&self, request: QueryChannelsRequest) -> Result<Vec<ChannelId>, Error>;

    fn query_channel(
        &self,
        port_id: &PortId,
        channel_id: &ChannelId,
        height: ICSHeight,
    ) -> Result<ChannelEnd, Error>;

    // TODO: Introduce a newtype for the module version string
    fn query_module_version(&self, port_id: &PortId) -> String {
        // TODO - query the chain, currently hardcoded
        if port_id.as_str() == "transfer" {
            "ics20-1".to_string()
        } else {
            "".to_string()
        }
    }

    fn query_packet_commitments(
        &self,
        request: QueryPacketCommitmentsRequest,
    ) -> Result<(Vec<PacketState>, ICSHeight), Error>;

    fn query_unreceived_packets(
        &self,
        request: QueryUnreceivedPacketsRequest,
    ) -> Result<Vec<u64>, Error>;

    fn query_packet_acknowledgements(
        &self,
        request: QueryPacketAcknowledgementsRequest,
    ) -> Result<(Vec<PacketState>, ICSHeight), Error>;

    fn query_unreceived_acknowledgements(
        &self,
        request: QueryUnreceivedAcksRequest,
    ) -> Result<Vec<u64>, Error>;

    fn query_next_sequence_receive(
        &self,
        request: QueryNextSequenceReceiveRequest,
    ) -> Result<Sequence, Error>;

    fn query_txs(&self, request: QueryTxRequest) -> Result<Vec<IbcEvent>, Error>;

    // Provable queries
    fn proven_client_state(
        &self,
        client_id: &ClientId,
        height: ICSHeight,
    ) -> Result<(Self::ClientState, MerkleProof), Error>;

    fn proven_connection(
        &self,
        connection_id: &ConnectionId,
        height: ICSHeight,
    ) -> Result<(ConnectionEnd, MerkleProof), Error>;

    fn proven_client_consensus(
        &self,
        client_id: &ClientId,
        consensus_height: ICSHeight,
        height: ICSHeight,
    ) -> Result<(Self::ConsensusState, MerkleProof), Error>;

    fn proven_channel(
        &self,
        port_id: &PortId,
        channel_id: &ChannelId,
        height: ICSHeight,
    ) -> Result<(ChannelEnd, MerkleProof), Error>;

    fn proven_packet(
        &self,
        packet_type: PacketMsgType,
        port_id: PortId,
        channel_id: ChannelId,
        sequence: Sequence,
        height: ICSHeight,
    ) -> Result<(Vec<u8>, MerkleProof), Error>;

    fn build_client_state(&self, height: ICSHeight) -> Result<Self::ClientState, Error>;

    fn build_consensus_state(
        &self,
        light_block: Self::LightBlock,
    ) -> Result<Self::ConsensusState, Error>;

    fn build_header(
        &self,
        trusted_height: ICSHeight,
        trusted_light_block: Self::LightBlock,
        target_light_block: Self::LightBlock,
    ) -> Result<Self::Header, Error>;

    /// Builds the required proofs and the client state for connection handshake messages.
    /// The proofs and client state must be obtained from queries at same height.
    fn build_connection_proofs_and_client_state(
        &self,
        message_type: ConnectionMsgType,
        connection_id: &ConnectionId,
        client_id: &ClientId,
        height: ICSHeight,
    ) -> Result<(Option<Self::ClientState>, Proofs), Error> {
        let (connection_end, connection_proof) = self.proven_connection(&connection_id, height)?;

        // Check that the connection state is compatible with the message
        match message_type {
            ConnectionMsgType::OpenTry => {
                if !connection_end.state_matches(&State::Init)
                    && !connection_end.state_matches(&State::TryOpen)
                {
                    return Err(Kind::ConnOpenTry("bad connection state".to_string()).into());
                }
            }
            ConnectionMsgType::OpenAck => {
                if !connection_end.state_matches(&State::TryOpen)
                    && !connection_end.state_matches(&State::Open)
                {
                    return Err(Kind::ConnOpenTry("bad connection state".to_string()).into());
                }
            }
            ConnectionMsgType::OpenConfirm => {
                if !connection_end.state_matches(&State::Open) {
                    return Err(Kind::ConnOpenTry("bad connection state".to_string()).into());
                }
            }
        }

        let mut client_state = None;
        let mut client_proof = None;
        let mut consensus_proof = None;

        match message_type {
            ConnectionMsgType::OpenTry | ConnectionMsgType::OpenAck => {
                let (client_state_value, client_state_proof) =
                    self.proven_client_state(&client_id, height)?;

                client_proof = Some(CommitmentProofBytes::from(client_state_proof));

                let consensus_state_proof = self
                    .proven_client_consensus(
                        &client_id,
                        client_state_value.latest_height(),
                        height,
                    )?
                    .1;

                consensus_proof = Option::from(
                    ConsensusProof::new(
                        CommitmentProofBytes::from(consensus_state_proof),
                        client_state_value.latest_height(),
                    )
                    .map_err(|e| {
                        Kind::ConnOpenTry("failed to build consensus proof".to_string()).context(e)
                    })?,
                );

                client_state = Some(client_state_value);
            }
            _ => {}
        }

        Ok((
            client_state,
            Proofs::new(
                CommitmentProofBytes::from(connection_proof),
                client_proof,
                consensus_proof,
                None,
                height.increment(),
            )
            .map_err(|_| Kind::MalformedProof)?,
        ))
    }

    /// Builds the proof for channel handshake messages.
    fn build_channel_proofs(
        &self,
        port_id: &PortId,
        channel_id: &ChannelId,
        height: ICSHeight,
    ) -> Result<Proofs, Error> {
        // Collect all proofs as required
        let channel_proof =
            CommitmentProofBytes::from(self.proven_channel(port_id, channel_id, height)?.1);

        Ok(
            Proofs::new(channel_proof, None, None, None, height.increment())
                .map_err(|_| Kind::MalformedProof)?,
        )
    }

    /// Builds the proof for packet messages.
    fn build_packet_proofs(
        &self,
        packet_type: PacketMsgType,
        port_id: PortId,
        channel_id: ChannelId,
        sequence: Sequence,
        height: ICSHeight,
    ) -> Result<(Vec<u8>, Proofs), Error> {
        let channel_proof = if packet_type == PacketMsgType::TimeoutOnClose {
            Some(CommitmentProofBytes::from(
                self.proven_channel(&port_id, &channel_id, height)?.1,
            ))
        } else {
            None
        };

        let (bytes, packet_proof) =
            self.proven_packet(packet_type, port_id, channel_id, sequence, height)?;

        let proofs = Proofs::new(
            CommitmentProofBytes::from(packet_proof),
            None,
            None,
            channel_proof,
            height.increment(),
        )
        .map_err(|_| Kind::MalformedProof)?;

        Ok((bytes, proofs))
    }
}<|MERGE_RESOLUTION|>--- conflicted
+++ resolved
@@ -131,12 +131,11 @@
         height: ICSHeight,
     ) -> Result<Self::ClientState, Error>;
 
-<<<<<<< HEAD
     fn query_consensus_states(
         &self,
         request: QueryConsensusStatesRequest,
     ) -> Result<Vec<AnyConsensusStateWithHeight>, Error>;
-=======
+
     fn query_upgraded_client_state(
         &self,
         height: ICSHeight,
@@ -146,7 +145,6 @@
         &self,
         height: ICSHeight,
     ) -> Result<(Self::ConsensusState, MerkleProof), Error>;
->>>>>>> 11f38795
 
     /// Performs a query to retrieve the identifiers of all connections.
     fn query_connections(

--- conflicted
+++ resolved
@@ -5,11 +5,7 @@
 
 use crate::error::Error as RelayerError;
 use crate::registry::SpawnError;
-<<<<<<< HEAD
 use crate::supervisor::scan::Error as ScanError;
-use crate::worker::WorkerError;
-=======
->>>>>>> de42b9e5
 
 define_error! {
     Error {
@@ -69,16 +65,9 @@
         Spawn
             [ SpawnError ]
             |_| { "supervisor was not able to connect to any chains" },
-<<<<<<< HEAD
 
         Scan
             [ ScanError ]
             |_| { "supervisor encountered an error when scanning chains" },
-
-        Worker
-            [ WorkerError ]
-            |_| { "worker error" },
-=======
->>>>>>> de42b9e5
     }
 }
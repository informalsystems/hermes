use tracing::{debug, error};

use ibc::core::{
    ics02_client::client_state::{ClientState, IdentifiedAnyClientState},
    ics03_connection::connection::IdentifiedConnectionEnd,
    ics04_channel::channel::State as ChannelState,
    ics24_host::identifier::ChainId,
};

use crate::{
    chain::{counterparty::connection_state_on_destination, handle::ChainHandle},
    config::Config,
    object::{Channel, Client, Connection, Object, Packet},
<<<<<<< HEAD
    registry::SharedRegistry,
=======
    registry::Registry,
    supervisor::client_state_filter::{FilterPolicy, Permission},
>>>>>>> 44420afb
    supervisor::error::Error as SupervisorError,
    worker::WorkerMap,
};

<<<<<<< HEAD
use super::{
    scan::{ChainScan, ChainsScan, ChannelScan, ClientScan, ConnectionScan},
    Error, RwArc,
};
=======
use super::Error;
use crate::chain::counterparty::{unreceived_acknowledgements, unreceived_packets};

#[derive(Copy, Clone, Debug, PartialEq, Eq)]
pub enum SpawnMode {
    Startup,
    Reload,
}
>>>>>>> 44420afb

/// A context for spawning workers within the [`crate::supervisor::Supervisor`].
pub struct SpawnContext<'a, Chain: ChainHandle> {
    config: &'a Config,
    registry: &'a mut Registry<Chain>,
    workers: &'a mut WorkerMap,
}

impl<'a, Chain: ChainHandle> SpawnContext<'a, Chain> {
    pub fn new(
<<<<<<< HEAD
        config: RwArc<Config>,
        registry: SharedRegistry<Chain>,
=======
        config: &'a Config,
        registry: &'a mut Registry<Chain>,
        client_state_filter: &'a mut FilterPolicy,
>>>>>>> 44420afb
        workers: &'a mut WorkerMap,
    ) -> Self {
        Self {
            config,
            registry,
            workers,
<<<<<<< HEAD
=======
            client_state_filter,
            mode,
        }
    }

    fn client_filter_enabled(&self) -> bool {
        // Currently just a wrapper over the global filter.
        self.config.mode.packets.filter
    }

    pub fn spawn_workers(&mut self) {
        let chain_ids = self
            .config
            .chains
            .iter()
            .map(|c| &c.id)
            .cloned()
            .collect_vec();

        for chain_id in chain_ids {
            self.spawn_workers_for_chain(&chain_id);
>>>>>>> 44420afb
        }
    }

    pub fn spawn_workers(&mut self, scan: ChainsScan) {
        for chain_scan in scan.chains {
            match chain_scan {
                Ok(chain_scan) => self.spawn_workers_for_chain(chain_scan),
                Err(e) => error!("failed to spawn worker for a chain, reason: {}", e), // TODO: Show chain id
            }
        }
    }

    pub fn spawn_workers_for_chain(&mut self, scan: ChainScan) {
        let chain = match self.registry.get_or_spawn(&scan.chain_id) {
            Ok(chain_handle) => chain_handle,
            Err(e) => {
                error!(
                    "skipping workers for chain {}, reason: failed to spawn chain runtime with error: {}",
                    scan.chain_id, e
                );

                return;
            }
        };

        println!("W: Chain: {}", chain.id());

<<<<<<< HEAD
        for (_, client_scan) in scan.clients {
            self.spawn_workers_for_client(chain.clone(), client_scan);
        }
    }

    pub fn spawn_workers_for_client(&mut self, chain: Chain, client_scan: ClientScan) {
        for (_, connection_scan) in client_scan.connections {
            self.spawn_workers_for_connection(chain.clone(), &client_scan.client, connection_scan);
=======
        let chain_ids = self
            .config
            .chains
            .iter()
            .map(|c| &c.id)
            .cloned()
            .collect_vec();

        for id in chain_ids {
            if chain_id == &id {
                continue;
            }
            self.spawn_workers_from_chain_to_chain(&id, chain_id);
        }
    }

    pub fn spawn_workers_for_client(&mut self, chain: Chain, client: IdentifiedAnyClientState) {
        // Potentially ignore the client
        if self.client_filter_enabled()
            && matches!(
                self.client_state_filter.control_client(
                    &chain.id(),
                    &client.client_id,
                    &client.client_state
                ),
                Permission::Deny
            )
        {
            warn!(
                "skipping workers for chain {}, client {}. \
                             reason: client is not allowed (client trust level={:?})",
                chain.id(),
                client.client_id,
                client.client_state.trust_threshold()
            );

            return;
        }

        let counterparty_chain_id = client.client_state.chain_id();

        let has_counterparty = self.config.has_chain(&counterparty_chain_id);

        if !has_counterparty {
            debug!(
                "skipping client worker for client {} on chain {} has its counterparty ({}) is not present in config",
                client.client_id, chain.id(), counterparty_chain_id
            );

            return;
        }

        let chain_id = chain.id();

        let conns_req = QueryClientConnectionsRequest {
            client_id: client.client_id.to_string(),
        };

        let client_connections = match chain.query_client_connections(conns_req) {
            Ok(connections) => connections,
            Err(e) => {
                error!(
                    "skipping workers for chain {}, reason: failed to query client connections for client {}: {}",
                    chain_id, client.client_id, e
                );

                return;
            }
        };

        for connection_id in client_connections {
            self.spawn_workers_for_connection(chain.clone(), &client, connection_id);
>>>>>>> 44420afb
        }
    }

    pub fn spawn_workers_for_connection(
        &mut self,
        chain: Chain,
        client: &IdentifiedAnyClientState,
        connection_scan: ConnectionScan,
    ) {
        let connection_id = connection_scan.id().clone();

<<<<<<< HEAD
        match self.spawn_connection_workers(
            chain.clone(),
            client.clone(),
            connection_scan.connection,
        ) {
=======
        // Apply the client state filter
        if self.client_filter_enabled() {
            match self.client_state_filter.control_connection_end_and_client(
                self.registry,
                &chain_id,
                &client.client_state,
                &connection_end,
                &connection_id,
            ) {
                Ok(Permission::Deny) => {
                    warn!(
                        "skipping workers for chain {}, client {} & conn {}. \
                                 reason: client or counterparty client is not allowed",
                        chain_id, client.client_id, connection_id
                    );
                    return;
                }
                Err(e) => {
                    error!(
                        "skipping workers for chain {}, client {} & conn {}. reason: {}",
                        chain_id, client.client_id, connection_id, e
                    );
                    return;
                }
                _ => {} // allowed
            }
        }

        match self.spawn_connection_workers(chain.clone(), client.clone(), connection.clone()) {
>>>>>>> 44420afb
            Ok(()) => debug!(
                "done spawning workers for connection {} on chain {}",
                connection_id,
                chain.id(),
            ),
            Err(e) => error!(
                "skipped workers for connection {} on chain {}, reason: {}",
                connection_id,
                chain.id(),
                e
            ),
        }

        for (channel_id, channel_scan) in connection_scan.channels {
            match self.spawn_workers_for_channel(chain.clone(), client, channel_scan) {
                Ok(()) => debug!(
                    "done spawning workers for chain {} and channel {}",
                    chain.id(),
                    channel_id,
                ),
                Err(e) => error!(
                    "skipped workers for chain {} and channel {} due to error {}",
                    chain.id(),
                    channel_id,
                    e
                ),
            }
        }
    }

    fn spawn_connection_workers(
        &mut self,
        chain: Chain,
        client: IdentifiedAnyClientState,
        connection: IdentifiedConnectionEnd,
    ) -> Result<(), Error> {
        let config_conn_enabled = self.config.mode.connections.enabled;

        let counterparty_chain = self
            .registry
            .get_or_spawn(&client.client_state.chain_id())
            .map_err(Error::spawn)?;

        let conn_state_src = connection.connection_end.state;
        let conn_state_dst = connection_state_on_destination(&connection, &counterparty_chain)?;

        debug!(
            "connection {} on chain {} is: {:?}, state on dest. chain ({}) is: {:?}",
            connection.connection_id,
            chain.id(),
            conn_state_src,
            counterparty_chain.id(),
            conn_state_dst
        );

        println!("W:     Connection: {}", connection.connection_id);

        if conn_state_src.is_open() && conn_state_dst.is_open() {
            debug!(
                "connection {} on chain {} is already open, not spawning Connection worker",
                connection.connection_id,
                chain.id()
            );
        } else if config_conn_enabled
            && !conn_state_dst.is_open()
            && conn_state_dst.less_or_equal_progress(conn_state_src)
        {
            // create worker for connection handshake that will advance the remote state
            let connection_object = Object::Connection(Connection {
                dst_chain_id: client.client_state.chain_id(),
                src_chain_id: chain.id(),
                src_connection_id: connection.connection_id,
            });

            self.workers
                .spawn(chain, counterparty_chain, &connection_object, self.config)
                .then(|| {
                    debug!(
                        "spawning Connection worker: {}",
                        connection_object.short_name()
                    );
                });
        }

        Ok(())
    }

    /// Spawns all the [`Worker`](crate::worker::Worker)s that will
    /// handle a given channel for a given source chain.
    pub fn spawn_workers_for_channel(
        &mut self,
        chain: Chain,
        client: &IdentifiedAnyClientState,
        channel_scan: ChannelScan,
    ) -> Result<(), Error> {
        let mode = &self.config.mode;

        let counterparty_chain = self
            .registry
            .get_or_spawn(&client.client_state.chain_id())
            .map_err(SupervisorError::spawn)?;

        let chan_state_src = channel_scan.channel.channel_end.state;
        let chan_state_dst = channel_scan
            .counterparty
            .as_ref()
            .map_or(ChannelState::Uninitialized, |c| c.channel_end.state);

        debug!(
            "channel {} on chain {} is: {}; state on dest. chain ({}) is: {}",
            channel_scan.id(),
            chain.id(),
            chan_state_src,
            counterparty_chain.id(),
            chan_state_dst
        );

        if (mode.clients.enabled || mode.packets.enabled)
            && chan_state_src.is_open()
            && chan_state_dst.is_open()
        {
            if mode.clients.enabled {
                // Spawn the client worker
                let client_object = Object::Client(Client {
                    dst_client_id: client.client_id.clone(),
                    dst_chain_id: chain.id(),
                    src_chain_id: client.client_state.chain_id(),
                });
<<<<<<< HEAD

                println!("W:   Client: {}", client.client_id);

=======
>>>>>>> 44420afb
                self.workers
                    .spawn(
                        counterparty_chain.clone(),
                        chain.clone(),
                        &client_object,
                        self.config,
                    )
                    .then(|| debug!("spawned Client worker: {}", client_object.short_name()));
            }

            if mode.packets.enabled {
                let has_packets = || {
                    !channel_scan
                        .unreceived_packets_on_counterparty(&chain, &counterparty_chain)
                        .unwrap_or_default()
                        .is_empty()
                };

                let has_acks = || {
                    !channel_scan
                        .unreceived_acknowledgements_on_counterparty(&chain, &counterparty_chain)
                        .unwrap_or_default()
                        .is_empty()
                };

                // If there are any outstanding packets or acks to send, spawn the worker
                if true || has_packets() || has_acks() {
                    // Create the Packet object and spawn worker
                    let path_object = Object::Packet(Packet {
                        dst_chain_id: counterparty_chain.id(),
                        src_chain_id: chain.id(),
                        src_channel_id: channel_scan.id().clone(),
                        src_port_id: channel_scan.channel.port_id.clone(),
                    });

                    println!("W:       Channel: {}", channel_scan.id());

                    self.workers
                        .spawn(
                            chain.clone(),
                            counterparty_chain.clone(),
                            &path_object,
                            self.config,
                        )
                        .then(|| debug!("spawned Packet worker: {}", path_object.short_name()));
                }
            }
        } else if mode.channels.enabled
            && !chan_state_dst.is_open()
            && chan_state_dst.less_or_equal_progress(chan_state_src)
        {
            // create worker for channel handshake that will advance the remote state
            let channel_object = Object::Channel(Channel {
                dst_chain_id: counterparty_chain.id(),
                src_chain_id: chain.id(),
                src_channel_id: channel_scan.id().clone(),
                src_port_id: channel_scan.channel.port_id,
            });

            self.workers
                .spawn(chain, counterparty_chain, &channel_object, self.config)
                .then(|| debug!("spawned Channel worker: {}", channel_object.short_name()));
        }

        Ok(())
    }

<<<<<<< HEAD
=======
    fn relay_packets_on_channel(
        &self,
        chain: &impl ChainHandle,
        channel: &IdentifiedChannelEnd,
    ) -> bool {
        self.config
            .packets_on_channel_allowed(&chain.id(), &channel.port_id, &channel.channel_id)
    }

>>>>>>> 44420afb
    pub fn shutdown_workers_for_chain(&mut self, chain_id: &ChainId) {
        let affected_workers = self.workers.objects_for_chain(chain_id);
        for object in affected_workers {
            self.workers.shutdown_worker(&object);
        }
    }
}<|MERGE_RESOLUTION|>--- conflicted
+++ resolved
@@ -11,31 +11,15 @@
     chain::{counterparty::connection_state_on_destination, handle::ChainHandle},
     config::Config,
     object::{Channel, Client, Connection, Object, Packet},
-<<<<<<< HEAD
-    registry::SharedRegistry,
-=======
     registry::Registry,
-    supervisor::client_state_filter::{FilterPolicy, Permission},
->>>>>>> 44420afb
     supervisor::error::Error as SupervisorError,
     worker::WorkerMap,
 };
 
-<<<<<<< HEAD
 use super::{
     scan::{ChainScan, ChainsScan, ChannelScan, ClientScan, ConnectionScan},
-    Error, RwArc,
+    Error,
 };
-=======
-use super::Error;
-use crate::chain::counterparty::{unreceived_acknowledgements, unreceived_packets};
-
-#[derive(Copy, Clone, Debug, PartialEq, Eq)]
-pub enum SpawnMode {
-    Startup,
-    Reload,
-}
->>>>>>> 44420afb
 
 /// A context for spawning workers within the [`crate::supervisor::Supervisor`].
 pub struct SpawnContext<'a, Chain: ChainHandle> {
@@ -46,44 +30,14 @@
 
 impl<'a, Chain: ChainHandle> SpawnContext<'a, Chain> {
     pub fn new(
-<<<<<<< HEAD
-        config: RwArc<Config>,
-        registry: SharedRegistry<Chain>,
-=======
         config: &'a Config,
         registry: &'a mut Registry<Chain>,
-        client_state_filter: &'a mut FilterPolicy,
->>>>>>> 44420afb
         workers: &'a mut WorkerMap,
     ) -> Self {
         Self {
             config,
             registry,
             workers,
-<<<<<<< HEAD
-=======
-            client_state_filter,
-            mode,
-        }
-    }
-
-    fn client_filter_enabled(&self) -> bool {
-        // Currently just a wrapper over the global filter.
-        self.config.mode.packets.filter
-    }
-
-    pub fn spawn_workers(&mut self) {
-        let chain_ids = self
-            .config
-            .chains
-            .iter()
-            .map(|c| &c.id)
-            .cloned()
-            .collect_vec();
-
-        for chain_id in chain_ids {
-            self.spawn_workers_for_chain(&chain_id);
->>>>>>> 44420afb
         }
     }
 
@@ -111,7 +65,6 @@
 
         println!("W: Chain: {}", chain.id());
 
-<<<<<<< HEAD
         for (_, client_scan) in scan.clients {
             self.spawn_workers_for_client(chain.clone(), client_scan);
         }
@@ -120,80 +73,6 @@
     pub fn spawn_workers_for_client(&mut self, chain: Chain, client_scan: ClientScan) {
         for (_, connection_scan) in client_scan.connections {
             self.spawn_workers_for_connection(chain.clone(), &client_scan.client, connection_scan);
-=======
-        let chain_ids = self
-            .config
-            .chains
-            .iter()
-            .map(|c| &c.id)
-            .cloned()
-            .collect_vec();
-
-        for id in chain_ids {
-            if chain_id == &id {
-                continue;
-            }
-            self.spawn_workers_from_chain_to_chain(&id, chain_id);
-        }
-    }
-
-    pub fn spawn_workers_for_client(&mut self, chain: Chain, client: IdentifiedAnyClientState) {
-        // Potentially ignore the client
-        if self.client_filter_enabled()
-            && matches!(
-                self.client_state_filter.control_client(
-                    &chain.id(),
-                    &client.client_id,
-                    &client.client_state
-                ),
-                Permission::Deny
-            )
-        {
-            warn!(
-                "skipping workers for chain {}, client {}. \
-                             reason: client is not allowed (client trust level={:?})",
-                chain.id(),
-                client.client_id,
-                client.client_state.trust_threshold()
-            );
-
-            return;
-        }
-
-        let counterparty_chain_id = client.client_state.chain_id();
-
-        let has_counterparty = self.config.has_chain(&counterparty_chain_id);
-
-        if !has_counterparty {
-            debug!(
-                "skipping client worker for client {} on chain {} has its counterparty ({}) is not present in config",
-                client.client_id, chain.id(), counterparty_chain_id
-            );
-
-            return;
-        }
-
-        let chain_id = chain.id();
-
-        let conns_req = QueryClientConnectionsRequest {
-            client_id: client.client_id.to_string(),
-        };
-
-        let client_connections = match chain.query_client_connections(conns_req) {
-            Ok(connections) => connections,
-            Err(e) => {
-                error!(
-                    "skipping workers for chain {}, reason: failed to query client connections for client {}: {}",
-                    chain_id, client.client_id, e
-                );
-
-                return;
-            }
-        };
-
-        for connection_id in client_connections {
-            self.spawn_workers_for_connection(chain.clone(), &client, connection_id);
->>>>>>> 44420afb
         }
     }
 
@@ -205,43 +84,11 @@
     ) {
         let connection_id = connection_scan.id().clone();
 
-<<<<<<< HEAD
         match self.spawn_connection_workers(
             chain.clone(),
             client.clone(),
             connection_scan.connection,
         ) {
-=======
-        // Apply the client state filter
-        if self.client_filter_enabled() {
-            match self.client_state_filter.control_connection_end_and_client(
-                self.registry,
-                &chain_id,
-                &client.client_state,
-                &connection_end,
-                &connection_id,
-            ) {
-                Ok(Permission::Deny) => {
-                    warn!(
-                        "skipping workers for chain {}, client {} & conn {}. \
-                                 reason: client or counterparty client is not allowed",
-                        chain_id, client.client_id, connection_id
-                    );
-                    return;
-                }
-                Err(e) => {
-                    error!(
-                        "skipping workers for chain {}, client {} & conn {}. reason: {}",
-                        chain_id, client.client_id, connection_id, e
-                    );
-                    return;
-                }
-                _ => {} // allowed
-            }
-        }
-
-        match self.spawn_connection_workers(chain.clone(), client.clone(), connection.clone()) {
->>>>>>> 44420afb
             Ok(()) => debug!(
                 "done spawning workers for connection {} on chain {}",
                 connection_id,
@@ -370,12 +217,9 @@
                     dst_chain_id: chain.id(),
                     src_chain_id: client.client_state.chain_id(),
                 });
-<<<<<<< HEAD
 
                 println!("W:   Client: {}", client.client_id);
 
-=======
->>>>>>> 44420afb
                 self.workers
                     .spawn(
                         counterparty_chain.clone(),
@@ -402,7 +246,7 @@
                 };
 
                 // If there are any outstanding packets or acks to send, spawn the worker
-                if true || has_packets() || has_acks() {
+                if has_packets() || has_acks() {
                     // Create the Packet object and spawn worker
                     let path_object = Object::Packet(Packet {
                         dst_chain_id: counterparty_chain.id(),
@@ -443,18 +287,6 @@
         Ok(())
     }
 
-<<<<<<< HEAD
-=======
-    fn relay_packets_on_channel(
-        &self,
-        chain: &impl ChainHandle,
-        channel: &IdentifiedChannelEnd,
-    ) -> bool {
-        self.config
-            .packets_on_channel_allowed(&chain.id(), &channel.port_id, &channel.channel_id)
-    }
-
->>>>>>> 44420afb
     pub fn shutdown_workers_for_chain(&mut self, chain_id: &ChainId) {
         let affected_workers = self.workers.objects_for_chain(chain_id);
         for object in affected_workers {

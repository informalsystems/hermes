--- conflicted
+++ resolved
@@ -24,14 +24,8 @@
         counterparty::{channel_on_destination, connection_state_on_destination},
         handle::ChainHandle,
     },
-<<<<<<< HEAD
-    config::{filter::ChannelFilters, ChainConfig, Config, ModeConfig, PacketFilter},
-    object::{Channel, Client, Connection, Object, Packet},
-    registry::{Registry, SharedRegistry},
-=======
-    config::{ChainConfig, ChannelsSpec, Config, PacketFilter},
+    config::{filter::ChannelFilters, ChainConfig, Config, PacketFilter},
     registry::Registry,
->>>>>>> ac9cf078
     supervisor::client_state_filter::{FilterPolicy, Permission},
 };
 

<<<<<<< HEAD
use core::fmt::{Display, Error as FmtError, Formatter};
=======
use core::fmt::{self, Display, Formatter};

>>>>>>> a087c476
use ibc::{
    core::ics02_client::{
        error::Error as ClientError,
        events::{self as client_events, Attributes as ClientAttributes, HEADER_ATTRIBUTE_KEY},
        header::Header,
        height::HeightErrorDetail,
    },
    core::ics03_connection::{
        error::Error as ConnectionError,
        events::{self as connection_events, Attributes as ConnectionAttributes},
    },
    core::ics04_channel::{
        error::Error as ChannelError,
        events::{self as channel_events, Attributes as ChannelAttributes},
        packet::Packet,
        timeout::TimeoutHeight,
    },
    events::{Error as IbcEventError, IbcEvent, IbcEventType},
    Height,
};
use serde::Serialize;
use tendermint::abci::Event as AbciEvent;

use crate::light_client::AnyHeader;

pub mod bus;
pub mod monitor;
pub mod rpc;

#[derive(Clone, Debug, Serialize)]
pub struct IbcEventWithHeight {
    pub event: IbcEvent,
    pub height: Height,
}

impl IbcEventWithHeight {
    pub fn new(event: IbcEvent, height: Height) -> Self {
        Self { event, height }
    }
}

impl Display for IbcEventWithHeight {
    fn fmt(&self, f: &mut Formatter<'_>) -> Result<(), FmtError> {
        write!(f, "{} at height {}", self.event, self.height)
    }
}

/// Note: This function, as well as other helpers, are needed as a workaround to
/// Rust's orphan rule. That is, we want the AbciEvent -> IbcEvent to be defined
/// in the relayer crate, but can't because neither AbciEvent nor IbcEvent are
/// defined in this crate. Hence, we are forced to make an ad-hoc function for
/// it.
pub fn ibc_event_try_from_abci_event(abci_event: &AbciEvent) -> Result<IbcEvent, IbcEventError> {
    match abci_event.type_str.parse() {
        Ok(IbcEventType::CreateClient) => Ok(IbcEvent::CreateClient(
            create_client_try_from_abci_event(abci_event).map_err(IbcEventError::client)?,
        )),
        Ok(IbcEventType::UpdateClient) => Ok(IbcEvent::UpdateClient(
            update_client_try_from_abci_event(abci_event).map_err(IbcEventError::client)?,
        )),
        Ok(IbcEventType::UpgradeClient) => Ok(IbcEvent::UpgradeClient(
            upgrade_client_try_from_abci_event(abci_event).map_err(IbcEventError::client)?,
        )),
        Ok(IbcEventType::ClientMisbehaviour) => Ok(IbcEvent::ClientMisbehaviour(
            client_misbehaviour_try_from_abci_event(abci_event).map_err(IbcEventError::client)?,
        )),
        Ok(IbcEventType::OpenInitConnection) => Ok(IbcEvent::OpenInitConnection(
            connection_open_init_try_from_abci_event(abci_event)
                .map_err(IbcEventError::connection)?,
        )),
        Ok(IbcEventType::OpenTryConnection) => Ok(IbcEvent::OpenTryConnection(
            connection_open_try_try_from_abci_event(abci_event)
                .map_err(IbcEventError::connection)?,
        )),
        Ok(IbcEventType::OpenAckConnection) => Ok(IbcEvent::OpenAckConnection(
            connection_open_ack_try_from_abci_event(abci_event)
                .map_err(IbcEventError::connection)?,
        )),
        Ok(IbcEventType::OpenConfirmConnection) => Ok(IbcEvent::OpenConfirmConnection(
            connection_open_confirm_try_from_abci_event(abci_event)
                .map_err(IbcEventError::connection)?,
        )),
        Ok(IbcEventType::OpenInitChannel) => Ok(IbcEvent::OpenInitChannel(
            channel_open_init_try_from_abci_event(abci_event).map_err(IbcEventError::channel)?,
        )),
        Ok(IbcEventType::OpenTryChannel) => Ok(IbcEvent::OpenTryChannel(
            channel_open_try_try_from_abci_event(abci_event).map_err(IbcEventError::channel)?,
        )),
        Ok(IbcEventType::OpenAckChannel) => Ok(IbcEvent::OpenAckChannel(
            channel_open_ack_try_from_abci_event(abci_event).map_err(IbcEventError::channel)?,
        )),
        Ok(IbcEventType::OpenConfirmChannel) => Ok(IbcEvent::OpenConfirmChannel(
            channel_open_confirm_try_from_abci_event(abci_event).map_err(IbcEventError::channel)?,
        )),
        Ok(IbcEventType::CloseInitChannel) => Ok(IbcEvent::CloseInitChannel(
            channel_close_init_try_from_abci_event(abci_event).map_err(IbcEventError::channel)?,
        )),
        Ok(IbcEventType::CloseConfirmChannel) => Ok(IbcEvent::CloseConfirmChannel(
            channel_close_confirm_try_from_abci_event(abci_event)
                .map_err(IbcEventError::channel)?,
        )),
        Ok(IbcEventType::SendPacket) => Ok(IbcEvent::SendPacket(
            send_packet_try_from_abci_event(abci_event).map_err(IbcEventError::channel)?,
        )),
        Ok(IbcEventType::WriteAck) => Ok(IbcEvent::WriteAcknowledgement(
            write_acknowledgement_try_from_abci_event(abci_event)
                .map_err(IbcEventError::channel)?,
        )),
        Ok(IbcEventType::AckPacket) => Ok(IbcEvent::AcknowledgePacket(
            acknowledge_packet_try_from_abci_event(abci_event).map_err(IbcEventError::channel)?,
        )),
        Ok(IbcEventType::Timeout) => Ok(IbcEvent::TimeoutPacket(
            timeout_packet_try_from_abci_event(abci_event).map_err(IbcEventError::channel)?,
        )),
        _ => Err(IbcEventError::unsupported_abci_event(
            abci_event.type_str.to_owned(),
        )),
    }
}

pub fn create_client_try_from_abci_event(
    abci_event: &AbciEvent,
) -> Result<client_events::CreateClient, ClientError> {
    client_extract_attributes_from_tx(abci_event).map(client_events::CreateClient)
}

pub fn update_client_try_from_abci_event(
    abci_event: &AbciEvent,
) -> Result<client_events::UpdateClient, ClientError> {
    client_extract_attributes_from_tx(abci_event).map(|attributes| client_events::UpdateClient {
        common: attributes,
        header: extract_header_from_tx(abci_event).ok(),
    })
}

pub fn upgrade_client_try_from_abci_event(
    abci_event: &AbciEvent,
) -> Result<client_events::UpgradeClient, ClientError> {
    client_extract_attributes_from_tx(abci_event).map(client_events::UpgradeClient)
}

pub fn client_misbehaviour_try_from_abci_event(
    abci_event: &AbciEvent,
) -> Result<client_events::ClientMisbehaviour, ClientError> {
    client_extract_attributes_from_tx(abci_event).map(client_events::ClientMisbehaviour)
}

pub fn connection_open_init_try_from_abci_event(
    abci_event: &AbciEvent,
) -> Result<connection_events::OpenInit, ConnectionError> {
    connection_extract_attributes_from_tx(abci_event).map(connection_events::OpenInit)
}

pub fn connection_open_try_try_from_abci_event(
    abci_event: &AbciEvent,
) -> Result<connection_events::OpenTry, ConnectionError> {
    connection_extract_attributes_from_tx(abci_event).map(connection_events::OpenTry)
}

pub fn connection_open_ack_try_from_abci_event(
    abci_event: &AbciEvent,
) -> Result<connection_events::OpenAck, ConnectionError> {
    connection_extract_attributes_from_tx(abci_event).map(connection_events::OpenAck)
}

pub fn connection_open_confirm_try_from_abci_event(
    abci_event: &AbciEvent,
) -> Result<connection_events::OpenConfirm, ConnectionError> {
    connection_extract_attributes_from_tx(abci_event).map(connection_events::OpenConfirm)
}

pub fn channel_open_init_try_from_abci_event(
    abci_event: &AbciEvent,
) -> Result<channel_events::OpenInit, ChannelError> {
    match channel_extract_attributes_from_tx(abci_event) {
        Ok(attrs) => channel_events::OpenInit::try_from(attrs)
            .map_err(|_| ChannelError::implementation_specific()),
        Err(e) => Err(e),
    }
}

pub fn channel_open_try_try_from_abci_event(
    abci_event: &AbciEvent,
) -> Result<channel_events::OpenTry, ChannelError> {
    match channel_extract_attributes_from_tx(abci_event) {
        Ok(attrs) => channel_events::OpenTry::try_from(attrs)
            .map_err(|_| ChannelError::implementation_specific()),
        Err(e) => Err(e),
    }
}

pub fn channel_open_ack_try_from_abci_event(
    abci_event: &AbciEvent,
) -> Result<channel_events::OpenAck, ChannelError> {
    match channel_extract_attributes_from_tx(abci_event) {
        Ok(attrs) => channel_events::OpenAck::try_from(attrs)
            .map_err(|_| ChannelError::implementation_specific()),
        Err(e) => Err(e),
    }
}

pub fn channel_open_confirm_try_from_abci_event(
    abci_event: &AbciEvent,
) -> Result<channel_events::OpenConfirm, ChannelError> {
    match channel_extract_attributes_from_tx(abci_event) {
        Ok(attrs) => channel_events::OpenConfirm::try_from(attrs)
            .map_err(|_| ChannelError::implementation_specific()),
        Err(e) => Err(e),
    }
}

pub fn channel_close_init_try_from_abci_event(
    abci_event: &AbciEvent,
) -> Result<channel_events::CloseInit, ChannelError> {
    match channel_extract_attributes_from_tx(abci_event) {
        Ok(attrs) => channel_events::CloseInit::try_from(attrs)
            .map_err(|_| ChannelError::implementation_specific()),
        Err(e) => Err(e),
    }
}

pub fn channel_close_confirm_try_from_abci_event(
    abci_event: &AbciEvent,
) -> Result<channel_events::CloseConfirm, ChannelError> {
    match channel_extract_attributes_from_tx(abci_event) {
        Ok(attrs) => channel_events::CloseConfirm::try_from(attrs)
            .map_err(|_| ChannelError::implementation_specific()),
        Err(e) => Err(e),
    }
}

pub fn send_packet_try_from_abci_event(
    abci_event: &AbciEvent,
) -> Result<channel_events::SendPacket, ChannelError> {
    extract_packet_and_write_ack_from_tx(abci_event)
        .map(|(packet, write_ack)| {
            // This event should not have a write ack.
            debug_assert_eq!(write_ack.len(), 0);
            channel_events::SendPacket { packet }
        })
        .map_err(|_| ChannelError::abci_conversion_failed(abci_event.type_str.to_owned()))
}

pub fn write_acknowledgement_try_from_abci_event(
    abci_event: &AbciEvent,
) -> Result<channel_events::WriteAcknowledgement, ChannelError> {
    extract_packet_and_write_ack_from_tx(abci_event)
        .map(|(packet, write_ack)| channel_events::WriteAcknowledgement {
            packet,
            ack: write_ack,
        })
        .map_err(|_| ChannelError::abci_conversion_failed(abci_event.type_str.to_owned()))
}

pub fn acknowledge_packet_try_from_abci_event(
    abci_event: &AbciEvent,
) -> Result<channel_events::AcknowledgePacket, ChannelError> {
    extract_packet_and_write_ack_from_tx(abci_event)
        .map(|(packet, write_ack)| {
            // This event should not have a write ack.
            debug_assert_eq!(write_ack.len(), 0);
            channel_events::AcknowledgePacket { packet }
        })
        .map_err(|_| ChannelError::abci_conversion_failed(abci_event.type_str.to_owned()))
}

pub fn timeout_packet_try_from_abci_event(
    abci_event: &AbciEvent,
) -> Result<channel_events::TimeoutPacket, ChannelError> {
    extract_packet_and_write_ack_from_tx(abci_event)
        .map(|(packet, write_ack)| {
            // This event should not have a write ack.
            debug_assert_eq!(write_ack.len(), 0);
            channel_events::TimeoutPacket { packet }
        })
        .map_err(|_| ChannelError::abci_conversion_failed(abci_event.type_str.to_owned()))
}

fn client_extract_attributes_from_tx(event: &AbciEvent) -> Result<ClientAttributes, ClientError> {
    let mut attr = ClientAttributes::default();

    for tag in &event.attributes {
        let key = tag.key.as_ref();
        let value = tag.value.as_ref();
        match key {
            client_events::CLIENT_ID_ATTRIBUTE_KEY => {
                attr.client_id = value
                    .parse()
                    .map_err(ClientError::invalid_client_identifier)?
            }
            client_events::CLIENT_TYPE_ATTRIBUTE_KEY => {
                attr.client_type = value
                    .parse()
                    .map_err(|_| ClientError::unknown_client_type(value.to_string()))?
            }
            client_events::CONSENSUS_HEIGHT_ATTRIBUTE_KEY => {
                attr.consensus_height = value
                    .parse()
                    .map_err(|e| ClientError::invalid_string_as_height(value.to_string(), e))?
            }
            _ => {}
        }
    }

    Ok(attr)
}

pub fn extract_header_from_tx(event: &AbciEvent) -> Result<Box<dyn Header>, ClientError> {
    for tag in &event.attributes {
        let key = tag.key.as_ref();
        let value = tag.value.as_ref();
        if key == HEADER_ATTRIBUTE_KEY {
            return AnyHeader::decode_from_string(value).map(AnyHeader::into_box);
        }
    }
    Err(ClientError::missing_raw_header())
}

fn connection_extract_attributes_from_tx(
    event: &AbciEvent,
) -> Result<ConnectionAttributes, ConnectionError> {
    let mut attr = ConnectionAttributes::default();

    for tag in &event.attributes {
        let key = tag.key.as_ref();
        let value = tag.value.as_ref();
        match key {
            connection_events::CONN_ID_ATTRIBUTE_KEY => {
                attr.connection_id = value.parse().ok();
            }
            connection_events::CLIENT_ID_ATTRIBUTE_KEY => {
                attr.client_id = value.parse().map_err(ConnectionError::invalid_identifier)?;
            }
            connection_events::COUNTERPARTY_CONN_ID_ATTRIBUTE_KEY => {
                attr.counterparty_connection_id = value.parse().ok();
            }
            connection_events::COUNTERPARTY_CLIENT_ID_ATTRIBUTE_KEY => {
                attr.counterparty_client_id =
                    value.parse().map_err(ConnectionError::invalid_identifier)?;
            }
            _ => {}
        }
    }

    Ok(attr)
}

fn channel_extract_attributes_from_tx(
    event: &AbciEvent,
) -> Result<ChannelAttributes, ChannelError> {
    let mut attr = ChannelAttributes::default();

    for tag in &event.attributes {
        let key = tag.key.as_ref();
        let value = tag.value.as_ref();
        match key {
            channel_events::PORT_ID_ATTRIBUTE_KEY => {
                attr.port_id = value.parse().map_err(ChannelError::identifier)?
            }
            channel_events::CHANNEL_ID_ATTRIBUTE_KEY => {
                attr.channel_id = value.parse().ok();
            }
            channel_events::CONNECTION_ID_ATTRIBUTE_KEY => {
                attr.connection_id = value.parse().map_err(ChannelError::identifier)?;
            }
            channel_events::COUNTERPARTY_PORT_ID_ATTRIBUTE_KEY => {
                attr.counterparty_port_id = value.parse().map_err(ChannelError::identifier)?;
            }
            channel_events::COUNTERPARTY_CHANNEL_ID_ATTRIBUTE_KEY => {
                attr.counterparty_channel_id = value.parse().ok();
            }
            _ => {}
        }
    }

    Ok(attr)
}

fn extract_packet_and_write_ack_from_tx(
    event: &AbciEvent,
) -> Result<(Packet, Vec<u8>), ChannelError> {
    let mut packet = Packet::default();
    let mut write_ack: Vec<u8> = Vec::new();
    for tag in &event.attributes {
        let key = tag.key.as_ref();
        let value = tag.value.as_ref();
        match key {
            channel_events::PKT_SRC_PORT_ATTRIBUTE_KEY => {
                packet.source_port = value.parse().map_err(ChannelError::identifier)?;
            }
            channel_events::PKT_SRC_CHANNEL_ATTRIBUTE_KEY => {
                packet.source_channel = value.parse().map_err(ChannelError::identifier)?;
            }
            channel_events::PKT_DST_PORT_ATTRIBUTE_KEY => {
                packet.destination_port = value.parse().map_err(ChannelError::identifier)?;
            }
            channel_events::PKT_DST_CHANNEL_ATTRIBUTE_KEY => {
                packet.destination_channel = value.parse().map_err(ChannelError::identifier)?;
            }
            channel_events::PKT_SEQ_ATTRIBUTE_KEY => {
                packet.sequence = value
                    .parse::<u64>()
                    .map_err(|e| ChannelError::invalid_string_as_sequence(value.to_string(), e))?
                    .into()
            }
            channel_events::PKT_TIMEOUT_HEIGHT_ATTRIBUTE_KEY => {
                packet.timeout_height = parse_timeout_height(value)?;
            }
            channel_events::PKT_TIMEOUT_TIMESTAMP_ATTRIBUTE_KEY => {
                packet.timeout_timestamp = value.parse().unwrap();
            }
            channel_events::PKT_DATA_ATTRIBUTE_KEY => {
                packet.data = Vec::from(value.as_bytes());
            }
            channel_events::PKT_ACK_ATTRIBUTE_KEY => {
                write_ack = Vec::from(value.as_bytes());
            }
            _ => {}
        }
    }

    Ok((packet, write_ack))
}

/// Parse a string into a timeout height expected to be stored in
/// `Packet.timeout_height`. We need to parse the timeout height differently
/// because of a quirk introduced in ibc-go. See comment in
/// `TryFrom<RawPacket> for Packet`.
pub fn parse_timeout_height(s: &str) -> Result<TimeoutHeight, ChannelError> {
    match s.parse::<Height>() {
        Ok(height) => Ok(TimeoutHeight::from(height)),
        Err(e) => match e.into_detail() {
            HeightErrorDetail::ZeroHeight(_) => Ok(TimeoutHeight::no_timeout()),
            _ => Err(ChannelError::invalid_timeout_height()),
        },
    }
}

#[cfg(test)]
mod tests {
    use super::*;

    use ibc::core::ics02_client::client_type::ClientType;
    use ibc::core::ics02_client::header::Header;
    use ibc::core::ics04_channel::packet::Sequence;
    use ibc::mock::header::MockHeader;
    use ibc::timestamp::Timestamp;

    #[test]
    fn client_event_to_abci_event() {
        let consensus_height = Height::new(1, 1).unwrap();
        let attributes = ClientAttributes {
            client_id: "test_client".parse().unwrap(),
            client_type: ClientType::Tendermint,
            consensus_height,
        };
        let mut abci_events = vec![];
        let create_client = client_events::CreateClient::from(attributes.clone());
        abci_events.push(AbciEvent::from(create_client.clone()));
        let client_misbehaviour = client_events::ClientMisbehaviour::from(attributes.clone());
        abci_events.push(AbciEvent::from(client_misbehaviour.clone()));
        let upgrade_client = client_events::UpgradeClient::from(attributes.clone());
        abci_events.push(AbciEvent::from(upgrade_client.clone()));
        let mut update_client = client_events::UpdateClient::from(attributes);
        let header = AnyHeader::Mock(MockHeader::new(consensus_height));
        update_client.header = Some(header.into_box());
        abci_events.push(AbciEvent::from(update_client.clone()));

        for abci_event in abci_events {
            match ibc_event_try_from_abci_event(&abci_event).ok() {
                Some(ibc_event) => match ibc_event {
                    IbcEvent::CreateClient(e) => assert_eq!(e.0, create_client.0),
                    IbcEvent::ClientMisbehaviour(e) => assert_eq!(e.0, client_misbehaviour.0),
                    IbcEvent::UpgradeClient(e) => assert_eq!(e.0, upgrade_client.0),
                    IbcEvent::UpdateClient(e) => {
                        assert_eq!(e.common, update_client.common);
                        assert_eq!(e.header, update_client.header);
                    }
                    _ => panic!("unexpected event type"),
                },
                None => panic!("converted event was wrong"),
            }
        }
    }

    #[test]
    fn connection_event_to_abci_event() {
        let attributes = ConnectionAttributes {
            connection_id: Some("test_connection".parse().unwrap()),
            client_id: "test_client".parse().unwrap(),
            counterparty_connection_id: Some("counterparty_test_conn".parse().unwrap()),
            counterparty_client_id: "counterparty_test_client".parse().unwrap(),
        };
        let mut abci_events = vec![];
        let open_init = connection_events::OpenInit::from(attributes.clone());
        abci_events.push(AbciEvent::from(open_init.clone()));
        let open_try = connection_events::OpenTry::from(attributes.clone());
        abci_events.push(AbciEvent::from(open_try.clone()));
        let open_ack = connection_events::OpenAck::from(attributes.clone());
        abci_events.push(AbciEvent::from(open_ack.clone()));
        let open_confirm = connection_events::OpenConfirm::from(attributes);
        abci_events.push(AbciEvent::from(open_confirm.clone()));

        for abci_event in abci_events {
            match ibc_event_try_from_abci_event(&abci_event).ok() {
                Some(ibc_event) => match ibc_event {
                    IbcEvent::OpenInitConnection(e) => assert_eq!(e, open_init),
                    IbcEvent::OpenTryConnection(e) => assert_eq!(e, open_try),
                    IbcEvent::OpenAckConnection(e) => assert_eq!(e, open_ack),
                    IbcEvent::OpenConfirmConnection(e) => assert_eq!(e, open_confirm),
                    _ => panic!("unexpected event type"),
                },
                None => panic!("converted event was wrong"),
            }
        }
    }

    #[test]
    fn channel_event_to_abci_event() {
        let attributes = ChannelAttributes {
            port_id: "test_port".parse().unwrap(),
            channel_id: Some("channel-0".parse().unwrap()),
            connection_id: "test_connection".parse().unwrap(),
            counterparty_port_id: "counterparty_test_port".parse().unwrap(),
            counterparty_channel_id: Some("channel-1".parse().unwrap()),
        };
        let mut abci_events = vec![];
        let open_init = channel_events::OpenInit::try_from(attributes.clone()).unwrap();
        abci_events.push(AbciEvent::from(open_init.clone()));
        let open_try = channel_events::OpenTry::try_from(attributes.clone()).unwrap();
        abci_events.push(AbciEvent::from(open_try.clone()));
        let open_ack = channel_events::OpenAck::try_from(attributes.clone()).unwrap();
        abci_events.push(AbciEvent::from(open_ack.clone()));
        let open_confirm = channel_events::OpenConfirm::try_from(attributes.clone()).unwrap();
        abci_events.push(AbciEvent::from(open_confirm.clone()));
        let close_init = channel_events::CloseInit::try_from(attributes.clone()).unwrap();
        abci_events.push(AbciEvent::from(close_init.clone()));
        let close_confirm = channel_events::CloseConfirm::try_from(attributes).unwrap();
        abci_events.push(AbciEvent::from(close_confirm.clone()));

        for abci_event in abci_events {
            match ibc_event_try_from_abci_event(&abci_event).ok() {
                Some(ibc_event) => match ibc_event {
                    IbcEvent::OpenInitChannel(e) => {
                        assert_eq!(ChannelAttributes::from(e), open_init.clone().into())
                    }
                    IbcEvent::OpenTryChannel(e) => {
                        assert_eq!(ChannelAttributes::from(e), open_try.clone().into())
                    }
                    IbcEvent::OpenAckChannel(e) => {
                        assert_eq!(ChannelAttributes::from(e), open_ack.clone().into())
                    }
                    IbcEvent::OpenConfirmChannel(e) => {
                        assert_eq!(ChannelAttributes::from(e), open_confirm.clone().into())
                    }
                    IbcEvent::CloseInitChannel(e) => {
                        assert_eq!(ChannelAttributes::from(e), close_init.clone().into())
                    }
                    IbcEvent::CloseConfirmChannel(e) => {
                        assert_eq!(ChannelAttributes::from(e), close_confirm.clone().into())
                    }
                    _ => panic!("unexpected event type"),
                },
                None => panic!("converted event was wrong"),
            }
        }
    }

    #[test]
    fn packet_event_to_abci_event() {
        let packet = Packet {
            sequence: Sequence::from(10),
            source_port: "a_test_port".parse().unwrap(),
            source_channel: "channel-0".parse().unwrap(),
            destination_port: "b_test_port".parse().unwrap(),
            destination_channel: "channel-1".parse().unwrap(),
            data: "test_data".as_bytes().to_vec(),
            timeout_height: Height::new(1, 10).unwrap().into(),
            timeout_timestamp: Timestamp::now(),
        };
        let mut abci_events = vec![];
        let send_packet = channel_events::SendPacket {
            packet: packet.clone(),
        };
        abci_events.push(AbciEvent::try_from(send_packet.clone()).unwrap());
        let write_ack = channel_events::WriteAcknowledgement {
            packet: packet.clone(),
            ack: "test_ack".as_bytes().to_vec(),
        };
        abci_events.push(AbciEvent::try_from(write_ack.clone()).unwrap());
        let ack_packet = channel_events::AcknowledgePacket {
            packet: packet.clone(),
        };
        abci_events.push(AbciEvent::try_from(ack_packet.clone()).unwrap());
        let timeout_packet = channel_events::TimeoutPacket { packet };
        abci_events.push(AbciEvent::try_from(timeout_packet.clone()).unwrap());

        for abci_event in abci_events {
            match ibc_event_try_from_abci_event(&abci_event).ok() {
                Some(ibc_event) => match ibc_event {
                    IbcEvent::SendPacket(e) => assert_eq!(e.packet, send_packet.packet),
                    IbcEvent::WriteAcknowledgement(e) => {
                        assert_eq!(e.packet, write_ack.packet);
                        assert_eq!(e.ack, write_ack.ack);
                    }
                    IbcEvent::AcknowledgePacket(e) => assert_eq!(e.packet, ack_packet.packet),
                    IbcEvent::TimeoutPacket(e) => assert_eq!(e.packet, timeout_packet.packet),
                    _ => panic!("unexpected event type"),
                },
                None => panic!("converted event was wrong"),
            }
        }
    }
}<|MERGE_RESOLUTION|>--- conflicted
+++ resolved
@@ -1,9 +1,4 @@
-<<<<<<< HEAD
 use core::fmt::{Display, Error as FmtError, Formatter};
-=======
-use core::fmt::{self, Display, Formatter};
-
->>>>>>> a087c476
 use ibc::{
     core::ics02_client::{
         error::Error as ClientError,

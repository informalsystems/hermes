--- conflicted
+++ resolved
@@ -731,35 +731,24 @@
 
                     return Ok(summary);
                 }
-<<<<<<< HEAD
-=======
-                Err(LinkError::SendError(ev)) => {
-                    // This error means we could retry
-                    error!("[{}] error {}", self, ev);
-                    if i + 1 == MAX_RETRIES {
-                        error!(
-                            "[{}] {}/{} retries exhausted. giving up",
-                            self,
-                            i + 1,
-                            MAX_RETRIES
-                        )
-                    } else {
-                        // If we haven't exhausted all retries, regenerate the op. data & retry
-                        match self.regenerate_operational_data(odata.clone()) {
-                            None => return Ok(RelaySummary::empty()), // Nothing to retry
-                            Some(new_od) => odata = new_od,
-                        }
-                    }
-                }
->>>>>>> d41f7fa5
                 Err(e) => {
                     match e.detail {
                         LinkErrorDetail::Send(ev) => {
-                            // This error means we can retry
+                            // This error means we could retry
                             error!("[{}] error {}", self, ev);
-                            match self.regenerate_operational_data(odata.clone()) {
-                                None => return Ok(RelaySummary::empty()), // Nothing to retry
-                                Some(new_od) => odata = new_od,
+                            if i + 1 == MAX_RETRIES {
+                                error!(
+                                    "[{}] {}/{} retries exhausted. giving up",
+                                    self,
+                                    i + 1,
+                                    MAX_RETRIES
+                                )
+                            } else {
+                                // If we haven't exhausted all retries, regenerate the op. data & retry
+                                match self.regenerate_operational_data(odata.clone()) {
+                                    None => return Ok(RelaySummary::empty()), // Nothing to retry
+                                    Some(new_od) => odata = new_od,
+                                }
                             }
                         }
                         _ => return Err(e),

--- conflicted
+++ resolved
@@ -738,13 +738,14 @@
     /// Checks if a packet commitment has been cleared on source.
     /// The packet commitment is cleared when either an acknowledgment or a timeout is received on source.
     fn send_packet_commitment_cleared_on_src(&self, packet: &Packet) -> Result<bool, LinkError> {
-        let (bytes, _) = self.src_chain.build_packet_proofs(
+        let (bytes, _) = self.src_chain().build_packet_proofs(
             PacketMsgType::Recv,
             self.src_port_id(),
             self.src_channel_id(),
             packet.sequence,
             Height::zero(),
         )?;
+
         Ok(bytes.is_empty())
     }
 
@@ -1484,18 +1485,14 @@
 
 impl fmt::Display for RelayPath {
     fn fmt(&self, f: &mut fmt::Formatter<'_>) -> fmt::Result {
-<<<<<<< HEAD
         write!(
             f,
             "{}:{}/{} -> {}",
-            self.src_chain.id(),
+            self.src_chain().id(),
             self.src_port_id(),
             self.src_channel_id(),
-            self.dst_chain.id()
+            self.dst_chain().id()
         )
-=======
-        write!(f, "{} -> {}", self.src_chain().id(), self.dst_chain().id())
->>>>>>> 2cbc7a7d
     }
 }
 

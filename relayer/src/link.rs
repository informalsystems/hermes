--- conflicted
+++ resolved
@@ -1,18 +1,5 @@
-<<<<<<< HEAD
 #![allow(clippy::borrowed_box)]
 
-use alloc::collections::btree_map::BTreeMap as HashMap;
-use core::fmt;
-use std::thread;
-use std::time::Instant;
-
-use itertools::Itertools;
-use prost_types::Any;
-use thiserror::Error;
-use tracing::{debug, error, info, trace, warn};
-
-=======
->>>>>>> c052e8a5
 use ibc::{
     events::IbcEvent,
     ics03_connection::connection::State as ConnectionState,

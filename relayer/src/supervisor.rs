--- conflicted
+++ resolved
@@ -624,11 +624,7 @@
         let height = batch.height;
         let chain_id = batch.chain_id.clone();
 
-<<<<<<< HEAD
-        let collected = self.collect_events(src_chain.clone().as_ref(), batch);
-=======
-        let mut collected = self.collect_events(&src_chain, batch);
->>>>>>> c518e15a
+        let collected = self.collect_events(&src_chain, batch);
 
         for (object, events) in collected.per_object.into_iter() {
             if !self.relay_on_object(&src_chain.id(), &object) {

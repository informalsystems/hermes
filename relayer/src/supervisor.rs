use std::{collections::HashMap, sync::Arc, time::Duration};

use anomaly::BoxError;

use crossbeam_channel::Receiver;
use itertools::Itertools;
use tracing::{debug, error, trace, warn};

use ibc::{
    events::IbcEvent, ics02_client::client_state::ClientState,
    ics04_channel::channel::IdentifiedChannelEnd, ics24_host::identifier::ChainId, Height,
};

use ibc_proto::ibc::core::channel::v1::QueryChannelsRequest;

#[cfg(feature = "telemetry")]
use ibc_telemetry::service::MetricUpdate;

use crate::{
    chain::{counterparty::channel_connection_client, handle::ChainHandle},
    config::Config,
    event::{
        self,
        monitor::{EventBatch, UnwrapOrClone},
    },
<<<<<<< HEAD
    metric,
    object::{Client, Object, UnidirectionalChannelPath},
=======
    object::{Channel, Client, Object, UnidirectionalChannelPath},
>>>>>>> 26ef2c6f
    registry::Registry,
    util::try_recv_multiple,
    worker::{WorkerMap, WorkerMsg},
};

pub mod error;
use crate::chain::counterparty::channel_state_on_destination;
use crate::config::Strategy;
pub use error::Error;

#[cfg(feature = "telemetry")]
use ibc_telemetry::TelemetryHandle;

/// The supervisor listens for events on multiple pairs of chains,
/// and dispatches the events it receives to the appropriate
/// worker, based on the [`Object`] associated with each event.
pub struct Supervisor {
    config: Config,
    registry: Registry,
    workers: WorkerMap,
    worker_msg_rx: Receiver<WorkerMsg>,

    #[cfg(feature = "telemetry")]
    telemetry: TelemetryHandle,
}

impl Supervisor {
    /// Spawns a [`Supervisor`] which will listen for events on all the chains in the [`Config`].
    pub fn spawn(config: Config) -> Self {
        let registry = Registry::new(config.clone());
        let (worker_msg_tx, worker_msg_rx) = crossbeam_channel::unbounded();

        Self {
            config,
            registry,
            workers: WorkerMap::new(worker_msg_tx),
            worker_msg_rx,

            #[cfg(feature = "telemetry")]
            telemetry: TelemetryHandle::noop(),
        }
    }

    #[cfg(feature = "telemetry")]
    /// Spawns a [`Supervisor`] which will listen for events on all the chains in the [`Config`],
    /// with telemetry enabled.
    pub fn spawn_with_telemetry(config: Config, telemetry: TelemetryHandle) -> Self {
        let mut supervisor = Self::spawn(config);
        supervisor.telemetry = telemetry;
        supervisor
    }

    fn handshake_enabled(&self) -> bool {
        self.config.global.strategy == Strategy::HandshakeAndPackets
    }

    /// Collect the events we are interested in from an [`EventBatch`],
    /// and maps each [`IbcEvent`] to their corresponding [`Object`].
    pub fn collect_events(
        &self,
        src_chain: &dyn ChainHandle,
        batch: EventBatch,
    ) -> CollectedEvents {
        let mut collected = CollectedEvents::new(batch.height, batch.chain_id);

        for event in batch.events {
            match event {
                IbcEvent::NewBlock(_) => {
                    collected.new_block = Some(event);
                }
                IbcEvent::UpdateClient(ref update) => {
                    if let Ok(object) = Object::for_update_client(update, src_chain) {
                        // Collect update client events only if the worker exists
                        if self.workers.contains(&object) {
                            collected.per_object.entry(object).or_default().push(event);
                        }
                    }
                }

                IbcEvent::OpenInitChannel(..) | IbcEvent::OpenTryChannel(..) => {
                    if !self.handshake_enabled() {
                        continue;
                    }

                    let object = event
                        .channel_attributes()
                        .map(|attr| Object::channel_from_chan_open_events(attr, src_chain));

                    if let Some(Ok(object)) = object {
                        collected.per_object.entry(object).or_default().push(event);
                    }
                }

                IbcEvent::OpenAckChannel(ref open_ack) => {
                    // Create client worker here as channel end must be opened
                    if let Ok(object) =
                        Object::client_from_chan_open_events(open_ack.attributes(), src_chain)
                    {
                        collected
                            .per_object
                            .entry(object)
                            .or_default()
                            .push(event.clone());
                    }

                    if !self.handshake_enabled() {
                        continue;
                    }

                    if let Ok(channel_object) = Object::channel_from_chan_open_events(
                        event.clone().channel_attributes().unwrap(),
                        src_chain,
                    ) {
                        collected
                            .per_object
                            .entry(channel_object)
                            .or_default()
                            .push(event);
                    }
                }
                IbcEvent::OpenConfirmChannel(ref open_confirm) => {
                    // Create client worker here as channel end must be opened
                    if let Ok(object) =
                        Object::client_from_chan_open_events(open_confirm.attributes(), src_chain)
                    {
                        collected
                            .per_object
                            .entry(object)
                            .or_default()
                            .push(event.clone());
                    }
                }
                IbcEvent::SendPacket(ref packet) => {
                    if let Ok(object) = Object::for_send_packet(packet, src_chain) {
                        collected.per_object.entry(object).or_default().push(event);
                    }
                }
                IbcEvent::TimeoutPacket(ref packet) => {
                    if let Ok(object) = Object::for_timeout_packet(packet, src_chain) {
                        // TODO: Is this the right place to record the telemetry metric ?
                        metric!(self.telemetry, MetricUpdate::TimeoutPacket(1));
                        collected.per_object.entry(object).or_default().push(event);
                    }
                }
                IbcEvent::WriteAcknowledgement(ref packet) => {
                    if let Ok(object) = Object::for_write_ack(packet, src_chain) {
                        // TODO: Is this the right place to record the telemetry metric ?
                        metric!(self.telemetry, MetricUpdate::IbcAcknowledgePacket(1));
                        collected.per_object.entry(object).or_default().push(event);
                    }
                }
                IbcEvent::CloseInitChannel(ref packet) => {
                    if let Ok(object) = Object::for_close_init_channel(packet, src_chain) {
                        collected.per_object.entry(object).or_default().push(event);
                    }
                }
                _ => (),
            }
        }

        collected
    }

    fn spawn_workers(&mut self) {
        let req = QueryChannelsRequest {
            pagination: ibc_proto::cosmos::base::query::pagination::all(),
        };

        let chain_ids = self
            .config
            .chains
            .iter()
            .map(|c| c.id.clone())
            .collect_vec();

        for chain_id in chain_ids {
            let chain = match self.registry.get_or_spawn(&chain_id) {
                Ok(chain_handle) => {
                    metric!(self.telemetry, MetricUpdate::RelayChainsNumber(1));
                    chain_handle
                }
                Err(e) => {
                    error!("skipping workers for chain id {}. reason: failed to spawn chain runtime with error: {}", chain_id, e);
                    continue;
                }
            };

            let channels = match chain.query_channels(req.clone()) {
                Ok(channels) => {
                    metric!(self.telemetry, MetricUpdate::RelayChannelsNumber(1));
                    channels
                }
                Err(e) => {
                    error!("failed to query channels from {}: {}", chain_id, e);
                    continue;
                }
            };

            for channel in channels {
                match self.spawn_workers_for_channel(chain.clone(), channel.clone()) {
                    Ok(()) => debug!(
                        "done spawning workers for channel {} on chain {}",
                        chain.id(),
                        channel.channel_id
                    ),
                    Err(e) => error!(
                        "skipped workers for channel {} on chain {} due to error {}",
                        chain.id(),
                        channel.channel_id,
                        e
                    ),
                }
            }
        }
    }

    /// Spawns all the [`Worker`]s that will handle a given channel for a given source chain.
    fn spawn_workers_for_channel(
        &mut self,
        chain: Box<dyn ChainHandle>,
        channel: IdentifiedChannelEnd,
    ) -> Result<(), BoxError> {
        trace!(
            "fetching connection_client for channel {:?} of chain {}",
            channel,
            chain.id()
        );

        let client_res =
            channel_connection_client(chain.as_ref(), &channel.port_id, &channel.channel_id);

        let (client, connection, channel) = match client_res {
            Ok(conn_client) => {
                trace!("channel, connection, client {:?}", conn_client);
                (
                    conn_client.client,
                    conn_client.connection,
                    conn_client.channel,
                )
            }
            Err(Error::ConnectionNotOpen(..)) | Err(Error::ChannelUninitialized(..)) => {
                // These errors are silent.
                // Simply ignore the channel and return without spawning the workers.
                warn!(
                    " client and packet relay workers not spawned for channel/chain pair '{}'/'{}' because channel is not open",
                    channel.channel_id,
                    chain.id(),
                );

                return Ok(());
            }
            Err(e) => {
                // Propagate errors.
                return Err(format!(
                    "unable to spawn workers for channel/chain pair '{}'/'{}' due to error: {:?}",
                    channel.channel_id,
                    chain.id(),
                    e
                )
                .into());
            }
        };

        if self
            .config
            .find_chain(&client.client_state.chain_id())
            .is_none()
        {
            // Ignore channel, since it does not correspond to any chain in the config file
            return Ok(());
        }

        let counterparty_chain = self
            .registry
            .get_or_spawn(&client.client_state.chain_id())?;

        let chan_state_src = channel.channel_end.state;
        let chan_state_dst =
            channel_state_on_destination(channel.clone(), connection, counterparty_chain.as_ref())?;

        debug!(
            "channel {} on chain {} is: {}; state on dest. chain ({}) is: {}",
            channel.channel_id,
            chain.id(),
            chan_state_src,
            counterparty_chain.id(),
            chan_state_dst
        );
        if chan_state_src.is_open() && chan_state_dst.is_open() {
            // create the client object and spawn worker
            let client_object = Object::Client(Client {
                dst_client_id: client.client_id.clone(),
                dst_chain_id: chain.id(),
                src_chain_id: client.client_state.chain_id(),
            });
            self.workers
                .get_or_spawn(client_object, counterparty_chain.clone(), chain.clone());

            // TODO: Only start the Uni worker if there are outstanding packets or ACKs.
            //  https://github.com/informalsystems/ibc-rs/issues/901
            // create the path object and spawn worker
            let path_object = Object::UnidirectionalChannelPath(UnidirectionalChannelPath {
                dst_chain_id: counterparty_chain.clone().id(),
                src_chain_id: chain.id(),
                src_channel_id: channel.channel_id.clone(),
                src_port_id: channel.port_id,
            });
            self.workers
                .get_or_spawn(path_object, chain.clone(), counterparty_chain.clone());
        } else if !chan_state_dst.is_open()
            && chan_state_dst as u32 <= chan_state_src as u32
            && self.handshake_enabled()
        {
            // create worker for channel handshake that will advance the remote state
            let channel_object = Object::Channel(Channel {
                dst_chain_id: counterparty_chain.clone().id(),
                src_chain_id: chain.id(),
                src_channel_id: channel.channel_id.clone(),
                src_port_id: channel.port_id,
            });

            self.workers
                .get_or_spawn(channel_object, chain.clone(), counterparty_chain.clone());
        }
        Ok(())
    }

    /// Run the supervisor event loop.
    pub fn run(mut self) -> Result<(), BoxError> {
        let mut subscriptions = Vec::with_capacity(self.config.chains.len());

        for chain_config in &self.config.chains {
            let chain = match self.registry.get_or_spawn(&chain_config.id) {
                Ok(chain) => chain,
                Err(e) => {
                    error!(
                        "failed to spawn chain runtime for {}: {}",
                        chain_config.id, e
                    );
                    continue;
                }
            };

            match chain.subscribe() {
                Ok(subscription) => subscriptions.push((chain, subscription)),
                Err(e) => error!(
                    "failed to subscribe to events of {}: {}",
                    chain_config.id, e
                ),
            }
        }

        // At least one chain runtime should be available, otherwise the supervisor
        // cannot do anything and will hang indefinitely.
        if self.registry.size() == 0 {
            return Err("supervisor was not able to connect to any chain".into());
        }

        self.spawn_workers();

        loop {
            if let Some((chain, batch)) = try_recv_multiple(&subscriptions) {
                self.handle_batch(chain.clone(), batch);
            }

            if let Ok(msg) = self.worker_msg_rx.try_recv() {
                self.handle_msg(msg);
            }

            std::thread::sleep(Duration::from_millis(50));
        }
    }

    fn handle_msg(&mut self, msg: WorkerMsg) {
        match msg {
            WorkerMsg::Stopped(object) => {
                if !self.workers.remove_stopped(&object) {
                    warn!(
                        "did not find worker handle for object '{}' after worker stopped",
                        object.short_name()
                    );
                }
            }
        }
    }

    fn handle_batch(
        &mut self,
        chain: Box<dyn ChainHandle>,
        batch: Arc<event::monitor::Result<EventBatch>>,
    ) {
        let chain_id = chain.id();

        let result = batch
            .unwrap_or_clone()
            .map_err(Into::into)
            .and_then(|batch| self.process_batch(chain, batch));

        if let Err(e) = result {
            error!("[{}] error during batch processing: {}", chain_id, e);
        }
    }

    /// Process a batch of events received from a chain.
    fn process_batch(
        &mut self,
        src_chain: Box<dyn ChainHandle>,
        batch: EventBatch,
    ) -> Result<(), BoxError> {
        assert_eq!(src_chain.id(), batch.chain_id);

        let height = batch.height;
        let chain_id = batch.chain_id.clone();

        let mut collected = self.collect_events(src_chain.clone().as_ref(), batch);

        for (object, events) in collected.per_object.drain() {
            if events.is_empty() {
                continue;
            }

            let src = self.registry.get_or_spawn(object.src_chain_id())?;
            let dst = self.registry.get_or_spawn(object.dst_chain_id())?;

            let worker = self.workers.get_or_spawn(object, src, dst);
            worker.send_events(height, events, chain_id.clone())?
        }

        // If there is a NewBlock event, forward the event to any workers affected by it.
        if let Some(IbcEvent::NewBlock(new_block)) = collected.new_block {
            for worker in self.workers.to_notify(&src_chain.id()) {
                worker.send_new_block(height, new_block)?;
            }
        }

        Ok(())
    }
}

/// Describes the result of [`collect_events`].
#[derive(Clone, Debug)]
pub struct CollectedEvents {
    /// The height at which these events were emitted from the chain.
    pub height: Height,
    /// The chain from which the events were emitted.
    pub chain_id: ChainId,
    /// [`NewBlock`] event collected from the [`EventBatch`].
    pub new_block: Option<IbcEvent>,
    /// Mapping between [`Object`]s and their associated [`IbcEvent`]s.
    pub per_object: HashMap<Object, Vec<IbcEvent>>,
}

impl CollectedEvents {
    pub fn new(height: Height, chain_id: ChainId) -> Self {
        Self {
            height,
            chain_id,
            new_block: Default::default(),
            per_object: Default::default(),
        }
    }

    /// Whether the collected events include a [`NewBlock`] event.
    pub fn has_new_block(&self) -> bool {
        self.new_block.is_some()
    }
}<|MERGE_RESOLUTION|>--- conflicted
+++ resolved
@@ -23,12 +23,8 @@
         self,
         monitor::{EventBatch, UnwrapOrClone},
     },
-<<<<<<< HEAD
     metric,
-    object::{Client, Object, UnidirectionalChannelPath},
-=======
     object::{Channel, Client, Object, UnidirectionalChannelPath},
->>>>>>> 26ef2c6f
     registry::Registry,
     util::try_recv_multiple,
     worker::{WorkerMap, WorkerMsg},

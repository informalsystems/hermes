use std::{
    collections::HashMap,
    sync::{Arc, RwLock},
    time::Duration,
};

use anomaly::BoxError;
use crossbeam_channel::{Receiver, Sender};
use itertools::Itertools;
use tracing::{debug, error, info, trace, warn};

use ibc::{
    events::IbcEvent,
    ics24_host::identifier::{ChainId, ChannelId, PortId},
    Height,
};

use crate::{
    chain::handle::ChainHandle,
    config::{ChainConfig, Config},
    event,
    event::monitor::{Error as EventError, EventBatch, UnwrapOrClone},
    object::Object,
    registry::Registry,
<<<<<<< HEAD
    rest,
=======
    telemetry::Telemetry,
>>>>>>> 9f38c37b
    util::try_recv_multiple,
    worker::{WorkerMap, WorkerMsg},
};

pub mod client_state_filter;
mod error;

use client_state_filter::{FilterPolicy, Permission};

pub use error::Error;

pub mod dump_state;
use dump_state::SupervisorState;

pub mod spawn;
use spawn::SpawnContext;

pub mod cmd;
use cmd::{CmdEffect, ConfigUpdate, SupervisorCmd};

use self::spawn::SpawnMode;

type ArcBatch = Arc<event::monitor::Result<EventBatch>>;
type Subscription = Receiver<ArcBatch>;
type BoxHandle = Box<dyn ChainHandle>;

pub type RwArc<T> = Arc<RwLock<T>>;

/// The supervisor listens for events on multiple pairs of chains,
/// and dispatches the events it receives to the appropriate
/// worker, based on the [`Object`] associated with each event.
pub struct Supervisor {
    config: RwArc<Config>,
    registry: Registry,
    workers: WorkerMap,

    cmd_rx: Receiver<SupervisorCmd>,
    worker_msg_rx: Receiver<WorkerMsg>,
<<<<<<< HEAD
    rest_receiver: Receiver<rest::Request>,
}

impl Supervisor {
    /// Spawns a [`Supervisor`] which will listen for events on all the chains in the [`Config`].
    pub fn spawn(config: Config, rest_receiver: Receiver<rest::Request>) -> Result<Self, BoxError> {
=======
    client_state_filter: FilterPolicy,

    #[allow(dead_code)]
    telemetry: Telemetry,
}

impl Supervisor {
    /// Create a [`Supervisor`] which will listen for events on all the chains in the [`Config`].
    pub fn new(config: RwArc<Config>, telemetry: Telemetry) -> (Self, Sender<SupervisorCmd>) {
>>>>>>> 9f38c37b
        let registry = Registry::new(config.clone());
        let (worker_msg_tx, worker_msg_rx) = crossbeam_channel::unbounded();
        let workers = WorkerMap::new(worker_msg_tx, telemetry.clone());
        let client_state_filter = FilterPolicy::default();

        let (cmd_tx, cmd_rx) = crossbeam_channel::unbounded();

        let supervisor = Self {
            config,
            registry,
            workers,
            cmd_rx,
            worker_msg_rx,
<<<<<<< HEAD
            rest_receiver,
        })
=======
            client_state_filter,
            telemetry,
        };

        (supervisor, cmd_tx)
    }

    /// Returns `true` if the relayer should filter based on
    /// client state attributes, e.g., trust threshold.
    /// Returns `false` otherwise.
    fn client_filter_enabled(&self) -> bool {
        // Currently just a wrapper over the global filter.
        self.config.read().expect("poisoned lock").global.filter
    }

    /// Returns `true` if the relayer should filter based on
    /// channel identifiers.
    /// Returns `false` otherwise.
    fn channel_filter_enabled(&self) -> bool {
        self.config.read().expect("poisoned lock").global.filter
    }

    fn relay_packets_on_channel(
        &self,
        chain_id: &ChainId,
        port_id: &PortId,
        channel_id: &ChannelId,
    ) -> bool {
        // If filtering is disabled, then relay all channels
        if !self.channel_filter_enabled() {
            return true;
        }

        self.config
            .read()
            .expect("poisoned lock")
            .packets_on_channel_allowed(chain_id, port_id, channel_id)
    }

    fn relay_on_object(&mut self, chain_id: &ChainId, object: &Object) -> bool {
        // No filter is enabled, bail fast.
        if !self.channel_filter_enabled() && !self.client_filter_enabled() {
            return true;
        }

        // First, apply the channel filter
        if let Object::Packet(u) = object {
            if !self.relay_packets_on_channel(chain_id, u.src_port_id(), u.src_channel_id()) {
                return false;
            }
        }

        // Second, apply the client filter
        let client_filter_outcome = match object {
            Object::Client(client) => self
                .client_state_filter
                .control_client_object(&mut self.registry, client),
            Object::Connection(conn) => self
                .client_state_filter
                .control_conn_object(&mut self.registry, conn),
            Object::Channel(chan) => self
                .client_state_filter
                .control_chan_object(&mut self.registry, chan),
            Object::Packet(u) => self
                .client_state_filter
                .control_packet_object(&mut self.registry, u),
        };

        match client_filter_outcome {
            Ok(Permission::Allow) => true,
            Ok(Permission::Deny) => {
                warn!(
                    "client filter denies relaying on object {}",
                    object.short_name()
                );

                false
            }
            Err(e) => {
                warn!(
                    "denying relaying on object {}, caused by: {}",
                    object.short_name(),
                    e
                );

                false
            }
        }
>>>>>>> 9f38c37b
    }

    /// Collect the events we are interested in from an [`EventBatch`],
    /// and maps each [`IbcEvent`] to their corresponding [`Object`].
    pub fn collect_events(
        &self,
        src_chain: &dyn ChainHandle,
        batch: EventBatch,
    ) -> CollectedEvents {
        let mut collected = CollectedEvents::new(batch.height, batch.chain_id);

        let handshake_enabled = self
            .config
            .read()
            .expect("poisoned lock")
            .handshake_enabled();

        for event in batch.events {
            match event {
                IbcEvent::NewBlock(_) => {
                    collected.new_block = Some(event);
                }
                IbcEvent::UpdateClient(ref update) => {
                    if let Ok(object) = Object::for_update_client(update, src_chain) {
                        // Collect update client events only if the worker exists
                        if self.workers.contains(&object) {
                            collected.per_object.entry(object).or_default().push(event);
                        }
                    }
                }
                IbcEvent::OpenInitConnection(..)
                | IbcEvent::OpenTryConnection(..)
                | IbcEvent::OpenAckConnection(..) => {
                    if !handshake_enabled {
                        continue;
                    }

                    let object = event
                        .connection_attributes()
                        .map(|attr| Object::connection_from_conn_open_events(attr, src_chain));

                    if let Some(Ok(object)) = object {
                        collected.per_object.entry(object).or_default().push(event);
                    }
                }
                IbcEvent::OpenInitChannel(..) | IbcEvent::OpenTryChannel(..) => {
                    if !handshake_enabled {
                        continue;
                    }

                    let object = event
                        .channel_attributes()
                        .map(|attr| Object::channel_from_chan_open_events(attr, src_chain));

                    if let Some(Ok(object)) = object {
                        collected.per_object.entry(object).or_default().push(event);
                    }
                }
                IbcEvent::OpenAckChannel(ref open_ack) => {
                    // Create client and packet workers here as channel end must be opened
                    if let Ok(client_object) =
                        Object::client_from_chan_open_events(open_ack.attributes(), src_chain)
                    {
                        collected
                            .per_object
                            .entry(client_object)
                            .or_default()
                            .push(event.clone());
                    }

                    if let Ok(packet_object) =
                        Object::packet_from_chan_open_events(open_ack.attributes(), src_chain)
                    {
                        collected
                            .per_object
                            .entry(packet_object)
                            .or_default()
                            .push(event.clone());
                    }

                    // If handshake message relaying is enabled create worker to send the MsgChannelOpenConfirm message
                    if handshake_enabled {
                        if let Ok(channel_object) =
                            Object::channel_from_chan_open_events(open_ack.attributes(), src_chain)
                        {
                            collected
                                .per_object
                                .entry(channel_object)
                                .or_default()
                                .push(event);
                        }
                    }
                }
                IbcEvent::OpenConfirmChannel(ref open_confirm) => {
                    // Create client worker here as channel end must be opened
                    if let Ok(client_object) =
                        Object::client_from_chan_open_events(open_confirm.attributes(), src_chain)
                    {
                        collected
                            .per_object
                            .entry(client_object)
                            .or_default()
                            .push(event.clone());
                    }
                    if let Ok(packet_object) =
                        Object::packet_from_chan_open_events(open_confirm.attributes(), src_chain)
                    {
                        collected
                            .per_object
                            .entry(packet_object)
                            .or_default()
                            .push(event.clone());
                    }
                }
                IbcEvent::SendPacket(ref packet) => {
                    if let Ok(object) = Object::for_send_packet(packet, src_chain) {
                        collected.per_object.entry(object).or_default().push(event);
                    }
                }
                IbcEvent::TimeoutPacket(ref packet) => {
                    if let Ok(object) = Object::for_timeout_packet(packet, src_chain) {
                        collected.per_object.entry(object).or_default().push(event);
                    }
                }
                IbcEvent::WriteAcknowledgement(ref packet) => {
                    if let Ok(object) = Object::for_write_ack(packet, src_chain) {
                        collected.per_object.entry(object).or_default().push(event);
                    }
                }
                IbcEvent::CloseInitChannel(ref packet) => {
                    if let Ok(object) = Object::for_close_init_channel(packet, src_chain) {
                        collected.per_object.entry(object).or_default().push(event);
                    }
                }
                _ => (),
            }
        }

        collected
    }

    /// Create a new `SpawnContext` for spawning workers.
    fn spawn_context(&mut self, mode: SpawnMode) -> SpawnContext<'_> {
        SpawnContext::new(
            &self.config,
            &mut self.registry,
            &mut self.client_state_filter,
            &mut self.workers,
            mode,
        )
    }

    /// Spawn all the workers necessary for the relayer to connect
    /// and relay between all the chains in the configurations.
    fn spawn_workers(&mut self, mode: SpawnMode) {
        self.spawn_context(mode).spawn_workers();
    }

    /// Run the supervisor event loop.
    pub fn run(mut self) -> Result<(), BoxError> {
        self.spawn_workers(SpawnMode::Startup);

        let mut subscriptions = self.init_subscriptions()?;

        loop {
            if let Some((chain, batch)) = try_recv_multiple(&subscriptions) {
                self.handle_batch(chain.clone(), batch);
            }

            if let Ok(msg) = self.worker_msg_rx.try_recv() {
                self.handle_worker_msg(msg);
            }

            if let Ok(cmd) = self.cmd_rx.try_recv() {
                let after = self.handle_cmd(cmd);

                if let CmdEffect::ConfigChanged = after {
                    match self.init_subscriptions() {
                        Ok(subs) => {
                            subscriptions = subs;
                        }
                        Err(Error::NoChainsAvailable) => (),
                        Err(e) => return Err(e.into()),
                    }
                }
            }

            std::thread::sleep(Duration::from_millis(50));
        }
    }

    /// Subscribe to the events emitted by the chains the supervisor is connected to.
    fn init_subscriptions(&mut self) -> Result<Vec<(BoxHandle, Subscription)>, Error> {
        let chains = &self.config.read().expect("poisoned lock").chains;

        let mut subscriptions = Vec::with_capacity(chains.len());

        for chain_config in chains {
            let chain = match self.registry.get_or_spawn(&chain_config.id) {
                Ok(chain) => chain,
                Err(e) => {
                    error!(
                        "failed to spawn chain runtime for {}: {}",
                        chain_config.id, e
                    );
                    continue;
                }
            };

            match chain.subscribe() {
                Ok(subscription) => subscriptions.push((chain, subscription)),
                Err(e) => error!(
                    "failed to subscribe to events of {}: {}",
                    chain_config.id, e
                ),
            }
        }

        // At least one chain runtime should be available, otherwise the supervisor
        // cannot do anything and will hang indefinitely.
        if self.registry.size() == 0 {
            return Err(Error::NoChainsAvailable);
        }

        Ok(subscriptions)
    }

    /// Handle the given [`SupervisorCmd`].
    ///
    /// Returns an [`CmdEffect`] which instructs the caller as to
    /// whether or not the event subscriptions needs to be reset or not.
    fn handle_cmd(&mut self, cmd: SupervisorCmd) -> CmdEffect {
        match cmd {
            SupervisorCmd::UpdateConfig(update) => self.update_config(update),
            SupervisorCmd::DumpState(reply_to) => self.dump_state(reply_to),
        }
    }

<<<<<<< HEAD
            if let Some(msg) = rest::process(&self.config, &self.rest_receiver) {
                self.handle_rest_request(msg);
            }

            std::thread::sleep(Duration::from_millis(50));
=======
    /// Dump the state of the supervisor into a [`SupervisorState`] value,
    /// and send it back through the given channel.
    fn dump_state(&self, reply_to: Sender<SupervisorState>) -> CmdEffect {
        let chains = self.registry.chains().map(|c| c.id()).collect_vec();
        let state = SupervisorState::new(chains, self.workers.objects());
        let _ = reply_to.try_send(state);

        CmdEffect::Nothing
    }

    /// Apply the given configuration update.
    ///
    /// Returns an [`CmdEffect`] which instructs the caller as to
    /// whether or not the event subscriptions needs to be reset or not.
    fn update_config(&mut self, update: ConfigUpdate) -> CmdEffect {
        match update {
            ConfigUpdate::Add(config) => self.add_chain(config),
            ConfigUpdate::Remove(id) => self.remove_chain(&id),
            ConfigUpdate::Update(config) => self.update_chain(config),
        }
    }

    /// Add the given chain to the configuration and spawn the associated workers.
    /// Will not have any effect if the chain is already present in the config.
    ///
    /// If the addition had any effect, returns [`CmdEffect::ConfigChanged`] as
    /// subscriptions need to be reset to take into account the newly added chain.
    fn add_chain(&mut self, config: ChainConfig) -> CmdEffect {
        let id = config.id.clone();

        if self.config.read().expect("poisoned lock").has_chain(&id) {
            info!(chain.id=%id, "skipping addition of already existing chain");
            return CmdEffect::Nothing;
        }

        info!(chain.id=%id, "adding new chain");

        self.config
            .write()
            .expect("poisoned lock")
            .chains
            .push(config);

        debug!(chain.id=%id, "spawning chain runtime");

        if let Err(e) = self.registry.spawn(&id) {
            error!(
                "failed to add chain {} because of failure to spawn the chain runtime: {}",
                id, e
            );

            // Remove the newly added config
            self.config
                .write()
                .expect("poisoned lock")
                .chains
                .retain(|c| c.id != id);

            return CmdEffect::Nothing;
>>>>>>> 9f38c37b
        }

        debug!(chain.id=%id, "spawning workers");
        let mut ctx = self.spawn_context(SpawnMode::Reload);
        ctx.spawn_workers_for_chain(&id);

        CmdEffect::ConfigChanged
    }

    /// Remove the given chain to the configuration and spawn the associated workers.
    /// Will not have any effect if the chain was not already present in the config.
    ///
    /// If the removal had any effect, returns [`CmdEffect::ConfigChanged`] as
    /// subscriptions need to be reset to take into account the newly added chain.
    fn remove_chain(&mut self, id: &ChainId) -> CmdEffect {
        if !self.config.read().expect("poisoned lock").has_chain(&id) {
            info!(chain.id=%id, "skipping removal of non-existing chain");
            return CmdEffect::Nothing;
        }

        info!(chain.id=%id, "removing existing chain");

        self.config
            .write()
            .expect("poisoned lock")
            .chains
            .retain(|c| &c.id != id);

        debug!(chain.id=%id, "shutting down workers");
        let mut ctx = self.spawn_context(SpawnMode::Reload);
        ctx.shutdown_workers_for_chain(&id);

        debug!(chain.id=%id, "shutting down chain runtime");
        self.registry.shutdown(&id);

        CmdEffect::ConfigChanged
    }

    /// Update the given chain configuration, by removing it with
    /// [`Supervisor::remove_chain`] and adding the updated
    /// chain config with [`Supervisor::remove_chain`].
    ///
    /// If the update had any effect, returns [`CmdEffect::ConfigChanged`] as
    /// subscriptions need to be reset to take into account the newly added chain.
    fn update_chain(&mut self, config: ChainConfig) -> CmdEffect {
        info!(chain.id=%config.id, "updating existing chain");

        let removed = self.remove_chain(&config.id);
        let added = self.add_chain(config);
        removed.or(added)
    }

    /// Process the given [`WorkerMsg`] sent by a worker.
    fn handle_worker_msg(&mut self, msg: WorkerMsg) {
        match msg {
            WorkerMsg::Stopped(id, object) => {
                self.workers.remove_stopped(id, object);
            }
        }
    }

<<<<<<< HEAD
    fn handle_rest_request(&mut self, _m: rest::Msg) {
        todo!()
    }

    fn handle_batch(
        &mut self,
        chain: Box<dyn ChainHandle>,
        batch: Arc<event::monitor::Result<EventBatch>>,
    ) {
=======
    /// Process the given batch if it does not contain any errors,
    /// output the errors on the console otherwise.
    fn handle_batch(&mut self, chain: Box<dyn ChainHandle>, batch: ArcBatch) {
>>>>>>> 9f38c37b
        let chain_id = chain.id();

        let result = match batch.unwrap_or_clone() {
            Ok(batch) => self.process_batch(chain, batch),
            Err(EventError::SubscriptionCancelled(_)) => {
                warn!(chain.id = %chain_id, "event subscription was cancelled, clearing pending packets");
                self.clear_pending_packets(&chain_id)
            }
            Err(e) => Err(e.into()),
        };

        if let Err(e) = result {
            error!("[{}] error during batch processing: {}", chain_id, e);
        }
    }

    /// Process a batch of events received from a chain.
    fn process_batch(
        &mut self,
        src_chain: Box<dyn ChainHandle>,
        batch: EventBatch,
    ) -> Result<(), BoxError> {
        assert_eq!(src_chain.id(), batch.chain_id);

        let height = batch.height;
        let chain_id = batch.chain_id.clone();

        let mut collected = self.collect_events(src_chain.clone().as_ref(), batch);

        for (object, events) in collected.per_object.drain() {
            if !self.relay_on_object(&src_chain.id(), &object) {
                trace!(
                    "skipping events for '{}'. \
                    reason: filtering is enabled and channel does not match any allowed channels",
                    object.short_name()
                );

                continue;
            }

            if events.is_empty() {
                continue;
            }

            let src = self.registry.get_or_spawn(object.src_chain_id())?;
            let dst = self.registry.get_or_spawn(object.dst_chain_id())?;

            let worker = {
                let config = self.config.read().expect("poisoned lock");
                self.workers.get_or_spawn(object, src, dst, &config)
            };

            worker.send_events(height, events, chain_id.clone())?
        }

        // If there is a NewBlock event, forward the event to any workers affected by it.
        if let Some(IbcEvent::NewBlock(new_block)) = collected.new_block {
            for worker in self.workers.to_notify(&src_chain.id()) {
                worker.send_new_block(height, new_block)?;
            }
        }

        Ok(())
    }

    fn clear_pending_packets(&mut self, chain_id: &ChainId) -> Result<(), BoxError> {
        for worker in self.workers.workers_for_chain(chain_id) {
            worker.clear_pending_packets()?;
        }

        Ok(())
    }
}

/// Describes the result of [`collect_events`].
#[derive(Clone, Debug)]
pub struct CollectedEvents {
    /// The height at which these events were emitted from the chain.
    pub height: Height,
    /// The chain from which the events were emitted.
    pub chain_id: ChainId,
    /// [`NewBlock`] event collected from the [`EventBatch`].
    pub new_block: Option<IbcEvent>,
    /// Mapping between [`Object`]s and their associated [`IbcEvent`]s.
    pub per_object: HashMap<Object, Vec<IbcEvent>>,
}

impl CollectedEvents {
    pub fn new(height: Height, chain_id: ChainId) -> Self {
        Self {
            height,
            chain_id,
            new_block: Default::default(),
            per_object: Default::default(),
        }
    }

    /// Whether the collected events include a [`NewBlock`] event.
    pub fn has_new_block(&self) -> bool {
        self.new_block.is_some()
    }
}<|MERGE_RESOLUTION|>--- conflicted
+++ resolved
@@ -22,11 +22,8 @@
     event::monitor::{Error as EventError, EventBatch, UnwrapOrClone},
     object::Object,
     registry::Registry,
-<<<<<<< HEAD
     rest,
-=======
     telemetry::Telemetry,
->>>>>>> 9f38c37b
     util::try_recv_multiple,
     worker::{WorkerMap, WorkerMsg},
 };
@@ -65,14 +62,7 @@
 
     cmd_rx: Receiver<SupervisorCmd>,
     worker_msg_rx: Receiver<WorkerMsg>,
-<<<<<<< HEAD
     rest_receiver: Receiver<rest::Request>,
-}
-
-impl Supervisor {
-    /// Spawns a [`Supervisor`] which will listen for events on all the chains in the [`Config`].
-    pub fn spawn(config: Config, rest_receiver: Receiver<rest::Request>) -> Result<Self, BoxError> {
-=======
     client_state_filter: FilterPolicy,
 
     #[allow(dead_code)]
@@ -81,8 +71,11 @@
 
 impl Supervisor {
     /// Create a [`Supervisor`] which will listen for events on all the chains in the [`Config`].
-    pub fn new(config: RwArc<Config>, telemetry: Telemetry) -> (Self, Sender<SupervisorCmd>) {
->>>>>>> 9f38c37b
+    pub fn new(
+        config: RwArc<Config>,
+        rest_receiver: Receiver<rest::Request>,
+        telemetry: Telemetry,
+    ) -> (Self, Sender<SupervisorCmd>) {
         let registry = Registry::new(config.clone());
         let (worker_msg_tx, worker_msg_rx) = crossbeam_channel::unbounded();
         let workers = WorkerMap::new(worker_msg_tx, telemetry.clone());
@@ -96,10 +89,7 @@
             workers,
             cmd_rx,
             worker_msg_rx,
-<<<<<<< HEAD
             rest_receiver,
-        })
-=======
             client_state_filter,
             telemetry,
         };
@@ -188,7 +178,6 @@
                 false
             }
         }
->>>>>>> 9f38c37b
     }
 
     /// Collect the events we are interested in from an [`EventBatch`],
@@ -376,6 +365,11 @@
                 }
             }
 
+            let config = &self.config.read().expect("poisoned lock");
+            if let Some(msg) = rest::process(config, &self.rest_receiver) {
+                self.handle_rest_request(msg);
+            }
+
             std::thread::sleep(Duration::from_millis(50));
         }
     }
@@ -427,13 +421,6 @@
         }
     }
 
-<<<<<<< HEAD
-            if let Some(msg) = rest::process(&self.config, &self.rest_receiver) {
-                self.handle_rest_request(msg);
-            }
-
-            std::thread::sleep(Duration::from_millis(50));
-=======
     /// Dump the state of the supervisor into a [`SupervisorState`] value,
     /// and send it back through the given channel.
     fn dump_state(&self, reply_to: Sender<SupervisorState>) -> CmdEffect {
@@ -493,7 +480,6 @@
                 .retain(|c| c.id != id);
 
             return CmdEffect::Nothing;
->>>>>>> 9f38c37b
         }
 
         debug!(chain.id=%id, "spawning workers");
@@ -555,21 +541,14 @@
         }
     }
 
-<<<<<<< HEAD
-    fn handle_rest_request(&mut self, _m: rest::Msg) {
+    // TODO(Adi): The `self` ref may need to be mutable here.
+    fn handle_rest_request(&self, _m: rest::Msg) {
         todo!()
     }
 
-    fn handle_batch(
-        &mut self,
-        chain: Box<dyn ChainHandle>,
-        batch: Arc<event::monitor::Result<EventBatch>>,
-    ) {
-=======
     /// Process the given batch if it does not contain any errors,
     /// output the errors on the console otherwise.
     fn handle_batch(&mut self, chain: Box<dyn ChainHandle>, batch: ArcBatch) {
->>>>>>> 9f38c37b
         let chain_id = chain.id();
 
         let result = match batch.unwrap_or_clone() {

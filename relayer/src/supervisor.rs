use std::{
    collections::HashMap,
    fmt,
    thread::{self, JoinHandle},
    time::Duration,
};

use anomaly::BoxError;
use crossbeam_channel::{Receiver, Sender};
<<<<<<< HEAD
use tracing::{error, error_span, info, warn};
=======
use tracing::{debug, error, info, trace, warn};
>>>>>>> 251a8606

use ibc::events::VecIbcEvents;
use ibc::ics02_client::client_state::ClientState;
use ibc::ics02_client::events::UpdateClient;
use ibc::ics04_channel::channel::IdentifiedChannelEnd;
use ibc::ics24_host::identifier::ClientId;
use ibc::{
    events::IbcEvent,
    ics02_client::events::NewBlock,
    ics03_connection::connection::State as ConnectionState,
    ics04_channel::{
        channel::State as ChannelState,
        events::{CloseInit, SendPacket, TimeoutPacket, WriteAcknowledgement},
    },
    ics24_host::identifier::{ChainId, ChannelId, PortId},
    Height,
};
<<<<<<< HEAD
=======
use ibc_proto::ibc::core::channel::v1::QueryChannelsRequest;
>>>>>>> 251a8606

use crate::foreign_client::{ForeignClient, ForeignClientError};
use crate::{
    chain::handle::ChainHandle,
    event::monitor::EventBatch,
    link::{Link, LinkParameters},
};

/// A command for a [`Worker`].
pub enum WorkerCmd {
    /// A batch of packet events need to be relayed
    IbcEvents { batch: EventBatch },
    /// A batch of [`NewBlock`] events need to be relayed
    NewBlock { height: Height, new_block: NewBlock },
}

/// Handle to a [`Worker`], for sending [`WorkerCmd`]s to it.
pub struct WorkerHandle {
    tx: Sender<WorkerCmd>,
    thread_handle: JoinHandle<()>,
}

impl WorkerHandle {
    /// Send a batch of packet events to the worker.
    pub fn send_events(
        &self,
        height: Height,
        events: Vec<IbcEvent>,
        chain_id: ChainId,
    ) -> Result<(), BoxError> {
        let batch = EventBatch {
            height,
            events,
            chain_id,
        };

        trace!("supervisor sends {:?}", batch);
        self.tx.send(WorkerCmd::IbcEvents { batch })?;
        Ok(())
    }

    /// Send a batch of [`NewBlock`] event to the worker.
    pub fn send_new_block(&self, height: Height, new_block: NewBlock) -> Result<(), BoxError> {
        self.tx.send(WorkerCmd::NewBlock { height, new_block })?;
        Ok(())
    }

    /// Wait for the worker thread to finish.
    pub fn join(self) -> thread::Result<()> {
        self.thread_handle.join()
    }
}

/// A pair of [`ChainHandle`]s.
#[derive(Clone)]
pub struct ChainHandlePair {
    pub a: Box<dyn ChainHandle>,
    pub b: Box<dyn ChainHandle>,
}

impl ChainHandlePair {
    /// Swap the two handles.
    pub fn swap(self) -> Self {
        Self {
            a: self.b,
            b: self.a,
        }
    }
}

/// The supervisor listens for events on a pair of chains,
/// and dispatches the events it receives to the appropriate
/// worker, based on the [`Object`] associated with each event.
pub struct Supervisor {
    chains: ChainHandlePair,
    workers: HashMap<Object, WorkerHandle>,
}

impl fmt::Display for Supervisor {
    fn fmt(&self, f: &mut fmt::Formatter<'_>) -> fmt::Result {
        write!(f, "[{} <-> {}]", self.chains.a.id(), self.chains.b.id(),)
    }
}

impl Supervisor {
    /// Spawn a supervisor which listens for events on the two given chains.
    pub fn spawn(
        chain_a: Box<dyn ChainHandle>,
        chain_b: Box<dyn ChainHandle>,
    ) -> Result<Self, BoxError> {
        let chains = ChainHandlePair {
            a: chain_a,
            b: chain_b,
        };

        Ok(Self {
            chains,
            workers: HashMap::new(),
        })
    }

    fn create_workers(&mut self) -> Result<(), BoxError> {
        let req = QueryChannelsRequest {
            pagination: ibc_proto::cosmos::base::query::pagination::all(),
        };

        // For each opened channel spawn:
        // - the path worker for AtoB (used to clear packets) and
        // - the client worker for the A side client of the channel's connection (used for refresh)
        // TODO - we should move to one supervisor, operating on a set of chains:
        // `for chain_a in self.chains.clone().iter() {`, lookup chain b in registry based
        // on the client chain_id, etc.
        for chains in [self.chains.clone(), self.chains.clone().swap()].iter() {
            let channels: Vec<IdentifiedChannelEnd> = chains.a.query_channels(req.clone())?;
            for channel in channels {
                // only clear packets and start client workers for opened channels
                if !channel
                    .channel_end
                    .state_matches(&ibc::ics04_channel::channel::State::Open)
                {
                    continue;
                }

                // TODO: Given a channel id, assert that it's open, get the underlying client
                //  self.connection_client(channel: IdentifiedChannelEnd, dst_chain_handle: ChainHandle) -> ClientId
                // get the channel's connection
                let connection_id =
                    channel
                        .channel_end
                        .connection_hops()
                        .first()
                        .ok_or_else(|| {
                            format!("no connection hops for channel '{}'", channel.channel_id)
                        })?;
                let connection = chains.a.query_connection(&connection_id, Height::zero())?;

                // get the client used by the connection and check that the other end is on chain b
                let client_id = connection.client_id();
                // TODO(Adi): The following check will go away with #881 (single supervisor PR).
                let client = chains.a.query_client_state(client_id, Height::zero())?;
                if client.chain_id() != chains.b.id() {
                    continue;
                }

                // create the client object and spawn worker
                let client_object = Object::Client(Client {
                    dst_client_id: client_id.clone(),
                    dst_chain_id: chains.a.id(),
                    src_chain_id: client.chain_id(),
                });
                let worker = Worker::spawn(chains.clone(), client_object.clone());
                self.workers.entry(client_object).or_insert(worker);

                // create the path object and spawn worker
                let path_object = Object::UnidirectionalChannelPath(UnidirectionalChannelPath {
                    dst_chain_id: chains.b.id(),
                    src_chain_id: chains.a.id(),
                    src_channel_id: channel.channel_id.clone(),
                    src_port_id: channel.port_id.clone(),
                });
                let worker = Worker::spawn(chains.clone(), path_object.clone());
                self.workers.entry(path_object).or_insert(worker);
            }
        }
        Ok(())
    }

    /// Run the supervisor event loop.
    pub fn run(mut self) -> Result<(), BoxError> {
        let subscription_a = self.chains.a.subscribe()?;
        let subscription_b = self.chains.b.subscribe()?;

        self.create_workers()?;

        loop {
            for batch in subscription_a.try_iter() {
                self.process_batch(self.chains.a.clone(), batch.unwrap_or_clone())?;
            }

            for batch in subscription_b.try_iter() {
                self.process_batch(self.chains.b.clone(), batch.unwrap_or_clone())?;
            }

            std::thread::sleep(Duration::from_millis(600));
        }
    }

    /// Process a batch of events received from a chain.
    fn process_batch(
        &mut self,
        src_chain: Box<dyn ChainHandle>,
        batch: EventBatch,
    ) -> Result<(), BoxError> {
        assert_eq!(src_chain.id(), batch.chain_id);

        let height = batch.height;
        let chain_id = batch.chain_id.clone();

        let direction = if chain_id == self.chains.a.id() {
            Direction::AtoB
        } else {
            assert_eq!(chain_id, self.chains.b.id());
            Direction::BtoA
        };

        let mut collected = collect_events(src_chain.as_ref(), batch);

        for (object, events) in collected.per_object.drain() {
            if events.is_empty() {
                continue;
            }

            debug!(
                "[{}] chain {} sent {} for object {:?}, direction {:?}",
                self,
                chain_id,
                VecIbcEvents(events.clone()),
                object,
                direction
            );

            if let Some(worker) = self.worker_for_object(object, direction) {
                worker.send_events(height, events, chain_id.clone())?;
            }
        }

        if let Some(IbcEvent::NewBlock(new_block)) = collected.new_block {
            for (object, worker) in self.workers.iter() {
                match object {
                    Object::UnidirectionalChannelPath(p) => {
                        if p.src_chain_id == src_chain.id() {
                            worker.send_new_block(height, new_block)?;
                        }
                    }
                    Object::Client(_) => {}
                }
            }
        }

        Ok(())
    }

    /// Get a handle to the worker in charge of handling events associated
    /// with the given [`Object`].
    ///
    /// This function will spawn a new [`Worker`] if one does not exists already.
    ///
    /// The `direction` parameter indicates in which direction the worker should
    /// relay events.
    fn worker_for_object(&mut self, object: Object, direction: Direction) -> Option<&WorkerHandle> {
        if self.workers.contains_key(&object) {
            Some(&self.workers[&object])
        } else {
            let chains = match direction {
                Direction::AtoB => self.chains.clone(),
                Direction::BtoA => self.chains.clone().swap(),
            };

            if object.src_chain_id() != &chains.a.id() || object.dst_chain_id() != &chains.b.id() {
                trace!(
                    "object {:?} is not relevant to worker for chains {}/{}",
                    object,
                    chains.a.id(),
                    chains.b.id()
                );

                return None;
            }

            let worker = Worker::spawn(chains, object.clone());
            let worker = self.workers.entry(object).or_insert(worker);
            Some(worker)
        }
    }
}

/// The direction in which a [`Worker`] should relay events.
#[derive(Copy, Clone, Debug)]
pub enum Direction {
    /// From chain A to chain B.
    AtoB,
    /// From chain B to chain A.
    BtoA,
}

/// A worker processes batches of events associated with a given [`Object`].
pub struct Worker {
    chains: ChainHandlePair,
    rx: Receiver<WorkerCmd>,
}

impl fmt::Display for Worker {
    fn fmt(&self, f: &mut fmt::Formatter<'_>) -> fmt::Result {
        write!(f, "[{} <-> {}]", self.chains.a.id(), self.chains.b.id(),)
    }
}

impl Worker {
    /// Spawn a worker which relay events pertaining to an [`Object`] between two `chains`.
    pub fn spawn(chains: ChainHandlePair, object: Object) -> WorkerHandle {
        let (tx, rx) = crossbeam_channel::unbounded();

        debug!(
            "[{}] Spawned worker with chains a:{} and b:{} for object {:#?} ",
            object.short_name(),
            chains.a.id(),
            chains.b.id(),
            object,
        );

        let worker = Self { chains, rx };
        let thread_handle = std::thread::spawn(move || worker.run(object));

        WorkerHandle { tx, thread_handle }
    }

    /// Run the worker event loop.
    fn run(self, object: Object) {
<<<<<<< HEAD
        let span = error_span!("worker", path = %object.short_name());
        let _guard = span.enter();

        let result = match object {
=======
        let result = match object.clone() {
>>>>>>> 251a8606
            Object::UnidirectionalChannelPath(path) => self.run_uni_chan_path(path),
            Object::Client(client) => self.run_client(client),
        };

        if let Err(e) = result {
<<<<<<< HEAD
            error!("worker error: {}", e);
=======
            error!("[{}] worker error: {}", object.short_name(), e);
        }
        info!("[{}] worker exits", object.short_name());
    }

    /// Run the event loop for events associated with a [`Client`].
    fn run_client(self, client: Client) -> Result<(), BoxError> {
        let mut client = ForeignClient::restore(
            &client.dst_client_id,
            self.chains.a.clone(),
            self.chains.b.clone(),
        );

        info!(
            "[{}] running client worker & initial misbehaviour detection for {}",
            self, client
        );

        // initial check for evidence of misbehaviour for all updates
        if !client
            .detect_misbehaviour_and_submit_evidence(None)?
            .is_empty()
        {
            return Ok(());
        }

        info!(
            "[{}] running client worker (misbehaviour and refresh) for {}",
            self, client
        );
        loop {
            if let Ok(WorkerCmd::IbcEvents { batch }) = self.rx.try_recv() {
                trace!("[{}] client receives batch {:?}", client, batch);

                for event in batch.events {
                    if let IbcEvent::UpdateClient(update) = event {
                        debug!("[{}] client updated", client);
                        let result = client
                            .detect_misbehaviour_and_submit_evidence(Some(update))
                            .map_err(|e| {
                                format!(
                                    "[{}] could not run misbehaviour detection for {}: {}",
                                    self, client, e
                                )
                            })?;
                        if result.is_empty() {
                            break;
                        }
                    }
                }
            }

            client.refresh().map_err(|e| {
                ForeignClientError::ClientRefresh(client.id.clone(), format!("{}", e))
            })?;
            thread::sleep(Duration::from_millis(600))
>>>>>>> 251a8606
        }
    }

    /// Run the event loop for events associated with a [`UnidirectionalChannelPath`].
    fn run_uni_chan_path(self, path: UnidirectionalChannelPath) -> Result<(), BoxError> {
        let mut link = Link::new_from_opts(
            self.chains.a.clone(),
            self.chains.b.clone(),
            LinkParameters {
                src_port_id: path.src_port_id,
                src_channel_id: path.src_channel_id,
            },
        )?;

        if link.is_closed()? {
            warn!("channel is closed, exiting");
            return Ok(());
        }

        loop {
            if let Ok(cmd) = self.rx.try_recv() {
                match cmd {
                    WorkerCmd::IbcEvents { batch } => {
                        link.a_to_b.update_schedule(batch)?;
                        // Refresh the scheduled batches and execute any outstanding ones.
                    }
                    WorkerCmd::NewBlock {
                        height,
                        new_block: _,
                    } => link.a_to_b.clear_packets(height)?,
                }
            }

            // Refresh the scheduled batches and execute any outstanding ones.
            link.a_to_b.refresh_schedule()?;
            link.a_to_b.execute_schedule()?;

            thread::sleep(Duration::from_millis(100))
        }
    }
}

/// Client
#[derive(Clone, Debug, PartialEq, Eq, Hash)]
pub struct Client {
    /// Destination chain identifier.
    pub dst_chain_id: ChainId,

    /// Source channel identifier.
    pub dst_client_id: ClientId,

    /// Source chain identifier.
    pub src_chain_id: ChainId,
}

impl Client {
    pub fn short_name(&self) -> String {
        format!(
            "{} -> {}:{}",
            self.src_chain_id, self.dst_chain_id, self.dst_client_id
        )
    }
}

/// A unidirectional path from a source chain, channel and port.
#[derive(Clone, Debug, PartialEq, Eq, Hash)]
pub struct UnidirectionalChannelPath {
    /// Destination chain identifier.
    pub dst_chain_id: ChainId,

    /// Source chain identifier.
    pub src_chain_id: ChainId,

    /// Source channel identifier.
    pub src_channel_id: ChannelId,

    /// Source port identifier.
    pub src_port_id: PortId,
}

impl UnidirectionalChannelPath {
    pub fn short_name(&self) -> String {
        format!(
            "{}/{}:{} -> {}",
            self.src_channel_id, self.src_port_id, self.src_chain_id, self.dst_chain_id,
        )
    }
}

/// An object determines the amount of parallelism that can
/// be exercised when processing [`IbcEvent`] between
/// two chains. For each [`Object`], a corresponding
/// [`Worker`] is spawned and all [`IbcEvent`]s mapped
/// to an [`Object`] are sent to the associated [`Worker`]
/// for processing.
#[derive(Clone, Debug, PartialEq, Eq, Hash)]
pub enum Object {
    /// See [`Client`].
    Client(Client),
    /// See [`UnidirectionalChannelPath`].
    UnidirectionalChannelPath(UnidirectionalChannelPath),
}

impl From<Client> for Object {
    fn from(c: Client) -> Self {
        Self::Client(c)
    }
}

impl From<UnidirectionalChannelPath> for Object {
    fn from(p: UnidirectionalChannelPath) -> Self {
        Self::UnidirectionalChannelPath(p)
    }
}

impl Object {
    pub fn src_chain_id(&self) -> &ChainId {
        match self {
            Self::Client(ref client) => &client.src_chain_id,
            Self::UnidirectionalChannelPath(ref path) => &path.src_chain_id,
        }
    }

    pub fn dst_chain_id(&self) -> &ChainId {
        match self {
            Self::Client(ref client) => &client.dst_chain_id,
            Self::UnidirectionalChannelPath(ref path) => &path.dst_chain_id,
        }
    }

    pub fn short_name(&self) -> String {
        match self {
            Self::Client(ref client) => client.short_name(),
            Self::UnidirectionalChannelPath(ref path) => path.short_name(),
        }
    }

    /// Build the object associated with the given [`UpdateClient`] event.
    pub fn for_update_client(
        e: &UpdateClient,
        dst_chain: &dyn ChainHandle,
    ) -> Result<Self, BoxError> {
        let client_state = dst_chain.query_client_state(e.client_id(), Height::zero())?;
        if client_state.refresh_time().is_none() {
            return Err(format!(
                "client '{}' on chain {} does not require refresh",
                e.client_id(),
                dst_chain.id()
            )
            .into());
        }

        let src_chain_id = client_state.chain_id();

        Ok(Client {
            dst_client_id: e.client_id().clone(),
            dst_chain_id: dst_chain.id(),
            src_chain_id,
        }
        .into())
    }

    /// Build the object associated with the given [`SendPacket`] event.
    pub fn for_send_packet(e: &SendPacket, src_chain: &dyn ChainHandle) -> Result<Self, BoxError> {
        let dst_chain_id =
            get_counterparty_chain(src_chain, &e.packet.source_channel, &e.packet.source_port)?;

        Ok(UnidirectionalChannelPath {
            dst_chain_id,
            src_chain_id: src_chain.id(),
            src_channel_id: e.packet.source_channel.clone(),
            src_port_id: e.packet.source_port.clone(),
        }
        .into())
    }

    /// Build the object associated with the given [`WriteAcknowledgement`] event.
    pub fn for_write_ack(
        e: &WriteAcknowledgement,
        src_chain: &dyn ChainHandle,
    ) -> Result<Self, BoxError> {
        let dst_chain_id = get_counterparty_chain(
            src_chain,
            &e.packet.destination_channel,
            &e.packet.destination_port,
        )?;

        Ok(UnidirectionalChannelPath {
            dst_chain_id,
            src_chain_id: src_chain.id(),
            src_channel_id: e.packet.destination_channel.clone(),
            src_port_id: e.packet.destination_port.clone(),
        }
        .into())
    }

    /// Build the object associated with the given [`TimeoutPacket`] event.
    pub fn for_timeout_packet(
        e: &TimeoutPacket,
        src_chain: &dyn ChainHandle,
    ) -> Result<Self, BoxError> {
        let dst_chain_id =
            get_counterparty_chain(src_chain, &e.packet.source_channel, &e.packet.source_port)?;

        Ok(UnidirectionalChannelPath {
            dst_chain_id,
            src_chain_id: src_chain.id(),
            src_channel_id: e.src_channel_id().clone(),
            src_port_id: e.src_port_id().clone(),
        }
        .into())
    }

    /// Build the object associated with the given [`CloseInit`] event.
    pub fn for_close_init_channel(
        e: &CloseInit,
        src_chain: &dyn ChainHandle,
    ) -> Result<Self, BoxError> {
        let dst_chain_id = get_counterparty_chain(src_chain, e.channel_id(), &e.port_id())?;

        Ok(UnidirectionalChannelPath {
            dst_chain_id,
            src_chain_id: src_chain.id(),
            src_channel_id: e.channel_id().clone(),
            src_port_id: e.port_id().clone(),
        }
        .into())
    }
}

/// Describes the result of [`collect_events`].
#[derive(Clone, Debug)]
pub struct CollectedEvents {
    /// The height at which these events were emitted from the chain.
    pub height: Height,
    /// The chain from which the events were emitted.
    pub chain_id: ChainId,
    /// [`NewBlock`] event collected from the [`EventBatch`].
    pub new_block: Option<IbcEvent>,
    /// Mapping between [`Object`]s and their associated [`IbcEvent`]s.
    pub per_object: HashMap<Object, Vec<IbcEvent>>,
}

impl CollectedEvents {
    pub fn new(height: Height, chain_id: ChainId) -> Self {
        Self {
            height,
            chain_id,
            new_block: Default::default(),
            per_object: Default::default(),
        }
    }

    /// Whether the collected events include a [`NewBlock`] event.
    pub fn has_new_block(&self) -> bool {
        self.new_block.is_some()
    }
}

/// Collect the events we are interested in from an [`EventBatch`],
/// and maps each [`IbcEvent`] to their corresponding [`Object`].
pub fn collect_events(src_chain: &dyn ChainHandle, batch: EventBatch) -> CollectedEvents {
    let mut collected = CollectedEvents::new(batch.height, batch.chain_id);

    for event in batch.events {
        match event {
            IbcEvent::NewBlock(_) => {
                collected.new_block = Some(event);
            }
            IbcEvent::UpdateClient(ref update) => {
                if let Ok(object) = Object::for_update_client(update, src_chain) {
                    collected.per_object.entry(object).or_default().push(event);
                }
            }
            IbcEvent::SendPacket(ref packet) => {
                if let Ok(object) = Object::for_send_packet(packet, src_chain) {
                    collected.per_object.entry(object).or_default().push(event);
                }
            }
            IbcEvent::TimeoutPacket(ref packet) => {
                if let Ok(object) = Object::for_timeout_packet(packet, src_chain) {
                    collected.per_object.entry(object).or_default().push(event);
                }
            }
            IbcEvent::WriteAcknowledgement(ref packet) => {
                if let Ok(object) = Object::for_write_ack(packet, src_chain) {
                    collected.per_object.entry(object).or_default().push(event);
                }
            }
            IbcEvent::CloseInitChannel(ref packet) => {
                if let Ok(object) = Object::for_close_init_channel(packet, src_chain) {
                    collected.per_object.entry(object).or_default().push(event);
                }
            }
            _ => (),
        }
    }

    collected
}

// TODO: Memoize this result
fn get_counterparty_chain(
    src_chain: &dyn ChainHandle,
    src_channel_id: &ChannelId,
    src_port_id: &PortId,
) -> Result<ChainId, BoxError> {
    trace!(
        chain_id = %src_chain.id(),
        src_channel_id = %src_channel_id,
        src_port_id = %src_port_id,
        "getting counterparty chain"
    );

    let src_channel = src_chain.query_channel(src_port_id, src_channel_id, Height::zero())?;
    if src_channel.state_matches(&ChannelState::Uninitialized) {
        return Err(format!("missing channel '{}' on source chain", src_channel_id).into());
    }

    let src_connection_id = src_channel
        .connection_hops()
        .first()
        .ok_or_else(|| format!("no connection hops for channel '{}'", src_channel_id))?;

    let src_connection = src_chain.query_connection(&src_connection_id, Height::zero())?;
    if src_connection.state_matches(&ConnectionState::Uninitialized) {
        return Err(format!("missing connection '{}' on source chain", src_connection_id).into());
    }

    let client_id = src_connection.client_id();
    let client_state = src_chain.query_client_state(client_id, Height::zero())?;

    trace!(
        chain_id=%src_chain.id(), src_channel_id=%src_channel_id, src_port_id=%src_port_id,
        "counterparty chain: {}", client_state.chain_id()
    );

    Ok(client_state.chain_id())
}<|MERGE_RESOLUTION|>--- conflicted
+++ resolved
@@ -7,11 +7,7 @@
 
 use anomaly::BoxError;
 use crossbeam_channel::{Receiver, Sender};
-<<<<<<< HEAD
-use tracing::{error, error_span, info, warn};
-=======
-use tracing::{debug, error, info, trace, warn};
->>>>>>> 251a8606
+use tracing::{debug, error, error_span, info, trace, warn};
 
 use ibc::events::VecIbcEvents;
 use ibc::ics02_client::client_state::ClientState;
@@ -29,15 +25,13 @@
     ics24_host::identifier::{ChainId, ChannelId, PortId},
     Height,
 };
-<<<<<<< HEAD
-=======
+
 use ibc_proto::ibc::core::channel::v1::QueryChannelsRequest;
->>>>>>> 251a8606
-
-use crate::foreign_client::{ForeignClient, ForeignClientError};
+
 use crate::{
     chain::handle::ChainHandle,
     event::monitor::EventBatch,
+    foreign_client::{ForeignClient, ForeignClientError},
     link::{Link, LinkParameters},
 };
 
@@ -351,25 +345,19 @@
 
     /// Run the worker event loop.
     fn run(self, object: Object) {
-<<<<<<< HEAD
-        let span = error_span!("worker", path = %object.short_name());
+        let span = error_span!("worker loop", worker = %self);
         let _guard = span.enter();
 
         let result = match object {
-=======
-        let result = match object.clone() {
->>>>>>> 251a8606
             Object::UnidirectionalChannelPath(path) => self.run_uni_chan_path(path),
             Object::Client(client) => self.run_client(client),
         };
 
         if let Err(e) = result {
-<<<<<<< HEAD
             error!("worker error: {}", e);
-=======
-            error!("[{}] worker error: {}", object.short_name(), e);
-        }
-        info!("[{}] worker exits", object.short_name());
+        }
+
+        info!("worker exits");
     }
 
     /// Run the event loop for events associated with a [`Client`].
@@ -381,8 +369,8 @@
         );
 
         info!(
-            "[{}] running client worker & initial misbehaviour detection for {}",
-            self, client
+            "running client worker & initial misbehaviour detection for {}",
+            client
         );
 
         // initial check for evidence of misbehaviour for all updates
@@ -394,9 +382,10 @@
         }
 
         info!(
-            "[{}] running client worker (misbehaviour and refresh) for {}",
-            self, client
+            "running client worker (misbehaviour and refresh) for {}",
+            client
         );
+
         loop {
             if let Ok(WorkerCmd::IbcEvents { batch }) = self.rx.try_recv() {
                 trace!("[{}] client receives batch {:?}", client, batch);
@@ -404,14 +393,16 @@
                 for event in batch.events {
                     if let IbcEvent::UpdateClient(update) = event {
                         debug!("[{}] client updated", client);
+
                         let result = client
                             .detect_misbehaviour_and_submit_evidence(Some(update))
                             .map_err(|e| {
                                 format!(
-                                    "[{}] could not run misbehaviour detection for {}: {}",
-                                    self, client, e
+                                    "could not run misbehaviour detection for {}: {}",
+                                    client, e
                                 )
                             })?;
+
                         if result.is_empty() {
                             break;
                         }
@@ -422,8 +413,8 @@
             client.refresh().map_err(|e| {
                 ForeignClientError::ClientRefresh(client.id.clone(), format!("{}", e))
             })?;
+
             thread::sleep(Duration::from_millis(600))
->>>>>>> 251a8606
         }
     }
 
@@ -447,8 +438,8 @@
             if let Ok(cmd) = self.rx.try_recv() {
                 match cmd {
                     WorkerCmd::IbcEvents { batch } => {
+                        // Update scheduled batches.
                         link.a_to_b.update_schedule(batch)?;
-                        // Refresh the scheduled batches and execute any outstanding ones.
                     }
                     WorkerCmd::NewBlock {
                         height,

use std::{
    collections::{BTreeMap, HashMap},
    sync::{Arc, RwLock},
    time::Duration,
};

use anomaly::BoxError;
use crossbeam_channel::{Receiver, Sender};
use itertools::Itertools;
use tracing::{debug, error, info, trace};

use ibc::{events::IbcEvent, ics24_host::identifier::ChainId, Height};

use crate::{
    chain::handle::ChainHandle,
    config::{ChainConfig, Config},
    event,
    event::monitor::{EventBatch, UnwrapOrClone},
    object::Object,
    registry::Registry,
    telemetry::Telemetry,
    util::try_recv_multiple,
    worker::{WorkerMap, WorkerMsg},
};

mod client_state_filter;
mod error;

use client_state_filter::{FilterPolicy, Permission};

pub use error::Error;

pub mod dump_state;
use dump_state::SupervisorState;

pub mod spawn;
use spawn::SpawnContext;

pub mod cmd;
use cmd::{CmdEffect, ConfigUpdate, SupervisorCmd};

use self::spawn::SpawnMode;

type ArcBatch = Arc<event::monitor::Result<EventBatch>>;
type Subscription = Receiver<ArcBatch>;
type BoxHandle = Box<dyn ChainHandle>;

pub type RwArc<T> = Arc<RwLock<T>>;

/// The supervisor listens for events on multiple pairs of chains,
/// and dispatches the events it receives to the appropriate
/// worker, based on the [`Object`] associated with each event.
pub struct Supervisor {
    config: RwArc<Config>,
    registry: Registry,
    workers: WorkerMap,

    cmd_rx: Receiver<SupervisorCmd>,
    worker_msg_rx: Receiver<WorkerMsg>,
    client_state_filter: FilterPolicy,

    #[allow(dead_code)]
    telemetry: Telemetry,
}

impl Supervisor {
    /// Create a [`Supervisor`] which will listen for events on all the chains in the [`Config`].
    pub fn new(config: RwArc<Config>, telemetry: Telemetry) -> (Self, Sender<SupervisorCmd>) {
        let registry = Registry::new(config.clone());
        let (worker_msg_tx, worker_msg_rx) = crossbeam_channel::unbounded();
        let workers = WorkerMap::new(worker_msg_tx, telemetry.clone());
        let client_state_filter = FilterPolicy::default();

        let (cmd_tx, cmd_rx) = crossbeam_channel::unbounded();

        let supervisor = Self {
            config,
            registry,
            workers,
            cmd_rx,
            worker_msg_rx,
            client_state_filter,
            telemetry,
<<<<<<< HEAD
        }
    }

    fn handshake_enabled(&self) -> bool {
        self.config.global.strategy == Strategy::HandshakeAndPackets
    }

    /// Returns `true` if the relayer should filter based on
    /// client state attributes, e.g., trust threshold.
    /// Returns `false` otherwise.
    fn client_filter_enabled(&self) -> bool {
        // Currently just a wrapper over the global filter.
        self.config.global.filter
    }

    /// Returns `true` if the relayer should filter based on
    /// channel identifiers.
    /// Returns `false` otherwise.
    fn channel_filter_enabled(&self) -> bool {
        self.config.global.filter
    }

    fn relay_packets_on_channel(
        &self,
        chain_id: &ChainId,
        port_id: &PortId,
        channel_id: &ChannelId,
    ) -> bool {
        // If filtering is disabled, then relay all channels
        if !self.channel_filter_enabled() {
            return true;
        }
=======
        };
>>>>>>> 170ac9a6

        (supervisor, cmd_tx)
    }

<<<<<<< HEAD
    fn relay_on_object(&mut self, chain_id: &ChainId, object: &Object) -> bool {
        // No filter is enabled, bail fast.
        if !self.channel_filter_enabled() && !self.client_filter_enabled() {
            return true;
        }

        // First, apply the channel filter
        if let Object::UnidirectionalChannelPath(u) = object {
            if !self.relay_packets_on_channel(chain_id, u.src_port_id(), u.src_channel_id()) {
                return false;
            }
        }

        // Second, apply the client filter
        let client_filter_outcome = match object {
            Object::Client(client) => self
                .client_state_filter
                .control_client_object(&mut self.registry, client),
            Object::Connection(conn) => self
                .client_state_filter
                .control_conn_object(&mut self.registry, conn),
            Object::Channel(chan) => self
                .client_state_filter
                .control_chan_object(&mut self.registry, chan),
            Object::UnidirectionalChannelPath(u) => self
                .client_state_filter
                .control_uni_chan_path_object(&mut self.registry, u),
        };

        match client_filter_outcome {
            Ok(Permission::Allow) => true,
            Ok(Permission::Deny) => {
                warn!("client filter denies relaying on object {:?}", object);
                false
            }
            Err(e) => {
                warn!("denying relaying on object {:?}, caused by: {}", object, e);
                false
=======
    fn relay_on_object(&self, chain_id: &ChainId, object: &Object) -> bool {
        let config = self.config.read().expect("poisoned lock");

        match object {
            Object::Client(_) => true,
            Object::Connection(_) => true,
            Object::Channel(_) => true,
            Object::Packet(u) => {
                config.packets_on_channel_allowed(chain_id, u.src_port_id(), &u.src_channel_id())
>>>>>>> 170ac9a6
            }
        }
    }

    /// Collect the events we are interested in from an [`EventBatch`],
    /// and maps each [`IbcEvent`] to their corresponding [`Object`].
    pub fn collect_events(
        &self,
        src_chain: &dyn ChainHandle,
        batch: EventBatch,
    ) -> CollectedEvents {
        let mut collected = CollectedEvents::new(batch.height, batch.chain_id);

        let handshake_enabled = self
            .config
            .read()
            .expect("poisoned lock")
            .handshake_enabled();

        for event in batch.events {
            match event {
                IbcEvent::NewBlock(_) => {
                    collected.new_block = Some(event);
                }
                IbcEvent::UpdateClient(ref update) => {
                    if let Ok(object) = Object::for_update_client(update, src_chain) {
                        // Collect update client events only if the worker exists
                        if self.workers.contains(&object) {
                            collected.per_object.entry(object).or_default().push(event);
                        }
                    }
                }
                IbcEvent::OpenInitConnection(..)
                | IbcEvent::OpenTryConnection(..)
                | IbcEvent::OpenAckConnection(..) => {
                    if !handshake_enabled {
                        continue;
                    }

                    let object = event
                        .connection_attributes()
                        .map(|attr| Object::connection_from_conn_open_events(attr, src_chain));

                    if let Some(Ok(object)) = object {
                        collected.per_object.entry(object).or_default().push(event);
                    }
                }
                IbcEvent::OpenInitChannel(..) | IbcEvent::OpenTryChannel(..) => {
                    if !handshake_enabled {
                        continue;
                    }

                    let object = event
                        .channel_attributes()
                        .map(|attr| Object::channel_from_chan_open_events(attr, src_chain));

                    if let Some(Ok(object)) = object {
                        collected.per_object.entry(object).or_default().push(event);
                    }
                }
                IbcEvent::OpenAckChannel(ref open_ack) => {
                    // Create client and packet workers here as channel end must be opened
                    if let Ok(client_object) =
                        Object::client_from_chan_open_events(open_ack.attributes(), src_chain)
                    {
                        collected
                            .per_object
                            .entry(client_object)
                            .or_default()
                            .push(event.clone());
                    }

                    if let Ok(packet_object) =
                        Object::packet_from_chan_open_events(open_ack.attributes(), src_chain)
                    {
                        collected
                            .per_object
                            .entry(packet_object)
                            .or_default()
                            .push(event.clone());
                    }

                    // If handshake message relaying is enabled create worker to send the MsgChannelOpenConfirm message
                    if handshake_enabled {
                        if let Ok(channel_object) =
                            Object::channel_from_chan_open_events(open_ack.attributes(), src_chain)
                        {
                            collected
                                .per_object
                                .entry(channel_object)
                                .or_default()
                                .push(event);
                        }
                    }
                }
                IbcEvent::OpenConfirmChannel(ref open_confirm) => {
                    // Create client worker here as channel end must be opened
                    if let Ok(client_object) =
                        Object::client_from_chan_open_events(open_confirm.attributes(), src_chain)
                    {
                        collected
                            .per_object
                            .entry(client_object)
                            .or_default()
                            .push(event.clone());
                    }
                    if let Ok(packet_object) =
                        Object::packet_from_chan_open_events(open_confirm.attributes(), src_chain)
                    {
                        collected
                            .per_object
                            .entry(packet_object)
                            .or_default()
                            .push(event.clone());
                    }
                }
                IbcEvent::SendPacket(ref packet) => {
                    if let Ok(object) = Object::for_send_packet(packet, src_chain) {
                        collected.per_object.entry(object).or_default().push(event);
                    }
                }
                IbcEvent::TimeoutPacket(ref packet) => {
                    if let Ok(object) = Object::for_timeout_packet(packet, src_chain) {
                        collected.per_object.entry(object).or_default().push(event);
                    }
                }
                IbcEvent::WriteAcknowledgement(ref packet) => {
                    if let Ok(object) = Object::for_write_ack(packet, src_chain) {
                        collected.per_object.entry(object).or_default().push(event);
                    }
                }
                IbcEvent::CloseInitChannel(ref packet) => {
                    if let Ok(object) = Object::for_close_init_channel(packet, src_chain) {
                        collected.per_object.entry(object).or_default().push(event);
                    }
                }
                _ => (),
            }
        }

        collected
    }

    /// Create a new `SpawnContext` for spawning workers.
    fn spawn_context(&mut self, mode: SpawnMode) -> SpawnContext<'_> {
        SpawnContext::new(&self.config, &mut self.registry, &mut self.workers, mode)
    }

    /// Spawn all the workers necessary for the relayer to connect
    /// and relay between all the chains in the configurations.
    fn spawn_workers(&mut self, mode: SpawnMode) {
        self.spawn_context(mode).spawn_workers();
    }

    /// Run the supervisor event loop.
    pub fn run(mut self) -> Result<(), BoxError> {
        self.spawn_workers(SpawnMode::Startup);

        let mut subscriptions = self.init_subscriptions()?;

<<<<<<< HEAD
            for client in clients {
                // Potentially ignore the client
                if self.client_filter_enabled()
                    && matches!(
                        self.client_state_filter
                            .control_client(&client.client_id, &client.client_state),
                        Permission::Deny
                    )
                {
                    warn!(
                        "skipping workers for chain {} and client {}. \
                             reason: client is not allowed (client trust level={:?})",
                        chain_id,
                        client.client_id,
                        client.client_state.trust_threshold()
                    );
                    continue;
                }

                let counterparty_chain_id = client.client_state.chain_id();
                if self.config.find_chain(&counterparty_chain_id).is_none() {
                    continue;
                }

                let conns_req = QueryClientConnectionsRequest {
                    client_id: client.client_id.to_string(),
                };

                let client_connections = match chain.query_client_connections(conns_req) {
                    Ok(connections) => connections,
                    Err(e) => {
                        error!(
                            "skipping workers for chain {}. \
                             reason: failed to query client connections for client {}: {}",
                            chain_id, client.client_id, e
                        );
                        continue;
                    }
                };

                for connection_id in client_connections {
                    let connection_end =
                        match chain.query_connection(&connection_id, Height::zero()) {
                            Ok(connection_end) => connection_end,
                            Err(e) => {
                                error!(
                                    "skipping workers for chain {} and connection {}. \
                                    reason: failed to query connection end: {}",
                                    chain_id, connection_id, e
                                );
                                continue;
                            }
                        };

                    // Check trust level of the client on counterparty chain
                    if self.client_filter_enabled() {
                        match self.client_state_filter.control_connection_end_and_client(
                            &mut self.registry,
                            &chain_id,
                            &client.client_state,
                            &connection_end,
                            &connection_id,
                        ) {
                            Ok(Permission::Deny) => {
                                warn!(
                                    "skipping workers for chain {}, client {} & conn {}. \
                                 reason: client or counterparty client is not allowed",
                                    chain_id, client.client_id, connection_id
                                );
                                continue;
                            }
                            Err(e) => {
                                error!("skipping workers for chain {}. reason: {}", chain_id, e);
                                continue;
                            }
                            _ => {} // allowed
                        }
                    }

                    let connection = IdentifiedConnectionEnd {
                        connection_id: connection_id.clone(),
                        connection_end: connection_end.clone(),
                    };

                    match self.spawn_workers_for_connection(
                        chain.clone(),
                        client.clone(),
                        connection.clone(),
                    ) {
                        Ok(()) => debug!(
                            "done spawning workers for connection {} on chain {}",
                            connection.connection_id,
                            chain.id(),
                        ),
                        Err(e) => error!(
                            "skipped workers for connection {} on chain {} due to error {}",
                            chain.id(),
                            connection.connection_id,
                            e
                        ),
                    }
=======
        loop {
            if let Some((chain, batch)) = try_recv_multiple(&subscriptions) {
                self.handle_batch(chain.clone(), batch);
            }

            if let Ok(msg) = self.worker_msg_rx.try_recv() {
                self.handle_worker_msg(msg);
            }
>>>>>>> 170ac9a6

            if let Ok(cmd) = self.cmd_rx.try_recv() {
                let after = self.handle_cmd(cmd);

<<<<<<< HEAD
                    match self.counterparty_connection_state(client.clone(), connection.clone()) {
                        Err(e) => {
                            debug!("error with counterparty: reason {}", e);
                            continue;
                        }
                        Ok(state) => {
                            if !state.eq(&ConnectionState::Open) {
                                debug!("connection {} not open, skip workers for channels over this connection", connection.connection_id);

                                debug!(
                                    "drop connection {} because its counterparty is not open ",
                                    connection_id
                                );
                                continue;
                            }
                        }
                    };

                    let chans_req = QueryConnectionChannelsRequest {
                        connection: connection_id.to_string(),
                        pagination: ibc_proto::cosmos::base::query::pagination::all(),
                    };

                    let connection_channels = match chain.query_connection_channels(chans_req) {
                        Ok(channels) => channels,
                        Err(e) => {
                            error!(
                                "skipping workers for chain {} and connection {}. \
                                     reason: failed to query its channels: {}",
                                chain_id, connection_id, e
                            );
                            continue;
                        }
                    };

                    let connection =
                        IdentifiedConnectionEnd::new(connection_id.clone(), connection_end);

                    for channel in connection_channels {
                        let spawn_result = self.spawn_workers_for_channel(
                            chain.clone(),
                            client.clone(),
                            connection.clone(),
                            channel.clone(),
                        );

                        match spawn_result {
                            Ok(()) => debug!(
                                "done spawning workers for chain {} and channel {}",
                                chain.id(),
                                channel.channel_id
                            ),
                            Err(e) => error!(
                                "skipped workers for chain {} and channel {} due to error {}",
                                chain.id(),
                                channel.channel_id,
                                e
                            ),
=======
                if let CmdEffect::ConfigChanged = after {
                    match self.init_subscriptions() {
                        Ok(subs) => {
                            subscriptions = subs;
>>>>>>> 170ac9a6
                        }
                        Err(Error::NoChainsAvailable) => (),
                        Err(e) => return Err(e.into()),
                    }
                }
            }

            std::thread::sleep(Duration::from_millis(50));
        }
    }

<<<<<<< HEAD
    /// Spawns all the [`Worker`]s that will handle a given channel for
    /// a given source chain.
    /// Runs upon supervisor startup, to setup all necessary workers.
    fn spawn_workers_for_channel(
        &mut self,
        chain: Box<dyn ChainHandle>,
        client: IdentifiedAnyClientState,
        connection: IdentifiedConnectionEnd,
        channel: IdentifiedChannelEnd,
    ) -> Result<(), BoxError> {
        let counterparty_chain = self
            .registry
            .get_or_spawn(&client.client_state.chain_id())?;

        let chan_state_src = channel.channel_end.state;
        let chan_state_dst =
            channel_state_on_destination(channel.clone(), connection, counterparty_chain.as_ref())?;

        debug!(
            "channel {} on chain {} is: {}; state on dest. chain ({}) is: {}",
            channel.channel_id,
            chain.id(),
            chan_state_src,
            counterparty_chain.id(),
            chan_state_dst
        );
        if chan_state_src.is_open()
            && chan_state_dst.is_open()
            && self.relay_packets_on_channel(&chain.id(), &channel.port_id, &channel.channel_id)
        {
            // create the client object and spawn worker
            let client_object = Object::Client(Client {
                dst_client_id: client.client_id.clone(),
                dst_chain_id: chain.id(),
                src_chain_id: client.client_state.chain_id(),
            });
            self.workers
                .get_or_spawn(client_object, counterparty_chain.clone(), chain.clone());

            // TODO: Only start the Uni worker if there are outstanding packets or ACKs.
            //  https://github.com/informalsystems/ibc-rs/issues/901
            // create the path object and spawn worker
            let path_object = Object::UnidirectionalChannelPath(UnidirectionalChannelPath {
                dst_chain_id: counterparty_chain.clone().id(),
                src_chain_id: chain.id(),
                src_channel_id: channel.channel_id.clone(),
                src_port_id: channel.port_id,
            });
            self.workers
                .get_or_spawn(path_object, chain.clone(), counterparty_chain.clone());
        } else if !chan_state_dst.is_open()
            && chan_state_dst as u32 <= chan_state_src as u32
            && self.handshake_enabled()
        {
            // create worker for channel handshake that will advance the remote state
            let channel_object = Object::Channel(Channel {
                dst_chain_id: counterparty_chain.clone().id(),
                src_chain_id: chain.id(),
                src_channel_id: channel.channel_id.clone(),
                src_port_id: channel.port_id,
            });

            self.workers
                .get_or_spawn(channel_object, chain.clone(), counterparty_chain.clone());
        }
        Ok(())
    }
=======
    /// Subscribe to the events emitted by the chains the supervisor is connected to.
    fn init_subscriptions(&mut self) -> Result<Vec<(BoxHandle, Subscription)>, Error> {
        let chains = &self.config.read().expect("poisoned lock").chains;
>>>>>>> 170ac9a6

        let mut subscriptions = Vec::with_capacity(chains.len());

        for chain_config in chains {
            let chain = match self.registry.get_or_spawn(&chain_config.id) {
                Ok(chain) => chain,
                Err(e) => {
                    error!(
                        "failed to spawn chain runtime for {}: {}",
                        chain_config.id, e
                    );
                    continue;
                }
            };

            match chain.subscribe() {
                Ok(subscription) => subscriptions.push((chain, subscription)),
                Err(e) => error!(
                    "failed to subscribe to events of {}: {}",
                    chain_config.id, e
                ),
            }
        }

        // At least one chain runtime should be available, otherwise the supervisor
        // cannot do anything and will hang indefinitely.
        if self.registry.size() == 0 {
            return Err(Error::NoChainsAvailable);
        }

        Ok(subscriptions)
    }

    /// Handle the given [`SupervisorCmd`].
    ///
    /// Returns an [`CmdEffect`] which instructs the caller as to
    /// whether or not the event subscriptions needs to be reset or not.
    fn handle_cmd(&mut self, cmd: SupervisorCmd) -> CmdEffect {
        match cmd {
            SupervisorCmd::UpdateConfig(update) => self.update_config(update),
            SupervisorCmd::DumpState(reply_to) => self.dump_state(reply_to),
        }
    }

    /// Dump the state of the supervisor into a [`SupervisorState`] value,
    /// and send it back through the given channel.
    fn dump_state(&self, reply_to: Sender<SupervisorState>) -> CmdEffect {
        let mut chains = self.registry.chains().map(|c| c.id()).collect_vec();
        chains.sort();

        let workers = self
            .workers
            .objects()
            .cloned()
            .into_group_map_by(|o| o.object_type())
            .into_iter()
            .update(|(_, os)| os.sort_by_key(Object::short_name))
            .collect::<BTreeMap<_, _>>();

        let _ = reply_to.try_send(SupervisorState::new(chains, workers));

        CmdEffect::Nothing
    }

    /// Apply the given configuration update.
    ///
    /// Returns an [`CmdEffect`] which instructs the caller as to
    /// whether or not the event subscriptions needs to be reset or not.
    fn update_config(&mut self, update: ConfigUpdate) -> CmdEffect {
        match update {
            ConfigUpdate::Add(config) => self.add_chain(config),
            ConfigUpdate::Remove(id) => self.remove_chain(&id),
            ConfigUpdate::Update(config) => self.update_chain(config),
        }
    }

    /// Add the given chain to the configuration and spawn the associated workers.
    /// Will not have any effect if the chain is already present in the config.
    ///
    /// If the addition had any effect, returns [`CmdEffect::ConfigChanged`] as
    /// subscriptions need to be reset to take into account the newly added chain.
    fn add_chain(&mut self, config: ChainConfig) -> CmdEffect {
        let id = config.id.clone();

        if self.config.read().expect("poisoned lock").has_chain(&id) {
            info!(chain.id=%id, "skipping addition of already existing chain");
            return CmdEffect::Nothing;
        }

        info!(chain.id=%id, "adding new chain");

        self.config
            .write()
            .expect("poisoned lock")
            .chains
            .push(config);

        debug!(chain.id=%id, "spawning chain runtime");

        if let Err(e) = self.registry.spawn(&id) {
            error!(
                "failed to add chain {} because of failure to spawn the chain runtime: {}",
                id, e
            );

            // Remove the newly added config
            self.config
                .write()
                .expect("poisoned lock")
                .chains
                .retain(|c| c.id != id);

            return CmdEffect::Nothing;
        }

        debug!(chain.id=%id, "spawning workers");
        let mut ctx = self.spawn_context(SpawnMode::Reload);
        ctx.spawn_workers_for_chain(&id);

        CmdEffect::ConfigChanged
    }

    /// Remove the given chain to the configuration and spawn the associated workers.
    /// Will not have any effect if the chain was not already present in the config.
    ///
    /// If the removal had any effect, returns [`CmdEffect::ConfigChanged`] as
    /// subscriptions need to be reset to take into account the newly added chain.
    fn remove_chain(&mut self, id: &ChainId) -> CmdEffect {
        if !self.config.read().expect("poisoned lock").has_chain(&id) {
            info!(chain.id=%id, "skipping removal of non-existing chain");
            return CmdEffect::Nothing;
        }

        info!(chain.id=%id, "removing existing chain");

        self.config
            .write()
            .expect("poisoned lock")
            .chains
            .retain(|c| &c.id != id);

        debug!(chain.id=%id, "shutting down workers");
        let mut ctx = self.spawn_context(SpawnMode::Reload);
        ctx.shutdown_workers_for_chain(&id);

        debug!(chain.id=%id, "shutting down chain runtime");
        self.registry.shutdown(&id);

        CmdEffect::ConfigChanged
    }

    /// Update the given chain configuration, by removing it with
    /// [`Supervisor::remove_chain`] and adding the updated
    /// chain config with [`Supervisor::remove_chain`].
    ///
    /// If the update had any effect, returns [`CmdEffect::ConfigChanged`] as
    /// subscriptions need to be reset to take into account the newly added chain.
    fn update_chain(&mut self, config: ChainConfig) -> CmdEffect {
        info!(chain.id=%config.id, "updating existing chain");

        let removed = self.remove_chain(&config.id);
        let added = self.add_chain(config);
        removed.or(added)
    }

    /// Process the given [`WorkerMsg`] sent by a worker.
    fn handle_worker_msg(&mut self, msg: WorkerMsg) {
        match msg {
            WorkerMsg::Stopped(object) => {
                self.workers.remove_stopped(&object);
            }
        }
    }

    /// Process the given batch if it does not contain any errors,
    /// output the errors on the console otherwise.
    fn handle_batch(&mut self, chain: Box<dyn ChainHandle>, batch: ArcBatch) {
        let chain_id = chain.id();

        let result = batch
            .unwrap_or_clone()
            .map_err(Into::into)
            .and_then(|batch| self.process_batch(chain, batch));

        if let Err(e) = result {
            error!("[{}] error during batch processing: {}", chain_id, e);
        }
    }

    /// Process a batch of events received from a chain.
    fn process_batch(
        &mut self,
        src_chain: Box<dyn ChainHandle>,
        batch: EventBatch,
    ) -> Result<(), BoxError> {
        assert_eq!(src_chain.id(), batch.chain_id);

        let height = batch.height;
        let chain_id = batch.chain_id.clone();

        let mut collected = self.collect_events(src_chain.clone().as_ref(), batch);

        for (object, events) in collected.per_object.drain() {
            if !self.relay_on_object(&src_chain.id(), &object) {
                trace!(
                    "skipping events for '{}'. \
                    reason: filtering is enabled and channel does not match any allowed channels",
                    object.short_name()
                );

                continue;
            }

            if events.is_empty() {
                continue;
            }

            let src = self.registry.get_or_spawn(object.src_chain_id())?;
            let dst = self.registry.get_or_spawn(object.dst_chain_id())?;

            let worker = {
                let config = self.config.read().expect("poisoned lock");
                self.workers.get_or_spawn(object, src, dst, &config)
            };

            worker.send_events(height, events, chain_id.clone())?
        }

        // If there is a NewBlock event, forward the event to any workers affected by it.
        if let Some(IbcEvent::NewBlock(new_block)) = collected.new_block {
            for worker in self.workers.to_notify(&src_chain.id()) {
                worker.send_new_block(height, new_block)?;
            }
        }

        Ok(())
    }
}

/// Describes the result of [`collect_events`].
#[derive(Clone, Debug)]
pub struct CollectedEvents {
    /// The height at which these events were emitted from the chain.
    pub height: Height,
    /// The chain from which the events were emitted.
    pub chain_id: ChainId,
    /// [`NewBlock`] event collected from the [`EventBatch`].
    pub new_block: Option<IbcEvent>,
    /// Mapping between [`Object`]s and their associated [`IbcEvent`]s.
    pub per_object: HashMap<Object, Vec<IbcEvent>>,
}

impl CollectedEvents {
    pub fn new(height: Height, chain_id: ChainId) -> Self {
        Self {
            height,
            chain_id,
            new_block: Default::default(),
            per_object: Default::default(),
        }
    }

    /// Whether the collected events include a [`NewBlock`] event.
    pub fn has_new_block(&self) -> bool {
        self.new_block.is_some()
    }
}<|MERGE_RESOLUTION|>--- conflicted
+++ resolved
@@ -7,9 +7,9 @@
 use anomaly::BoxError;
 use crossbeam_channel::{Receiver, Sender};
 use itertools::Itertools;
-use tracing::{debug, error, info, trace};
-
-use ibc::{events::IbcEvent, ics24_host::identifier::ChainId, Height};
+use tracing::{debug, error, info, trace, warn};
+
+use ibc::{events::IbcEvent, ics24_host::identifier::{ChainId, ChannelId, PortId}, Height};
 
 use crate::{
     chain::handle::ChainHandle,
@@ -23,7 +23,7 @@
     worker::{WorkerMap, WorkerMsg},
 };
 
-mod client_state_filter;
+pub mod client_state_filter;
 mod error;
 
 use client_state_filter::{FilterPolicy, Permission};
@@ -81,12 +81,9 @@
             worker_msg_rx,
             client_state_filter,
             telemetry,
-<<<<<<< HEAD
-        }
-    }
-
-    fn handshake_enabled(&self) -> bool {
-        self.config.global.strategy == Strategy::HandshakeAndPackets
+        };
+
+        (supervisor, cmd_tx)
     }
 
     /// Returns `true` if the relayer should filter based on
@@ -94,14 +91,14 @@
     /// Returns `false` otherwise.
     fn client_filter_enabled(&self) -> bool {
         // Currently just a wrapper over the global filter.
-        self.config.global.filter
+        self.config.read().expect("poisoned lock").global.filter
     }
 
     /// Returns `true` if the relayer should filter based on
     /// channel identifiers.
     /// Returns `false` otherwise.
     fn channel_filter_enabled(&self) -> bool {
-        self.config.global.filter
+        self.config.read().expect("poisoned lock").global.filter
     }
 
     fn relay_packets_on_channel(
@@ -114,14 +111,13 @@
         if !self.channel_filter_enabled() {
             return true;
         }
-=======
-        };
->>>>>>> 170ac9a6
-
-        (supervisor, cmd_tx)
-    }
-
-<<<<<<< HEAD
+
+        self.config
+            .read()
+            .expect("poisoned lock")
+            .packets_on_channel_allowed(chain_id, port_id, channel_id)
+    }
+
     fn relay_on_object(&mut self, chain_id: &ChainId, object: &Object) -> bool {
         // No filter is enabled, bail fast.
         if !self.channel_filter_enabled() && !self.client_filter_enabled() {
@@ -129,7 +125,7 @@
         }
 
         // First, apply the channel filter
-        if let Object::UnidirectionalChannelPath(u) = object {
+        if let Object::Packet(u) = object {
             if !self.relay_packets_on_channel(chain_id, u.src_port_id(), u.src_channel_id()) {
                 return false;
             }
@@ -146,9 +142,9 @@
             Object::Channel(chan) => self
                 .client_state_filter
                 .control_chan_object(&mut self.registry, chan),
-            Object::UnidirectionalChannelPath(u) => self
+            Object::Packet(u) => self
                 .client_state_filter
-                .control_uni_chan_path_object(&mut self.registry, u),
+                .control_packet_object(&mut self.registry, u),
         };
 
         match client_filter_outcome {
@@ -160,17 +156,6 @@
             Err(e) => {
                 warn!("denying relaying on object {:?}, caused by: {}", object, e);
                 false
-=======
-    fn relay_on_object(&self, chain_id: &ChainId, object: &Object) -> bool {
-        let config = self.config.read().expect("poisoned lock");
-
-        match object {
-            Object::Client(_) => true,
-            Object::Connection(_) => true,
-            Object::Channel(_) => true,
-            Object::Packet(u) => {
-                config.packets_on_channel_allowed(chain_id, u.src_port_id(), &u.src_channel_id())
->>>>>>> 170ac9a6
             }
         }
     }
@@ -316,7 +301,7 @@
 
     /// Create a new `SpawnContext` for spawning workers.
     fn spawn_context(&mut self, mode: SpawnMode) -> SpawnContext<'_> {
-        SpawnContext::new(&self.config, &mut self.registry, &mut self.workers, mode)
+        SpawnContext::new(&self.config, &mut self.registry, &mut self.client_state_filter, &mut self.workers, mode)
     }
 
     /// Spawn all the workers necessary for the relayer to connect
@@ -331,109 +316,6 @@
 
         let mut subscriptions = self.init_subscriptions()?;
 
-<<<<<<< HEAD
-            for client in clients {
-                // Potentially ignore the client
-                if self.client_filter_enabled()
-                    && matches!(
-                        self.client_state_filter
-                            .control_client(&client.client_id, &client.client_state),
-                        Permission::Deny
-                    )
-                {
-                    warn!(
-                        "skipping workers for chain {} and client {}. \
-                             reason: client is not allowed (client trust level={:?})",
-                        chain_id,
-                        client.client_id,
-                        client.client_state.trust_threshold()
-                    );
-                    continue;
-                }
-
-                let counterparty_chain_id = client.client_state.chain_id();
-                if self.config.find_chain(&counterparty_chain_id).is_none() {
-                    continue;
-                }
-
-                let conns_req = QueryClientConnectionsRequest {
-                    client_id: client.client_id.to_string(),
-                };
-
-                let client_connections = match chain.query_client_connections(conns_req) {
-                    Ok(connections) => connections,
-                    Err(e) => {
-                        error!(
-                            "skipping workers for chain {}. \
-                             reason: failed to query client connections for client {}: {}",
-                            chain_id, client.client_id, e
-                        );
-                        continue;
-                    }
-                };
-
-                for connection_id in client_connections {
-                    let connection_end =
-                        match chain.query_connection(&connection_id, Height::zero()) {
-                            Ok(connection_end) => connection_end,
-                            Err(e) => {
-                                error!(
-                                    "skipping workers for chain {} and connection {}. \
-                                    reason: failed to query connection end: {}",
-                                    chain_id, connection_id, e
-                                );
-                                continue;
-                            }
-                        };
-
-                    // Check trust level of the client on counterparty chain
-                    if self.client_filter_enabled() {
-                        match self.client_state_filter.control_connection_end_and_client(
-                            &mut self.registry,
-                            &chain_id,
-                            &client.client_state,
-                            &connection_end,
-                            &connection_id,
-                        ) {
-                            Ok(Permission::Deny) => {
-                                warn!(
-                                    "skipping workers for chain {}, client {} & conn {}. \
-                                 reason: client or counterparty client is not allowed",
-                                    chain_id, client.client_id, connection_id
-                                );
-                                continue;
-                            }
-                            Err(e) => {
-                                error!("skipping workers for chain {}. reason: {}", chain_id, e);
-                                continue;
-                            }
-                            _ => {} // allowed
-                        }
-                    }
-
-                    let connection = IdentifiedConnectionEnd {
-                        connection_id: connection_id.clone(),
-                        connection_end: connection_end.clone(),
-                    };
-
-                    match self.spawn_workers_for_connection(
-                        chain.clone(),
-                        client.clone(),
-                        connection.clone(),
-                    ) {
-                        Ok(()) => debug!(
-                            "done spawning workers for connection {} on chain {}",
-                            connection.connection_id,
-                            chain.id(),
-                        ),
-                        Err(e) => error!(
-                            "skipped workers for connection {} on chain {} due to error {}",
-                            chain.id(),
-                            connection.connection_id,
-                            e
-                        ),
-                    }
-=======
         loop {
             if let Some((chain, batch)) = try_recv_multiple(&subscriptions) {
                 self.handle_batch(chain.clone(), batch);
@@ -442,76 +324,14 @@
             if let Ok(msg) = self.worker_msg_rx.try_recv() {
                 self.handle_worker_msg(msg);
             }
->>>>>>> 170ac9a6
 
             if let Ok(cmd) = self.cmd_rx.try_recv() {
                 let after = self.handle_cmd(cmd);
 
-<<<<<<< HEAD
-                    match self.counterparty_connection_state(client.clone(), connection.clone()) {
-                        Err(e) => {
-                            debug!("error with counterparty: reason {}", e);
-                            continue;
-                        }
-                        Ok(state) => {
-                            if !state.eq(&ConnectionState::Open) {
-                                debug!("connection {} not open, skip workers for channels over this connection", connection.connection_id);
-
-                                debug!(
-                                    "drop connection {} because its counterparty is not open ",
-                                    connection_id
-                                );
-                                continue;
-                            }
-                        }
-                    };
-
-                    let chans_req = QueryConnectionChannelsRequest {
-                        connection: connection_id.to_string(),
-                        pagination: ibc_proto::cosmos::base::query::pagination::all(),
-                    };
-
-                    let connection_channels = match chain.query_connection_channels(chans_req) {
-                        Ok(channels) => channels,
-                        Err(e) => {
-                            error!(
-                                "skipping workers for chain {} and connection {}. \
-                                     reason: failed to query its channels: {}",
-                                chain_id, connection_id, e
-                            );
-                            continue;
-                        }
-                    };
-
-                    let connection =
-                        IdentifiedConnectionEnd::new(connection_id.clone(), connection_end);
-
-                    for channel in connection_channels {
-                        let spawn_result = self.spawn_workers_for_channel(
-                            chain.clone(),
-                            client.clone(),
-                            connection.clone(),
-                            channel.clone(),
-                        );
-
-                        match spawn_result {
-                            Ok(()) => debug!(
-                                "done spawning workers for chain {} and channel {}",
-                                chain.id(),
-                                channel.channel_id
-                            ),
-                            Err(e) => error!(
-                                "skipped workers for chain {} and channel {} due to error {}",
-                                chain.id(),
-                                channel.channel_id,
-                                e
-                            ),
-=======
                 if let CmdEffect::ConfigChanged = after {
                     match self.init_subscriptions() {
                         Ok(subs) => {
                             subscriptions = subs;
->>>>>>> 170ac9a6
                         }
                         Err(Error::NoChainsAvailable) => (),
                         Err(e) => return Err(e.into()),
@@ -523,79 +343,9 @@
         }
     }
 
-<<<<<<< HEAD
-    /// Spawns all the [`Worker`]s that will handle a given channel for
-    /// a given source chain.
-    /// Runs upon supervisor startup, to setup all necessary workers.
-    fn spawn_workers_for_channel(
-        &mut self,
-        chain: Box<dyn ChainHandle>,
-        client: IdentifiedAnyClientState,
-        connection: IdentifiedConnectionEnd,
-        channel: IdentifiedChannelEnd,
-    ) -> Result<(), BoxError> {
-        let counterparty_chain = self
-            .registry
-            .get_or_spawn(&client.client_state.chain_id())?;
-
-        let chan_state_src = channel.channel_end.state;
-        let chan_state_dst =
-            channel_state_on_destination(channel.clone(), connection, counterparty_chain.as_ref())?;
-
-        debug!(
-            "channel {} on chain {} is: {}; state on dest. chain ({}) is: {}",
-            channel.channel_id,
-            chain.id(),
-            chan_state_src,
-            counterparty_chain.id(),
-            chan_state_dst
-        );
-        if chan_state_src.is_open()
-            && chan_state_dst.is_open()
-            && self.relay_packets_on_channel(&chain.id(), &channel.port_id, &channel.channel_id)
-        {
-            // create the client object and spawn worker
-            let client_object = Object::Client(Client {
-                dst_client_id: client.client_id.clone(),
-                dst_chain_id: chain.id(),
-                src_chain_id: client.client_state.chain_id(),
-            });
-            self.workers
-                .get_or_spawn(client_object, counterparty_chain.clone(), chain.clone());
-
-            // TODO: Only start the Uni worker if there are outstanding packets or ACKs.
-            //  https://github.com/informalsystems/ibc-rs/issues/901
-            // create the path object and spawn worker
-            let path_object = Object::UnidirectionalChannelPath(UnidirectionalChannelPath {
-                dst_chain_id: counterparty_chain.clone().id(),
-                src_chain_id: chain.id(),
-                src_channel_id: channel.channel_id.clone(),
-                src_port_id: channel.port_id,
-            });
-            self.workers
-                .get_or_spawn(path_object, chain.clone(), counterparty_chain.clone());
-        } else if !chan_state_dst.is_open()
-            && chan_state_dst as u32 <= chan_state_src as u32
-            && self.handshake_enabled()
-        {
-            // create worker for channel handshake that will advance the remote state
-            let channel_object = Object::Channel(Channel {
-                dst_chain_id: counterparty_chain.clone().id(),
-                src_chain_id: chain.id(),
-                src_channel_id: channel.channel_id.clone(),
-                src_port_id: channel.port_id,
-            });
-
-            self.workers
-                .get_or_spawn(channel_object, chain.clone(), counterparty_chain.clone());
-        }
-        Ok(())
-    }
-=======
     /// Subscribe to the events emitted by the chains the supervisor is connected to.
     fn init_subscriptions(&mut self) -> Result<Vec<(BoxHandle, Subscription)>, Error> {
         let chains = &self.config.read().expect("poisoned lock").chains;
->>>>>>> 170ac9a6
 
         let mut subscriptions = Vec::with_capacity(chains.len());
 

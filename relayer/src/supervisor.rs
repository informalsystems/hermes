use std::{
    collections::HashMap,
    ops::Deref,
    sync::{Arc, RwLock},
    time::Duration,
};

use crossbeam_channel::{Receiver, Sender};
use itertools::Itertools;
use tracing::{debug, error, info, trace, warn};

use ibc::{
    events::IbcEvent,
    ics24_host::identifier::{ChainId, ChannelId, PortId},
    Height,
};

use crate::{
    chain::handle::ChainHandle,
    config::{ChainConfig, Config},
    event,
<<<<<<< HEAD
    event::monitor::EventBatch,
=======
    event::monitor::{Error as EventError, EventBatch, UnwrapOrClone},
>>>>>>> 693f7d4e
    object::Object,
    registry::Registry,
    telemetry::Telemetry,
    util::try_recv_multiple,
    worker::{WorkerMap, WorkerMsg},
};

pub mod client_state_filter;
pub mod error;

use client_state_filter::{FilterPolicy, Permission};

pub use error::{Error, ErrorDetail};

pub mod dump_state;
use dump_state::SupervisorState;

pub mod spawn;
use spawn::SpawnContext;

pub mod cmd;
use cmd::{CmdEffect, ConfigUpdate, SupervisorCmd};

use self::spawn::SpawnMode;

type ArcBatch = Arc<event::monitor::Result<EventBatch>>;
type Subscription = Receiver<ArcBatch>;
type BoxHandle = Box<dyn ChainHandle>;

pub type RwArc<T> = Arc<RwLock<T>>;

/// The supervisor listens for events on multiple pairs of chains,
/// and dispatches the events it receives to the appropriate
/// worker, based on the [`Object`] associated with each event.
pub struct Supervisor {
    config: RwArc<Config>,
    registry: Registry,
    workers: WorkerMap,

    cmd_rx: Receiver<SupervisorCmd>,
    worker_msg_rx: Receiver<WorkerMsg>,
    client_state_filter: FilterPolicy,

    #[allow(dead_code)]
    telemetry: Telemetry,
}

impl Supervisor {
    /// Create a [`Supervisor`] which will listen for events on all the chains in the [`Config`].
    pub fn new(config: RwArc<Config>, telemetry: Telemetry) -> (Self, Sender<SupervisorCmd>) {
        let registry = Registry::new(config.clone());
        let (worker_msg_tx, worker_msg_rx) = crossbeam_channel::unbounded();
        let workers = WorkerMap::new(worker_msg_tx, telemetry.clone());
        let client_state_filter = FilterPolicy::default();

        let (cmd_tx, cmd_rx) = crossbeam_channel::unbounded();

        let supervisor = Self {
            config,
            registry,
            workers,
            cmd_rx,
            worker_msg_rx,
            client_state_filter,
            telemetry,
        };

        (supervisor, cmd_tx)
    }

    /// Returns `true` if the relayer should filter based on
    /// client state attributes, e.g., trust threshold.
    /// Returns `false` otherwise.
    fn client_filter_enabled(&self) -> bool {
        // Currently just a wrapper over the global filter.
        self.config.read().expect("poisoned lock").global.filter
    }

    /// Returns `true` if the relayer should filter based on
    /// channel identifiers.
    /// Returns `false` otherwise.
    fn channel_filter_enabled(&self) -> bool {
        self.config.read().expect("poisoned lock").global.filter
    }

    fn relay_packets_on_channel(
        &self,
        chain_id: &ChainId,
        port_id: &PortId,
        channel_id: &ChannelId,
    ) -> bool {
        // If filtering is disabled, then relay all channels
        if !self.channel_filter_enabled() {
            return true;
        }

        self.config
            .read()
            .expect("poisoned lock")
            .packets_on_channel_allowed(chain_id, port_id, channel_id)
    }

    fn relay_on_object(&mut self, chain_id: &ChainId, object: &Object) -> bool {
        // No filter is enabled, bail fast.
        if !self.channel_filter_enabled() && !self.client_filter_enabled() {
            return true;
        }

        // First, apply the channel filter
        if let Object::Packet(u) = object {
            if !self.relay_packets_on_channel(chain_id, u.src_port_id(), u.src_channel_id()) {
                return false;
            }
        }

        // Second, apply the client filter
        let client_filter_outcome = match object {
            Object::Client(client) => self
                .client_state_filter
                .control_client_object(&mut self.registry, client),
            Object::Connection(conn) => self
                .client_state_filter
                .control_conn_object(&mut self.registry, conn),
            Object::Channel(chan) => self
                .client_state_filter
                .control_chan_object(&mut self.registry, chan),
            Object::Packet(u) => self
                .client_state_filter
                .control_packet_object(&mut self.registry, u),
        };

        match client_filter_outcome {
            Ok(Permission::Allow) => true,
            Ok(Permission::Deny) => {
                warn!(
                    "client filter denies relaying on object {}",
                    object.short_name()
                );

                false
            }
            Err(e) => {
                warn!(
                    "denying relaying on object {}, caused by: {}",
                    object.short_name(),
                    e
                );

                false
            }
        }
    }

    /// Collect the events we are interested in from an [`EventBatch`],
    /// and maps each [`IbcEvent`] to their corresponding [`Object`].
    pub fn collect_events(
        &self,
        src_chain: &dyn ChainHandle,
        batch: &EventBatch,
    ) -> CollectedEvents {
        let mut collected = CollectedEvents::new(batch.height, batch.chain_id.clone());

        let handshake_enabled = self
            .config
            .read()
            .expect("poisoned lock")
            .handshake_enabled();

        for event in &batch.events {
            match event {
                IbcEvent::NewBlock(_) => {
                    collected.new_block = Some(event.clone());
                }
                IbcEvent::UpdateClient(ref update) => {
                    if let Ok(object) = Object::for_update_client(update, src_chain) {
                        // Collect update client events only if the worker exists
                        if self.workers.contains(&object) {
                            collected
                                .per_object
                                .entry(object)
                                .or_default()
                                .push(event.clone());
                        }
                    }
                }
                IbcEvent::OpenInitConnection(..)
                | IbcEvent::OpenTryConnection(..)
                | IbcEvent::OpenAckConnection(..) => {
                    if !handshake_enabled {
                        continue;
                    }

                    let object = event
                        .connection_attributes()
                        .map(|attr| Object::connection_from_conn_open_events(attr, src_chain));

                    if let Some(Ok(object)) = object {
                        collected
                            .per_object
                            .entry(object)
                            .or_default()
                            .push(event.clone());
                    }
                }
                IbcEvent::OpenInitChannel(..) | IbcEvent::OpenTryChannel(..) => {
                    if !handshake_enabled {
                        continue;
                    }

                    let object = event
                        .channel_attributes()
                        .map(|attr| Object::channel_from_chan_open_events(attr, src_chain));

                    if let Some(Ok(object)) = object {
                        collected
                            .per_object
                            .entry(object)
                            .or_default()
                            .push(event.clone());
                    }
                }
                IbcEvent::OpenAckChannel(ref open_ack) => {
                    // Create client and packet workers here as channel end must be opened
                    if let Ok(client_object) =
                        Object::client_from_chan_open_events(open_ack.attributes(), src_chain)
                    {
                        collected
                            .per_object
                            .entry(client_object)
                            .or_default()
                            .push(event.clone());
                    }

                    if let Ok(packet_object) =
                        Object::packet_from_chan_open_events(open_ack.attributes(), src_chain)
                    {
                        collected
                            .per_object
                            .entry(packet_object)
                            .or_default()
                            .push(event.clone());
                    }

                    // If handshake message relaying is enabled create worker to send the MsgChannelOpenConfirm message
                    if handshake_enabled {
                        if let Ok(channel_object) =
                            Object::channel_from_chan_open_events(open_ack.attributes(), src_chain)
                        {
                            collected
                                .per_object
                                .entry(channel_object)
                                .or_default()
                                .push(event.clone());
                        }
                    }
                }
                IbcEvent::OpenConfirmChannel(ref open_confirm) => {
                    // Create client worker here as channel end must be opened
                    if let Ok(client_object) =
                        Object::client_from_chan_open_events(open_confirm.attributes(), src_chain)
                    {
                        collected
                            .per_object
                            .entry(client_object)
                            .or_default()
                            .push(event.clone());
                    }
                    if let Ok(packet_object) =
                        Object::packet_from_chan_open_events(open_confirm.attributes(), src_chain)
                    {
                        collected
                            .per_object
                            .entry(packet_object)
                            .or_default()
                            .push(event.clone());
                    }
                }
                IbcEvent::SendPacket(ref packet) => {
                    if let Ok(object) = Object::for_send_packet(packet, src_chain) {
                        collected
                            .per_object
                            .entry(object)
                            .or_default()
                            .push(event.clone());
                    }
                }
                IbcEvent::TimeoutPacket(ref packet) => {
                    if let Ok(object) = Object::for_timeout_packet(packet, src_chain) {
                        collected
                            .per_object
                            .entry(object)
                            .or_default()
                            .push(event.clone());
                    }
                }
                IbcEvent::WriteAcknowledgement(ref packet) => {
                    if let Ok(object) = Object::for_write_ack(packet, src_chain) {
                        collected
                            .per_object
                            .entry(object)
                            .or_default()
                            .push(event.clone());
                    }
                }
                IbcEvent::CloseInitChannel(ref packet) => {
                    if let Ok(object) = Object::for_close_init_channel(packet, src_chain) {
                        collected
                            .per_object
                            .entry(object)
                            .or_default()
                            .push(event.clone());
                    }
                }
                _ => (),
            }
        }

        collected
    }

    /// Create a new `SpawnContext` for spawning workers.
    fn spawn_context(&mut self, mode: SpawnMode) -> SpawnContext<'_> {
        SpawnContext::new(
            &self.config,
            &mut self.registry,
            &mut self.client_state_filter,
            &mut self.workers,
            mode,
        )
    }

    /// Spawn all the workers necessary for the relayer to connect
    /// and relay between all the chains in the configurations.
    fn spawn_workers(&mut self, mode: SpawnMode) {
        self.spawn_context(mode).spawn_workers();
    }

    /// Run the supervisor event loop.
    pub fn run(mut self) -> Result<(), Error> {
        self.spawn_workers(SpawnMode::Startup);

        let mut subscriptions = self.init_subscriptions()?;

        loop {
            if let Some((chain, batch)) = try_recv_multiple(&subscriptions) {
                self.handle_batch(chain.clone(), batch);
            }

            if let Ok(msg) = self.worker_msg_rx.try_recv() {
                self.handle_worker_msg(msg);
            }

            if let Ok(cmd) = self.cmd_rx.try_recv() {
                let after = self.handle_cmd(cmd);

                if let CmdEffect::ConfigChanged = after {
                    match self.init_subscriptions() {
                        Ok(subs) => {
                            subscriptions = subs;
                        }
                        Err(Error(ErrorDetail::NoChainsAvailable(_), _)) => (),
                        Err(e) => return Err(e),
                    }
                }
            }

            std::thread::sleep(Duration::from_millis(50));
        }
    }

    /// Subscribe to the events emitted by the chains the supervisor is connected to.
    fn init_subscriptions(&mut self) -> Result<Vec<(BoxHandle, Subscription)>, Error> {
        let chains = &self.config.read().expect("poisoned lock").chains;

        let mut subscriptions = Vec::with_capacity(chains.len());

        for chain_config in chains {
            let chain = match self.registry.get_or_spawn(&chain_config.id) {
                Ok(chain) => chain,
                Err(e) => {
                    error!(
                        "failed to spawn chain runtime for {}: {}",
                        chain_config.id, e
                    );
                    continue;
                }
            };

            match chain.subscribe() {
                Ok(subscription) => subscriptions.push((chain, subscription)),
                Err(e) => error!(
                    "failed to subscribe to events of {}: {}",
                    chain_config.id, e
                ),
            }
        }

        // At least one chain runtime should be available, otherwise the supervisor
        // cannot do anything and will hang indefinitely.
        if self.registry.size() == 0 {
            return Err(Error::no_chains_available());
        }

        Ok(subscriptions)
    }

    /// Handle the given [`SupervisorCmd`].
    ///
    /// Returns an [`CmdEffect`] which instructs the caller as to
    /// whether or not the event subscriptions needs to be reset or not.
    fn handle_cmd(&mut self, cmd: SupervisorCmd) -> CmdEffect {
        match cmd {
            SupervisorCmd::UpdateConfig(update) => self.update_config(update),
            SupervisorCmd::DumpState(reply_to) => self.dump_state(reply_to),
        }
    }

    /// Dump the state of the supervisor into a [`SupervisorState`] value,
    /// and send it back through the given channel.
    fn dump_state(&self, reply_to: Sender<SupervisorState>) -> CmdEffect {
        let chains = self.registry.chains().map(|c| c.id()).collect_vec();
        let state = SupervisorState::new(chains, self.workers.objects());
        let _ = reply_to.try_send(state);

        CmdEffect::Nothing
    }

    /// Apply the given configuration update.
    ///
    /// Returns an [`CmdEffect`] which instructs the caller as to
    /// whether or not the event subscriptions needs to be reset or not.
    fn update_config(&mut self, update: ConfigUpdate) -> CmdEffect {
        match update {
            ConfigUpdate::Add(config) => self.add_chain(config),
            ConfigUpdate::Remove(id) => self.remove_chain(&id),
            ConfigUpdate::Update(config) => self.update_chain(config),
        }
    }

    /// Add the given chain to the configuration and spawn the associated workers.
    /// Will not have any effect if the chain is already present in the config.
    ///
    /// If the addition had any effect, returns [`CmdEffect::ConfigChanged`] as
    /// subscriptions need to be reset to take into account the newly added chain.
    fn add_chain(&mut self, config: ChainConfig) -> CmdEffect {
        let id = config.id.clone();

        if self.config.read().expect("poisoned lock").has_chain(&id) {
            info!(chain.id=%id, "skipping addition of already existing chain");
            return CmdEffect::Nothing;
        }

        info!(chain.id=%id, "adding new chain");

        self.config
            .write()
            .expect("poisoned lock")
            .chains
            .push(config);

        debug!(chain.id=%id, "spawning chain runtime");

        if let Err(e) = self.registry.spawn(&id) {
            error!(
                "failed to add chain {} because of failure to spawn the chain runtime: {}",
                id, e
            );

            // Remove the newly added config
            self.config
                .write()
                .expect("poisoned lock")
                .chains
                .retain(|c| c.id != id);

            return CmdEffect::Nothing;
        }

        debug!(chain.id=%id, "spawning workers");
        let mut ctx = self.spawn_context(SpawnMode::Reload);
        ctx.spawn_workers_for_chain(&id);

        CmdEffect::ConfigChanged
    }

    /// Remove the given chain to the configuration and spawn the associated workers.
    /// Will not have any effect if the chain was not already present in the config.
    ///
    /// If the removal had any effect, returns [`CmdEffect::ConfigChanged`] as
    /// subscriptions need to be reset to take into account the newly added chain.
    fn remove_chain(&mut self, id: &ChainId) -> CmdEffect {
        if !self.config.read().expect("poisoned lock").has_chain(&id) {
            info!(chain.id=%id, "skipping removal of non-existing chain");
            return CmdEffect::Nothing;
        }

        info!(chain.id=%id, "removing existing chain");

        self.config
            .write()
            .expect("poisoned lock")
            .chains
            .retain(|c| &c.id != id);

        debug!(chain.id=%id, "shutting down workers");
        let mut ctx = self.spawn_context(SpawnMode::Reload);
        ctx.shutdown_workers_for_chain(&id);

        debug!(chain.id=%id, "shutting down chain runtime");
        self.registry.shutdown(&id);

        CmdEffect::ConfigChanged
    }

    /// Update the given chain configuration, by removing it with
    /// [`Supervisor::remove_chain`] and adding the updated
    /// chain config with [`Supervisor::remove_chain`].
    ///
    /// If the update had any effect, returns [`CmdEffect::ConfigChanged`] as
    /// subscriptions need to be reset to take into account the newly added chain.
    fn update_chain(&mut self, config: ChainConfig) -> CmdEffect {
        info!(chain.id=%config.id, "updating existing chain");

        let removed = self.remove_chain(&config.id);
        let added = self.add_chain(config);
        removed.or(added)
    }

    /// Process the given [`WorkerMsg`] sent by a worker.
    fn handle_worker_msg(&mut self, msg: WorkerMsg) {
        match msg {
            WorkerMsg::Stopped(id, object) => {
                self.workers.remove_stopped(id, object);
            }
        }
    }

    /// Process the given batch if it does not contain any errors,
    /// output the errors on the console otherwise.
    fn handle_batch(&mut self, chain: Box<dyn ChainHandle>, batch: ArcBatch) {
        let chain_id = chain.id();

<<<<<<< HEAD
        match batch.deref() {
            Ok(batch) => {
                let _ = self
                    .process_batch(chain, batch)
                    .map_err(|e| error!("[{}] error during batch processingh: {}", chain_id, e));
            }
            Err(e) => {
                error!("[{}] error in receiving event batch: {}", chain_id, e)
            }
=======
        let result = match batch.unwrap_or_clone() {
            Ok(batch) => self.process_batch(chain, batch),
            Err(EventError::SubscriptionCancelled(_)) => self.clear_pending_packets(&chain_id),
            Err(e) => Err(e.into()),
        };

        if let Err(e) = result {
            error!("[{}] error during batch processing: {}", chain_id, e);
>>>>>>> 693f7d4e
        }
    }

    /// Process a batch of events received from a chain.
    fn process_batch(
        &mut self,
        src_chain: Box<dyn ChainHandle>,
        batch: &EventBatch,
    ) -> Result<(), Error> {
        assert_eq!(src_chain.id(), batch.chain_id);

        let height = batch.height;
        let chain_id = batch.chain_id.clone();

        let mut collected = self.collect_events(src_chain.clone().as_ref(), batch);

        for (object, events) in collected.per_object.drain() {
            if !self.relay_on_object(&src_chain.id(), &object) {
                trace!(
                    "skipping events for '{}'. \
                    reason: filtering is enabled and channel does not match any allowed channels",
                    object.short_name()
                );

                continue;
            }

            if events.is_empty() {
                continue;
            }

            let src = self
                .registry
                .get_or_spawn(object.src_chain_id())
                .map_err(Error::spawn)?;

            let dst = self
                .registry
                .get_or_spawn(object.dst_chain_id())
                .map_err(Error::spawn)?;

            let worker = {
                let config = self.config.read().expect("poisoned lock");
                self.workers.get_or_spawn(object, src, dst, &config)
            };

            worker
                .send_events(height, events, chain_id.clone())
                .map_err(Error::worker)?
        }

        // If there is a NewBlock event, forward the event to any workers affected by it.
        if let Some(IbcEvent::NewBlock(new_block)) = collected.new_block {
            for worker in self.workers.to_notify(&src_chain.id()) {
                worker
                    .send_new_block(height, new_block)
                    .map_err(Error::worker)?
            }
        }

        Ok(())
    }

    fn clear_pending_packets(&mut self, chain_id: &ChainId) -> Result<(), BoxError> {
        for worker in self.workers.workers_for_chain(chain_id) {
            worker.clear_pending_packets()?;
        }

        Ok(())
    }
}

/// Describes the result of [`collect_events`].
#[derive(Clone, Debug)]
pub struct CollectedEvents {
    /// The height at which these events were emitted from the chain.
    pub height: Height,
    /// The chain from which the events were emitted.
    pub chain_id: ChainId,
    /// [`NewBlock`] event collected from the [`EventBatch`].
    pub new_block: Option<IbcEvent>,
    /// Mapping between [`Object`]s and their associated [`IbcEvent`]s.
    pub per_object: HashMap<Object, Vec<IbcEvent>>,
}

impl CollectedEvents {
    pub fn new(height: Height, chain_id: ChainId) -> Self {
        Self {
            height,
            chain_id,
            new_block: Default::default(),
            per_object: Default::default(),
        }
    }

    /// Whether the collected events include a [`NewBlock`] event.
    pub fn has_new_block(&self) -> bool {
        self.new_block.is_some()
    }
}<|MERGE_RESOLUTION|>--- conflicted
+++ resolved
@@ -19,11 +19,7 @@
     chain::handle::ChainHandle,
     config::{ChainConfig, Config},
     event,
-<<<<<<< HEAD
-    event::monitor::EventBatch,
-=======
-    event::monitor::{Error as EventError, EventBatch, UnwrapOrClone},
->>>>>>> 693f7d4e
+    event::monitor::{Error as EventError, ErrorDetail as EventErrorDetail, EventBatch},
     object::Object,
     registry::Registry,
     telemetry::Telemetry,
@@ -566,26 +562,23 @@
     fn handle_batch(&mut self, chain: Box<dyn ChainHandle>, batch: ArcBatch) {
         let chain_id = chain.id();
 
-<<<<<<< HEAD
         match batch.deref() {
             Ok(batch) => {
                 let _ = self
                     .process_batch(chain, batch)
-                    .map_err(|e| error!("[{}] error during batch processingh: {}", chain_id, e));
+                    .map_err(|e| error!("[{}] error during batch processing: {}", chain_id, e));
+            }
+            Err(EventError(EventErrorDetail::SubscriptionCancelled(_), _)) => {
+                let _ = self.clear_pending_packets(&chain_id).map_err(|e| {
+                    error!(
+                        "[{}] error during clearing pending packets: {}",
+                        chain_id, e
+                    )
+                });
             }
             Err(e) => {
                 error!("[{}] error in receiving event batch: {}", chain_id, e)
             }
-=======
-        let result = match batch.unwrap_or_clone() {
-            Ok(batch) => self.process_batch(chain, batch),
-            Err(EventError::SubscriptionCancelled(_)) => self.clear_pending_packets(&chain_id),
-            Err(e) => Err(e.into()),
-        };
-
-        if let Err(e) = result {
-            error!("[{}] error during batch processing: {}", chain_id, e);
->>>>>>> 693f7d4e
         }
     }
 
@@ -649,9 +642,9 @@
         Ok(())
     }
 
-    fn clear_pending_packets(&mut self, chain_id: &ChainId) -> Result<(), BoxError> {
+    fn clear_pending_packets(&mut self, chain_id: &ChainId) -> Result<(), Error> {
         for worker in self.workers.workers_for_chain(chain_id) {
-            worker.clear_pending_packets()?;
+            worker.clear_pending_packets().map_err(Error::worker)?;
         }
 
         Ok(())

use std::{
    collections::HashMap,
    fmt,
    thread::{self, JoinHandle},
    time::Duration,
};

use anomaly::BoxError;
use crossbeam_channel::{Receiver, Select, Sender};
use itertools::Itertools;
use tracing::{debug, error, error_span, info, trace, warn};

<<<<<<< HEAD
use ibc::events::VecIbcEvents;
use ibc::ics02_client::client_state::{ClientState, IdentifiedAnyClientState};
use ibc::ics02_client::events::UpdateClient;
use ibc::ics03_connection::connection::IdentifiedConnectionEnd;
use ibc::ics04_channel::channel::IdentifiedChannelEnd;
use ibc::ics04_channel::events::Attributes;
use ibc::ics24_host::identifier::ClientId;
=======
>>>>>>> 22a0a3fa
use ibc::{
    events::{IbcEvent, VecIbcEvents},
    ics02_client::{
        client_state::{ClientState, IdentifiedAnyClientState},
        events::{NewBlock, UpdateClient},
    },
    ics03_connection::connection::IdentifiedConnectionEnd,
    ics04_channel::{
        channel::IdentifiedChannelEnd,
        events::{Attributes, CloseInit, SendPacket, TimeoutPacket, WriteAcknowledgement},
    },
    ics24_host::identifier::{ChainId, ChannelId, ClientId, PortId},
    Height,
};

use ibc_proto::ibc::core::channel::v1::QueryChannelsRequest;

use crate::{
    chain::handle::ChainHandle,
<<<<<<< HEAD
    event::monitor::{EventBatch, UnwrapOrClone},
=======
    config::Config,
    event::monitor::EventBatch,
>>>>>>> 22a0a3fa
    foreign_client::{ForeignClient, ForeignClientError, MisbehaviourResults},
    link::{Link, LinkParameters},
    registry::Registry,
};
<<<<<<< HEAD
=======

mod error;
pub use error::Error;
>>>>>>> 22a0a3fa

/// A command for a [`Worker`].
pub enum WorkerCmd {
    /// A batch of packet events need to be relayed
    IbcEvents { batch: EventBatch },
    /// A batch of [`NewBlock`] events need to be relayed
    NewBlock { height: Height, new_block: NewBlock },
}

/// Handle to a [`Worker`], for sending [`WorkerCmd`]s to it.
pub struct WorkerHandle {
    tx: Sender<WorkerCmd>,
    thread_handle: JoinHandle<()>,
}

impl WorkerHandle {
    /// Send a batch of packet events to the worker.
    pub fn send_events(
        &self,
        height: Height,
        events: Vec<IbcEvent>,
        chain_id: ChainId,
    ) -> Result<(), BoxError> {
        let batch = EventBatch {
            height,
            events,
            chain_id,
        };

        trace!("supervisor sends {:?}", batch);
        self.tx.send(WorkerCmd::IbcEvents { batch })?;
        Ok(())
    }

    /// Send a batch of [`NewBlock`] event to the worker.
    pub fn send_new_block(&self, height: Height, new_block: NewBlock) -> Result<(), BoxError> {
        self.tx.send(WorkerCmd::NewBlock { height, new_block })?;
        Ok(())
    }

    /// Wait for the worker thread to finish.
    pub fn join(self) -> thread::Result<()> {
        self.thread_handle.join()
    }
}

/// A pair of [`ChainHandle`]s.
#[derive(Clone)]
pub struct ChainHandlePair {
    pub a: Box<dyn ChainHandle>,
    pub b: Box<dyn ChainHandle>,
}

impl ChainHandlePair {
    /// Swap the two handles.
    pub fn swap(self) -> Self {
        Self {
            a: self.b,
            b: self.a,
        }
    }
}

fn recv_multiple<K, T>(rs: &[(K, Receiver<T>)]) -> Result<(&K, T), BoxError> {
    // Build a list of operations.
    let mut sel = Select::new();
    for (_, r) in rs {
        sel.recv(r);
    }

    // Complete the selected operation.
    let oper = sel.select();
    let index = oper.index();

    let (k, r) = &rs[index];

    let result = oper.recv(r)?;

    Ok((k, result))
}

/// The supervisor listens for events on multiple pairs of chains,
/// and dispatches the events it receives to the appropriate
/// worker, based on the [`Object`] associated with each event.
pub struct Supervisor {
    config: Config,
    registry: Registry,
    workers: HashMap<Object, WorkerHandle>,
}

impl Supervisor {
    /// Spawns a [`Supervisor`] which will listen for events on all the chains in the [`Config`].
    pub fn spawn(config: Config) -> Result<Self, BoxError> {
        let registry = Registry::new(config.clone());

        Ok(Self {
            config,
            registry,
            workers: HashMap::new(),
        })
    }

    /// Collect the events we are interested in from an [`EventBatch`],
    /// and maps each [`IbcEvent`] to their corresponding [`Object`].
    pub fn collect_events(
        &self,
        src_chain: &dyn ChainHandle,
        batch: EventBatch,
    ) -> CollectedEvents {
        let mut collected = CollectedEvents::new(batch.height, batch.chain_id);

        for event in batch.events {
            match event {
                IbcEvent::NewBlock(_) => {
                    collected.new_block = Some(event);
                }
                IbcEvent::UpdateClient(ref update) => {
                    if let Ok(object) = Object::for_update_client(update, src_chain) {
                        // Collect update client events only if the worker exists
                        if self.workers.get(&object).is_some() {
                            collected.per_object.entry(object).or_default().push(event);
                        }
                    }
                }
                IbcEvent::OpenAckChannel(ref open_ack) => {
                    // Create client worker here as channel end must be opened
                    if let Ok(object) =
                        Object::for_chan_open_events(open_ack.attributes(), src_chain)
                    {
                        collected.per_object.entry(object).or_default().push(event);
                    }
                }
                IbcEvent::OpenConfirmChannel(ref open_confirm) => {
                    // Create client worker here as channel end must be opened
                    if let Ok(object) =
                        Object::for_chan_open_events(open_confirm.attributes(), src_chain)
                    {
                        collected.per_object.entry(object).or_default().push(event);
                    }
                }
                IbcEvent::SendPacket(ref packet) => {
                    if let Ok(object) = Object::for_send_packet(packet, src_chain) {
                        collected.per_object.entry(object).or_default().push(event);
                    }
                }
                IbcEvent::TimeoutPacket(ref packet) => {
                    if let Ok(object) = Object::for_timeout_packet(packet, src_chain) {
                        collected.per_object.entry(object).or_default().push(event);
                    }
                }
                IbcEvent::WriteAcknowledgement(ref packet) => {
                    if let Ok(object) = Object::for_write_ack(packet, src_chain) {
                        collected.per_object.entry(object).or_default().push(event);
                    }
                }
                IbcEvent::CloseInitChannel(ref packet) => {
                    if let Ok(object) = Object::for_close_init_channel(packet, src_chain) {
                        collected.per_object.entry(object).or_default().push(event);
                    }
                }
                _ => (),
            }
        }

        collected
    }

    fn spawn_workers(&mut self) -> Result<(), BoxError> {
        let req = QueryChannelsRequest {
            pagination: ibc_proto::cosmos::base::query::pagination::all(),
        };

        let chain_ids = self
            .config
            .chains
            .iter()
            .map(|c| c.id.clone())
            .collect_vec();

        for chain_id in chain_ids {
            let chain = match self.registry.get_or_spawn(&chain_id) {
                Ok(chain_handle) => chain_handle,
                Err(e) => {
                    error!("skipping workers for chain id {}. reason: failed to spawn chain runtime with error: {}", chain_id, e);
                    continue;
                }
            };
            let channels = chain.query_channels(req.clone())?;

            for channel in channels {
                match self.spawn_workers_for_channel(chain.clone(), channel.clone()) {
                    Ok(()) => debug!(
                        "done spawning workers for channel {} on chain {}",
                        chain.id(),
                        channel.channel_id
                    ),
                    Err(e) => error!(
                        "skipped workers for channel {} on chain {} due to error {}",
                        chain.id(),
                        channel.channel_id,
                        e
                    ),
                }
            }
        }

        Ok(())
    }

    /// Spawns all the [`Worker`]s that will handle a given channel for a given source chain.
    fn spawn_workers_for_channel(
        &mut self,
        chain: Box<dyn ChainHandle>,
        channel: IdentifiedChannelEnd,
    ) -> Result<(), BoxError> {
        trace!(
            "fetching connection_client for channel {:?} of chain {}",
            channel,
            chain.id()
        );

        let client_res =
            channel_connection_client(&channel.port_id, &channel.channel_id, chain.as_ref());

        let client = match client_res {
            Ok(conn_client) => conn_client.client,
            Err(Error::ConnectionNotOpen(..)) | Err(Error::ChannelNotOpen(..)) => {
                // These errors are silent.
                // Simply ignore the channel and return without spawning the workers.
                warn!(
                    "ignoring channel {} because it is not open (or its connection is not open)",
                    channel.channel_id
                );

                return Ok(());
            }
            Err(e) => {
                // Propagate errors.
                return Err(format!(
                    "unable to spawn workers for channel/chain pair '{}'/'{}' due to error: {:?}",
                    channel.channel_id,
                    chain.id(),
                    e
                )
                .into());
            }
        };

        trace!("Obtained client id {:?}", client.client_id);

        if self
            .config
            .find_chain(&client.client_state.chain_id())
            .is_none()
        {
            // Ignore channel, since it does not correspond to any chain in the config file
            return Ok(());
        }

        let counterparty_chain = self
            .registry
            .get_or_spawn(&client.client_state.chain_id())?;

        // create the client object and spawn worker
        let client_object = Object::Client(Client {
            dst_client_id: client.client_id.clone(),
            dst_chain_id: chain.id(),
            src_chain_id: client.client_state.chain_id(),
        });

        self.worker_for_object(client_object, chain.clone(), counterparty_chain.clone());

        // TODO: Only start the Uni worker if there are outstanding packets or ACKs.
        //  https://github.com/informalsystems/ibc-rs/issues/901
        // create the path object and spawn worker
        let path_object = Object::UnidirectionalChannelPath(UnidirectionalChannelPath {
            dst_chain_id: counterparty_chain.id(),
            src_chain_id: chain.id(),
            src_channel_id: channel.channel_id.clone(),
            src_port_id: channel.port_id,
        });

        self.worker_for_object(path_object, chain.clone(), counterparty_chain.clone());

        Ok(())
    }

    /// Run the supervisor event loop.
    pub fn run(mut self) -> Result<(), BoxError> {
        let mut subscriptions = Vec::with_capacity(self.config.chains.len());

        for chain_config in &self.config.chains {
            let chain = self.registry.get_or_spawn(&chain_config.id)?;
            let subscription = chain.subscribe()?;
            subscriptions.push((chain, subscription));
        }

        self.spawn_workers()?;

        loop {
<<<<<<< HEAD
            for batch in subscription_a.try_iter() {
                let result = batch
                    .unwrap_or_clone()
                    .map_err(Into::into)
                    .and_then(|batch| self.process_batch(self.chains.a.clone(), batch));

                match result {
                    Ok(()) => trace!("[{}] batch processing complete", self.chains.a.id()),
                    Err(e) => {
                        error!(
                            "[{}] error during batch processing: {}",
                            self.chains.a.id(),
                            e
                        );
                    }
                }
            }

            for batch in subscription_b.try_iter() {
                let result = batch
                    .unwrap_or_clone()
                    .map_err(Into::into)
                    .and_then(|batch| self.process_batch(self.chains.b.clone(), batch));

                match result {
                    Ok(()) => trace!("[{}] batch processing complete", self.chains.b.id()),
                    Err(e) => error!(
                        "[{}] error during batch processing: {}",
                        self.chains.b.id(),
                        e
                    ),
=======
            match recv_multiple(&subscriptions) {
                Ok((chain, batch)) => {
                    self.process_batch(chain.clone(), batch.unwrap_or_clone())?;
                }
                Err(e) => {
                    dbg!(e);
>>>>>>> 22a0a3fa
                }
            }
        }
    }

    /// Process a batch of events received from a chain.
    fn process_batch(
        &mut self,
        src_chain: Box<dyn ChainHandle>,
        batch: EventBatch,
    ) -> Result<(), BoxError> {
        assert_eq!(src_chain.id(), batch.chain_id);

        let height = batch.height;
        let chain_id = batch.chain_id.clone();

        let mut collected = self.collect_events(src_chain.clone().as_ref(), batch);

        for (object, events) in collected.per_object.drain() {
            if events.is_empty() {
                continue;
            }

            debug!(
                "chain {} sent {} for object {:?}",
                chain_id,
                VecIbcEvents(events.clone()),
                object,
            );

            let src = self.registry.get_or_spawn(object.src_chain_id())?;
            let dst = self.registry.get_or_spawn(object.dst_chain_id())?;

            let worker = self.worker_for_object(object, src, dst);
            worker.send_events(height, events, chain_id.clone())?
        }

        // If there is a NewBlock event, forward the event to any workers affected by it.
        if let Some(IbcEvent::NewBlock(new_block)) = collected.new_block {
            for (_, worker) in self
                .workers
                .iter()
                .filter(|(o, _)| o.notify_new_block(&src_chain.id()))
            {
                worker.send_new_block(height, new_block)?;
            }
        }

        Ok(())
    }

    /// Get a handle to the worker in charge of handling events associated
    /// with the given [`Object`].
    ///
    /// This function will spawn a new [`Worker`] if one does not exists already.
    fn worker_for_object(
        &mut self,
        object: Object,
        src: Box<dyn ChainHandle>,
        dst: Box<dyn ChainHandle>,
    ) -> &WorkerHandle {
        if self.workers.contains_key(&object) {
            &self.workers[&object]
        } else {
            let worker = Worker::spawn(ChainHandlePair { a: src, b: dst }, object.clone());
            let worker = self.workers.entry(object).or_insert(worker);
            worker
        }
    }
}

/// A worker processes batches of events associated with a given [`Object`].
pub struct Worker {
    chains: ChainHandlePair,
    rx: Receiver<WorkerCmd>,
}

impl fmt::Display for Worker {
    fn fmt(&self, f: &mut fmt::Formatter<'_>) -> fmt::Result {
        write!(f, "[{} <-> {}]", self.chains.a.id(), self.chains.b.id(),)
    }
}

impl Worker {
    /// Spawn a worker which relay events pertaining to an [`Object`] between two `chains`.
    pub fn spawn(chains: ChainHandlePair, object: Object) -> WorkerHandle {
        let (tx, rx) = crossbeam_channel::unbounded();

        debug!(
            "[{}] spawned worker with chains a:{} and b:{} for object {:#?} ",
            object.short_name(),
            chains.a.id(),
            chains.b.id(),
            object,
        );

        let worker = Self { chains, rx };
        let thread_handle = std::thread::spawn(move || worker.run(object));

        WorkerHandle { tx, thread_handle }
    }

    /// Run the worker event loop.
    fn run(self, object: Object) {
        let span = error_span!("worker loop", worker = %object.short_name());
        let _guard = span.enter();

        let result = match object {
            Object::UnidirectionalChannelPath(path) => self.run_uni_chan_path(path),
            Object::Client(client) => self.run_client(client),
        };

        if let Err(e) = result {
            error!("worker error: {}", e);
        }

        info!("worker exits");
    }

    fn run_client_misbehaviour(
        &self,
        client: &ForeignClient,
        update: Option<UpdateClient>,
    ) -> bool {
        match client.detect_misbehaviour_and_submit_evidence(update) {
            MisbehaviourResults::ValidClient => false,
            MisbehaviourResults::VerificationError => {
                // can retry in next call
                false
            }
            MisbehaviourResults::EvidenceSubmitted(_) => {
                // if evidence was submitted successfully then exit
                true
            }
            MisbehaviourResults::CannotExecute => {
                // skip misbehaviour checking if chain does not have support for it (i.e. client
                // update event does not include the header)
                true
            }
        }
    }

    /// Run the event loop for events associated with a [`Client`].
    fn run_client(self, client: Client) -> Result<(), BoxError> {
        let mut client = ForeignClient::restore(
            &client.dst_client_id,
            self.chains.a.clone(),
            self.chains.b.clone(),
        );

        info!(
            "running client worker & initial misbehaviour detection for {}",
            client
        );

        // initial check for evidence of misbehaviour for all updates
        let skip_misbehaviour = self.run_client_misbehaviour(&client, None);

        info!(
            "running client worker (misbehaviour and refresh) for {}",
            client
        );

        loop {
            thread::sleep(Duration::from_millis(600));

            // Run client refresh, exit only if expired or frozen
            if let Err(e @ ForeignClientError::ExpiredOrFrozen(..)) = client.refresh() {
                error!("failed to refresh client '{}': {}", client, e);
                continue;
            }

            if skip_misbehaviour {
                continue;
            }

            if let Ok(WorkerCmd::IbcEvents { batch }) = self.rx.try_recv() {
                trace!("client '{}' worker receives batch {:?}", client, batch);

                for event in batch.events {
                    if let IbcEvent::UpdateClient(update) = event {
<<<<<<< HEAD
                        debug!("client '{}' updated", client);
=======
                        debug!("[{}] client updated", client);

>>>>>>> 22a0a3fa
                        // Run misbehaviour. If evidence submitted the loop will exit in next
                        // iteration with frozen client
                        self.run_client_misbehaviour(&client, Some(update));
                    }
                }
            }
        }
    }

    /// Run the event loop for events associated with a [`UnidirectionalChannelPath`].
    fn run_uni_chan_path(self, path: UnidirectionalChannelPath) -> Result<(), BoxError> {
        let mut link = Link::new_from_opts(
            self.chains.a.clone(),
            self.chains.b.clone(),
            LinkParameters {
                src_port_id: path.src_port_id,
                src_channel_id: path.src_channel_id,
            },
        )?;

        if link.is_closed()? {
            warn!("channel is closed, exiting");
            return Ok(());
        }

        loop {
            thread::sleep(Duration::from_millis(200));

            if let Ok(cmd) = self.rx.try_recv() {
                let result = match cmd {
                    WorkerCmd::IbcEvents { batch } => {
                        // Update scheduled batches.
                        link.a_to_b.update_schedule(batch)
                    }
                    WorkerCmd::NewBlock {
                        height,
                        new_block: _,
                    } => link.a_to_b.clear_packets(height),
                };

                if let Err(e) = result {
                    error!("{}", e);
                    continue;
                }
            }

            // Refresh the scheduled batches and execute any outstanding ones.
            let result = link
                .a_to_b
                .refresh_schedule()
                .and_then(|_| link.a_to_b.execute_schedule());

            if let Err(e) = result {
                error!("{}", e);
            }
        }
    }
}

/// Client
#[derive(Clone, Debug, PartialEq, Eq, Hash)]
pub struct Client {
    /// Destination chain identifier.
    pub dst_chain_id: ChainId,

    /// Source channel identifier.
    pub dst_client_id: ClientId,

    /// Source chain identifier.
    pub src_chain_id: ChainId,
}

impl Client {
    pub fn short_name(&self) -> String {
        format!(
            "{}->{}:{}",
            self.src_chain_id, self.dst_chain_id, self.dst_client_id
        )
    }
}

/// A unidirectional path from a source chain, channel and port.
#[derive(Clone, Debug, PartialEq, Eq, Hash)]
pub struct UnidirectionalChannelPath {
    /// Destination chain identifier.
    pub dst_chain_id: ChainId,

    /// Source chain identifier.
    pub src_chain_id: ChainId,

    /// Source channel identifier.
    pub src_channel_id: ChannelId,

    /// Source port identifier.
    pub src_port_id: PortId,
}

impl UnidirectionalChannelPath {
    pub fn short_name(&self) -> String {
        format!(
            "{}/{}:{}->{}",
            self.src_channel_id, self.src_port_id, self.src_chain_id, self.dst_chain_id,
        )
    }
}

/// An object determines the amount of parallelism that can
/// be exercised when processing [`IbcEvent`] between
/// two chains. For each [`Object`], a corresponding
/// [`Worker`] is spawned and all [`IbcEvent`]s mapped
/// to an [`Object`] are sent to the associated [`Worker`]
/// for processing.
#[derive(Clone, Debug, PartialEq, Eq, Hash)]
pub enum Object {
    /// See [`Client`].
    Client(Client),
    /// See [`UnidirectionalChannelPath`].
    UnidirectionalChannelPath(UnidirectionalChannelPath),
}

impl Object {
    /// Returns `true` if this [`Object`] is for a [`Worker`] which is interested
    /// in new block events originating from the chain with the given [`ChainId`].
    /// Returns `false` otherwise.
    fn notify_new_block(&self, src_chain_id: &ChainId) -> bool {
        match self {
            Object::UnidirectionalChannelPath(p) => p.src_chain_id == *src_chain_id,
            Object::Client(_) => false,
        }
    }
}

impl From<Client> for Object {
    fn from(c: Client) -> Self {
        Self::Client(c)
    }
}

impl From<UnidirectionalChannelPath> for Object {
    fn from(p: UnidirectionalChannelPath) -> Self {
        Self::UnidirectionalChannelPath(p)
    }
}

impl Object {
    pub fn src_chain_id(&self) -> &ChainId {
        match self {
            Self::Client(ref client) => &client.src_chain_id,
            Self::UnidirectionalChannelPath(ref path) => &path.src_chain_id,
        }
    }

    pub fn dst_chain_id(&self) -> &ChainId {
        match self {
            Self::Client(ref client) => &client.dst_chain_id,
            Self::UnidirectionalChannelPath(ref path) => &path.dst_chain_id,
        }
    }

    pub fn short_name(&self) -> String {
        match self {
            Self::Client(ref client) => client.short_name(),
            Self::UnidirectionalChannelPath(ref path) => path.short_name(),
        }
    }

    /// Build the object associated with the given [`UpdateClient`] event.
    pub fn for_update_client(
        e: &UpdateClient,
        dst_chain: &dyn ChainHandle,
    ) -> Result<Self, BoxError> {
        let client_state = dst_chain.query_client_state(e.client_id(), Height::zero())?;
        if client_state.refresh_period().is_none() {
            return Err(format!(
                "client '{}' on chain {} does not require refresh",
                e.client_id(),
                dst_chain.id()
            )
            .into());
        }

        let src_chain_id = client_state.chain_id();

        Ok(Client {
            dst_client_id: e.client_id().clone(),
            dst_chain_id: dst_chain.id(),
            src_chain_id,
        }
        .into())
    }

    /// Build the client object associated with the given channel event attributes.
    pub fn for_chan_open_events(
        e: &Attributes,
        dst_chain: &dyn ChainHandle,
    ) -> Result<Self, BoxError> {
        let channel_id = e
            .channel_id()
            .as_ref()
            .ok_or_else(|| format!("channel_id missing in OpenAck event '{:?}'", e))?;

        let client = channel_connection_client(e.port_id(), channel_id, dst_chain)?.client;
        if client.client_state.refresh_period().is_none() {
            return Err(format!(
                "client '{}' on chain {} does not require refresh",
                client.client_id,
                dst_chain.id()
            )
            .into());
        }

        Ok(Client {
            dst_client_id: client.client_id.clone(),
            dst_chain_id: dst_chain.id(),
            src_chain_id: client.client_state.chain_id(),
        }
        .into())
    }

    /// Build the object associated with the given [`SendPacket`] event.
    pub fn for_send_packet(e: &SendPacket, src_chain: &dyn ChainHandle) -> Result<Self, BoxError> {
        let dst_chain_id =
            get_counterparty_chain(src_chain, &e.packet.source_channel, &e.packet.source_port)?;

        Ok(UnidirectionalChannelPath {
            dst_chain_id,
            src_chain_id: src_chain.id(),
            src_channel_id: e.packet.source_channel.clone(),
            src_port_id: e.packet.source_port.clone(),
        }
        .into())
    }

    /// Build the object associated with the given [`WriteAcknowledgement`] event.
    pub fn for_write_ack(
        e: &WriteAcknowledgement,
        src_chain: &dyn ChainHandle,
    ) -> Result<Self, BoxError> {
        let dst_chain_id = get_counterparty_chain(
            src_chain,
            &e.packet.destination_channel,
            &e.packet.destination_port,
        )?;

        Ok(UnidirectionalChannelPath {
            dst_chain_id,
            src_chain_id: src_chain.id(),
            src_channel_id: e.packet.destination_channel.clone(),
            src_port_id: e.packet.destination_port.clone(),
        }
        .into())
    }

    /// Build the object associated with the given [`TimeoutPacket`] event.
    pub fn for_timeout_packet(
        e: &TimeoutPacket,
        src_chain: &dyn ChainHandle,
    ) -> Result<Self, BoxError> {
        let dst_chain_id =
            get_counterparty_chain(src_chain, &e.packet.source_channel, &e.packet.source_port)?;

        Ok(UnidirectionalChannelPath {
            dst_chain_id,
            src_chain_id: src_chain.id(),
            src_channel_id: e.src_channel_id().clone(),
            src_port_id: e.src_port_id().clone(),
        }
        .into())
    }

    /// Build the object associated with the given [`CloseInit`] event.
    pub fn for_close_init_channel(
        e: &CloseInit,
        src_chain: &dyn ChainHandle,
    ) -> Result<Self, BoxError> {
        let dst_chain_id = get_counterparty_chain(src_chain, e.channel_id(), &e.port_id())?;

        Ok(UnidirectionalChannelPath {
            dst_chain_id,
            src_chain_id: src_chain.id(),
            src_channel_id: e.channel_id().clone(),
            src_port_id: e.port_id().clone(),
        }
        .into())
    }
}

/// Describes the result of [`collect_events`].
#[derive(Clone, Debug)]
pub struct CollectedEvents {
    /// The height at which these events were emitted from the chain.
    pub height: Height,
    /// The chain from which the events were emitted.
    pub chain_id: ChainId,
    /// [`NewBlock`] event collected from the [`EventBatch`].
    pub new_block: Option<IbcEvent>,
    /// Mapping between [`Object`]s and their associated [`IbcEvent`]s.
    pub per_object: HashMap<Object, Vec<IbcEvent>>,
}

impl CollectedEvents {
    pub fn new(height: Height, chain_id: ChainId) -> Self {
        Self {
            height,
            chain_id,
            new_block: Default::default(),
            per_object: Default::default(),
        }
    }

    /// Whether the collected events include a [`NewBlock`] event.
    pub fn has_new_block(&self) -> bool {
        self.new_block.is_some()
    }
}

pub struct ChannelConnectionClient {
    pub channel: IdentifiedChannelEnd,
    pub connection: IdentifiedConnectionEnd,
    pub client: IdentifiedAnyClientState,
}

impl ChannelConnectionClient {
    pub fn new(
        channel: IdentifiedChannelEnd,
        connection: IdentifiedConnectionEnd,
        client: IdentifiedAnyClientState,
    ) -> Self {
        ChannelConnectionClient {
            channel,
            connection,
            client,
        }
    }
}

fn channel_connection_client(
    port_id: &PortId,
    channel_id: &ChannelId,
    chain: &dyn ChainHandle,
) -> Result<ChannelConnectionClient, Error> {
    trace!(
        chain_id = %chain.id(),
        port_id = %port_id,
        channel_id = %channel_id,
        "getting counterparty chain"
    );

    let channel_end = chain
        .query_channel(port_id, channel_id, Height::zero())
        .map_err(|e| Error::QueryFailed(format!("{}", e)))?;

    if !channel_end.is_open() {
        return Err(Error::ChannelNotOpen(channel_id.clone(), chain.id()));
    }

    let connection_id = channel_end
        .connection_hops()
        .first()
        .ok_or_else(|| Error::MissingConnectionHops(channel_id.clone(), chain.id()))?;

    let connection_end = chain
        .query_connection(&connection_id, Height::zero())
        .map_err(|e| Error::QueryFailed(format!("{}", e)))?;

    if !connection_end.is_open() {
        return Err(Error::ConnectionNotOpen(
            connection_id.clone(),
            channel_id.clone(),
            chain.id(),
        ));
    }

    let client_id = connection_end.client_id().clone();

    let client_state = chain
        .query_client_state(&client_id, Height::zero())
        .map_err(|e| Error::QueryFailed(format!("{}", e)))?;

    trace!(
        chain_id=%chain.id(), port_id=%port_id, channel_id=%channel_id,
        "counterparty chain: {}", client_state.chain_id()
    );

    let connection = IdentifiedConnectionEnd::new(connection_id.clone(), connection_end);
    let channel = IdentifiedChannelEnd::new(port_id.clone(), channel_id.clone(), channel_end);
    let client = IdentifiedAnyClientState::new(client_id, client_state);

    Ok(ChannelConnectionClient::new(channel, connection, client))
}

fn get_counterparty_chain(
    src_chain: &dyn ChainHandle,
    src_channel_id: &ChannelId,
    src_port_id: &PortId,
) -> Result<ChainId, BoxError> {
    channel_connection_client(src_port_id, src_channel_id, src_chain)
        .map(|c| c.client.client_state.chain_id())
        .map_err(Into::into)
}<|MERGE_RESOLUTION|>--- conflicted
+++ resolved
@@ -10,16 +10,6 @@
 use itertools::Itertools;
 use tracing::{debug, error, error_span, info, trace, warn};
 
-<<<<<<< HEAD
-use ibc::events::VecIbcEvents;
-use ibc::ics02_client::client_state::{ClientState, IdentifiedAnyClientState};
-use ibc::ics02_client::events::UpdateClient;
-use ibc::ics03_connection::connection::IdentifiedConnectionEnd;
-use ibc::ics04_channel::channel::IdentifiedChannelEnd;
-use ibc::ics04_channel::events::Attributes;
-use ibc::ics24_host::identifier::ClientId;
-=======
->>>>>>> 22a0a3fa
 use ibc::{
     events::{IbcEvent, VecIbcEvents},
     ics02_client::{
@@ -39,22 +29,15 @@
 
 use crate::{
     chain::handle::ChainHandle,
-<<<<<<< HEAD
+    config::Config,
     event::monitor::{EventBatch, UnwrapOrClone},
-=======
-    config::Config,
-    event::monitor::EventBatch,
->>>>>>> 22a0a3fa
     foreign_client::{ForeignClient, ForeignClientError, MisbehaviourResults},
     link::{Link, LinkParameters},
     registry::Registry,
 };
-<<<<<<< HEAD
-=======
 
 mod error;
 pub use error::Error;
->>>>>>> 22a0a3fa
 
 /// A command for a [`Worker`].
 pub enum WorkerCmd {
@@ -355,47 +338,19 @@
         self.spawn_workers()?;
 
         loop {
-<<<<<<< HEAD
-            for batch in subscription_a.try_iter() {
-                let result = batch
-                    .unwrap_or_clone()
-                    .map_err(Into::into)
-                    .and_then(|batch| self.process_batch(self.chains.a.clone(), batch));
-
-                match result {
-                    Ok(()) => trace!("[{}] batch processing complete", self.chains.a.id()),
-                    Err(e) => {
-                        error!(
-                            "[{}] error during batch processing: {}",
-                            self.chains.a.id(),
-                            e
-                        );
-                    }
-                }
-            }
-
-            for batch in subscription_b.try_iter() {
-                let result = batch
-                    .unwrap_or_clone()
-                    .map_err(Into::into)
-                    .and_then(|batch| self.process_batch(self.chains.b.clone(), batch));
-
-                match result {
-                    Ok(()) => trace!("[{}] batch processing complete", self.chains.b.id()),
-                    Err(e) => error!(
-                        "[{}] error during batch processing: {}",
-                        self.chains.b.id(),
-                        e
-                    ),
-=======
             match recv_multiple(&subscriptions) {
                 Ok((chain, batch)) => {
-                    self.process_batch(chain.clone(), batch.unwrap_or_clone())?;
-                }
-                Err(e) => {
-                    dbg!(e);
->>>>>>> 22a0a3fa
-                }
+                    let result = batch
+                        .unwrap_or_clone()
+                        .map_err(Into::into)
+                        .and_then(|batch| self.process_batch(chain.clone(), batch));
+
+                    match result {
+                        Ok(()) => trace!("[{}] batch processing complete", chain.id()),
+                        Err(e) => error!("[{}] error during batch processing: {}", chain.id(), e),
+                    }
+                }
+                Err(e) => error!("error when waiting for events: {}", e),
             }
         }
     }
@@ -576,12 +531,8 @@
 
                 for event in batch.events {
                     if let IbcEvent::UpdateClient(update) = event {
-<<<<<<< HEAD
                         debug!("client '{}' updated", client);
-=======
-                        debug!("[{}] client updated", client);
-
->>>>>>> 22a0a3fa
+
                         // Run misbehaviour. If evidence submitted the loop will exit in next
                         // iteration with frozen client
                         self.run_client_misbehaviour(&client, Some(update));

--- conflicted
+++ resolved
@@ -38,15 +38,13 @@
 pub mod dump_state;
 use dump_state::SupervisorState;
 
+pub mod scan;
 pub mod spawn;
-use spawn::SpawnContext;
-
-pub mod scan;
 
 pub mod cmd;
 use cmd::{CmdEffect, ConfigUpdate, SupervisorCmd};
 
-use self::scan::{ChainScanner, ChainsScan};
+use self::{scan::ChainScanner, spawn::SpawnContext};
 
 type ArcBatch = Arc<event::monitor::Result<EventBatch>>;
 type Subscription = Receiver<ArcBatch>;
@@ -119,14 +117,19 @@
     let workers = Arc::new(RwLock::new(WorkerMap::new()));
     let client_state_filter = Arc::new(RwLock::new(FilterPolicy::default()));
 
+    let scan = chain_scanner(
+        &config.acquire_read(),
+        &mut registry.write(),
+        &mut client_state_filter.acquire_write(),
+    )
+    .scan_chains();
+
     spawn_context(
         &config.acquire_read(),
         &mut registry.write(),
-        &mut client_state_filter.acquire_write(),
         &mut workers.acquire_write(),
-        SpawnMode::Startup,
     )
-    .spawn_workers();
+    .spawn_workers(scan);
 
     let subscriptions = Arc::new(RwLock::new(init_subscriptions(
         &config.acquire_read(),
@@ -295,35 +298,6 @@
         return true;
     }
 
-<<<<<<< HEAD
-    /// Create a new `SpawnContext` for spawning workers.
-    fn spawn_context(&mut self) -> SpawnContext<'_, Chain> {
-        SpawnContext::new(
-            self.config.clone(),
-            self.registry.clone(),
-            &mut self.workers,
-        )
-    }
-
-    /// Spawn all the workers necessary for the relayer to connect
-    /// and relay between all the chains in the configurations.
-    fn spawn_workers(&mut self, scan: ChainsScan) {
-        self.spawn_context().spawn_workers(scan);
-    }
-
-    /// Scan the chains for clients, connections and channels to relay on.
-    fn scan(&mut self) -> ChainsScan {
-        let config = self.config.read().expect("poisoned lock");
-
-        let scanner = ChainScanner::new(
-            &config,
-            self.registry.clone(),
-            &mut self.client_state_filter,
-        );
-
-        scanner.scan_chains()
-    }
-=======
     // First, apply the channel filter
     if let Object::Packet(u) = object {
         if !relay_packets_on_channel(config, chain_id, u.src_port_id(), u.src_channel_id()) {
@@ -346,7 +320,6 @@
                 "client filter denies relaying on object {}",
                 object.short_name()
             );
->>>>>>> 44420afb
 
             false
         }
@@ -482,25 +455,22 @@
 fn spawn_context<'a, Chain: ChainHandle>(
     config: &'a Config,
     registry: &'a mut Registry<Chain>,
+    workers: &'a mut WorkerMap,
+) -> SpawnContext<'a, Chain> {
+    SpawnContext::new(config, registry, workers)
+}
+
+fn chain_scanner<'a, Chain: ChainHandle>(
+    config: &'a Config,
+    registry: &'a mut Registry<Chain>,
     client_state_filter: &'a mut FilterPolicy,
-    workers: &'a mut WorkerMap,
-    mode: SpawnMode,
-) -> SpawnContext<'a, Chain> {
-    SpawnContext::new(config, registry, client_state_filter, workers, mode)
-}
-
-<<<<<<< HEAD
-    pub fn run_without_health_check(&mut self) -> Result<(), Error> {
-        let scan = self.scan();
-        info!("Scan: {}", scan);
-        trace!("Scan: {}", scan);
-
-        self.spawn_workers(scan);
-=======
+) -> ChainScanner<'a, Chain> {
+    ChainScanner::new(config, registry, client_state_filter)
+}
+
 /// Perform a health check on all connected chains
 fn health_check<Chain: ChainHandle>(config: &Config, registry: &mut Registry<Chain>) {
     use HealthCheck::*;
->>>>>>> 44420afb
 
     let chains = &config.chains;
 
@@ -593,21 +563,6 @@
     }
 }
 
-<<<<<<< HEAD
-    /// Add the given chain to the configuration and spawn the associated workers.
-    /// Will not have any effect if the chain is already present in the config.
-    ///
-    /// If the addition had any effect, returns [`CmdEffect::ConfigChanged`] as
-    /// subscriptions need to be reset to take into account the newly added chain.
-    fn add_chain(&mut self, chain_config: ChainConfig) -> CmdEffect {
-        let id = chain_config.id.clone();
-
-        let mut config = self.config.write().expect("poisoned lock");
-
-        if config.has_chain(&id) {
-            info!(chain.id=%id, "skipping addition of already existing chain");
-            return CmdEffect::Nothing;
-=======
 fn handle_rest_cmd<Chain: ChainHandle>(
     registry: &Registry<Chain>,
     workers: &WorkerMap,
@@ -619,15 +574,10 @@
             reply.send(Ok(state)).unwrap_or_else(|e| {
                 error!("[rest/supervisor] error replying to a REST request {}", e)
             });
->>>>>>> 44420afb
-        }
-    }
-}
-
-<<<<<<< HEAD
-        info!(chain.id=%id, "adding new chain");
-        config.chains.push(chain_config.clone());
-=======
+        }
+    }
+}
+
 fn clear_pending_packets(workers: &mut WorkerMap, chain_id: &ChainId) -> Result<(), Error> {
     for worker in workers.workers_for_chain(chain_id) {
         worker.clear_pending_packets().map_err(Error::worker)?;
@@ -635,7 +585,6 @@
 
     Ok(())
 }
->>>>>>> 44420afb
 
 /// Process a batch of events received from a chain.
 fn process_batch<Chain: ChainHandle>(
@@ -658,62 +607,6 @@
         workers.notify_new_block(&src_chain.id(), height, new_block);
     }
 
-<<<<<<< HEAD
-        if let Err(e) = self.registry.spawn(&id) {
-            error!(
-                chain.id=%id,
-                "failed to add chain because of failure to spawn the chain runtime: {}", e
-            );
-
-            // Remove the newly added config
-            config.chains.retain(|c| c.id != id);
-
-            return CmdEffect::Nothing;
-        }
-
-        debug!(chain.id=%id, "scanning chain");
-
-        let scan = {
-            let mut scanner = ChainScanner::new(
-                &config,
-                self.registry.clone(),
-                &mut self.client_state_filter,
-            );
-
-            match scanner.scan_chain(&chain_config) {
-                Ok(scan) => scan,
-                Err(e) => {
-                    error!(chain.id=%id, "failed to scan chain, not adding chain to config, reason: {}", e);
-
-                    // Remove the newly added config
-                    config.chains.retain(|c| c.id != id);
-
-                    return CmdEffect::Nothing;
-                }
-            }
-        };
-
-        // Release the write lock
-        drop(config);
-
-        debug!(chain.id=%id, "spawning workers");
-
-        let mut ctx = self.spawn_context();
-        ctx.spawn_workers_for_chain(scan);
-
-        CmdEffect::ConfigChanged
-    }
-
-    /// Remove the given chain to the configuration and spawn the associated workers.
-    /// Will not have any effect if the chain was not already present in the config.
-    ///
-    /// If the removal had any effect, returns [`CmdEffect::ConfigChanged`] as
-    /// subscriptions need to be reset to take into account the newly added chain.
-    fn remove_chain(&mut self, id: &ChainId) -> CmdEffect {
-        if !self.config.read().expect("poisoned lock").has_chain(id) {
-            info!(chain.id=%id, "skipping removal of non-existing chain");
-            return CmdEffect::Nothing;
-=======
     // Forward the IBC events.
     for (object, events) in collected.per_object.into_iter() {
         if !relay_on_object(
@@ -734,7 +627,6 @@
 
         if events.is_empty() {
             continue;
->>>>>>> 44420afb
         }
 
         let src = registry
@@ -745,13 +637,7 @@
             .get_or_spawn(object.dst_chain_id())
             .map_err(Error::spawn)?;
 
-<<<<<<< HEAD
-        debug!(chain.id=%id, "shutting down workers");
-        let mut ctx = self.spawn_context();
-        ctx.shutdown_workers_for_chain(id);
-=======
         let worker = { workers.get_or_spawn(object, src, dst, config) };
->>>>>>> 44420afb
 
         worker
             .send_events(height, events, chain_id.clone())
@@ -803,7 +689,6 @@
     config: &mut Config,
     registry: &mut Registry<Chain>,
     workers: &mut WorkerMap,
-    client_state_filter: &mut FilterPolicy,
     id: &ChainId,
 ) -> CmdEffect {
     if !config.has_chain(id) {
@@ -812,19 +697,10 @@
     }
 
     info!(chain.id=%id, "removing existing chain");
-
     config.chains.retain(|c| &c.id != id);
 
     debug!(chain.id=%id, "shutting down workers");
-
-    let mut ctx = spawn_context(
-        config,
-        registry,
-        client_state_filter,
-        workers,
-        SpawnMode::Reload,
-    );
-
+    let mut ctx = spawn_context(config, registry, workers);
     ctx.shutdown_workers_for_chain(id);
 
     debug!(chain.id=%id, "shutting down chain runtime");
@@ -854,7 +730,7 @@
 
     info!(chain.id=%id, "adding new chain");
 
-    config.chains.push(chain_config);
+    config.chains.push(chain_config.clone());
 
     debug!(chain.id=%id, "spawning chain runtime");
 
@@ -870,17 +746,27 @@
         return CmdEffect::Nothing;
     }
 
+    debug!(chain.id=%id, "scanning chain");
+
+    let scan_result =
+        chain_scanner(config, registry, client_state_filter).scan_chain(&chain_config);
+
+    let scan = match scan_result {
+        Ok(scan) => scan,
+        Err(e) => {
+            error!("failed to scan chain {}: {}", id, e);
+
+            // Remove the newly added config
+            config.chains.retain(|c| c.id != id);
+
+            return CmdEffect::Nothing;
+        }
+    };
+
     debug!(chain.id=%id, "spawning workers");
 
-    let mut ctx = spawn_context(
-        config,
-        registry,
-        client_state_filter,
-        workers,
-        SpawnMode::Reload,
-    );
-
-    ctx.spawn_workers_for_chain(&id);
+    let mut ctx = spawn_context(config, registry, workers);
+    ctx.spawn_workers_for_chain(scan);
 
     CmdEffect::ConfigChanged
 }
@@ -904,7 +790,6 @@
         config,
         registry,
         workers,
-        client_state_filter,
         &chain_config.id,
     );
 
@@ -929,7 +814,7 @@
             add_chain(config, registry, workers, client_state_filter, chain_config)
         }
         ConfigUpdate::Remove(id) => {
-            remove_chain(config, registry, workers, client_state_filter, &id)
+            remove_chain(config, registry, workers, &id)
         }
         ConfigUpdate::Update(chain_config) => {
             update_chain(config, registry, workers, client_state_filter, chain_config)

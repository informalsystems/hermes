--- conflicted
+++ resolved
@@ -280,7 +280,6 @@
             .registry
             .get_or_spawn(&client.client_state.chain_id())?;
 
-<<<<<<< HEAD
         let local_state = channel.channel_end.state;
         let remote_state =
             channel_state_on_destination(channel.clone(), connection, counterparty_chain.as_ref())?;
@@ -293,7 +292,8 @@
                 dst_chain_id: chain.id(),
                 src_chain_id: client.client_state.chain_id(),
             });
-            self.worker_for_object(client_object, chain.clone(), counterparty_chain.clone());
+            self.workers
+                .get_or_spawn(client_object, chain.clone(), counterparty_chain.clone());
 
             // TODO: Only start the Uni worker if there are outstanding packets or ACKs.
             //  https://github.com/informalsystems/ibc-rs/issues/901
@@ -304,7 +304,8 @@
                 src_channel_id: channel.channel_id.clone(),
                 src_port_id: channel.port_id,
             });
-            self.worker_for_object(path_object, chain.clone(), counterparty_chain.clone());
+            self.workers
+                .get_or_spawn(path_object, chain.clone(), counterparty_chain.clone());
         } else if self.handshake_enabled()
             && !remote_state.is_open()
             && remote_state as u32 <= local_state as u32
@@ -317,33 +318,9 @@
                 src_port_id: channel.port_id,
             });
 
-            self.worker_for_object(channel_object, chain.clone(), counterparty_chain.clone());
-        }
-=======
-        // create the client object and spawn worker
-        let client_object = Object::Client(Client {
-            dst_client_id: client.client_id.clone(),
-            dst_chain_id: chain.id(),
-            src_chain_id: client.client_state.chain_id(),
-        });
-
-        self.workers
-            .get_or_spawn(client_object, chain.clone(), counterparty_chain.clone());
-
-        // TODO: Only start the Uni worker if there are outstanding packets or ACKs.
-        //  https://github.com/informalsystems/ibc-rs/issues/901
-        // create the path object and spawn worker
-        let path_object = Object::UnidirectionalChannelPath(UnidirectionalChannelPath {
-            dst_chain_id: counterparty_chain.id(),
-            src_chain_id: chain.id(),
-            src_channel_id: channel.channel_id.clone(),
-            src_port_id: channel.port_id,
-        });
-
-        self.workers
-            .get_or_spawn(path_object, chain.clone(), counterparty_chain.clone());
-
->>>>>>> b1c4bb83
+            self.workers
+                .get_or_spawn(channel_object, chain.clone(), counterparty_chain.clone());
+        }
         Ok(())
     }
 

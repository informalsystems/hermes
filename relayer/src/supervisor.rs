<<<<<<< HEAD
use alloc::collections::btree_map::BTreeMap as HashMap;
use alloc::sync::Arc;
use core::time::Duration;
use std::sync::RwLock;
=======
use std::{
    collections::HashMap,
    ops::Deref,
    sync::{Arc, RwLock},
    time::Duration,
};
>>>>>>> 70fa51c2

use crossbeam_channel::{Receiver, Sender};
use itertools::Itertools;
use tracing::{debug, error, info, trace, warn};

use ibc::{
    events::IbcEvent,
    ics24_host::identifier::{ChainId, ChannelId, PortId},
    Height,
};

use crate::{
    chain::handle::ChainHandle,
    config::{ChainConfig, Config},
    event,
    event::monitor::{Error as EventError, ErrorDetail as EventErrorDetail, EventBatch},
    object::Object,
    registry::Registry,
    telemetry::Telemetry,
    util::try_recv_multiple,
    worker::{WorkerMap, WorkerMsg},
};

pub mod client_state_filter;
pub mod error;

use client_state_filter::{FilterPolicy, Permission};

pub use error::{Error, ErrorDetail};

pub mod dump_state;
use dump_state::SupervisorState;

pub mod spawn;
use spawn::SpawnContext;

pub mod cmd;
use cmd::{CmdEffect, ConfigUpdate, SupervisorCmd};

use self::spawn::SpawnMode;

type ArcBatch = Arc<event::monitor::Result<EventBatch>>;
type Subscription = Receiver<ArcBatch>;
type BoxHandle = Box<dyn ChainHandle>;

pub type RwArc<T> = Arc<RwLock<T>>;

/// The supervisor listens for events on multiple pairs of chains,
/// and dispatches the events it receives to the appropriate
/// worker, based on the [`Object`] associated with each event.
pub struct Supervisor {
    config: RwArc<Config>,
    registry: Registry,
    workers: WorkerMap,

    cmd_rx: Receiver<SupervisorCmd>,
    worker_msg_rx: Receiver<WorkerMsg>,
    client_state_filter: FilterPolicy,

    #[allow(dead_code)]
    telemetry: Telemetry,
}

impl Supervisor {
    /// Create a [`Supervisor`] which will listen for events on all the chains in the [`Config`].
    pub fn new(config: RwArc<Config>, telemetry: Telemetry) -> (Self, Sender<SupervisorCmd>) {
        let registry = Registry::new(config.clone());
        let (worker_msg_tx, worker_msg_rx) = crossbeam_channel::unbounded();
        let workers = WorkerMap::new(worker_msg_tx, telemetry.clone());
        let client_state_filter = FilterPolicy::default();

        let (cmd_tx, cmd_rx) = crossbeam_channel::unbounded();

        let supervisor = Self {
            config,
            registry,
            workers,
            cmd_rx,
            worker_msg_rx,
            client_state_filter,
            telemetry,
        };

        (supervisor, cmd_tx)
    }

    /// Returns `true` if the relayer should filter based on
    /// client state attributes, e.g., trust threshold.
    /// Returns `false` otherwise.
    fn client_filter_enabled(&self) -> bool {
        // Currently just a wrapper over the global filter.
        self.config.read().expect("poisoned lock").global.filter
    }

    /// Returns `true` if the relayer should filter based on
    /// channel identifiers.
    /// Returns `false` otherwise.
    fn channel_filter_enabled(&self) -> bool {
        self.config.read().expect("poisoned lock").global.filter
    }

    fn relay_packets_on_channel(
        &self,
        chain_id: &ChainId,
        port_id: &PortId,
        channel_id: &ChannelId,
    ) -> bool {
        // If filtering is disabled, then relay all channels
        if !self.channel_filter_enabled() {
            return true;
        }

        self.config
            .read()
            .expect("poisoned lock")
            .packets_on_channel_allowed(chain_id, port_id, channel_id)
    }

    fn relay_on_object(&mut self, chain_id: &ChainId, object: &Object) -> bool {
        // No filter is enabled, bail fast.
        if !self.channel_filter_enabled() && !self.client_filter_enabled() {
            return true;
        }

        // First, apply the channel filter
        if let Object::Packet(u) = object {
            if !self.relay_packets_on_channel(chain_id, u.src_port_id(), u.src_channel_id()) {
                return false;
            }
        }

        // Second, apply the client filter
        let client_filter_outcome = match object {
            Object::Client(client) => self
                .client_state_filter
                .control_client_object(&mut self.registry, client),
            Object::Connection(conn) => self
                .client_state_filter
                .control_conn_object(&mut self.registry, conn),
            Object::Channel(chan) => self
                .client_state_filter
                .control_chan_object(&mut self.registry, chan),
            Object::Packet(u) => self
                .client_state_filter
                .control_packet_object(&mut self.registry, u),
        };

        match client_filter_outcome {
            Ok(Permission::Allow) => true,
            Ok(Permission::Deny) => {
                warn!(
                    "client filter denies relaying on object {}",
                    object.short_name()
                );

                false
            }
            Err(e) => {
                warn!(
                    "denying relaying on object {}, caused by: {}",
                    object.short_name(),
                    e
                );

                false
            }
        }
    }

    /// Collect the events we are interested in from an [`EventBatch`],
    /// and maps each [`IbcEvent`] to their corresponding [`Object`].
    pub fn collect_events(
        &self,
        src_chain: &dyn ChainHandle,
        batch: &EventBatch,
    ) -> CollectedEvents {
        let mut collected = CollectedEvents::new(batch.height, batch.chain_id.clone());

        let handshake_enabled = self
            .config
            .read()
            .expect("poisoned lock")
            .handshake_enabled();

        for event in &batch.events {
            match event {
                IbcEvent::NewBlock(_) => {
                    collected.new_block = Some(event.clone());
                }
                IbcEvent::UpdateClient(ref update) => {
                    if let Ok(object) = Object::for_update_client(update, src_chain) {
                        // Collect update client events only if the worker exists
                        if self.workers.contains(&object) {
                            collected
                                .per_object
                                .entry(object)
                                .or_default()
                                .push(event.clone());
                        }
                    }
                }
                IbcEvent::OpenInitConnection(..)
                | IbcEvent::OpenTryConnection(..)
                | IbcEvent::OpenAckConnection(..) => {
                    if !handshake_enabled {
                        continue;
                    }

                    let object = event
                        .connection_attributes()
                        .map(|attr| Object::connection_from_conn_open_events(attr, src_chain));

                    if let Some(Ok(object)) = object {
                        collected
                            .per_object
                            .entry(object)
                            .or_default()
                            .push(event.clone());
                    }
                }
                IbcEvent::OpenInitChannel(..) | IbcEvent::OpenTryChannel(..) => {
                    if !handshake_enabled {
                        continue;
                    }

                    let object = event
                        .channel_attributes()
                        .map(|attr| Object::channel_from_chan_open_events(attr, src_chain));

                    if let Some(Ok(object)) = object {
                        collected
                            .per_object
                            .entry(object)
                            .or_default()
                            .push(event.clone());
                    }
                }
                IbcEvent::OpenAckChannel(ref open_ack) => {
                    // Create client and packet workers here as channel end must be opened
                    if let Ok(client_object) =
                        Object::client_from_chan_open_events(open_ack.attributes(), src_chain)
                    {
                        collected
                            .per_object
                            .entry(client_object)
                            .or_default()
                            .push(event.clone());
                    }

                    if let Ok(packet_object) =
                        Object::packet_from_chan_open_events(open_ack.attributes(), src_chain)
                    {
                        collected
                            .per_object
                            .entry(packet_object)
                            .or_default()
                            .push(event.clone());
                    }

                    // If handshake message relaying is enabled create worker to send the MsgChannelOpenConfirm message
                    if handshake_enabled {
                        if let Ok(channel_object) =
                            Object::channel_from_chan_open_events(open_ack.attributes(), src_chain)
                        {
                            collected
                                .per_object
                                .entry(channel_object)
                                .or_default()
                                .push(event.clone());
                        }
                    }
                }
                IbcEvent::OpenConfirmChannel(ref open_confirm) => {
                    // Create client worker here as channel end must be opened
                    if let Ok(client_object) =
                        Object::client_from_chan_open_events(open_confirm.attributes(), src_chain)
                    {
                        collected
                            .per_object
                            .entry(client_object)
                            .or_default()
                            .push(event.clone());
                    }
                    if let Ok(packet_object) =
                        Object::packet_from_chan_open_events(open_confirm.attributes(), src_chain)
                    {
                        collected
                            .per_object
                            .entry(packet_object)
                            .or_default()
                            .push(event.clone());
                    }
                }
                IbcEvent::SendPacket(ref packet) => {
                    if let Ok(object) = Object::for_send_packet(packet, src_chain) {
                        collected
                            .per_object
                            .entry(object)
                            .or_default()
                            .push(event.clone());
                    }
                }
                IbcEvent::TimeoutPacket(ref packet) => {
                    if let Ok(object) = Object::for_timeout_packet(packet, src_chain) {
                        collected
                            .per_object
                            .entry(object)
                            .or_default()
                            .push(event.clone());
                    }
                }
                IbcEvent::WriteAcknowledgement(ref packet) => {
                    if let Ok(object) = Object::for_write_ack(packet, src_chain) {
                        collected
                            .per_object
                            .entry(object)
                            .or_default()
                            .push(event.clone());
                    }
                }
                IbcEvent::CloseInitChannel(ref packet) => {
                    if let Ok(object) = Object::for_close_init_channel(packet, src_chain) {
                        collected
                            .per_object
                            .entry(object)
                            .or_default()
                            .push(event.clone());
                    }
                }
                _ => (),
            }
        }

        collected
    }

    /// Create a new `SpawnContext` for spawning workers.
    fn spawn_context(&mut self, mode: SpawnMode) -> SpawnContext<'_> {
        SpawnContext::new(
            &self.config,
            &mut self.registry,
            &mut self.client_state_filter,
            &mut self.workers,
            mode,
        )
    }

    /// Spawn all the workers necessary for the relayer to connect
    /// and relay between all the chains in the configurations.
    fn spawn_workers(&mut self, mode: SpawnMode) {
        self.spawn_context(mode).spawn_workers();
    }

    /// Run the supervisor event loop.
    pub fn run(mut self) -> Result<(), Error> {
        self.spawn_workers(SpawnMode::Startup);

        let mut subscriptions = self.init_subscriptions()?;

        loop {
            if let Some((chain, batch)) = try_recv_multiple(&subscriptions) {
                self.handle_batch(chain.clone(), batch);
            }

            if let Ok(msg) = self.worker_msg_rx.try_recv() {
                self.handle_worker_msg(msg);
            }

            if let Ok(cmd) = self.cmd_rx.try_recv() {
                let after = self.handle_cmd(cmd);

                if let CmdEffect::ConfigChanged = after {
                    match self.init_subscriptions() {
                        Ok(subs) => {
                            subscriptions = subs;
                        }
                        Err(Error(ErrorDetail::NoChainsAvailable(_), _)) => (),
                        Err(e) => return Err(e),
                    }
                }
            }

            std::thread::sleep(Duration::from_millis(50));
        }
    }

    /// Subscribe to the events emitted by the chains the supervisor is connected to.
    fn init_subscriptions(&mut self) -> Result<Vec<(BoxHandle, Subscription)>, Error> {
        let chains = &self.config.read().expect("poisoned lock").chains;

        let mut subscriptions = Vec::with_capacity(chains.len());

        for chain_config in chains {
            let chain = match self.registry.get_or_spawn(&chain_config.id) {
                Ok(chain) => chain,
                Err(e) => {
                    error!(
                        "failed to spawn chain runtime for {}: {}",
                        chain_config.id, e
                    );
                    continue;
                }
            };

            match chain.subscribe() {
                Ok(subscription) => subscriptions.push((chain, subscription)),
                Err(e) => error!(
                    "failed to subscribe to events of {}: {}",
                    chain_config.id, e
                ),
            }
        }

        // At least one chain runtime should be available, otherwise the supervisor
        // cannot do anything and will hang indefinitely.
        if self.registry.size() == 0 {
            return Err(Error::no_chains_available());
        }

        Ok(subscriptions)
    }

    /// Handle the given [`SupervisorCmd`].
    ///
    /// Returns an [`CmdEffect`] which instructs the caller as to
    /// whether or not the event subscriptions needs to be reset or not.
    fn handle_cmd(&mut self, cmd: SupervisorCmd) -> CmdEffect {
        match cmd {
            SupervisorCmd::UpdateConfig(update) => self.update_config(update),
            SupervisorCmd::DumpState(reply_to) => self.dump_state(reply_to),
        }
    }

    /// Dump the state of the supervisor into a [`SupervisorState`] value,
    /// and send it back through the given channel.
    fn dump_state(&self, reply_to: Sender<SupervisorState>) -> CmdEffect {
        let chains = self.registry.chains().map(|c| c.id()).collect_vec();
        let state = SupervisorState::new(chains, self.workers.objects());
        let _ = reply_to.try_send(state);

        CmdEffect::Nothing
    }

    /// Apply the given configuration update.
    ///
    /// Returns an [`CmdEffect`] which instructs the caller as to
    /// whether or not the event subscriptions needs to be reset or not.
    fn update_config(&mut self, update: ConfigUpdate) -> CmdEffect {
        match update {
            ConfigUpdate::Add(config) => self.add_chain(config),
            ConfigUpdate::Remove(id) => self.remove_chain(&id),
            ConfigUpdate::Update(config) => self.update_chain(config),
        }
    }

    /// Add the given chain to the configuration and spawn the associated workers.
    /// Will not have any effect if the chain is already present in the config.
    ///
    /// If the addition had any effect, returns [`CmdEffect::ConfigChanged`] as
    /// subscriptions need to be reset to take into account the newly added chain.
    fn add_chain(&mut self, config: ChainConfig) -> CmdEffect {
        let id = config.id.clone();

        if self.config.read().expect("poisoned lock").has_chain(&id) {
            info!(chain.id=%id, "skipping addition of already existing chain");
            return CmdEffect::Nothing;
        }

        info!(chain.id=%id, "adding new chain");

        self.config
            .write()
            .expect("poisoned lock")
            .chains
            .push(config);

        debug!(chain.id=%id, "spawning chain runtime");

        if let Err(e) = self.registry.spawn(&id) {
            error!(
                "failed to add chain {} because of failure to spawn the chain runtime: {}",
                id, e
            );

            // Remove the newly added config
            self.config
                .write()
                .expect("poisoned lock")
                .chains
                .retain(|c| c.id != id);

            return CmdEffect::Nothing;
        }

        debug!(chain.id=%id, "spawning workers");
        let mut ctx = self.spawn_context(SpawnMode::Reload);
        ctx.spawn_workers_for_chain(&id);

        CmdEffect::ConfigChanged
    }

    /// Remove the given chain to the configuration and spawn the associated workers.
    /// Will not have any effect if the chain was not already present in the config.
    ///
    /// If the removal had any effect, returns [`CmdEffect::ConfigChanged`] as
    /// subscriptions need to be reset to take into account the newly added chain.
    fn remove_chain(&mut self, id: &ChainId) -> CmdEffect {
        if !self.config.read().expect("poisoned lock").has_chain(&id) {
            info!(chain.id=%id, "skipping removal of non-existing chain");
            return CmdEffect::Nothing;
        }

        info!(chain.id=%id, "removing existing chain");

        self.config
            .write()
            .expect("poisoned lock")
            .chains
            .retain(|c| &c.id != id);

        debug!(chain.id=%id, "shutting down workers");
        let mut ctx = self.spawn_context(SpawnMode::Reload);
        ctx.shutdown_workers_for_chain(&id);

        debug!(chain.id=%id, "shutting down chain runtime");
        self.registry.shutdown(&id);

        CmdEffect::ConfigChanged
    }

    /// Update the given chain configuration, by removing it with
    /// [`Supervisor::remove_chain`] and adding the updated
    /// chain config with [`Supervisor::remove_chain`].
    ///
    /// If the update had any effect, returns [`CmdEffect::ConfigChanged`] as
    /// subscriptions need to be reset to take into account the newly added chain.
    fn update_chain(&mut self, config: ChainConfig) -> CmdEffect {
        info!(chain.id=%config.id, "updating existing chain");

        let removed = self.remove_chain(&config.id);
        let added = self.add_chain(config);
        removed.or(added)
    }

    /// Process the given [`WorkerMsg`] sent by a worker.
    fn handle_worker_msg(&mut self, msg: WorkerMsg) {
        match msg {
            WorkerMsg::Stopped(id, object) => {
                self.workers.remove_stopped(id, object);
            }
        }
    }

    /// Process the given batch if it does not contain any errors,
    /// output the errors on the console otherwise.
    fn handle_batch(&mut self, chain: Box<dyn ChainHandle>, batch: ArcBatch) {
        let chain_id = chain.id();

        match batch.deref() {
            Ok(batch) => {
                let _ = self
                    .process_batch(chain, batch)
                    .map_err(|e| error!("[{}] error during batch processing: {}", chain_id, e));
            }
            Err(EventError(EventErrorDetail::SubscriptionCancelled(_), _)) => {
                warn!(chain.id = %chain_id, "event subscription was cancelled, clearing pending packets");

                let _ = self.clear_pending_packets(&chain_id).map_err(|e| {
                    error!(
                        "[{}] error during clearing pending packets: {}",
                        chain_id, e
                    )
                });
            }
            Err(e) => {
                error!("[{}] error in receiving event batch: {}", chain_id, e)
            }
        }
    }

    /// Process a batch of events received from a chain.
    fn process_batch(
        &mut self,
        src_chain: Box<dyn ChainHandle>,
        batch: &EventBatch,
    ) -> Result<(), Error> {
        assert_eq!(src_chain.id(), batch.chain_id);

        let height = batch.height;
        let chain_id = batch.chain_id.clone();

        let collected = self.collect_events(src_chain.clone().as_ref(), batch);

        for (object, events) in collected.per_object.into_iter() {
            if !self.relay_on_object(&src_chain.id(), &object) {
                trace!(
                    "skipping events for '{}'. \
                    reason: filtering is enabled and channel does not match any allowed channels",
                    object.short_name()
                );

                continue;
            }

            if events.is_empty() {
                continue;
            }

            let src = self
                .registry
                .get_or_spawn(object.src_chain_id())
                .map_err(Error::spawn)?;

            let dst = self
                .registry
                .get_or_spawn(object.dst_chain_id())
                .map_err(Error::spawn)?;

            let worker = {
                let config = self.config.read().expect("poisoned lock");
                self.workers.get_or_spawn(object, src, dst, &config)
            };

            worker
                .send_events(height, events, chain_id.clone())
                .map_err(Error::worker)?
        }

        // If there is a NewBlock event, forward the event to any workers affected by it.
        if let Some(IbcEvent::NewBlock(new_block)) = collected.new_block {
            for worker in self.workers.to_notify(&src_chain.id()) {
                worker
                    .send_new_block(height, new_block)
                    .map_err(Error::worker)?
            }
        }

        Ok(())
    }

    fn clear_pending_packets(&mut self, chain_id: &ChainId) -> Result<(), Error> {
        for worker in self.workers.workers_for_chain(chain_id) {
            worker.clear_pending_packets().map_err(Error::worker)?;
        }

        Ok(())
    }
}

/// Describes the result of [`collect_events`].
#[derive(Clone, Debug)]
pub struct CollectedEvents {
    /// The height at which these events were emitted from the chain.
    pub height: Height,
    /// The chain from which the events were emitted.
    pub chain_id: ChainId,
    /// [`NewBlock`] event collected from the [`EventBatch`].
    pub new_block: Option<IbcEvent>,
    /// Mapping between [`Object`]s and their associated [`IbcEvent`]s.
    pub per_object: HashMap<Object, Vec<IbcEvent>>,
}

impl CollectedEvents {
    pub fn new(height: Height, chain_id: ChainId) -> Self {
        Self {
            height,
            chain_id,
            new_block: Default::default(),
            per_object: Default::default(),
        }
    }

    /// Whether the collected events include a [`NewBlock`] event.
    pub fn has_new_block(&self) -> bool {
        self.new_block.is_some()
    }
}<|MERGE_RESOLUTION|>--- conflicted
+++ resolved
@@ -1,16 +1,8 @@
-<<<<<<< HEAD
 use alloc::collections::btree_map::BTreeMap as HashMap;
 use alloc::sync::Arc;
+use core::ops::Deref;
 use core::time::Duration;
 use std::sync::RwLock;
-=======
-use std::{
-    collections::HashMap,
-    ops::Deref,
-    sync::{Arc, RwLock},
-    time::Duration,
-};
->>>>>>> 70fa51c2
 
 use crossbeam_channel::{Receiver, Sender};
 use itertools::Itertools;

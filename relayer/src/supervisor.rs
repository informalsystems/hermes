use std::{
    collections::HashMap,
    ops::Deref,
    sync::{Arc, RwLock},
    time::Duration,
};

use crossbeam_channel::{Receiver, Sender};
use itertools::Itertools;
use tracing::{debug, error, info, trace, warn};

use ibc::{
    events::IbcEvent,
    ics24_host::identifier::{ChainId, ChannelId, PortId},
    Height,
};

use crate::{
    chain::handle::ChainHandle,
    config::{ChainConfig, Config},
    event,
    event::monitor::{Error as EventError, ErrorDetail as EventErrorDetail, EventBatch},
    object::Object,
    registry::Registry,
    telemetry::Telemetry,
    util::try_recv_multiple,
    worker::{WorkerMap, WorkerMsg},
};

pub mod client_state_filter;
pub mod error;

use client_state_filter::{FilterPolicy, Permission};

pub use error::{Error, ErrorDetail};

pub mod dump_state;
use dump_state::SupervisorState;

pub mod spawn;
use spawn::SpawnContext;

pub mod cmd;
use cmd::{CmdEffect, ConfigUpdate, SupervisorCmd};

use self::spawn::SpawnMode;

type ArcBatch = Arc<event::monitor::Result<EventBatch>>;
type Subscription = Receiver<ArcBatch>;
type BoxHandle = Box<dyn ChainHandle>;

pub type RwArc<T> = Arc<RwLock<T>>;

/// The supervisor listens for events on multiple pairs of chains,
/// and dispatches the events it receives to the appropriate
/// worker, based on the [`Object`] associated with each event.
pub struct Supervisor {
    config: RwArc<Config>,
    registry: Registry,
    workers: WorkerMap,

    cmd_rx: Receiver<SupervisorCmd>,
    worker_msg_rx: Receiver<WorkerMsg>,
    client_state_filter: FilterPolicy,

    #[allow(dead_code)]
    telemetry: Telemetry,
}

impl Supervisor {
    /// Create a [`Supervisor`] which will listen for events on all the chains in the [`Config`].
    pub fn new(config: RwArc<Config>, telemetry: Telemetry) -> (Self, Sender<SupervisorCmd>) {
        let registry = Registry::new(config.clone());
        let (worker_msg_tx, worker_msg_rx) = crossbeam_channel::unbounded();
        let workers = WorkerMap::new(worker_msg_tx, telemetry.clone());
        let client_state_filter = FilterPolicy::default();

        let (cmd_tx, cmd_rx) = crossbeam_channel::unbounded();

        let supervisor = Self {
            config,
            registry,
            workers,
            cmd_rx,
            worker_msg_rx,
            client_state_filter,
            telemetry,
        };

        (supervisor, cmd_tx)
    }

    /// Returns `true` if the relayer should filter based on
    /// client state attributes, e.g., trust threshold.
    /// Returns `false` otherwise.
    fn client_filter_enabled(&self) -> bool {
        // Currently just a wrapper over the global filter.
        self.config.read().expect("poisoned lock").global.filter
    }

    /// Returns `true` if the relayer should filter based on
    /// channel identifiers.
    /// Returns `false` otherwise.
    fn channel_filter_enabled(&self) -> bool {
        self.config.read().expect("poisoned lock").global.filter
    }

    fn relay_packets_on_channel(
        &self,
        chain_id: &ChainId,
        port_id: &PortId,
        channel_id: &ChannelId,
    ) -> bool {
        // If filtering is disabled, then relay all channels
        if !self.channel_filter_enabled() {
            return true;
        }

        self.config
            .read()
            .expect("poisoned lock")
            .packets_on_channel_allowed(chain_id, port_id, channel_id)
    }

    fn relay_on_object(&mut self, chain_id: &ChainId, object: &Object) -> bool {
        // No filter is enabled, bail fast.
        if !self.channel_filter_enabled() && !self.client_filter_enabled() {
            return true;
        }

        // First, apply the channel filter
        if let Object::Packet(u) = object {
            if !self.relay_packets_on_channel(chain_id, u.src_port_id(), u.src_channel_id()) {
                return false;
            }
        }

        // Second, apply the client filter
        let client_filter_outcome = match object {
            Object::Client(client) => self
                .client_state_filter
                .control_client_object(&mut self.registry, client),
            Object::Connection(conn) => self
                .client_state_filter
                .control_conn_object(&mut self.registry, conn),
            Object::Channel(chan) => self
                .client_state_filter
                .control_chan_object(&mut self.registry, chan),
            Object::Packet(u) => self
                .client_state_filter
                .control_packet_object(&mut self.registry, u),
        };

        match client_filter_outcome {
            Ok(Permission::Allow) => true,
            Ok(Permission::Deny) => {
                warn!(
                    "client filter denies relaying on object {}",
                    object.short_name()
                );

                false
            }
            Err(e) => {
                warn!(
                    "denying relaying on object {}, caused by: {}",
                    object.short_name(),
                    e
                );

                false
            }
        }
    }

    /// Collect the events we are interested in from an [`EventBatch`],
    /// and maps each [`IbcEvent`] to their corresponding [`Object`].
    pub fn collect_events(
        &self,
        src_chain: &dyn ChainHandle,
        batch: &EventBatch,
    ) -> CollectedEvents {
        let mut collected = CollectedEvents::new(batch.height, batch.chain_id.clone());

        let handshake_enabled = self
            .config
            .read()
            .expect("poisoned lock")
            .handshake_enabled();

        for event in &batch.events {
            match event {
                IbcEvent::NewBlock(_) => {
                    collected.new_block = Some(event.clone());
                }
                IbcEvent::UpdateClient(ref update) => {
                    if let Ok(object) = Object::for_update_client(update, src_chain) {
                        // Collect update client events only if the worker exists
                        if self.workers.contains(&object) {
                            collected
                                .per_object
                                .entry(object)
                                .or_default()
                                .push(event.clone());
                        }
                    }
                }
                IbcEvent::OpenInitConnection(..)
                | IbcEvent::OpenTryConnection(..)
                | IbcEvent::OpenAckConnection(..) => {
                    if !handshake_enabled {
                        continue;
                    }

                    let object = event
                        .connection_attributes()
                        .map(|attr| Object::connection_from_conn_open_events(attr, src_chain));

                    if let Some(Ok(object)) = object {
                        collected
                            .per_object
                            .entry(object)
                            .or_default()
                            .push(event.clone());
                    }
                }
                IbcEvent::OpenInitChannel(..) | IbcEvent::OpenTryChannel(..) => {
                    if !handshake_enabled {
                        continue;
                    }

                    let object = event
                        .channel_attributes()
                        .map(|attr| Object::channel_from_chan_open_events(attr, src_chain));

                    if let Some(Ok(object)) = object {
                        collected
                            .per_object
                            .entry(object)
                            .or_default()
                            .push(event.clone());
                    }
                }
                IbcEvent::OpenAckChannel(ref open_ack) => {
                    // Create client and packet workers here as channel end must be opened
                    if let Ok(client_object) =
                        Object::client_from_chan_open_events(open_ack.attributes(), src_chain)
                    {
                        collected
                            .per_object
                            .entry(client_object)
                            .or_default()
                            .push(event.clone());
                    }

                    if let Ok(packet_object) =
                        Object::packet_from_chan_open_events(open_ack.attributes(), src_chain)
                    {
                        collected
                            .per_object
                            .entry(packet_object)
                            .or_default()
                            .push(event.clone());
                    }

                    // If handshake message relaying is enabled create worker to send the MsgChannelOpenConfirm message
                    if handshake_enabled {
                        if let Ok(channel_object) =
                            Object::channel_from_chan_open_events(open_ack.attributes(), src_chain)
                        {
                            collected
                                .per_object
                                .entry(channel_object)
                                .or_default()
                                .push(event.clone());
                        }
                    }
                }
                IbcEvent::OpenConfirmChannel(ref open_confirm) => {
                    // Create client worker here as channel end must be opened
                    if let Ok(client_object) =
                        Object::client_from_chan_open_events(open_confirm.attributes(), src_chain)
                    {
                        collected
                            .per_object
                            .entry(client_object)
                            .or_default()
                            .push(event.clone());
                    }
                    if let Ok(packet_object) =
                        Object::packet_from_chan_open_events(open_confirm.attributes(), src_chain)
                    {
                        collected
                            .per_object
                            .entry(packet_object)
                            .or_default()
                            .push(event.clone());
                    }
                }
                IbcEvent::SendPacket(ref packet) => {
                    if let Ok(object) = Object::for_send_packet(packet, src_chain) {
                        collected
                            .per_object
                            .entry(object)
                            .or_default()
                            .push(event.clone());
                    }
                }
                IbcEvent::TimeoutPacket(ref packet) => {
                    if let Ok(object) = Object::for_timeout_packet(packet, src_chain) {
                        collected
                            .per_object
                            .entry(object)
                            .or_default()
                            .push(event.clone());
                    }
                }
                IbcEvent::WriteAcknowledgement(ref packet) => {
                    if let Ok(object) = Object::for_write_ack(packet, src_chain) {
                        collected
                            .per_object
                            .entry(object)
                            .or_default()
                            .push(event.clone());
                    }
                }
                IbcEvent::CloseInitChannel(ref packet) => {
                    if let Ok(object) = Object::for_close_init_channel(packet, src_chain) {
                        collected
                            .per_object
                            .entry(object)
                            .or_default()
                            .push(event.clone());
                    }
                }
                _ => (),
            }
        }

        collected
    }

    /// Create a new `SpawnContext` for spawning workers.
    fn spawn_context(&mut self, mode: SpawnMode) -> SpawnContext<'_> {
        SpawnContext::new(
            &self.config,
            &mut self.registry,
            &mut self.client_state_filter,
            &mut self.workers,
            mode,
        )
    }

    /// Spawn all the workers necessary for the relayer to connect
    /// and relay between all the chains in the configurations.
    fn spawn_workers(&mut self, mode: SpawnMode) {
        self.spawn_context(mode).spawn_workers();
    }

    /// Run the supervisor event loop.
    pub fn run(mut self) -> Result<(), Error> {
        self.spawn_workers(SpawnMode::Startup);

        let mut subscriptions = self.init_subscriptions()?;

        loop {
            if let Some((chain, batch)) = try_recv_multiple(&subscriptions) {
                self.handle_batch(chain.clone(), batch);
            }

            if let Ok(msg) = self.worker_msg_rx.try_recv() {
                self.handle_worker_msg(msg);
            }

            if let Ok(cmd) = self.cmd_rx.try_recv() {
                let after = self.handle_cmd(cmd);

                if let CmdEffect::ConfigChanged = after {
                    match self.init_subscriptions() {
                        Ok(subs) => {
                            subscriptions = subs;
                        }
                        Err(Error(ErrorDetail::NoChainsAvailable(_), _)) => (),
                        Err(e) => return Err(e),
                    }
                }
            }

            std::thread::sleep(Duration::from_millis(50));
        }
    }

    /// Subscribe to the events emitted by the chains the supervisor is connected to.
    fn init_subscriptions(&mut self) -> Result<Vec<(BoxHandle, Subscription)>, Error> {
        let chains = &self.config.read().expect("poisoned lock").chains;

        let mut subscriptions = Vec::with_capacity(chains.len());

        for chain_config in chains {
            let chain = match self.registry.get_or_spawn(&chain_config.id) {
                Ok(chain) => chain,
                Err(e) => {
                    error!(
                        "failed to spawn chain runtime for {}: {}",
                        chain_config.id, e
                    );
                    continue;
                }
            };

            match chain.subscribe() {
                Ok(subscription) => subscriptions.push((chain, subscription)),
                Err(e) => error!(
                    "failed to subscribe to events of {}: {}",
                    chain_config.id, e
                ),
            }
        }

        // At least one chain runtime should be available, otherwise the supervisor
        // cannot do anything and will hang indefinitely.
        if self.registry.size() == 0 {
            return Err(Error::no_chains_available());
        }

        Ok(subscriptions)
    }

    /// Handle the given [`SupervisorCmd`].
    ///
    /// Returns an [`CmdEffect`] which instructs the caller as to
    /// whether or not the event subscriptions needs to be reset or not.
    fn handle_cmd(&mut self, cmd: SupervisorCmd) -> CmdEffect {
        match cmd {
            SupervisorCmd::UpdateConfig(update) => self.update_config(update),
            SupervisorCmd::DumpState(reply_to) => self.dump_state(reply_to),
        }
    }

    /// Dump the state of the supervisor into a [`SupervisorState`] value,
    /// and send it back through the given channel.
    fn dump_state(&self, reply_to: Sender<SupervisorState>) -> CmdEffect {
        let chains = self.registry.chains().map(|c| c.id()).collect_vec();
        let state = SupervisorState::new(chains, self.workers.objects());
        let _ = reply_to.try_send(state);

        CmdEffect::Nothing
    }

    /// Apply the given configuration update.
    ///
    /// Returns an [`CmdEffect`] which instructs the caller as to
    /// whether or not the event subscriptions needs to be reset or not.
    fn update_config(&mut self, update: ConfigUpdate) -> CmdEffect {
        match update {
            ConfigUpdate::Add(config) => self.add_chain(config),
            ConfigUpdate::Remove(id) => self.remove_chain(&id),
            ConfigUpdate::Update(config) => self.update_chain(config),
        }
    }

    /// Add the given chain to the configuration and spawn the associated workers.
    /// Will not have any effect if the chain is already present in the config.
    ///
    /// If the addition had any effect, returns [`CmdEffect::ConfigChanged`] as
    /// subscriptions need to be reset to take into account the newly added chain.
    fn add_chain(&mut self, config: ChainConfig) -> CmdEffect {
        let id = config.id.clone();

        if self.config.read().expect("poisoned lock").has_chain(&id) {
            info!(chain.id=%id, "skipping addition of already existing chain");
            return CmdEffect::Nothing;
        }

        info!(chain.id=%id, "adding new chain");

        self.config
            .write()
            .expect("poisoned lock")
            .chains
            .push(config);

        debug!(chain.id=%id, "spawning chain runtime");

        if let Err(e) = self.registry.spawn(&id) {
            error!(
                "failed to add chain {} because of failure to spawn the chain runtime: {}",
                id, e
            );

            // Remove the newly added config
            self.config
                .write()
                .expect("poisoned lock")
                .chains
                .retain(|c| c.id != id);

            return CmdEffect::Nothing;
        }

        debug!(chain.id=%id, "spawning workers");
        let mut ctx = self.spawn_context(SpawnMode::Reload);
        ctx.spawn_workers_for_chain(&id);

        CmdEffect::ConfigChanged
    }

    /// Remove the given chain to the configuration and spawn the associated workers.
    /// Will not have any effect if the chain was not already present in the config.
    ///
    /// If the removal had any effect, returns [`CmdEffect::ConfigChanged`] as
    /// subscriptions need to be reset to take into account the newly added chain.
    fn remove_chain(&mut self, id: &ChainId) -> CmdEffect {
        if !self.config.read().expect("poisoned lock").has_chain(&id) {
            info!(chain.id=%id, "skipping removal of non-existing chain");
            return CmdEffect::Nothing;
        }

        info!(chain.id=%id, "removing existing chain");

        self.config
            .write()
            .expect("poisoned lock")
            .chains
            .retain(|c| &c.id != id);

        debug!(chain.id=%id, "shutting down workers");
        let mut ctx = self.spawn_context(SpawnMode::Reload);
        ctx.shutdown_workers_for_chain(&id);

        debug!(chain.id=%id, "shutting down chain runtime");
        self.registry.shutdown(&id);

        CmdEffect::ConfigChanged
    }

    /// Update the given chain configuration, by removing it with
    /// [`Supervisor::remove_chain`] and adding the updated
    /// chain config with [`Supervisor::remove_chain`].
    ///
    /// If the update had any effect, returns [`CmdEffect::ConfigChanged`] as
    /// subscriptions need to be reset to take into account the newly added chain.
    fn update_chain(&mut self, config: ChainConfig) -> CmdEffect {
        info!(chain.id=%config.id, "updating existing chain");

        let removed = self.remove_chain(&config.id);
        let added = self.add_chain(config);
        removed.or(added)
    }

    /// Process the given [`WorkerMsg`] sent by a worker.
    fn handle_worker_msg(&mut self, msg: WorkerMsg) {
        match msg {
            WorkerMsg::Stopped(id, object) => {
                self.workers.remove_stopped(id, object);
            }
        }
    }

    /// Process the given batch if it does not contain any errors,
    /// output the errors on the console otherwise.
    fn handle_batch(&mut self, chain: Box<dyn ChainHandle>, batch: ArcBatch) {
        let chain_id = chain.id();

<<<<<<< HEAD
        match batch.deref() {
            Ok(batch) => {
                let _ = self
                    .process_batch(chain, batch)
                    .map_err(|e| error!("[{}] error during batch processing: {}", chain_id, e));
            }
            Err(EventError(EventErrorDetail::SubscriptionCancelled(_), _)) => {
                let _ = self.clear_pending_packets(&chain_id).map_err(|e| {
                    error!(
                        "[{}] error during clearing pending packets: {}",
                        chain_id, e
                    )
                });
            }
            Err(e) => {
                error!("[{}] error in receiving event batch: {}", chain_id, e)
            }
=======
        let result = match batch.unwrap_or_clone() {
            Ok(batch) => self.process_batch(chain, batch),
            Err(EventError::SubscriptionCancelled(_)) => {
                warn!(chain.id = %chain_id, "event subscription was cancelled, clearing pending packets");
                self.clear_pending_packets(&chain_id)
            }
            Err(e) => Err(e.into()),
        };

        if let Err(e) = result {
            error!("[{}] error during batch processing: {}", chain_id, e);
>>>>>>> 9f38c37b
        }
    }

    /// Process a batch of events received from a chain.
    fn process_batch(
        &mut self,
        src_chain: Box<dyn ChainHandle>,
        batch: &EventBatch,
    ) -> Result<(), Error> {
        assert_eq!(src_chain.id(), batch.chain_id);

        let height = batch.height;
        let chain_id = batch.chain_id.clone();

        let mut collected = self.collect_events(src_chain.clone().as_ref(), batch);

        for (object, events) in collected.per_object.drain() {
            if !self.relay_on_object(&src_chain.id(), &object) {
                trace!(
                    "skipping events for '{}'. \
                    reason: filtering is enabled and channel does not match any allowed channels",
                    object.short_name()
                );

                continue;
            }

            if events.is_empty() {
                continue;
            }

            let src = self
                .registry
                .get_or_spawn(object.src_chain_id())
                .map_err(Error::spawn)?;

            let dst = self
                .registry
                .get_or_spawn(object.dst_chain_id())
                .map_err(Error::spawn)?;

            let worker = {
                let config = self.config.read().expect("poisoned lock");
                self.workers.get_or_spawn(object, src, dst, &config)
            };

            worker
                .send_events(height, events, chain_id.clone())
                .map_err(Error::worker)?
        }

        // If there is a NewBlock event, forward the event to any workers affected by it.
        if let Some(IbcEvent::NewBlock(new_block)) = collected.new_block {
            for worker in self.workers.to_notify(&src_chain.id()) {
                worker
                    .send_new_block(height, new_block)
                    .map_err(Error::worker)?
            }
        }

        Ok(())
    }

    fn clear_pending_packets(&mut self, chain_id: &ChainId) -> Result<(), Error> {
        for worker in self.workers.workers_for_chain(chain_id) {
            worker.clear_pending_packets().map_err(Error::worker)?;
        }

        Ok(())
    }
}

/// Describes the result of [`collect_events`].
#[derive(Clone, Debug)]
pub struct CollectedEvents {
    /// The height at which these events were emitted from the chain.
    pub height: Height,
    /// The chain from which the events were emitted.
    pub chain_id: ChainId,
    /// [`NewBlock`] event collected from the [`EventBatch`].
    pub new_block: Option<IbcEvent>,
    /// Mapping between [`Object`]s and their associated [`IbcEvent`]s.
    pub per_object: HashMap<Object, Vec<IbcEvent>>,
}

impl CollectedEvents {
    pub fn new(height: Height, chain_id: ChainId) -> Self {
        Self {
            height,
            chain_id,
            new_block: Default::default(),
            per_object: Default::default(),
        }
    }

    /// Whether the collected events include a [`NewBlock`] event.
    pub fn has_new_block(&self) -> bool {
        self.new_block.is_some()
    }
}<|MERGE_RESOLUTION|>--- conflicted
+++ resolved
@@ -562,7 +562,6 @@
     fn handle_batch(&mut self, chain: Box<dyn ChainHandle>, batch: ArcBatch) {
         let chain_id = chain.id();
 
-<<<<<<< HEAD
         match batch.deref() {
             Ok(batch) => {
                 let _ = self
@@ -570,6 +569,8 @@
                     .map_err(|e| error!("[{}] error during batch processing: {}", chain_id, e));
             }
             Err(EventError(EventErrorDetail::SubscriptionCancelled(_), _)) => {
+                warn!(chain.id = %chain_id, "event subscription was cancelled, clearing pending packets");
+
                 let _ = self.clear_pending_packets(&chain_id).map_err(|e| {
                     error!(
                         "[{}] error during clearing pending packets: {}",
@@ -580,19 +581,6 @@
             Err(e) => {
                 error!("[{}] error in receiving event batch: {}", chain_id, e)
             }
-=======
-        let result = match batch.unwrap_or_clone() {
-            Ok(batch) => self.process_batch(chain, batch),
-            Err(EventError::SubscriptionCancelled(_)) => {
-                warn!(chain.id = %chain_id, "event subscription was cancelled, clearing pending packets");
-                self.clear_pending_packets(&chain_id)
-            }
-            Err(e) => Err(e.into()),
-        };
-
-        if let Err(e) = result {
-            error!("[{}] error during batch processing: {}", chain_id, e);
->>>>>>> 9f38c37b
         }
     }
 

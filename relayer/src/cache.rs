//! Module to provide caching support for the relayer.
//!
//! Utilizes the [`moka`](https://docs.rs/moka) crate, which provides full
//! concurrency of retrievals and a high expected concurrency for updates.
use core::fmt::Formatter;
use std::fmt;
use std::time::Duration;

use moka::sync::Cache as MokaCache;

use ibc::core::ics02_client::client_state::AnyClientState;
use ibc::core::ics02_client::height::Height;
use ibc::core::ics03_connection::connection::ConnectionEnd;
use ibc::core::ics04_channel::channel::ChannelEnd;
use ibc::core::ics24_host::identifier::{ClientId, ConnectionId, PortChannelId};

const CHANNEL_CACHE_TTL: Duration = Duration::from_secs(60);
const CONNECTION_CACHE_TTL: Duration = Duration::from_secs(10 * 60);
const CLIENT_STATE_CACHE_TTL: Duration = Duration::from_millis(500);
const LATEST_HEIGHT_CACHE_TTL: Duration = Duration::from_millis(200);

<<<<<<< HEAD
/// The main cache data structure, which comprises multiple sub-caches for caching
/// different chain components, each with different time-to-live values.
///
/// There should be one `Cache` instantiated per every chain runtime.
=======
const CHANNEL_CACHE_CAPACITY: u64 = 10_000;
const CONNECTION_CACHE_CAPACITY: u64 = 10_000;
const CLIENT_STATE_CACHE_CAPACITY: u64 = 10_000;

>>>>>>> 84bd3287
#[derive(Clone)]
pub struct Cache {
    /// Cache storing [`ChannelEnd`]s keyed by their [`PortChannelId`]s.
    channels: MokaCache<PortChannelId, ChannelEnd>,
    /// Cache storing [`ConnectionEnd`]s keyed by their [`ConnectionId`]s.
    connections: MokaCache<ConnectionId, ConnectionEnd>,
    /// Cache storing [`AnyClientState`]s keyed by their [`ClientId`]s.
    client_states: MokaCache<ClientId, AnyClientState>,
    /// The latest `Height` associated with the chain runtime this `Cache` is associated with.
    latest_height: MokaCache<(), Height>,
}

impl Default for Cache {
    fn default() -> Self {
        Self::new()
    }
}

impl Cache {
    /// Initializes a new empty [`Cache`] with default time-to-live values.
    pub fn new() -> Cache {
        let channels = MokaCache::builder()
            .time_to_live(CHANNEL_CACHE_TTL)
            .max_capacity(CHANNEL_CACHE_CAPACITY)
            .build();

        let connections = MokaCache::builder()
            .time_to_live(CONNECTION_CACHE_TTL)
            .max_capacity(CONNECTION_CACHE_CAPACITY)
            .build();

        let client_states = MokaCache::builder()
            .time_to_live(CLIENT_STATE_CACHE_TTL)
            .max_capacity(CLIENT_STATE_CACHE_CAPACITY)
            .build();

        let latest_height = MokaCache::builder()
            .time_to_live(LATEST_HEIGHT_CACHE_TTL)
            .max_capacity(1)
            .build();

        Cache {
            channels,
            connections,
            client_states,
            latest_height,
        }
    }

    /// Attempts to fetch a [`ChannelEnd`] via its [`PortChannelId`]. If a cache miss
    /// is encountered, this method attempts to insert the channel into the cache,
    /// assuming the returned channel state is open.
    pub fn get_or_try_insert_channel_with<F, E>(
        &self,
        id: &PortChannelId,
        f: F,
    ) -> Result<ChannelEnd, E>
    where
        F: FnOnce() -> Result<ChannelEnd, E>,
    {
        if let Some(chan) = self.channels.get(id) {
            // If cache hit, return it.
            Ok(chan)
        } else {
            // Only cache a channel end if the channel is open.
            let chan = f()?;
            if chan.state().is_open() {
                self.channels.insert(id.clone(), chan.clone());
            }
            Ok(chan)
        }
    }

    /// Attempts to fetch a [`ConnectionEnd`] via its [`ConnectionId`]. If a cache miss
    /// is encountered, this method attempts to insert the connection into the cache,
    /// assuming the returned connection state is open.
    pub fn get_or_try_insert_connection_with<F, E>(
        &self,
        id: &ConnectionId,
        f: F,
    ) -> Result<ConnectionEnd, E>
    where
        F: FnOnce() -> Result<ConnectionEnd, E>,
    {
        if let Some(conn) = self.connections.get(id) {
            Ok(conn)
        } else {
            let conn = f()?;
            if conn.state().is_open() {
                self.connections.insert(id.clone(), conn.clone());
            }
            Ok(conn)
        }
    }

    /// Attempts to fetch an [`AnyClientState`] via its [`ClientId`]. If a cache miss
    /// is encountered, this method attempts to insert the client state into the cache.
    pub fn get_or_try_insert_client_state_with<F, E>(
        &self,
        id: &ClientId,
        f: F,
    ) -> Result<AnyClientState, E>
    where
        F: FnOnce() -> Result<AnyClientState, E>,
    {
        if let Some(state) = self.client_states.get(id) {
            Ok(state)
        } else {
            let state = f()?;
            self.client_states.insert(id.clone(), state.clone());
            Ok(state)
        }
    }

    /// Attempts to fetch the latest [`Height`] value. This value is cached with a small
    /// time-to-live so that the latest height query returns the same height if the same
    /// query is repeated within a small time frame.
    ///
    /// If a cache miss is encountered, this method attempts to insert the height into the cache.
    pub fn get_or_try_update_latest_height_with<F, E>(&self, f: F) -> Result<Height, E>
    where
        F: FnOnce() -> Result<Height, E>,
    {
        if let Some(height) = self.latest_height.get(&()) {
            Ok(height)
        } else {
            let height = f()?;
            self.latest_height.insert((), height);
            Ok(height)
        }
    }
}

impl fmt::Debug for Cache {
    fn fmt(&self, f: &mut Formatter<'_>) -> core::fmt::Result {
        f.debug_struct("Cache").finish_non_exhaustive()
    }
}<|MERGE_RESOLUTION|>--- conflicted
+++ resolved
@@ -19,17 +19,14 @@
 const CLIENT_STATE_CACHE_TTL: Duration = Duration::from_millis(500);
 const LATEST_HEIGHT_CACHE_TTL: Duration = Duration::from_millis(200);
 
-<<<<<<< HEAD
+const CHANNEL_CACHE_CAPACITY: u64 = 10_000;
+const CONNECTION_CACHE_CAPACITY: u64 = 10_000;
+const CLIENT_STATE_CACHE_CAPACITY: u64 = 10_000;
+
 /// The main cache data structure, which comprises multiple sub-caches for caching
 /// different chain components, each with different time-to-live values.
 ///
 /// There should be one `Cache` instantiated per every chain runtime.
-=======
-const CHANNEL_CACHE_CAPACITY: u64 = 10_000;
-const CONNECTION_CACHE_CAPACITY: u64 = 10_000;
-const CLIENT_STATE_CACHE_CAPACITY: u64 = 10_000;
-
->>>>>>> 84bd3287
 #[derive(Clone)]
 pub struct Cache {
     /// Cache storing [`ChannelEnd`]s keyed by their [`PortChannelId`]s.

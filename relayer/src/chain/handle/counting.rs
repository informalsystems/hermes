use crossbeam_channel as channel;
use ibc::core::ics02_client::client_consensus::{AnyConsensusState, AnyConsensusStateWithHeight};
use ibc::core::ics02_client::client_state::{AnyClientState, IdentifiedAnyClientState};
use ibc::core::ics02_client::events::UpdateClient;
use ibc::core::ics02_client::misbehaviour::MisbehaviourEvidence;
use ibc::core::ics03_connection::connection::IdentifiedConnectionEnd;
use ibc::core::ics04_channel::channel::IdentifiedChannelEnd;
use ibc::core::ics04_channel::packet::{PacketMsgType, Sequence};
use ibc::query::QueryTxRequest;
use ibc::{
    core::ics02_client::header::AnyHeader,
    core::ics03_connection::connection::ConnectionEnd,
    core::ics03_connection::version::Version,
    core::ics04_channel::channel::ChannelEnd,
    core::ics23_commitment::commitment::CommitmentPrefix,
    core::ics24_host::identifier::{ChainId, ChannelId, ClientId, ConnectionId, PortId},
    events::IbcEvent,
    proofs::Proofs,
    query::QueryBlockRequest,
    signer::Signer,
    Height,
};
use ibc_proto::ibc::core::channel::v1::{
    PacketState, QueryChannelClientStateRequest, QueryChannelsRequest,
    QueryConnectionChannelsRequest, QueryNextSequenceReceiveRequest,
    QueryPacketAcknowledgementsRequest, QueryPacketCommitmentsRequest, QueryUnreceivedAcksRequest,
    QueryUnreceivedPacketsRequest,
};
use ibc_proto::ibc::core::client::v1::{QueryClientStatesRequest, QueryConsensusStatesRequest};
use ibc_proto::ibc::core::commitment::v1::MerkleProof;
use ibc_proto::ibc::core::connection::v1::QueryClientConnectionsRequest;
use ibc_proto::ibc::core::connection::v1::QueryConnectionsRequest;
use serde::{Serialize, Serializer};
use std::collections::HashMap;
use std::sync::{Arc, RwLock, RwLockReadGuard};
use tracing::debug;

use crate::chain::client::ClientSettings;
use crate::chain::handle::{ChainHandle, ChainRequest, Subscription};
use crate::chain::tx::TrackedMsgs;
use crate::chain::{ChainStatus, HealthCheck};
use crate::config::ChainConfig;
use crate::error::Error;
use crate::util::lock::LockExt;
use crate::{connection::ConnectionMsgType, keyring::KeyEntry};

#[derive(Debug, Clone)]
pub struct CountingChainHandle<Handle> {
    inner: Handle,
    metrics: Arc<RwLock<HashMap<String, u64>>>,
}

impl<Handle> CountingChainHandle<Handle> {
    pub fn new(handle: Handle) -> Self {
        Self {
            inner: handle,
            metrics: Arc::new(RwLock::new(HashMap::new())),
        }
    }

    fn inner(&self) -> &Handle {
        &self.inner
    }

    pub fn metrics(&self) -> RwLockReadGuard<'_, HashMap<String, u64>> {
        self.metrics.acquire_read()
    }

    fn inc_metric(&self, key: &str) {
        let mut metrics = self.metrics.acquire_write();
        if let Some(entry) = metrics.get_mut(key) {
            *entry += 1;
        } else {
            metrics.insert(key.to_string(), 1);
        }
    }
}

impl<Handle: Serialize> Serialize for CountingChainHandle<Handle> {
    fn serialize<S>(&self, serializer: S) -> Result<S::Ok, S::Error>
    where
        S: Serializer,
    {
        self.inner.serialize(serializer)
    }
}

impl<Handle: ChainHandle> ChainHandle for CountingChainHandle<Handle> {
    fn new(chain_id: ChainId, sender: channel::Sender<ChainRequest>) -> Self {
        Self::new(Handle::new(chain_id, sender))
    }

    fn id(&self) -> ChainId {
        self.inner().id()
    }

    fn shutdown(&self) -> Result<(), Error> {
        debug!(
            "shutting down chain handle {}. usage metrics for chain: \n {:?}",
            self.id(),
            self.metrics()
        );

        self.inner().shutdown()
    }

    fn health_check(&self) -> Result<HealthCheck, Error> {
        self.inc_metric("health_check");
        self.inner().health_check()
    }

    fn subscribe(&self) -> Result<Subscription, Error> {
        self.inc_metric("subscribe");
        self.inner().subscribe()
    }

    fn send_messages_and_wait_commit(
        &self,
        tracked_msgs: TrackedMsgs,
    ) -> Result<Vec<IbcEvent>, Error> {
        self.inc_metric("send_messages_and_wait_commit");
        self.inner().send_messages_and_wait_commit(tracked_msgs)
    }

    fn send_messages_and_wait_check_tx(
        &self,
        tracked_msgs: TrackedMsgs,
    ) -> Result<Vec<tendermint_rpc::endpoint::broadcast::tx_sync::Response>, Error> {
        self.inc_metric("send_messages_and_wait_check_tx");
        self.inner().send_messages_and_wait_check_tx(tracked_msgs)
    }

    fn get_signer(&self) -> Result<Signer, Error> {
        self.inc_metric("get_signer");
        self.inner().get_signer()
    }

    fn config(&self) -> Result<ChainConfig, Error> {
        self.inc_metric("config");
        self.inner().config()
    }

    fn get_key(&self) -> Result<KeyEntry, Error> {
        self.inc_metric("get_key");
        self.inner().get_key()
    }

    fn add_key(&self, key_name: String, key: KeyEntry) -> Result<(), Error> {
        self.inc_metric("add_key");
        self.inner().add_key(key_name, key)
    }

    fn ibc_version(&self) -> Result<Option<semver::Version>, Error> {
        self.inc_metric("ibc_version");
        self.inner().ibc_version()
    }

<<<<<<< HEAD
    fn query_application_status(&self) -> Result<StatusResponse, Error> {
        self.inc_metric("query_application_status");
        self.inner().query_application_status()
=======
    fn query_status(&self) -> Result<ChainStatus, Error> {
        self.inc_metric("query_status");
        self.inner().query_status()
>>>>>>> 7fa70a06
    }

    fn query_latest_height(&self) -> Result<Height, Error> {
        self.inc_metric("query_latest_height");
        self.inner().query_latest_height()
    }

    fn query_clients(
        &self,
        request: QueryClientStatesRequest,
    ) -> Result<Vec<IdentifiedAnyClientState>, Error> {
        self.inc_metric("query_clients");
        self.inner().query_clients(request)
    }

    fn query_client_state(
        &self,
        client_id: &ClientId,
        height: Height,
    ) -> Result<AnyClientState, Error> {
        self.inc_metric(&format!("query_client_state({}, {})", client_id, height));
        self.inner().query_client_state(client_id, height)
    }

    fn query_client_connections(
        &self,
        request: QueryClientConnectionsRequest,
    ) -> Result<Vec<ConnectionId>, Error> {
        self.inc_metric("query_client_connections");
        self.inner().query_client_connections(request)
    }

    fn query_consensus_states(
        &self,
        request: QueryConsensusStatesRequest,
    ) -> Result<Vec<AnyConsensusStateWithHeight>, Error> {
        self.inc_metric("query_consensus_states");
        self.inner().query_consensus_states(request)
    }

    fn query_consensus_state(
        &self,
        client_id: ClientId,
        consensus_height: Height,
        query_height: Height,
    ) -> Result<AnyConsensusState, Error> {
        self.inc_metric("query_consensus_state");
        self.inner()
            .query_consensus_state(client_id, consensus_height, query_height)
    }

    fn query_upgraded_client_state(
        &self,
        height: Height,
    ) -> Result<(AnyClientState, MerkleProof), Error> {
        self.inc_metric("query_upgraded_client_state");
        self.inner().query_upgraded_client_state(height)
    }

    fn query_upgraded_consensus_state(
        &self,
        height: Height,
    ) -> Result<(AnyConsensusState, MerkleProof), Error> {
        self.inc_metric("query_upgraded_consensus_state");
        self.inner().query_upgraded_consensus_state(height)
    }

    fn query_commitment_prefix(&self) -> Result<CommitmentPrefix, Error> {
        self.inc_metric("query_commitment_prefix");
        self.inner().query_commitment_prefix()
    }

    fn query_compatible_versions(&self) -> Result<Vec<Version>, Error> {
        self.inc_metric("query_compatible_versions");
        self.inner().query_compatible_versions()
    }

    fn query_connection(
        &self,
        connection_id: &ConnectionId,
        height: Height,
    ) -> Result<ConnectionEnd, Error> {
        self.inc_metric("query_connection");
        self.inner().query_connection(connection_id, height)
    }

    fn query_connections(
        &self,
        request: QueryConnectionsRequest,
    ) -> Result<Vec<IdentifiedConnectionEnd>, Error> {
        self.inc_metric("query_connections");
        self.inner().query_connections(request)
    }

    fn query_connection_channels(
        &self,
        request: QueryConnectionChannelsRequest,
    ) -> Result<Vec<IdentifiedChannelEnd>, Error> {
        self.inc_metric("query_connection_channels");
        self.inner().query_connection_channels(request)
    }

    fn query_next_sequence_receive(
        &self,
        request: QueryNextSequenceReceiveRequest,
    ) -> Result<Sequence, Error> {
        self.inc_metric("query_next_sequence_receive");
        self.inner().query_next_sequence_receive(request)
    }

    fn query_channels(
        &self,
        request: QueryChannelsRequest,
    ) -> Result<Vec<IdentifiedChannelEnd>, Error> {
        self.inc_metric("query_channels");
        self.inner().query_channels(request)
    }

    fn query_channel(
        &self,
        port_id: &PortId,
        channel_id: &ChannelId,
        height: Height,
    ) -> Result<ChannelEnd, Error> {
        self.inc_metric("query_channel");
        self.inner().query_channel(port_id, channel_id, height)
    }

    fn query_channel_client_state(
        &self,
        request: QueryChannelClientStateRequest,
    ) -> Result<Option<IdentifiedAnyClientState>, Error> {
        self.inc_metric("query_channel_client_state");
        self.inner().query_channel_client_state(request)
    }

    fn proven_client_state(
        &self,
        client_id: &ClientId,
        height: Height,
    ) -> Result<(AnyClientState, MerkleProof), Error> {
        self.inc_metric("proven_client_state");
        self.inner().proven_client_state(client_id, height)
    }

    fn proven_connection(
        &self,
        connection_id: &ConnectionId,
        height: Height,
    ) -> Result<(ConnectionEnd, MerkleProof), Error> {
        self.inc_metric("proven_connection");
        self.inner().proven_connection(connection_id, height)
    }

    fn proven_client_consensus(
        &self,
        client_id: &ClientId,
        consensus_height: Height,
        height: Height,
    ) -> Result<(AnyConsensusState, MerkleProof), Error> {
        self.inc_metric("proven_client_consensus");
        self.inner()
            .proven_client_consensus(client_id, consensus_height, height)
    }

    fn build_header(
        &self,
        trusted_height: Height,
        target_height: Height,
        client_state: AnyClientState,
    ) -> Result<(AnyHeader, Vec<AnyHeader>), Error> {
        self.inc_metric("build_header");
        self.inner()
            .build_header(trusted_height, target_height, client_state)
    }

    /// Constructs a client state at the given height
    fn build_client_state(
        &self,
        height: Height,
        options: ClientSettings,
    ) -> Result<AnyClientState, Error> {
        self.inc_metric("build_client_state");
        self.inner().build_client_state(height, options)
    }

    /// Constructs a consensus state at the given height
    fn build_consensus_state(
        &self,
        trusted: Height,
        target: Height,
        client_state: AnyClientState,
    ) -> Result<AnyConsensusState, Error> {
        self.inc_metric("build_consensus_state");
        self.inner()
            .build_consensus_state(trusted, target, client_state)
    }

    fn check_misbehaviour(
        &self,
        update: UpdateClient,
        client_state: AnyClientState,
    ) -> Result<Option<MisbehaviourEvidence>, Error> {
        self.inc_metric("check_misbehaviour");
        self.inner().check_misbehaviour(update, client_state)
    }

    fn build_connection_proofs_and_client_state(
        &self,
        message_type: ConnectionMsgType,
        connection_id: &ConnectionId,
        client_id: &ClientId,
        height: Height,
    ) -> Result<(Option<AnyClientState>, Proofs), Error> {
        self.inc_metric("build_connection_proofs_and_client_state");
        self.inner().build_connection_proofs_and_client_state(
            message_type,
            connection_id,
            client_id,
            height,
        )
    }

    fn build_channel_proofs(
        &self,
        port_id: &PortId,
        channel_id: &ChannelId,
        height: Height,
    ) -> Result<Proofs, Error> {
        self.inc_metric("build_channel_proofs");
        self.inner()
            .build_channel_proofs(port_id, channel_id, height)
    }

    fn build_packet_proofs(
        &self,
        packet_type: PacketMsgType,
        port_id: &PortId,
        channel_id: &ChannelId,
        sequence: Sequence,
        height: Height,
    ) -> Result<(Vec<u8>, Proofs), Error> {
        self.inc_metric("build_packet_proofs");
        self.inner()
            .build_packet_proofs(packet_type, port_id, channel_id, sequence, height)
    }

    fn query_packet_commitments(
        &self,
        request: QueryPacketCommitmentsRequest,
    ) -> Result<(Vec<PacketState>, Height), Error> {
        self.inc_metric("query_packet_commitments");
        self.inner().query_packet_commitments(request)
    }

    fn query_unreceived_packets(
        &self,
        request: QueryUnreceivedPacketsRequest,
    ) -> Result<Vec<u64>, Error> {
        self.inc_metric("query_unreceived_packets");
        self.inner().query_unreceived_packets(request)
    }

    fn query_packet_acknowledgements(
        &self,
        request: QueryPacketAcknowledgementsRequest,
    ) -> Result<(Vec<PacketState>, Height), Error> {
        self.inc_metric("query_packet_acknowledgements");
        self.inner().query_packet_acknowledgements(request)
    }

    fn query_unreceived_acknowledgement(
        &self,
        request: QueryUnreceivedAcksRequest,
    ) -> Result<Vec<u64>, Error> {
        self.inc_metric("query_unreceived_acknowledgement");
        self.inner().query_unreceived_acknowledgement(request)
    }

    fn query_txs(&self, request: QueryTxRequest) -> Result<Vec<IbcEvent>, Error> {
        self.inc_metric("query_txs");
        self.inner().query_txs(request)
    }

    fn query_blocks(
        &self,
        request: QueryBlockRequest,
    ) -> Result<(Vec<IbcEvent>, Vec<IbcEvent>), Error> {
        self.inc_metric("query_blocks");
        self.inner().query_blocks(request)
    }

    fn query_host_consensus_state(&self, height: Height) -> Result<AnyConsensusState, Error> {
        self.inner.query_host_consensus_state(height)
    }
}<|MERGE_RESOLUTION|>--- conflicted
+++ resolved
@@ -155,15 +155,9 @@
         self.inner().ibc_version()
     }
 
-<<<<<<< HEAD
-    fn query_application_status(&self) -> Result<StatusResponse, Error> {
+    fn query_application_status(&self) -> Result<ChainStatus, Error> {
         self.inc_metric("query_application_status");
         self.inner().query_application_status()
-=======
-    fn query_status(&self) -> Result<ChainStatus, Error> {
-        self.inc_metric("query_status");
-        self.inner().query_status()
->>>>>>> 7fa70a06
     }
 
     fn query_latest_height(&self) -> Result<Height, Error> {

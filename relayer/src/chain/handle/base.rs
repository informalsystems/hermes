use core::fmt::Debug;

use crossbeam_channel as channel;
use serde::{Serialize, Serializer};

use ibc::{
    core::{
        ics02_client::client_consensus::{AnyConsensusState, AnyConsensusStateWithHeight},
        ics02_client::client_state::{AnyClientState, IdentifiedAnyClientState},
        ics02_client::events::UpdateClient,
        ics02_client::header::AnyHeader,
        ics02_client::misbehaviour::MisbehaviourEvidence,
        ics03_connection::connection::{ConnectionEnd, IdentifiedConnectionEnd},
        ics03_connection::version::Version,
        ics04_channel::channel::{ChannelEnd, IdentifiedChannelEnd},
        ics04_channel::packet::{PacketMsgType, Sequence},
        ics23_commitment::commitment::CommitmentPrefix,
        ics24_host::identifier::ChainId,
        ics24_host::identifier::ChannelId,
        ics24_host::identifier::{ClientId, ConnectionId, PortId},
    },
    events::IbcEvent,
    proofs::Proofs,
    query::{QueryBlockRequest, QueryTxRequest},
    signer::Signer,
    Height,
};
use ibc_proto::ibc::core::channel::v1::{
    PacketState, QueryChannelClientStateRequest, QueryChannelsRequest,
    QueryConnectionChannelsRequest, QueryNextSequenceReceiveRequest,
    QueryPacketAcknowledgementsRequest, QueryPacketCommitmentsRequest, QueryUnreceivedAcksRequest,
    QueryUnreceivedPacketsRequest,
};
use ibc_proto::ibc::core::client::v1::{QueryClientStatesRequest, QueryConsensusStatesRequest};
use ibc_proto::ibc::core::commitment::v1::MerkleProof;
use ibc_proto::ibc::core::connection::v1::QueryClientConnectionsRequest;
use ibc_proto::ibc::core::connection::v1::QueryConnectionsRequest;

use crate::{
    chain::{client::ClientSettings, tx::TrackedMsgs, ChainStatus},
    config::ChainConfig,
    connection::ConnectionMsgType,
    error::Error,
    keyring::KeyEntry,
};

use super::{reply_channel, ChainHandle, ChainRequest, HealthCheck, ReplyTo, Subscription};

#[derive(Debug, Clone)]
pub struct BaseChainHandle {
    /// Chain identifier
    chain_id: ChainId,

    /// The handle's channel for sending requests to the runtime
    runtime_sender: channel::Sender<ChainRequest>,
}

impl BaseChainHandle {
    pub fn new(chain_id: ChainId, sender: channel::Sender<ChainRequest>) -> Self {
        Self {
            chain_id,
            runtime_sender: sender,
        }
    }

    fn send<F, O>(&self, f: F) -> Result<O, Error>
    where
        F: FnOnce(ReplyTo<O>) -> ChainRequest,
        O: Debug,
    {
        let (sender, receiver) = reply_channel();
        let input = f(sender);

        self.runtime_sender.send(input).map_err(Error::send)?;

        receiver.recv().map_err(Error::channel_receive)?
    }
}

impl ChainHandle for BaseChainHandle {
    fn new(chain_id: ChainId, sender: channel::Sender<ChainRequest>) -> Self {
        Self::new(chain_id, sender)
    }

    fn id(&self) -> ChainId {
        self.chain_id.clone()
    }

    fn health_check(&self) -> Result<HealthCheck, Error> {
        self.send(|reply_to| ChainRequest::HealthCheck { reply_to })
    }

    fn shutdown(&self) -> Result<(), Error> {
        self.send(|reply_to| ChainRequest::Shutdown { reply_to })
    }

    fn subscribe(&self) -> Result<Subscription, Error> {
        self.send(|reply_to| ChainRequest::Subscribe { reply_to })
    }

    fn send_messages_and_wait_commit(
        &self,
        tracked_msgs: TrackedMsgs,
    ) -> Result<Vec<IbcEvent>, Error> {
        self.send(|reply_to| ChainRequest::SendMessagesAndWaitCommit {
            tracked_msgs,
            reply_to,
        })
    }

    fn send_messages_and_wait_check_tx(
        &self,
        tracked_msgs: TrackedMsgs,
    ) -> Result<Vec<tendermint_rpc::endpoint::broadcast::tx_sync::Response>, Error> {
        self.send(|reply_to| ChainRequest::SendMessagesAndWaitCheckTx {
            tracked_msgs,
            reply_to,
        })
    }

    fn get_signer(&self) -> Result<Signer, Error> {
        self.send(|reply_to| ChainRequest::Signer { reply_to })
    }

    fn config(&self) -> Result<ChainConfig, Error> {
        self.send(|reply_to| ChainRequest::Config { reply_to })
    }

    fn get_key(&self) -> Result<KeyEntry, Error> {
        self.send(|reply_to| ChainRequest::GetKey { reply_to })
    }

    fn add_key(&self, key_name: String, key: KeyEntry) -> Result<(), Error> {
        self.send(|reply_to| ChainRequest::AddKey {
            key_name,
            key,
            reply_to,
        })
    }

    fn ibc_version(&self) -> Result<Option<semver::Version>, Error> {
        self.send(|reply_to| ChainRequest::IbcVersion { reply_to })
    }

<<<<<<< HEAD
    fn query_application_status(&self) -> Result<StatusResponse, Error> {
        self.send(|reply_to| ChainRequest::QueryApplicationStatus { reply_to })
=======
    fn query_status(&self) -> Result<ChainStatus, Error> {
        self.send(|reply_to| ChainRequest::QueryStatus { reply_to })
>>>>>>> 7fa70a06
    }

    fn query_clients(
        &self,
        request: QueryClientStatesRequest,
    ) -> Result<Vec<IdentifiedAnyClientState>, Error> {
        self.send(|reply_to| ChainRequest::QueryClients { request, reply_to })
    }

    fn query_client_state(
        &self,
        client_id: &ClientId,
        height: Height,
    ) -> Result<AnyClientState, Error> {
        self.send(|reply_to| ChainRequest::QueryClientState {
            client_id: client_id.clone(),
            height,
            reply_to,
        })
    }

    fn query_client_connections(
        &self,
        request: QueryClientConnectionsRequest,
    ) -> Result<Vec<ConnectionId>, Error> {
        self.send(|reply_to| ChainRequest::QueryClientConnections { request, reply_to })
    }

    fn query_consensus_states(
        &self,
        request: QueryConsensusStatesRequest,
    ) -> Result<Vec<AnyConsensusStateWithHeight>, Error> {
        self.send(|reply_to| ChainRequest::QueryConsensusStates { request, reply_to })
    }

    fn query_consensus_state(
        &self,
        client_id: ClientId,
        consensus_height: Height,
        query_height: Height,
    ) -> Result<AnyConsensusState, Error> {
        self.send(|reply_to| ChainRequest::QueryConsensusState {
            client_id,
            consensus_height,
            query_height,
            reply_to,
        })
    }

    fn query_upgraded_client_state(
        &self,
        height: Height,
    ) -> Result<(AnyClientState, MerkleProof), Error> {
        self.send(|reply_to| ChainRequest::QueryUpgradedClientState { height, reply_to })
    }

    fn query_upgraded_consensus_state(
        &self,
        height: Height,
    ) -> Result<(AnyConsensusState, MerkleProof), Error> {
        self.send(|reply_to| ChainRequest::QueryUpgradedConsensusState { height, reply_to })
    }

    fn query_commitment_prefix(&self) -> Result<CommitmentPrefix, Error> {
        self.send(|reply_to| ChainRequest::QueryCommitmentPrefix { reply_to })
    }

    fn query_compatible_versions(&self) -> Result<Vec<Version>, Error> {
        self.send(|reply_to| ChainRequest::QueryCompatibleVersions { reply_to })
    }

    fn query_connection(
        &self,
        connection_id: &ConnectionId,
        height: Height,
    ) -> Result<ConnectionEnd, Error> {
        self.send(|reply_to| ChainRequest::QueryConnection {
            connection_id: connection_id.clone(),
            height,
            reply_to,
        })
    }

    fn query_connections(
        &self,
        request: QueryConnectionsRequest,
    ) -> Result<Vec<IdentifiedConnectionEnd>, Error> {
        self.send(|reply_to| ChainRequest::QueryConnections { request, reply_to })
    }

    fn query_connection_channels(
        &self,
        request: QueryConnectionChannelsRequest,
    ) -> Result<Vec<IdentifiedChannelEnd>, Error> {
        self.send(|reply_to| ChainRequest::QueryConnectionChannels { request, reply_to })
    }

    fn query_next_sequence_receive(
        &self,
        request: QueryNextSequenceReceiveRequest,
    ) -> Result<Sequence, Error> {
        self.send(|reply_to| ChainRequest::QueryNextSequenceReceive { request, reply_to })
    }

    fn query_channels(
        &self,
        request: QueryChannelsRequest,
    ) -> Result<Vec<IdentifiedChannelEnd>, Error> {
        self.send(|reply_to| ChainRequest::QueryChannels { request, reply_to })
    }

    fn query_channel(
        &self,
        port_id: &PortId,
        channel_id: &ChannelId,
        height: Height,
    ) -> Result<ChannelEnd, Error> {
        self.send(|reply_to| ChainRequest::QueryChannel {
            port_id: port_id.clone(),
            channel_id: *channel_id,
            height,
            reply_to,
        })
    }

    fn query_channel_client_state(
        &self,
        request: QueryChannelClientStateRequest,
    ) -> Result<Option<IdentifiedAnyClientState>, Error> {
        self.send(|reply_to| ChainRequest::QueryChannelClientState { request, reply_to })
    }

    fn proven_client_state(
        &self,
        client_id: &ClientId,
        height: Height,
    ) -> Result<(AnyClientState, MerkleProof), Error> {
        self.send(|reply_to| ChainRequest::ProvenClientState {
            client_id: client_id.clone(),
            height,
            reply_to,
        })
    }

    fn proven_connection(
        &self,
        connection_id: &ConnectionId,
        height: Height,
    ) -> Result<(ConnectionEnd, MerkleProof), Error> {
        self.send(|reply_to| ChainRequest::ProvenConnection {
            connection_id: connection_id.clone(),
            height,
            reply_to,
        })
    }

    fn proven_client_consensus(
        &self,
        client_id: &ClientId,
        consensus_height: Height,
        height: Height,
    ) -> Result<(AnyConsensusState, MerkleProof), Error> {
        self.send(|reply_to| ChainRequest::ProvenClientConsensus {
            client_id: client_id.clone(),
            consensus_height,
            height,
            reply_to,
        })
    }

    fn build_header(
        &self,
        trusted_height: Height,
        target_height: Height,
        client_state: AnyClientState,
    ) -> Result<(AnyHeader, Vec<AnyHeader>), Error> {
        self.send(|reply_to| ChainRequest::BuildHeader {
            trusted_height,
            target_height,
            client_state,
            reply_to,
        })
    }

    fn build_client_state(
        &self,
        height: Height,
        settings: ClientSettings,
    ) -> Result<AnyClientState, Error> {
        self.send(|reply_to| ChainRequest::BuildClientState {
            height,
            settings,
            reply_to,
        })
    }

    fn build_consensus_state(
        &self,
        trusted: Height,
        target: Height,
        client_state: AnyClientState,
    ) -> Result<AnyConsensusState, Error> {
        self.send(|reply_to| ChainRequest::BuildConsensusState {
            trusted,
            target,
            client_state,
            reply_to,
        })
    }

    fn check_misbehaviour(
        &self,
        update_event: UpdateClient,
        client_state: AnyClientState,
    ) -> Result<Option<MisbehaviourEvidence>, Error> {
        self.send(|reply_to| ChainRequest::BuildMisbehaviour {
            client_state,
            update_event,
            reply_to,
        })
    }

    fn build_connection_proofs_and_client_state(
        &self,
        message_type: ConnectionMsgType,
        connection_id: &ConnectionId,
        client_id: &ClientId,
        height: Height,
    ) -> Result<(Option<AnyClientState>, Proofs), Error> {
        self.send(
            |reply_to| ChainRequest::BuildConnectionProofsAndClientState {
                message_type,
                connection_id: connection_id.clone(),
                client_id: client_id.clone(),
                height,
                reply_to,
            },
        )
    }

    fn build_channel_proofs(
        &self,
        port_id: &PortId,
        channel_id: &ChannelId,
        height: Height,
    ) -> Result<Proofs, Error> {
        self.send(|reply_to| ChainRequest::BuildChannelProofs {
            port_id: port_id.clone(),
            channel_id: *channel_id,
            height,
            reply_to,
        })
    }

    fn build_packet_proofs(
        &self,
        packet_type: PacketMsgType,
        port_id: &PortId,
        channel_id: &ChannelId,
        sequence: Sequence,
        height: Height,
    ) -> Result<(Vec<u8>, Proofs), Error> {
        self.send(|reply_to| ChainRequest::BuildPacketProofs {
            packet_type,
            port_id: port_id.clone(),
            channel_id: *channel_id,
            sequence,
            height,
            reply_to,
        })
    }

    fn query_packet_commitments(
        &self,
        request: QueryPacketCommitmentsRequest,
    ) -> Result<(Vec<PacketState>, Height), Error> {
        self.send(|reply_to| ChainRequest::QueryPacketCommitments { request, reply_to })
    }

    fn query_unreceived_packets(
        &self,
        request: QueryUnreceivedPacketsRequest,
    ) -> Result<Vec<u64>, Error> {
        self.send(|reply_to| ChainRequest::QueryUnreceivedPackets { request, reply_to })
    }

    fn query_packet_acknowledgements(
        &self,
        request: QueryPacketAcknowledgementsRequest,
    ) -> Result<(Vec<PacketState>, Height), Error> {
        self.send(|reply_to| ChainRequest::QueryPacketAcknowledgement { request, reply_to })
    }

    fn query_unreceived_acknowledgement(
        &self,
        request: QueryUnreceivedAcksRequest,
    ) -> Result<Vec<u64>, Error> {
        self.send(|reply_to| ChainRequest::QueryUnreceivedAcknowledgement { request, reply_to })
    }

    fn query_txs(&self, request: QueryTxRequest) -> Result<Vec<IbcEvent>, Error> {
        self.send(|reply_to| ChainRequest::QueryPacketEventDataFromTxs { request, reply_to })
    }

    fn query_blocks(
        &self,
        request: QueryBlockRequest,
    ) -> Result<(Vec<IbcEvent>, Vec<IbcEvent>), Error> {
        self.send(|reply_to| ChainRequest::QueryPacketEventDataFromBlocks { request, reply_to })
    }

    fn query_host_consensus_state(&self, height: Height) -> Result<AnyConsensusState, Error> {
        self.send(|reply_to| ChainRequest::QueryHostConsensusState { height, reply_to })
    }
}

impl Serialize for BaseChainHandle {
    fn serialize<S>(&self, serializer: S) -> Result<<S as Serializer>::Ok, <S as Serializer>::Error>
    where
        S: Serializer,
    {
        self.id().serialize(serializer)
    }
}<|MERGE_RESOLUTION|>--- conflicted
+++ resolved
@@ -142,13 +142,8 @@
         self.send(|reply_to| ChainRequest::IbcVersion { reply_to })
     }
 
-<<<<<<< HEAD
-    fn query_application_status(&self) -> Result<StatusResponse, Error> {
+    fn query_application_status(&self) -> Result<ChainStatus, Error> {
         self.send(|reply_to| ChainRequest::QueryApplicationStatus { reply_to })
-=======
-    fn query_status(&self) -> Result<ChainStatus, Error> {
-        self.send(|reply_to| ChainRequest::QueryStatus { reply_to })
->>>>>>> 7fa70a06
     }
 
     fn query_clients(

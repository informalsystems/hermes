--- conflicted
+++ resolved
@@ -472,7 +472,6 @@
     ) -> Result<AnyConsensusState, Error> {
         self.send(|reply_to| ChainRequest::QueryHostConsensusState { request, reply_to })
     }
-<<<<<<< HEAD
 
     fn maybe_register_counterparty_payee(
         &self,
@@ -487,15 +486,4 @@
             reply_to,
         })
     }
-}
-
-impl Serialize for BaseChainHandle {
-    fn serialize<S>(&self, serializer: S) -> Result<<S as Serializer>::Ok, <S as Serializer>::Error>
-    where
-        S: Serializer,
-    {
-        self.id().serialize(serializer)
-    }
-=======
->>>>>>> b0f1f6dd
 }
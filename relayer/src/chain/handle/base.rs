use core::fmt::Debug;

use crossbeam_channel as channel;
use serde::{Serialize, Serializer};

use ibc::{
    core::{
        ics02_client::client_consensus::{AnyConsensusState, AnyConsensusStateWithHeight},
        ics02_client::client_state::{AnyClientState, IdentifiedAnyClientState},
        ics02_client::events::UpdateClient,
        ics02_client::header::AnyHeader,
        ics02_client::misbehaviour::MisbehaviourEvidence,
        ics03_connection::connection::{ConnectionEnd, IdentifiedConnectionEnd},
        ics03_connection::version::Version,
        ics04_channel::channel::{ChannelEnd, IdentifiedChannelEnd},
        ics04_channel::packet::{PacketMsgType, Sequence},
        ics23_commitment::commitment::CommitmentPrefix,
        ics24_host::identifier::ChainId,
        ics24_host::identifier::ChannelId,
        ics24_host::identifier::{ClientId, ConnectionId, PortId},
    },
    events::IbcEvent,
    proofs::Proofs,
    query::{QueryBlockRequest, QueryTxRequest},
    signer::Signer,
    Height,
};
use ibc_proto::ibc::core::channel::v1::PacketState;
use ibc_proto::ibc::core::commitment::v1::MerkleProof;

use crate::{
<<<<<<< HEAD
    chain::{
        client::ClientSettings,
        requests::{
            QueryChannelClientStateRequest, QueryChannelRequest, QueryChannelsRequest,
            QueryClientConnectionsRequest, QueryClientStateRequest, QueryClientStatesRequest,
            QueryConnectionChannelsRequest, QueryConnectionRequest, QueryConnectionsRequest,
            QueryConsensusStateRequest, QueryConsensusStatesRequest,
            QueryHostConsensusStateRequest, QueryNextSequenceReceiveRequest,
            QueryPacketAcknowledgementsRequest, QueryPacketCommitmentsRequest,
            QueryUnreceivedAcksRequest, QueryUnreceivedPacketsRequest,
            QueryUpgradedClientStateRequest, QueryUpgradedConsensusStateRequest,
        },
        tx::TrackedMsgs,
        ChainStatus,
    },
=======
    account::Balance,
    chain::{client::ClientSettings, tracking::TrackedMsgs, ChainStatus},
>>>>>>> c5c89dc8
    config::ChainConfig,
    connection::ConnectionMsgType,
    error::Error,
    keyring::KeyEntry,
};

use super::{reply_channel, ChainHandle, ChainRequest, HealthCheck, ReplyTo, Subscription};

/// A basic chain handle implementation.
/// For use in interactive CLIs, e.g., `query`, `tx raw`, etc.
#[derive(Debug, Clone)]
pub struct BaseChainHandle {
    /// Chain identifier
    chain_id: ChainId,

    /// The handle's channel for sending requests to the runtime
    runtime_sender: channel::Sender<ChainRequest>,
}

impl BaseChainHandle {
    pub fn new(chain_id: ChainId, sender: channel::Sender<ChainRequest>) -> Self {
        Self {
            chain_id,
            runtime_sender: sender,
        }
    }

    fn send<F, O>(&self, f: F) -> Result<O, Error>
    where
        F: FnOnce(ReplyTo<O>) -> ChainRequest,
        O: Debug,
    {
        let (sender, receiver) = reply_channel();
        let input = f(sender);

        self.runtime_sender.send(input).map_err(Error::send)?;

        receiver.recv().map_err(Error::channel_receive)?
    }
}

impl ChainHandle for BaseChainHandle {
    fn new(chain_id: ChainId, sender: channel::Sender<ChainRequest>) -> Self {
        Self::new(chain_id, sender)
    }

    fn id(&self) -> ChainId {
        self.chain_id.clone()
    }

    fn health_check(&self) -> Result<HealthCheck, Error> {
        self.send(|reply_to| ChainRequest::HealthCheck { reply_to })
    }

    fn shutdown(&self) -> Result<(), Error> {
        self.send(|reply_to| ChainRequest::Shutdown { reply_to })
    }

    fn subscribe(&self) -> Result<Subscription, Error> {
        self.send(|reply_to| ChainRequest::Subscribe { reply_to })
    }

    fn send_messages_and_wait_commit(
        &self,
        tracked_msgs: TrackedMsgs,
    ) -> Result<Vec<IbcEvent>, Error> {
        self.send(|reply_to| ChainRequest::SendMessagesAndWaitCommit {
            tracked_msgs,
            reply_to,
        })
    }

    fn send_messages_and_wait_check_tx(
        &self,
        tracked_msgs: TrackedMsgs,
    ) -> Result<Vec<tendermint_rpc::endpoint::broadcast::tx_sync::Response>, Error> {
        self.send(|reply_to| ChainRequest::SendMessagesAndWaitCheckTx {
            tracked_msgs,
            reply_to,
        })
    }

    fn get_signer(&self) -> Result<Signer, Error> {
        self.send(|reply_to| ChainRequest::Signer { reply_to })
    }

    fn config(&self) -> Result<ChainConfig, Error> {
        self.send(|reply_to| ChainRequest::Config { reply_to })
    }

    fn get_key(&self) -> Result<KeyEntry, Error> {
        self.send(|reply_to| ChainRequest::GetKey { reply_to })
    }

    fn add_key(&self, key_name: String, key: KeyEntry) -> Result<(), Error> {
        self.send(|reply_to| ChainRequest::AddKey {
            key_name,
            key,
            reply_to,
        })
    }

    fn ibc_version(&self) -> Result<Option<semver::Version>, Error> {
        self.send(|reply_to| ChainRequest::IbcVersion { reply_to })
    }

    fn query_balance(&self) -> Result<Balance, Error> {
        self.send(|reply_to| ChainRequest::QueryBalance { reply_to })
    }

    fn query_application_status(&self) -> Result<ChainStatus, Error> {
        self.send(|reply_to| ChainRequest::QueryApplicationStatus { reply_to })
    }

    fn query_clients(
        &self,
        request: QueryClientStatesRequest,
    ) -> Result<Vec<IdentifiedAnyClientState>, Error> {
        self.send(|reply_to| ChainRequest::QueryClients { request, reply_to })
    }

    fn query_client_state(
        &self,
        request: QueryClientStateRequest,
    ) -> Result<AnyClientState, Error> {
        self.send(|reply_to| ChainRequest::QueryClientState { request, reply_to })
    }

    fn query_client_connections(
        &self,
        request: QueryClientConnectionsRequest,
    ) -> Result<Vec<ConnectionId>, Error> {
        self.send(|reply_to| ChainRequest::QueryClientConnections { request, reply_to })
    }

    fn query_consensus_states(
        &self,
        request: QueryConsensusStatesRequest,
    ) -> Result<Vec<AnyConsensusStateWithHeight>, Error> {
        self.send(|reply_to| ChainRequest::QueryConsensusStates { request, reply_to })
    }

    fn query_consensus_state(
        &self,
        request: QueryConsensusStateRequest,
    ) -> Result<AnyConsensusState, Error> {
        self.send(|reply_to| ChainRequest::QueryConsensusState { request, reply_to })
    }

    fn query_upgraded_client_state(
        &self,
        request: QueryUpgradedClientStateRequest,
    ) -> Result<(AnyClientState, MerkleProof), Error> {
        self.send(|reply_to| ChainRequest::QueryUpgradedClientState { request, reply_to })
    }

    fn query_upgraded_consensus_state(
        &self,
        request: QueryUpgradedConsensusStateRequest,
    ) -> Result<(AnyConsensusState, MerkleProof), Error> {
        self.send(|reply_to| ChainRequest::QueryUpgradedConsensusState { request, reply_to })
    }

    fn query_commitment_prefix(&self) -> Result<CommitmentPrefix, Error> {
        self.send(|reply_to| ChainRequest::QueryCommitmentPrefix { reply_to })
    }

    fn query_compatible_versions(&self) -> Result<Vec<Version>, Error> {
        self.send(|reply_to| ChainRequest::QueryCompatibleVersions { reply_to })
    }

    fn query_connection(&self, request: QueryConnectionRequest) -> Result<ConnectionEnd, Error> {
        self.send(|reply_to| ChainRequest::QueryConnection { request, reply_to })
    }

    fn query_connections(
        &self,
        request: QueryConnectionsRequest,
    ) -> Result<Vec<IdentifiedConnectionEnd>, Error> {
        self.send(|reply_to| ChainRequest::QueryConnections { request, reply_to })
    }

    fn query_connection_channels(
        &self,
        request: QueryConnectionChannelsRequest,
    ) -> Result<Vec<IdentifiedChannelEnd>, Error> {
        self.send(|reply_to| ChainRequest::QueryConnectionChannels { request, reply_to })
    }

    fn query_next_sequence_receive(
        &self,
        request: QueryNextSequenceReceiveRequest,
    ) -> Result<Sequence, Error> {
        self.send(|reply_to| ChainRequest::QueryNextSequenceReceive { request, reply_to })
    }

    fn query_channels(
        &self,
        request: QueryChannelsRequest,
    ) -> Result<Vec<IdentifiedChannelEnd>, Error> {
        self.send(|reply_to| ChainRequest::QueryChannels { request, reply_to })
    }

    fn query_channel(&self, request: QueryChannelRequest) -> Result<ChannelEnd, Error> {
        self.send(|reply_to| ChainRequest::QueryChannel { request, reply_to })
    }

    fn query_channel_client_state(
        &self,
        request: QueryChannelClientStateRequest,
    ) -> Result<Option<IdentifiedAnyClientState>, Error> {
        self.send(|reply_to| ChainRequest::QueryChannelClientState { request, reply_to })
    }

    fn proven_client_state(
        &self,
        client_id: &ClientId,
        height: Height,
    ) -> Result<(AnyClientState, MerkleProof), Error> {
        self.send(|reply_to| ChainRequest::ProvenClientState {
            client_id: client_id.clone(),
            height,
            reply_to,
        })
    }

    fn proven_connection(
        &self,
        connection_id: &ConnectionId,
        height: Height,
    ) -> Result<(ConnectionEnd, MerkleProof), Error> {
        self.send(|reply_to| ChainRequest::ProvenConnection {
            connection_id: connection_id.clone(),
            height,
            reply_to,
        })
    }

    fn proven_client_consensus(
        &self,
        client_id: &ClientId,
        consensus_height: Height,
        height: Height,
    ) -> Result<(AnyConsensusState, MerkleProof), Error> {
        self.send(|reply_to| ChainRequest::ProvenClientConsensus {
            client_id: client_id.clone(),
            consensus_height,
            height,
            reply_to,
        })
    }

    fn build_header(
        &self,
        trusted_height: Height,
        target_height: Height,
        client_state: AnyClientState,
    ) -> Result<(AnyHeader, Vec<AnyHeader>), Error> {
        self.send(|reply_to| ChainRequest::BuildHeader {
            trusted_height,
            target_height,
            client_state,
            reply_to,
        })
    }

    fn build_client_state(
        &self,
        height: Height,
        settings: ClientSettings,
    ) -> Result<AnyClientState, Error> {
        self.send(|reply_to| ChainRequest::BuildClientState {
            height,
            settings,
            reply_to,
        })
    }

    fn build_consensus_state(
        &self,
        trusted: Height,
        target: Height,
        client_state: AnyClientState,
    ) -> Result<AnyConsensusState, Error> {
        self.send(|reply_to| ChainRequest::BuildConsensusState {
            trusted,
            target,
            client_state,
            reply_to,
        })
    }

    fn check_misbehaviour(
        &self,
        update_event: UpdateClient,
        client_state: AnyClientState,
    ) -> Result<Option<MisbehaviourEvidence>, Error> {
        self.send(|reply_to| ChainRequest::BuildMisbehaviour {
            client_state,
            update_event,
            reply_to,
        })
    }

    fn build_connection_proofs_and_client_state(
        &self,
        message_type: ConnectionMsgType,
        connection_id: &ConnectionId,
        client_id: &ClientId,
        height: Height,
    ) -> Result<(Option<AnyClientState>, Proofs), Error> {
        self.send(
            |reply_to| ChainRequest::BuildConnectionProofsAndClientState {
                message_type,
                connection_id: connection_id.clone(),
                client_id: client_id.clone(),
                height,
                reply_to,
            },
        )
    }

    fn build_channel_proofs(
        &self,
        port_id: &PortId,
        channel_id: &ChannelId,
        height: Height,
    ) -> Result<Proofs, Error> {
        self.send(|reply_to| ChainRequest::BuildChannelProofs {
            port_id: port_id.clone(),
            channel_id: *channel_id,
            height,
            reply_to,
        })
    }

    fn build_packet_proofs(
        &self,
        packet_type: PacketMsgType,
        port_id: &PortId,
        channel_id: &ChannelId,
        sequence: Sequence,
        height: Height,
    ) -> Result<(Vec<u8>, Proofs), Error> {
        self.send(|reply_to| ChainRequest::BuildPacketProofs {
            packet_type,
            port_id: port_id.clone(),
            channel_id: *channel_id,
            sequence,
            height,
            reply_to,
        })
    }

    fn query_packet_commitments(
        &self,
        request: QueryPacketCommitmentsRequest,
    ) -> Result<(Vec<PacketState>, Height), Error> {
        self.send(|reply_to| ChainRequest::QueryPacketCommitments { request, reply_to })
    }

    fn query_unreceived_packets(
        &self,
        request: QueryUnreceivedPacketsRequest,
    ) -> Result<Vec<u64>, Error> {
        self.send(|reply_to| ChainRequest::QueryUnreceivedPackets { request, reply_to })
    }

    fn query_packet_acknowledgements(
        &self,
        request: QueryPacketAcknowledgementsRequest,
    ) -> Result<(Vec<PacketState>, Height), Error> {
        self.send(|reply_to| ChainRequest::QueryPacketAcknowledgement { request, reply_to })
    }

    fn query_unreceived_acknowledgement(
        &self,
        request: QueryUnreceivedAcksRequest,
    ) -> Result<Vec<u64>, Error> {
        self.send(|reply_to| ChainRequest::QueryUnreceivedAcknowledgement { request, reply_to })
    }

    fn query_txs(&self, request: QueryTxRequest) -> Result<Vec<IbcEvent>, Error> {
        self.send(|reply_to| ChainRequest::QueryPacketEventDataFromTxs { request, reply_to })
    }

    fn query_blocks(
        &self,
        request: QueryBlockRequest,
    ) -> Result<(Vec<IbcEvent>, Vec<IbcEvent>), Error> {
        self.send(|reply_to| ChainRequest::QueryPacketEventDataFromBlocks { request, reply_to })
    }

    fn query_host_consensus_state(
        &self,
        request: QueryHostConsensusStateRequest,
    ) -> Result<AnyConsensusState, Error> {
        self.send(|reply_to| ChainRequest::QueryHostConsensusState { request, reply_to })
    }
}

impl Serialize for BaseChainHandle {
    fn serialize<S>(&self, serializer: S) -> Result<<S as Serializer>::Ok, <S as Serializer>::Error>
    where
        S: Serializer,
    {
        self.id().serialize(serializer)
    }
}<|MERGE_RESOLUTION|>--- conflicted
+++ resolved
@@ -29,7 +29,7 @@
 use ibc_proto::ibc::core::commitment::v1::MerkleProof;
 
 use crate::{
-<<<<<<< HEAD
+    account::Balance,
     chain::{
         client::ClientSettings,
         requests::{
@@ -42,13 +42,9 @@
             QueryUnreceivedAcksRequest, QueryUnreceivedPacketsRequest,
             QueryUpgradedClientStateRequest, QueryUpgradedConsensusStateRequest,
         },
-        tx::TrackedMsgs,
+        tracking::TrackedMsgs,
         ChainStatus,
     },
-=======
-    account::Balance,
-    chain::{client::ClientSettings, tracking::TrackedMsgs, ChainStatus},
->>>>>>> c5c89dc8
     config::ChainConfig,
     connection::ConnectionMsgType,
     error::Error,

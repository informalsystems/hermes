--- conflicted
+++ resolved
@@ -32,11 +32,8 @@
 };
 use ibc_proto::ibc::core::client::v1::{QueryClientStatesRequest, QueryConsensusStatesRequest};
 use ibc_proto::ibc::core::commitment::v1::MerkleProof;
-<<<<<<< HEAD
 use ibc_proto::ibc::core::connection::v1::QueryConnectionsRequest;
-=======
 use ibc_proto::ibc::core::connection::v1::QueryClientConnectionsRequest;
->>>>>>> a1b40ae2
 
 use crate::{
     connection::ConnectionMsgType,
@@ -195,19 +192,18 @@
         })
     }
 
-<<<<<<< HEAD
     fn query_connections(
         &self,
         request: QueryConnectionsRequest,
     ) -> Result<Vec<IdentifiedConnectionEnd>, Error> {
         self.send(|reply_to| ChainRequest::QueryConnections { request, reply_to })
-=======
+    }
+    
     fn query_connection_channels(
         &self,
         request: QueryConnectionChannelsRequest,
     ) -> Result<Vec<IdentifiedChannelEnd>, Error> {
         self.send(|reply_to| ChainRequest::QueryConnectionChannels { request, reply_to })
->>>>>>> a1b40ae2
     }
 
     fn query_next_sequence_receive(

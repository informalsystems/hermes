--- conflicted
+++ resolved
@@ -138,13 +138,10 @@
         })
     }
 
-<<<<<<< HEAD
-=======
     fn ibc_version(&self) -> Result<Option<semver::Version>, Error> {
         self.send(|reply_to| ChainRequest::IbcVersion { reply_to })
     }
 
->>>>>>> 3ff6a7dc
     fn query_status(&self) -> Result<StatusResponse, Error> {
         self.send(|reply_to| ChainRequest::QueryStatus { reply_to })
     }

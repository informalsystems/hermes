--- conflicted
+++ resolved
@@ -3,31 +3,17 @@
 use crossbeam_channel as channel;
 use serde::{Serialize, Serializer};
 
-<<<<<<< HEAD
-use ibc::ics02_client::client_consensus::{AnyConsensusState, AnyConsensusStateWithHeight};
-use ibc::ics02_client::client_state::{AnyClientState, IdentifiedAnyClientState};
-use ibc::ics02_client::events::UpdateClient;
-use ibc::ics02_client::misbehaviour::MisbehaviourEvidence;
-use ibc::ics03_connection::connection::IdentifiedConnectionEnd;
-use ibc::ics04_channel::channel::IdentifiedChannelEnd;
-use ibc::ics04_channel::packet::{PacketMsgType, Sequence};
-use ibc::query::{QueryBlockRequest, QueryTxRequest};
-=======
-use ibc::core::ics02_client::client_consensus::{AnyConsensusState, AnyConsensusStateWithHeight};
-use ibc::core::ics02_client::client_state::{AnyClientState, IdentifiedAnyClientState};
-use ibc::core::ics02_client::events::UpdateClient;
-use ibc::core::ics02_client::misbehaviour::MisbehaviourEvidence;
-use ibc::core::ics03_connection::connection::IdentifiedConnectionEnd;
-use ibc::core::ics04_channel::channel::IdentifiedChannelEnd;
-use ibc::core::ics04_channel::packet::{PacketMsgType, Sequence};
-use ibc::query::QueryTxRequest;
->>>>>>> 70637378
 use ibc::{
     core::{
+        ics02_client::client_consensus::{AnyConsensusState, AnyConsensusStateWithHeight},
+        ics02_client::client_state::{AnyClientState, IdentifiedAnyClientState},
+        ics02_client::events::UpdateClient,
         ics02_client::header::AnyHeader,
-        ics03_connection::connection::ConnectionEnd,
+        ics02_client::misbehaviour::MisbehaviourEvidence,
+        ics03_connection::connection::{ConnectionEnd, IdentifiedConnectionEnd},
         ics03_connection::version::Version,
-        ics04_channel::channel::ChannelEnd,
+        ics04_channel::channel::{ChannelEnd, IdentifiedChannelEnd},
+        ics04_channel::packet::{PacketMsgType, Sequence},
         ics23_commitment::commitment::CommitmentPrefix,
         ics24_host::identifier::ChainId,
         ics24_host::identifier::ChannelId,
@@ -35,6 +21,7 @@
     },
     events::IbcEvent,
     proofs::Proofs,
+    query::{QueryBlockRequest, QueryTxRequest},
     signer::Signer,
     Height,
 };

use std::ops::Add;
use std::sync::Arc;
use std::thread;
use std::time::Duration;

use crossbeam_channel as channel;
use prost_types::Any;
use tendermint::account::Id;
use tendermint_testgen::light_block::TMLightBlock;

use tokio::runtime::Runtime;

use ibc::downcast;
use ibc::events::IBCEvent;
use ibc::ics02_client::client_def::AnyClientState;
use ibc::ics03_connection::raw::ConnectionIds;
use ibc::ics04_channel::channel::QueryPacketEventDataRequest;
use ibc::ics07_tendermint::client_state::ClientState as TendermintClientState;
use ibc::ics07_tendermint::consensus_state::ConsensusState as TendermintConsensusState;
use ibc::ics07_tendermint::header::Header as TendermintHeader;
use ibc::ics18_relayer::context::ICS18Context;
use ibc::ics23_commitment::commitment::CommitmentPrefix;
use ibc::ics24_host::identifier::{ChainId, ChannelId, ClientId};
use ibc::ics24_host::Path;
use ibc::mock::context::MockContext;
use ibc::mock::host::HostType;
use ibc::test_utils::get_dummy_account_id;
use ibc::Height;
use ibc_proto::ibc::core::channel::v1::{
    PacketState, QueryChannelsRequest, QueryConnectionChannelsRequest,
    QueryPacketAcknowledgementsRequest, QueryPacketCommitmentsRequest, QueryUnreceivedAcksRequest,
    QueryUnreceivedPacketsRequest,
};
use ibc_proto::ibc::core::client::v1::QueryClientStatesRequest;
use ibc_proto::ibc::core::commitment::v1::MerkleProof;
use ibc_proto::ibc::core::connection::v1::QueryConnectionsRequest;

use crate::chain::{Chain, QueryResponse};
use crate::config::ChainConfig;
use crate::error::{Error, Kind};
use crate::event::monitor::EventBatch;
use crate::keyring::store::{KeyEntry, KeyRing};
use crate::light_client::{mock::LightClient as MockLightClient, LightClient};

/// The representation of a mocked chain as the relayer sees it.
/// The relayer runtime and the light client will engage with the MockChain to query/send tx; the
/// primary interface for doing so is captured by `ICS18Context` which this struct can access via
/// the `context` field.
pub struct MockChain {
    config: ChainConfig,
    context: MockContext,
}

impl Chain for MockChain {
    type LightBlock = TMLightBlock;
    type Header = TendermintHeader;
    type ConsensusState = TendermintConsensusState;
    type ClientState = TendermintClientState;

    fn bootstrap(config: ChainConfig, _rt: Arc<Runtime>) -> Result<Self, Error> {
        Ok(MockChain {
            config: config.clone(),
            context: MockContext::new(
                config.id.clone(),
                HostType::SyntheticTendermint,
                50,
                Height::new(config.id.version(), 20),
            ),
        })
    }

    #[allow(clippy::type_complexity)]
    fn init_light_client(
        &self,
    ) -> Result<(Box<dyn LightClient<Self>>, Option<thread::JoinHandle<()>>), Error> {
        let light_client = MockLightClient::new(self);

        Ok((Box::new(light_client), None))
    }

    fn init_event_monitor(
        &self,
        _rt: Arc<Runtime>,
    ) -> Result<
        (
            channel::Receiver<EventBatch>,
            Option<thread::JoinHandle<()>>,
        ),
        Error,
    > {
        let (_, rx) = channel::unbounded();
        Ok((rx, None))
    }

    fn id(&self) -> &ChainId {
        &self.config.id
    }

    fn keybase(&self) -> &KeyRing {
        unimplemented!()
    }

    fn query(&self, _data: Path, _height: Height, _prove: bool) -> Result<QueryResponse, Error> {
        unimplemented!()
    }

    fn send_msgs(&mut self, proto_msgs: Vec<Any>) -> Result<Vec<IBCEvent>, Error> {
        // Use the ICS18Context interface to submit the set of messages.
        let events = self
            .context
            .send(proto_msgs)
            .map_err(|e| Kind::Rpc(self.config.rpc_addr.clone()).context(e))?;

        Ok(events)
    }

    fn get_signer(&mut self) -> Result<Id, Error> {
        Ok(get_dummy_account_id())
    }

    fn get_key(&mut self) -> Result<KeyEntry, Error> {
        unimplemented!()
    }

    fn build_client_state(&self, height: Height) -> Result<Self::ClientState, Error> {
        let client_state = Self::ClientState::new(
            self.id().to_string(),
            self.config.trust_threshold,
            self.config.trusting_period,
            self.config.trusting_period.add(Duration::from_secs(1000)),
            Duration::from_millis(3000),
            height,
            Height::zero(),
            vec!["upgrade/upgradedClient".to_string()],
            false,
            false,
        )
        .map_err(|e| Kind::BuildClientStateFailure.context(e))?;

        Ok(client_state)
    }

    fn build_consensus_state(
        &self,
        light_block: Self::LightBlock,
    ) -> Result<Self::ConsensusState, Error> {
        Ok(Self::ConsensusState::from(light_block.signed_header.header))
    }

    fn build_header(
        &self,
        trusted_light_block: Self::LightBlock,
        target_light_block: Self::LightBlock,
    ) -> Result<Self::Header, Error> {
        Ok(Self::Header {
            signed_header: target_light_block.signed_header.clone(),
            validator_set: target_light_block.validators,
            trusted_height: Height::new(
                self.id().version(),
                u64::from(trusted_light_block.signed_header.header.height),
            ),
            trusted_validator_set: trusted_light_block.validators,
        })
    }

    fn query_latest_height(&self) -> Result<Height, Error> {
        Ok(self.context.query_latest_height())
    }

    fn query_client_state(
        &self,
        client_id: &ClientId,
        _height: Height,
    ) -> Result<Self::ClientState, Error> {
        // TODO: unclear what are the scenarios where we need to take height into account.
        let any_state = self
            .context
            .query_client_full_state(client_id)
            .ok_or(Kind::EmptyResponseValue)?;
        let client_state = downcast!(any_state => AnyClientState::Tendermint).ok_or_else(|| {
            Kind::Query("client state".into()).context("unexpected client state type")
        })?;
        Ok(client_state)
    }

    fn query_commitment_prefix(&self) -> Result<CommitmentPrefix, Error> {
        unimplemented!()
    }

    fn proven_client_state(
        &self,
        _client_id: &ClientId,
        _height: Height,
    ) -> Result<(Self::ClientState, MerkleProof), Error> {
        unimplemented!()
    }

    fn proven_client_consensus(
        &self,
        _client_id: &ClientId,
        _consensus_height: Height,
        _height: Height,
    ) -> Result<(Self::ConsensusState, MerkleProof), Error> {
        unimplemented!()
    }

    fn query_packet_commitments(
        &self,
        _request: QueryPacketCommitmentsRequest,
    ) -> Result<(Vec<PacketState>, Height), Error> {
        unimplemented!()
    }

    fn query_unreceived_packets(
        &self,
        _request: QueryUnreceivedPacketsRequest,
    ) -> Result<Vec<u64>, Error> {
        unimplemented!()
    }

    fn query_packet_acknowledgements(
        &self,
        _request: QueryPacketAcknowledgementsRequest,
    ) -> Result<(Vec<PacketState>, Height), Error> {
        unimplemented!()
    }

    fn query_unreceived_acknowledgements(
        &self,
        _request: QueryUnreceivedAcksRequest,
    ) -> Result<Vec<u64>, Error> {
        unimplemented!()
    }

    fn query_connection_channels(
        &self,
        _request: QueryConnectionChannelsRequest,
    ) -> Result<Vec<ChannelId>, Error> {
        unimplemented!()
    }

<<<<<<< HEAD
    fn query_clients(&self, _request: QueryClientStatesRequest) -> Result<Vec<ClientId>, Error> {
=======
    fn query_clients(&self, _request: QueryClientStatesRequest) -> Result<Vec<ClientId>, Error> { 
>>>>>>> a91b975e
        unimplemented!()
    }

    fn query_connections(&self, _request: QueryConnectionsRequest) -> Result<ConnectionIds, Error> {
        unimplemented!()
    }

    fn query_txs(&self, _request: QueryPacketEventDataRequest) -> Result<Vec<IBCEvent>, Error> {
        unimplemented!()
    }

    fn query_channels(&self, _request: QueryChannelsRequest) -> Result<Vec<ChannelId>, Error> {
        unimplemented!()
    }
}

// For integration tests with the modules
#[cfg(test)]
pub mod test_utils {
    use std::str::FromStr;
    use std::time::Duration;

    use ibc::ics24_host::identifier::ChainId;

    use crate::config::ChainConfig;

    /// Returns a very minimal chain configuration, to be used in initializing `MockChain`s.
    pub fn get_basic_chain_config(id: &str) -> ChainConfig {
        ChainConfig {
            id: ChainId::from_str(id).unwrap(),
            rpc_addr: "127.0.0.1:26656".parse().unwrap(),
            grpc_addr: "".to_string(),
            account_prefix: "".to_string(),
            key_name: "".to_string(),
            store_prefix: "".to_string(),
            gas: None,
            max_msg_num: None,
            max_tx_size: None,
            clock_drift: Duration::from_secs(5),
            trusting_period: Duration::from_secs(14 * 24 * 60 * 60), // 14 days
            trust_threshold: Default::default(),
            peers: None,
        }
    }
}<|MERGE_RESOLUTION|>--- conflicted
+++ resolved
@@ -7,7 +7,6 @@
 use prost_types::Any;
 use tendermint::account::Id;
 use tendermint_testgen::light_block::TMLightBlock;
-
 use tokio::runtime::Runtime;
 
 use ibc::downcast;
@@ -239,11 +238,7 @@
         unimplemented!()
     }
 
-<<<<<<< HEAD
-    fn query_clients(&self, _request: QueryClientStatesRequest) -> Result<Vec<ClientId>, Error> {
-=======
     fn query_clients(&self, _request: QueryClientStatesRequest) -> Result<Vec<ClientId>, Error> { 
->>>>>>> a91b975e
         unimplemented!()
     }
 

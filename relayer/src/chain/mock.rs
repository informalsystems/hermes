use std::ops::Add;
use std::sync::Arc;
use std::thread;
use std::time::Duration;

use crossbeam_channel as channel;
use prost_types::Any;
use tendermint::account::Id;
use tendermint_testgen::light_block::TMLightBlock;
use tokio::runtime::Runtime;

use ibc::downcast;
use ibc::events::IbcEvent;
use ibc::ics02_client::client_def::AnyClientState;
use ibc::ics03_connection::connection::ConnectionEnd;
use ibc::ics04_channel::channel::{ChannelEnd, QueryPacketEventDataRequest};
use ibc::ics04_channel::packet::{PacketMsgType, Sequence};
use ibc::ics07_tendermint::client_state::ClientState as TendermintClientState;
use ibc::ics07_tendermint::consensus_state::ConsensusState as TendermintConsensusState;
use ibc::ics07_tendermint::header::Header as TendermintHeader;
use ibc::ics18_relayer::context::Ics18Context;
use ibc::ics23_commitment::commitment::CommitmentPrefix;
use ibc::ics24_host::identifier::{ChainId, ChannelId, ClientId, ConnectionId, PortId};
use ibc::mock::context::MockContext;
use ibc::mock::host::HostType;
use ibc::test_utils::get_dummy_account_id;
use ibc::Height;
use ibc_proto::ibc::core::channel::v1::{
    PacketState, QueryChannelsRequest, QueryConnectionChannelsRequest,
    QueryNextSequenceReceiveRequest, QueryPacketAcknowledgementsRequest,
    QueryPacketCommitmentsRequest, QueryUnreceivedAcksRequest, QueryUnreceivedPacketsRequest,
};
use ibc_proto::ibc::core::client::v1::QueryClientStatesRequest;
use ibc_proto::ibc::core::commitment::v1::MerkleProof;
use ibc_proto::ibc::core::connection::v1::{
    QueryClientConnectionsRequest, QueryConnectionsRequest,
};

use crate::chain::Chain;
use crate::config::ChainConfig;
use crate::error::{Error, Kind};
use crate::event::monitor::EventBatch;
use crate::keyring::store::{KeyEntry, KeyRing};
use crate::light_client::{mock::LightClient as MockLightClient, LightClient};

/// The representation of a mocked chain as the relayer sees it.
/// The relayer runtime and the light client will engage with the MockChain to query/send tx; the
/// primary interface for doing so is captured by `ICS18Context` which this struct can access via
/// the `context` field.
pub struct MockChain {
    config: ChainConfig,
    context: MockContext,
}

impl Chain for MockChain {
    type LightBlock = TMLightBlock;
    type Header = TendermintHeader;
    type ConsensusState = TendermintConsensusState;
    type ClientState = TendermintClientState;

    fn bootstrap(config: ChainConfig, _rt: Arc<Runtime>) -> Result<Self, Error> {
        Ok(MockChain {
            config: config.clone(),
            context: MockContext::new(
                config.id.clone(),
                HostType::SyntheticTendermint,
                50,
                Height::new(config.id.version(), 20),
            ),
        })
    }

    #[allow(clippy::type_complexity)]
    fn init_light_client(
        &self,
    ) -> Result<(Box<dyn LightClient<Self>>, Option<thread::JoinHandle<()>>), Error> {
        let light_client = MockLightClient::new(self);

        Ok((Box::new(light_client), None))
    }

    fn init_event_monitor(
        &self,
        _rt: Arc<Runtime>,
    ) -> Result<
        (
            channel::Receiver<EventBatch>,
            Option<thread::JoinHandle<()>>,
        ),
        Error,
    > {
        let (_, rx) = channel::unbounded();
        Ok((rx, None))
    }

    fn id(&self) -> &ChainId {
        &self.config.id
    }

    fn keybase(&self) -> &KeyRing {
        unimplemented!()
    }

    fn send_msgs(&mut self, proto_msgs: Vec<Any>) -> Result<Vec<IbcEvent>, Error> {
        // Use the ICS18Context interface to submit the set of messages.
        let events = self
            .context
            .send(proto_msgs)
            .map_err(|e| Kind::Rpc(self.config.rpc_addr.clone()).context(e))?;

        Ok(events)
    }

    fn get_signer(&mut self) -> Result<Id, Error> {
        Ok(get_dummy_account_id())
    }

    fn get_key(&mut self) -> Result<KeyEntry, Error> {
        unimplemented!()
    }

    fn query_commitment_prefix(&self) -> Result<CommitmentPrefix, Error> {
        unimplemented!()
    }

    fn query_latest_height(&self) -> Result<Height, Error> {
        Ok(self.context.query_latest_height())
    }

    fn query_clients(&self, _request: QueryClientStatesRequest) -> Result<Vec<ClientId>, Error> {
        unimplemented!()
    }

    fn query_client_state(
        &self,
        client_id: &ClientId,
        _height: Height,
    ) -> Result<Self::ClientState, Error> {
        // TODO: unclear what are the scenarios where we need to take height into account.
        let any_state = self
            .context
            .query_client_full_state(client_id)
            .ok_or(Kind::EmptyResponseValue)?;
        let client_state = downcast!(any_state => AnyClientState::Tendermint).ok_or_else(|| {
            Kind::Query("client state".into()).context("unexpected client state type")
        })?;
        Ok(client_state)
    }

    fn query_connection(
        &self,
        _connection_id: &ConnectionId,
        _height: Height,
    ) -> Result<ConnectionEnd, Error> {
        unimplemented!()
    }

    fn query_client_connections(
        &self,
        _request: QueryClientConnectionsRequest,
    ) -> Result<Vec<ConnectionId>, Error> {
        unimplemented!()
    }

    fn query_connections(
        &self,
        _request: QueryConnectionsRequest,
    ) -> Result<Vec<ConnectionId>, Error> {
        unimplemented!()
    }

    fn query_connection_channels(
        &self,
        _request: QueryConnectionChannelsRequest,
    ) -> Result<Vec<ChannelId>, Error> {
        unimplemented!()
    }

    fn query_channels(&self, _request: QueryChannelsRequest) -> Result<Vec<ChannelId>, Error> {
        unimplemented!()
    }

    fn query_channel(
        &self,
        _port_id: &PortId,
        _channel_id: &ChannelId,
        _height: Height,
    ) -> Result<ChannelEnd, Error> {
        unimplemented!()
    }

    fn query_packet_commitments(
        &self,
        _request: QueryPacketCommitmentsRequest,
    ) -> Result<(Vec<PacketState>, Height), Error> {
        unimplemented!()
    }

    fn query_unreceived_packets(
        &self,
        _request: QueryUnreceivedPacketsRequest,
    ) -> Result<Vec<u64>, Error> {
        unimplemented!()
    }

    fn query_packet_acknowledgements(
        &self,
        _request: QueryPacketAcknowledgementsRequest,
    ) -> Result<(Vec<PacketState>, Height), Error> {
        unimplemented!()
    }

    fn query_unreceived_acknowledgements(
        &self,
        _request: QueryUnreceivedAcksRequest,
    ) -> Result<Vec<u64>, Error> {
        unimplemented!()
    }

<<<<<<< HEAD
    fn query_next_sequence_receive(
        &self,
        _request: QueryNextSequenceReceiveRequest,
    ) -> Result<Sequence, Error> {
        unimplemented!()
    }

    fn query_txs(&self, _request: QueryPacketEventDataRequest) -> Result<Vec<IBCEvent>, Error> {
=======
    fn query_txs(&self, _request: QueryPacketEventDataRequest) -> Result<Vec<IbcEvent>, Error> {
>>>>>>> 02aef9cf
        unimplemented!()
    }

    fn proven_client_state(
        &self,
        _client_id: &ClientId,
        _height: Height,
    ) -> Result<(Self::ClientState, MerkleProof), Error> {
        unimplemented!()
    }

    fn proven_connection(
        &self,
        _connection_id: &ConnectionId,
        _height: Height,
    ) -> Result<(ConnectionEnd, MerkleProof), Error> {
        unimplemented!()
    }

    fn proven_client_consensus(
        &self,
        _client_id: &ClientId,
        _consensus_height: Height,
        _height: Height,
    ) -> Result<(Self::ConsensusState, MerkleProof), Error> {
        unimplemented!()
    }

    fn proven_channel(
        &self,
        _port_id: &PortId,
        _channel_id: &ChannelId,
        _height: Height,
    ) -> Result<(ChannelEnd, MerkleProof), Error> {
        unimplemented!()
    }

    fn proven_packet(
        &self,
        _packet_type: PacketMsgType,
        _port_id: PortId,
        _channel_id: ChannelId,
        _sequence: Sequence,
        _height: Height,
    ) -> Result<(Vec<u8>, MerkleProof), Error> {
        unimplemented!()
    }

    fn build_client_state(&self, height: Height) -> Result<Self::ClientState, Error> {
        let client_state = Self::ClientState::new(
            self.id().to_string(),
            self.config.trust_threshold,
            self.config.trusting_period,
            self.config.trusting_period.add(Duration::from_secs(1000)),
            Duration::from_millis(3000),
            height,
            Height::zero(),
            vec!["upgrade/upgradedClient".to_string()],
            false,
            false,
        )
        .map_err(|e| Kind::BuildClientStateFailure.context(e))?;

        Ok(client_state)
    }

    fn build_consensus_state(
        &self,
        light_block: Self::LightBlock,
    ) -> Result<Self::ConsensusState, Error> {
        Ok(Self::ConsensusState::from(light_block.signed_header.header))
    }

    fn build_header(
        &self,
        trusted_light_block: Self::LightBlock,
        target_light_block: Self::LightBlock,
    ) -> Result<Self::Header, Error> {
        Ok(Self::Header {
            signed_header: target_light_block.signed_header.clone(),
            validator_set: target_light_block.validators,
            trusted_height: Height::new(
                self.id().version(),
                u64::from(trusted_light_block.signed_header.header.height),
            ),
            trusted_validator_set: trusted_light_block.validators,
        })
    }
}

// For integration tests with the modules
#[cfg(test)]
pub mod test_utils {
    use std::str::FromStr;
    use std::time::Duration;

    use ibc::ics24_host::identifier::ChainId;

    use crate::config::ChainConfig;

    /// Returns a very minimal chain configuration, to be used in initializing `MockChain`s.
    pub fn get_basic_chain_config(id: &str) -> ChainConfig {
        ChainConfig {
            id: ChainId::from_str(id).unwrap(),
            rpc_addr: "127.0.0.1:26656".parse().unwrap(),
            grpc_addr: "".to_string(),
            account_prefix: "".to_string(),
            key_name: "".to_string(),
            store_prefix: "".to_string(),
            gas: None,
            max_msg_num: None,
            max_tx_size: None,
            clock_drift: Duration::from_secs(5),
            trusting_period: Duration::from_secs(14 * 24 * 60 * 60), // 14 days
            trust_threshold: Default::default(),
            peers: None,
        }
    }
}<|MERGE_RESOLUTION|>--- conflicted
+++ resolved
@@ -217,7 +217,6 @@
         unimplemented!()
     }
 
-<<<<<<< HEAD
     fn query_next_sequence_receive(
         &self,
         _request: QueryNextSequenceReceiveRequest,
@@ -225,10 +224,7 @@
         unimplemented!()
     }
 
-    fn query_txs(&self, _request: QueryPacketEventDataRequest) -> Result<Vec<IBCEvent>, Error> {
-=======
     fn query_txs(&self, _request: QueryPacketEventDataRequest) -> Result<Vec<IbcEvent>, Error> {
->>>>>>> 02aef9cf
         unimplemented!()
     }
 

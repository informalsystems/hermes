use std::ops::Add;
use std::sync::Arc;
use std::thread;
use std::time::Duration;

use crossbeam_channel as channel;
use prost_types::Any;
use tendermint::account::Id;
use tendermint_testgen::light_block::TMLightBlock;
<<<<<<< HEAD

use ibc_proto::ibc::core::channel::v1::{
    PacketState, QueryConnectionChannelsRequest, QueryPacketAcknowledgementsRequest,
    QueryPacketCommitmentsRequest, QueryUnreceivedAcksRequest, QueryUnreceivedPacketsRequest,
};
use ibc_proto::ibc::core::client::v1::QueryClientStatesRequest;
use ibc_proto::ibc::core::commitment::v1::MerkleProof;
=======
use tokio::runtime::Runtime;
>>>>>>> 4e13a10e

use ibc::downcast;
use ibc::events::IBCEvent;
use ibc::ics02_client::client_def::AnyClientState;
use ibc::ics03_connection::raw::ConnectionIds;
use ibc::ics04_channel::channel::QueryPacketEventDataRequest;
use ibc::ics07_tendermint::client_state::ClientState as TendermintClientState;
use ibc::ics07_tendermint::consensus_state::ConsensusState as TendermintConsensusState;
use ibc::ics07_tendermint::header::Header as TendermintHeader;
use ibc::ics18_relayer::context::ICS18Context;
use ibc::ics23_commitment::commitment::CommitmentPrefix;
use ibc::ics24_host::identifier::{ChainId, ChannelId, ClientId};
use ibc::ics24_host::Path;
use ibc::mock::context::MockContext;
use ibc::mock::host::HostType;
use ibc::test_utils::get_dummy_account_id;
use ibc::Height;
use ibc_proto::ibc::core::channel::v1::{
    PacketState, QueryChannelsRequest, QueryConnectionChannelsRequest,
    QueryPacketAcknowledgementsRequest, QueryPacketCommitmentsRequest, QueryUnreceivedAcksRequest,
    QueryUnreceivedPacketsRequest,
};
use ibc_proto::ibc::core::commitment::v1::MerkleProof;
use ibc_proto::ibc::core::connection::v1::QueryConnectionsRequest;

use crate::chain::{Chain, QueryResponse};
use crate::config::ChainConfig;
use crate::error::{Error, Kind};
use crate::event::monitor::EventBatch;
use crate::keyring::store::{KeyEntry, KeyRing};
use crate::light_client::{mock::LightClient as MockLightClient, LightClient};

/// The representation of a mocked chain as the relayer sees it.
/// The relayer runtime and the light client will engage with the MockChain to query/send tx; the
/// primary interface for doing so is captured by `ICS18Context` which this struct can access via
/// the `context` field.
pub struct MockChain {
    config: ChainConfig,
    context: MockContext,
}

impl Chain for MockChain {
    type LightBlock = TMLightBlock;
    type Header = TendermintHeader;
    type ConsensusState = TendermintConsensusState;
    type ClientState = TendermintClientState;

    fn bootstrap(config: ChainConfig, _rt: Arc<Runtime>) -> Result<Self, Error> {
        Ok(MockChain {
            config: config.clone(),
            context: MockContext::new(
                config.id.clone(),
                HostType::SyntheticTendermint,
                50,
                Height::new(config.id.version(), 20),
            ),
        })
    }

    #[allow(clippy::type_complexity)]
    fn init_light_client(
        &self,
    ) -> Result<(Box<dyn LightClient<Self>>, Option<thread::JoinHandle<()>>), Error> {
        let light_client = MockLightClient::new(self);

        Ok((Box::new(light_client), None))
    }

    fn init_event_monitor(
        &self,
        _rt: Arc<Runtime>,
    ) -> Result<
        (
            channel::Receiver<EventBatch>,
            Option<thread::JoinHandle<()>>,
        ),
        Error,
    > {
        let (_, rx) = channel::unbounded();
        Ok((rx, None))
    }

    fn id(&self) -> &ChainId {
        &self.config.id
    }

    fn keybase(&self) -> &KeyRing {
        unimplemented!()
    }

    fn query(&self, _data: Path, _height: Height, _prove: bool) -> Result<QueryResponse, Error> {
        unimplemented!()
    }

    fn send_msgs(&mut self, proto_msgs: Vec<Any>) -> Result<Vec<IBCEvent>, Error> {
        // Use the ICS18Context interface to submit the set of messages.
        let events = self
            .context
            .send(proto_msgs)
            .map_err(|e| Kind::Rpc(self.config.rpc_addr.clone()).context(e))?;

        Ok(events)
    }

    fn get_signer(&mut self) -> Result<Id, Error> {
        Ok(get_dummy_account_id())
    }

    fn get_key(&mut self) -> Result<KeyEntry, Error> {
        unimplemented!()
    }

    fn build_client_state(&self, height: Height) -> Result<Self::ClientState, Error> {
        let client_state = Self::ClientState::new(
            self.id().to_string(),
            self.config.trust_threshold,
            self.config.trusting_period,
            self.config.trusting_period.add(Duration::from_secs(1000)),
            Duration::from_millis(3000),
            height,
            Height::zero(),
            vec!["upgrade/upgradedClient".to_string()],
            false,
            false,
        )
        .map_err(|e| Kind::BuildClientStateFailure.context(e))?;

        Ok(client_state)
    }

    fn build_consensus_state(
        &self,
        light_block: Self::LightBlock,
    ) -> Result<Self::ConsensusState, Error> {
        Ok(Self::ConsensusState::from(light_block.signed_header.header))
    }

    fn build_header(
        &self,
        trusted_light_block: Self::LightBlock,
        target_light_block: Self::LightBlock,
    ) -> Result<Self::Header, Error> {
        Ok(Self::Header {
            signed_header: target_light_block.signed_header.clone(),
            validator_set: target_light_block.validators,
            trusted_height: Height::new(
                self.id().version(),
                u64::from(trusted_light_block.signed_header.header.height),
            ),
            trusted_validator_set: trusted_light_block.validators,
        })
    }

    fn query_latest_height(&self) -> Result<Height, Error> {
        Ok(self.context.query_latest_height())
    }

    fn query_client_state(
        &self,
        client_id: &ClientId,
        _height: Height,
    ) -> Result<Self::ClientState, Error> {
        // TODO: unclear what are the scenarios where we need to take height into account.
        let any_state = self
            .context
            .query_client_full_state(client_id)
            .ok_or(Kind::EmptyResponseValue)?;
        let client_state = downcast!(any_state => AnyClientState::Tendermint).ok_or_else(|| {
            Kind::Query("client state".into()).context("unexpected client state type")
        })?;
        Ok(client_state)
    }

    fn query_commitment_prefix(&self) -> Result<CommitmentPrefix, Error> {
        unimplemented!()
    }

    fn proven_client_state(
        &self,
        _client_id: &ClientId,
        _height: Height,
    ) -> Result<(Self::ClientState, MerkleProof), Error> {
        unimplemented!()
    }

    fn proven_client_consensus(
        &self,
        _client_id: &ClientId,
        _consensus_height: Height,
        _height: Height,
    ) -> Result<(Self::ConsensusState, MerkleProof), Error> {
        unimplemented!()
    }

    fn query_packet_commitments(
        &self,
        _request: QueryPacketCommitmentsRequest,
    ) -> Result<(Vec<PacketState>, Height), Error> {
        unimplemented!()
    }

    fn query_unreceived_packets(
        &self,
        _request: QueryUnreceivedPacketsRequest,
    ) -> Result<Vec<u64>, Error> {
        unimplemented!()
    }

    fn query_packet_acknowledgements(
        &self,
        _request: QueryPacketAcknowledgementsRequest,
    ) -> Result<(Vec<PacketState>, Height), Error> {
        unimplemented!()
    }

    fn query_unreceived_acknowledgements(
        &self,
        _request: QueryUnreceivedAcksRequest,
    ) -> Result<Vec<u64>, Error> {
        unimplemented!()
    }

    fn query_connection_channels(
        &self,
        _request: QueryConnectionChannelsRequest,
    ) -> Result<Vec<ChannelId>, Error> {
        unimplemented!()
    }

<<<<<<< HEAD
    fn query_clients(&self, _request: QueryClientStatesRequest) -> Result<Vec<ClientId>, Error> {
=======
    fn query_connections(&self, _request: QueryConnectionsRequest) -> Result<ConnectionIds, Error> {
>>>>>>> 4e13a10e
        unimplemented!()
    }

    fn query_txs(&self, _request: QueryPacketEventDataRequest) -> Result<Vec<IBCEvent>, Error> {
        unimplemented!()
    }

    fn query_channels(&self, _request: QueryChannelsRequest) -> Result<Vec<ChannelId>, Error> {
        unimplemented!()
    }
}

// For integration tests with the modules
#[cfg(test)]
pub mod test_utils {
    use std::str::FromStr;
    use std::time::Duration;

    use ibc::ics24_host::identifier::ChainId;

    use crate::config::ChainConfig;

    /// Returns a very minimal chain configuration, to be used in initializing `MockChain`s.
    pub fn get_basic_chain_config(id: &str) -> ChainConfig {
        ChainConfig {
            id: ChainId::from_str(id).unwrap(),
            rpc_addr: "127.0.0.1:26656".parse().unwrap(),
            grpc_addr: "".to_string(),
            account_prefix: "".to_string(),
            key_name: "".to_string(),
            store_prefix: "".to_string(),
            gas: None,
            max_msg_num: None,
            max_tx_size: None,
            clock_drift: Duration::from_secs(5),
            trusting_period: Duration::from_secs(14 * 24 * 60 * 60), // 14 days
            trust_threshold: Default::default(),
            peers: None,
        }
    }
}<|MERGE_RESOLUTION|>--- conflicted
+++ resolved
@@ -7,17 +7,8 @@
 use prost_types::Any;
 use tendermint::account::Id;
 use tendermint_testgen::light_block::TMLightBlock;
-<<<<<<< HEAD
-
-use ibc_proto::ibc::core::channel::v1::{
-    PacketState, QueryConnectionChannelsRequest, QueryPacketAcknowledgementsRequest,
-    QueryPacketCommitmentsRequest, QueryUnreceivedAcksRequest, QueryUnreceivedPacketsRequest,
-};
-use ibc_proto::ibc::core::client::v1::QueryClientStatesRequest;
-use ibc_proto::ibc::core::commitment::v1::MerkleProof;
-=======
+
 use tokio::runtime::Runtime;
->>>>>>> 4e13a10e
 
 use ibc::downcast;
 use ibc::events::IBCEvent;
@@ -40,6 +31,7 @@
     QueryPacketAcknowledgementsRequest, QueryPacketCommitmentsRequest, QueryUnreceivedAcksRequest,
     QueryUnreceivedPacketsRequest,
 };
+use ibc_proto::ibc::core::client::v1::QueryClientStatesRequest;
 use ibc_proto::ibc::core::commitment::v1::MerkleProof;
 use ibc_proto::ibc::core::connection::v1::QueryConnectionsRequest;
 
@@ -247,11 +239,11 @@
         unimplemented!()
     }
 
-<<<<<<< HEAD
-    fn query_clients(&self, _request: QueryClientStatesRequest) -> Result<Vec<ClientId>, Error> {
-=======
+    fn query_clients(&self, _request: QueryClientStatesRequest) -> Result<Vec<ClientId>, Error> { 
+        unimplemented!()
+    }
+
     fn query_connections(&self, _request: QueryConnectionsRequest) -> Result<ConnectionIds, Error> {
->>>>>>> 4e13a10e
         unimplemented!()
     }
 

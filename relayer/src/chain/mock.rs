use alloc::sync::Arc;
use core::ops::Add;
use core::time::Duration;
use ibc::core::ics02_client::events::UpdateClient;
use ibc::core::ics02_client::misbehaviour::MisbehaviourEvidence;
use ibc::core::ics23_commitment::merkle::MerkleProof;

use crossbeam_channel as channel;
use tendermint_testgen::light_block::TmLightBlock;
use tokio::runtime::Runtime;

use ibc::clients::ics07_tendermint::client_state::{
    AllowUpdate, ClientState as TendermintClientState,
};
use ibc::clients::ics07_tendermint::consensus_state::ConsensusState as TendermintConsensusState;
use ibc::clients::ics07_tendermint::header::Header as TendermintHeader;
use ibc::core::ics02_client::client_consensus::{AnyConsensusState, AnyConsensusStateWithHeight};
use ibc::core::ics02_client::client_state::{AnyClientState, IdentifiedAnyClientState};
use ibc::core::ics03_connection::connection::{ConnectionEnd, IdentifiedConnectionEnd};
use ibc::core::ics04_channel::channel::{ChannelEnd, IdentifiedChannelEnd};
use ibc::core::ics04_channel::context::ChannelReader;
use ibc::core::ics04_channel::packet::Sequence;
use ibc::core::ics23_commitment::{commitment::CommitmentPrefix, specs::ProofSpecs};
use ibc::core::ics24_host::identifier::{ChainId, ConnectionId};
use ibc::events::IbcEvent;
use ibc::mock::context::MockContext;
use ibc::mock::host::HostType;
use ibc::relayer::ics18_relayer::context::Ics18Context;
use ibc::signer::Signer;
use ibc::test_utils::get_dummy_account_id;
use ibc::Height;

use crate::account::Balance;
use crate::chain::client::ClientSettings;
use crate::chain::endpoint::{ChainEndpoint, ChainStatus, HealthCheck};
use crate::chain::requests::{
    QueryChannelClientStateRequest, QueryChannelRequest, QueryClientStatesRequest,
};
use crate::config::ChainConfig;
use crate::denom::DenomTrace;
use crate::error::Error;
use crate::event::monitor::{EventReceiver, EventSender, TxMonitorCmd};
use crate::event::IbcEventWithHeight;
use crate::keyring::{KeyEntry, KeyRing};
use crate::light_client::Verified;
use crate::light_client::{mock::LightClient as MockLightClient, LightClient};

use super::requests::{
    IncludeProof, QueryBlockRequest, QueryChannelsRequest, QueryClientConnectionsRequest,
    QueryClientStateRequest, QueryConnectionChannelsRequest, QueryConnectionRequest,
    QueryConnectionsRequest, QueryConsensusStateRequest, QueryConsensusStatesRequest,
    QueryHostConsensusStateRequest, QueryNextSequenceReceiveRequest,
    QueryPacketAcknowledgementRequest, QueryPacketAcknowledgementsRequest,
    QueryPacketCommitmentRequest, QueryPacketCommitmentsRequest, QueryPacketReceiptRequest,
    QueryTxRequest, QueryUnreceivedAcksRequest, QueryUnreceivedPacketsRequest,
    QueryUpgradedClientStateRequest, QueryUpgradedConsensusStateRequest,
};
use super::tracking::TrackedMsgs;

/// The representation of a mocked chain as the relayer sees it.
/// The relayer runtime and the light client will engage with the MockChain to query/send tx; the
/// primary interface for doing so is captured by `ICS18Context` which this struct can access via
/// the `context` field.
pub struct MockChain {
    config: ChainConfig,
    context: MockContext,
    light_client: MockLightClient,

    // keep a reference to event sender to prevent it from being dropped
    #[allow(dead_code)]
    event_sender: EventSender,

    event_receiver: EventReceiver,
}

impl MockChain {
    fn trusting_period(&self) -> Duration {
        self.config
            .trusting_period
            .unwrap_or_else(|| Duration::from_secs(14 * 24 * 60 * 60)) // 14 days
    }
}

impl ChainEndpoint for MockChain {
    type LightBlock = TmLightBlock;
    type Header = TendermintHeader;
    type ConsensusState = TendermintConsensusState;
    type ClientState = TendermintClientState;

    fn bootstrap(config: ChainConfig, _rt: Arc<Runtime>) -> Result<Self, Error> {
        let (event_sender, event_receiver) = channel::unbounded();

        let context = MockContext::new(
            config.id.clone(),
            HostType::SyntheticTendermint,
            50,
            Height::new(config.id.version(), 20).unwrap(),
        );

        let light_client = MockLightClient::new(config.id.clone());

        Ok(MockChain {
            config,
            light_client,
            context,
            event_sender,
            event_receiver,
        })
    }

    fn init_event_monitor(
        &self,
        _rt: Arc<Runtime>,
    ) -> Result<(EventReceiver, TxMonitorCmd), Error> {
        let (tx, _) = crossbeam_channel::unbounded();
        Ok((self.event_receiver.clone(), tx))
    }

    fn id(&self) -> &ChainId {
        &self.config.id
    }

    fn health_check(&self) -> Result<HealthCheck, Error> {
        Ok(HealthCheck::Healthy)
    }

    fn shutdown(self) -> Result<(), Error> {
        Ok(())
    }

    fn keybase(&self) -> &KeyRing {
        unimplemented!()
    }

    fn keybase_mut(&mut self) -> &mut KeyRing {
        unimplemented!()
    }

    fn verify_header(
        &mut self,
        trusted: Height,
        target: Height,
        client_state: &AnyClientState,
    ) -> Result<Self::LightBlock, Error> {
        self.light_client
            .verify(trusted, target, client_state)
            .map(|v| v.target)
    }

    /// Given a client update event that includes the header used in a client update,
    /// look for misbehaviour by fetching a header at same or latest height.
    fn check_misbehaviour(
        &mut self,
        update: &UpdateClient,
        client_state: &AnyClientState,
    ) -> Result<Option<MisbehaviourEvidence>, Error> {
        self.light_client.check_misbehaviour(update, client_state)
    }

    fn send_messages_and_wait_commit(
        &mut self,
        tracked_msgs: TrackedMsgs,
    ) -> Result<Vec<IbcEventWithHeight>, Error> {
        // Use the ICS18Context interface to submit the set of messages.
        let events = self.context.send(tracked_msgs.msgs).map_err(Error::ics18)?;

        Ok(events
            .into_iter()
            .map(|ev| IbcEventWithHeight::new(ev, Height::new(0, 1).unwrap()))
            .collect())
    }

    fn send_messages_and_wait_check_tx(
        &mut self,
        _tracked_msgs: TrackedMsgs,
    ) -> Result<Vec<tendermint_rpc::endpoint::broadcast::tx_sync::Response>, Error> {
        todo!()
    }

    fn get_signer(&mut self) -> Result<Signer, Error> {
        Ok(get_dummy_account_id())
    }

    fn config(&self) -> ChainConfig {
        self.config.clone()
    }

    fn get_key(&mut self) -> Result<KeyEntry, Error> {
        unimplemented!()
    }

    fn add_key(&mut self, _key_name: &str, _key: KeyEntry) -> Result<(), Error> {
        unimplemented!()
    }

    fn ibc_version(&self) -> Result<Option<semver::Version>, Error> {
        Ok(Some(semver::Version::new(3, 0, 0)))
    }

    fn query_balance(&self, _key_name: Option<String>) -> Result<Balance, Error> {
        unimplemented!()
    }

    fn query_denom_trace(&self, _hash: String) -> Result<DenomTrace, Error> {
        unimplemented!()
    }

    fn query_commitment_prefix(&self) -> Result<CommitmentPrefix, Error> {
        unimplemented!()
    }

    fn query_application_status(&self) -> Result<ChainStatus, Error> {
        Ok(ChainStatus {
            height: self.context.host_height(),
            timestamp: self.context.host_timestamp(),
        })
    }

    fn query_clients(
        &self,
        _request: QueryClientStatesRequest,
    ) -> Result<Vec<IdentifiedAnyClientState>, Error> {
        unimplemented!()
    }

    fn query_client_state(
        &self,
        request: QueryClientStateRequest,
        _include_proof: IncludeProof,
    ) -> Result<(AnyClientState, Option<MerkleProof>), Error> {
        // TODO: unclear what are the scenarios where we need to take height into account.
        let client_state = self
            .context
            .query_client_full_state(&request.client_id)
            .ok_or_else(Error::empty_response_value)?;

        Ok((client_state, None))
    }

    fn query_upgraded_client_state(
        &self,
        _request: QueryUpgradedClientStateRequest,
    ) -> Result<(AnyClientState, MerkleProof), Error> {
        unimplemented!()
    }

    fn query_connection(
        &self,
        _request: QueryConnectionRequest,
        _include_proof: IncludeProof,
    ) -> Result<(ConnectionEnd, Option<MerkleProof>), Error> {
        unimplemented!()
    }

    fn query_client_connections(
        &self,
        _request: QueryClientConnectionsRequest,
    ) -> Result<Vec<ConnectionId>, Error> {
        unimplemented!()
    }

    fn query_connections(
        &self,
        _request: QueryConnectionsRequest,
    ) -> Result<Vec<IdentifiedConnectionEnd>, Error> {
        unimplemented!()
    }

    fn query_connection_channels(
        &self,
        _request: QueryConnectionChannelsRequest,
    ) -> Result<Vec<IdentifiedChannelEnd>, Error> {
        unimplemented!()
    }

    fn query_channels(
        &self,
        _request: QueryChannelsRequest,
    ) -> Result<Vec<IdentifiedChannelEnd>, Error> {
        unimplemented!()
    }

    fn query_channel(
        &self,
        _request: QueryChannelRequest,
        _include_proof: IncludeProof,
    ) -> Result<(ChannelEnd, Option<MerkleProof>), Error> {
        unimplemented!()
    }

    fn query_channel_client_state(
        &self,
        _request: QueryChannelClientStateRequest,
    ) -> Result<Option<IdentifiedAnyClientState>, Error> {
        unimplemented!()
    }

    fn query_packet_commitment(
        &self,
        _request: QueryPacketCommitmentRequest,
        _include_proof: IncludeProof,
    ) -> Result<(Vec<u8>, Option<MerkleProof>), Error> {
        unimplemented!()
    }

    fn query_packet_commitments(
        &self,
        _request: QueryPacketCommitmentsRequest,
    ) -> Result<(Vec<Sequence>, Height), Error> {
        unimplemented!()
    }

    fn query_packet_receipt(
        &self,
        _request: QueryPacketReceiptRequest,
        _include_proof: IncludeProof,
    ) -> Result<(Vec<u8>, Option<MerkleProof>), Error> {
        unimplemented!()
    }

    fn query_unreceived_packets(
        &self,
        _request: QueryUnreceivedPacketsRequest,
    ) -> Result<Vec<Sequence>, Error> {
        unimplemented!()
    }

    fn query_packet_acknowledgement(
        &self,
        _request: QueryPacketAcknowledgementRequest,
        _include_proof: IncludeProof,
    ) -> Result<(Vec<u8>, Option<MerkleProof>), Error> {
        unimplemented!()
    }

    fn query_packet_acknowledgements(
        &self,
        _request: QueryPacketAcknowledgementsRequest,
    ) -> Result<(Vec<Sequence>, Height), Error> {
        unimplemented!()
    }

    fn query_unreceived_acknowledgements(
        &self,
        _request: QueryUnreceivedAcksRequest,
    ) -> Result<Vec<Sequence>, Error> {
        unimplemented!()
    }

    fn query_next_sequence_receive(
        &self,
        _request: QueryNextSequenceReceiveRequest,
        _include_proof: IncludeProof,
    ) -> Result<(Sequence, Option<MerkleProof>), Error> {
        unimplemented!()
    }

    fn query_txs(&self, _request: QueryTxRequest) -> Result<Vec<IbcEventWithHeight>, Error> {
        unimplemented!()
    }

    fn query_blocks(
        &self,
        _request: QueryBlockRequest,
    ) -> Result<(Vec<IbcEvent>, Vec<IbcEvent>), Error> {
        unimplemented!()
    }

    fn query_host_consensus_state(
        &self,
        _request: QueryHostConsensusStateRequest,
    ) -> Result<Self::ConsensusState, Error> {
        unimplemented!()
    }

    fn build_client_state(
        &self,
        height: Height,
        settings: ClientSettings,
    ) -> Result<Self::ClientState, Error> {
        let ClientSettings::Tendermint(settings) = settings;
        let trusting_period = settings
            .trusting_period
            .unwrap_or_else(|| self.trusting_period());

        let client_state = TendermintClientState::new(
            self.id().clone(),
            settings.trust_threshold,
            trusting_period,
            self.trusting_period().add(Duration::from_secs(1000)),
            settings.max_clock_drift,
            height,
            ProofSpecs::default(),
            vec!["upgrade/upgradedClient".to_string()],
            AllowUpdate {
                after_expiry: false,
                after_misbehaviour: false,
            },
        )
        .map_err(Error::ics07)?;

        Ok(client_state)
    }

    fn build_consensus_state(
        &self,
        light_block: Self::LightBlock,
    ) -> Result<Self::ConsensusState, Error> {
        Ok(Self::ConsensusState::from(light_block.signed_header.header))
    }

    fn build_header(
        &mut self,
        trusted_height: Height,
        target_height: Height,
        client_state: &AnyClientState,
    ) -> Result<(Self::Header, Vec<Self::Header>), Error> {
        let succ_trusted = self.light_client.fetch(trusted_height.increment())?;

        let Verified { target, supporting } =
            self.light_client
                .verify(trusted_height, target_height, client_state)?;

        let target_header = Self::Header {
            signed_header: target.signed_header,
            validator_set: target.validators,
            trusted_height,
            trusted_validator_set: succ_trusted.validators.clone(),
        };

        let supporting_headers = supporting
            .into_iter()
            .map(|h| Self::Header {
                signed_header: h.signed_header,
                validator_set: h.validators,
                trusted_height,
                trusted_validator_set: succ_trusted.validators.clone(),
            })
            .collect();

        Ok((target_header, supporting_headers))
    }

    fn query_consensus_states(
        &self,
        request: QueryConsensusStatesRequest,
    ) -> Result<Vec<AnyConsensusStateWithHeight>, Error> {
        Ok(self.context.consensus_states(&request.client_id))
    }

    fn query_consensus_state(
        &self,
        request: QueryConsensusStateRequest,
        include_proof: IncludeProof,
    ) -> Result<(AnyConsensusState, Option<MerkleProof>), Error> {
        // IncludeProof::Yes not implemented
        assert!(matches!(include_proof, IncludeProof::No));

        let consensus_states = self.context.consensus_states(&request.client_id);
        let consensus_state = consensus_states
            .into_iter()
            .find(|s| s.height == request.consensus_height)
            .ok_or_else(|| Error::query("Invalid consensus height".into()))?
            .consensus_state;
        Ok((consensus_state, None))
    }

    fn query_upgraded_consensus_state(
        &self,
        _request: QueryUpgradedConsensusStateRequest,
    ) -> Result<(AnyConsensusState, MerkleProof), Error> {
        unimplemented!()
    }
}

// For integration tests with the modules
#[cfg(test)]
pub mod test_utils {
    use core::str::FromStr;
    use core::time::Duration;

    use ibc::core::ics24_host::identifier::ChainId;

    use crate::{
        chain::ChainType,
        config::{AddressType, ChainConfig, GasPrice, PacketFilter},
    };

    /// Returns a very minimal chain configuration, to be used in initializing `MockChain`s.
    pub fn get_basic_chain_config(id: &str) -> ChainConfig {
        ChainConfig {
            id: ChainId::from_str(id).unwrap(),
            r#type: ChainType::Mock,
            rpc_addr: "http://127.0.0.1:26656".parse().unwrap(),
            grpc_addr: "http://127.0.0.1:9090".parse().unwrap(),
            websocket_addr: "ws://127.0.0.1:26656/websocket".parse().unwrap(),
            rpc_timeout: crate::config::default::rpc_timeout(),
            account_prefix: "".to_string(),
            key_name: "".to_string(),
            store_prefix: "".to_string(),
            default_gas: None,
            key_store_type: Default::default(),
            max_gas: None,
            gas_price: GasPrice::new(0.001, "uatom".to_string()),
            gas_adjustment: None,
            gas_multiplier: None,
            fee_granter: None,
            max_msg_num: Default::default(),
            max_tx_size: Default::default(),
            clock_drift: Duration::from_secs(5),
            max_block_time: Duration::from_secs(10),
            trusting_period: Some(Duration::from_secs(14 * 24 * 60 * 60)), // 14 days
            trust_threshold: Default::default(),
            packet_filter: PacketFilter::default(),
            address_type: AddressType::default(),
            memo_prefix: Default::default(),
            proof_specs: Default::default(),
<<<<<<< HEAD
            extension_options: Default::default(),
=======
            sequential_batch_tx: false,
>>>>>>> 5d305ca3
        }
    }
}<|MERGE_RESOLUTION|>--- conflicted
+++ resolved
@@ -515,11 +515,8 @@
             address_type: AddressType::default(),
             memo_prefix: Default::default(),
             proof_specs: Default::default(),
-<<<<<<< HEAD
             extension_options: Default::default(),
-=======
             sequential_batch_tx: false,
->>>>>>> 5d305ca3
         }
     }
 }
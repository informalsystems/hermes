--- conflicted
+++ resolved
@@ -465,15 +465,9 @@
         reply_to.send(result).map_err(Error::send)
     }
 
-<<<<<<< HEAD
-    fn query_application_status(&self, reply_to: ReplyTo<StatusResponse>) -> Result<(), Error> {
-        let application_status = self.chain.query_application_status();
-        reply_to.send(application_status).map_err(Error::send)
-=======
-    fn query_status(&self, reply_to: ReplyTo<ChainStatus>) -> Result<(), Error> {
-        let latest_timestamp = self.chain.query_status();
+    fn query_application_status(&self, reply_to: ReplyTo<ChainStatus>) -> Result<(), Error> {
+        let latest_timestamp = self.chain.query_application_status();
         reply_to.send(latest_timestamp).map_err(Error::send)
->>>>>>> 7fa70a06
     }
 
     fn get_signer(&mut self, reply_to: ReplyTo<Signer>) -> Result<(), Error> {

--- conflicted
+++ resolved
@@ -422,15 +422,10 @@
                         ChainRequest::QueryHostConsensusState { request, reply_to } => {
                             self.query_host_consensus_state(request, reply_to)?
                         },
-<<<<<<< HEAD
-
-                        Ok(ChainRequest::MaybeRegisterCounterpartyPayee { channel_id, port_id, counterparty_payee, reply_to }) => {
+
+                        ChainRequest::MaybeRegisterCounterpartyPayee { channel_id, port_id, counterparty_payee, reply_to } => {
                             self.maybe_register_counterparty_payee(&channel_id, &port_id, &counterparty_payee, reply_to)?
                         }
-
-                        Err(e) => error!("received error via chain request channel: {}", e),
-=======
->>>>>>> b0f1f6dd
                     }
                 },
             }

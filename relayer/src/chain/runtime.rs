--- conflicted
+++ resolved
@@ -34,11 +34,7 @@
 use ibc_proto::ibc::core::{channel::v1::PacketState, commitment::v1::MerkleProof};
 
 use crate::{
-<<<<<<< HEAD
-=======
     account::Balance,
-    chain::{client::ClientSettings, ChainStatus},
->>>>>>> c5c89dc8
     config::ChainConfig,
     connection::ConnectionMsgType,
     error::Error,
@@ -53,7 +49,6 @@
 use super::{
     client::ClientSettings,
     handle::{ChainHandle, ChainRequest, ReplyTo, Subscription},
-<<<<<<< HEAD
     requests::{
         QueryChannelClientStateRequest, QueryChannelRequest, QueryChannelsRequest,
         QueryClientConnectionsRequest, QueryClientStateRequest, QueryClientStatesRequest,
@@ -63,12 +58,8 @@
         QueryPacketCommitmentsRequest, QueryUnreceivedAcksRequest, QueryUnreceivedPacketsRequest,
         QueryUpgradedClientStateRequest, QueryUpgradedConsensusStateRequest,
     },
-    tx::TrackedMsgs,
+    tracking::TrackedMsgs,
     ChainEndpoint, ChainStatus, HealthCheck,
-=======
-    tracking::TrackedMsgs,
-    ChainEndpoint, HealthCheck,
->>>>>>> c5c89dc8
 };
 
 pub struct Threads {

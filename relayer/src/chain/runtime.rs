--- conflicted
+++ resolved
@@ -40,11 +40,8 @@
         monitor::{EventBatch, EventReceiver, MonitorCmd, Result as MonitorResult, TxMonitorCmd},
     },
     keyring::KeyEntry,
-<<<<<<< HEAD
-    light_client::{AnyHeader, LightClient},
+    light_client::AnyHeader,
     misbehaviour::MisbehaviourEvidence,
-=======
->>>>>>> e04b60a5
 };
 
 use super::{
@@ -562,13 +559,8 @@
 
         let consensus_state = self
             .chain
-<<<<<<< HEAD
-            .build_consensus_state(verified.target)
+            .build_consensus_state(verified)
             .map(|cs| cs.into());
-=======
-            .build_consensus_state(verified)
-            .map(|cs| cs.wrap_any());
->>>>>>> e04b60a5
 
         reply_to.send(consensus_state).map_err(Error::send)
     }

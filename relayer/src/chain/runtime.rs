--- conflicted
+++ resolved
@@ -188,13 +188,8 @@
     }
 
     /// Basic constructor
-<<<<<<< HEAD
-    fn new(chain: Endpoint, light_client: Endpoint::LightClient, rt: Arc<TokioRuntime>) -> Self {
+    fn new(chain: Endpoint, rt: Arc<TokioRuntime>) -> Self {
         let (request_sender, request_receiver) = channel::unbounded();
-=======
-    fn new(chain: Endpoint, rt: Arc<TokioRuntime>) -> Self {
-        let (request_sender, request_receiver) = channel::unbounded::<ChainRequest>();
->>>>>>> aaaa8a84
 
         Self {
             rt,

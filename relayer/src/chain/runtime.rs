use std::{sync::Arc, thread};

use crossbeam_channel as channel;
use tokio::runtime::Runtime as TokioRuntime;
use tracing::error;

<<<<<<< HEAD
=======
use ibc::ics02_client::client_consensus::AnyConsensusStateWithHeight;
use ibc::ics02_client::events::UpdateClient;
use ibc::ics02_client::misbehaviour::AnyMisbehaviour;
use ibc::ics04_channel::channel::IdentifiedChannelEnd;
>>>>>>> 251a8606
use ibc::{
    events::IbcEvent,
    ics02_client::{
        client_consensus::{AnyConsensusState, AnyConsensusStateWithHeight, ConsensusState},
        client_state::{AnyClientState, ClientState},
        events::UpdateClient,
        header::{AnyHeader, Header},
        misbehaviour::AnyMisbehaviour,
    },
    ics03_connection::{connection::ConnectionEnd, version::Version},
    ics04_channel::{
        channel::ChannelEnd,
        packet::{PacketMsgType, Sequence},
    },
    ics23_commitment::commitment::CommitmentPrefix,
    ics24_host::identifier::{ChannelId, ClientId, ConnectionId, PortId},
    proofs::Proofs,
    query::QueryTxRequest,
    signer::Signer,
    Height,
};
<<<<<<< HEAD

use ibc_proto::ibc::core::client::v1::{QueryClientStatesRequest, QueryConsensusStatesRequest};
=======
use ibc_proto::ibc::core::channel::v1::QueryChannelsRequest;
use ibc_proto::ibc::core::client::v1::QueryConsensusStatesRequest;
>>>>>>> 251a8606
use ibc_proto::ibc::core::{
    channel::v1::{
        PacketState, QueryNextSequenceReceiveRequest, QueryPacketAcknowledgementsRequest,
        QueryPacketCommitmentsRequest, QueryUnreceivedAcksRequest, QueryUnreceivedPacketsRequest,
    },
    commitment::v1::MerkleProof,
};

use crate::{
    config::ChainConfig,
    connection::ConnectionMsgType,
    error::{Error, Kind},
    event::{bus::EventBus, monitor::EventBatch},
    keyring::KeyEntry,
    light_client::LightClient,
};

use super::{
    handle::{ChainHandle, ChainRequest, ProdChainHandle, ReplyTo, Subscription},
    Chain,
};

pub struct Threads {
    pub chain_runtime: thread::JoinHandle<()>,
    pub event_monitor: Option<thread::JoinHandle<()>>,
}

pub struct ChainRuntime<C: Chain> {
    /// The specific chain this runtime runs against
    chain: C,

    /// The sender side of a channel to this runtime. Any `ChainHandle` can use this to send
    /// chain requests to this runtime
    request_sender: channel::Sender<ChainRequest>,

    /// The receiving side of a channel to this runtime. The runtime consumes chain requests coming
    /// in through this channel.
    request_receiver: channel::Receiver<ChainRequest>,

    /// An event bus, for broadcasting events that this runtime receives (via `event_receiver`) to subscribers
    event_bus: EventBus<Arc<EventBatch>>,

    /// Receiver channel from the event bus
    event_receiver: channel::Receiver<EventBatch>,

    /// A handle to the light client
    light_client: Box<dyn LightClient<C>>,

    #[allow(dead_code)]
    rt: Arc<TokioRuntime>, // Making this future-proof, so we keep the runtime around.
}

impl<C: Chain + Send + 'static> ChainRuntime<C> {
    /// Spawns a new runtime for a specific Chain implementation.
    pub fn spawn(config: ChainConfig) -> Result<(Box<dyn ChainHandle>, Threads), Error> {
        let rt = Arc::new(TokioRuntime::new().map_err(|e| Kind::Io.context(e))?);

        // Similar to `from_config`.
        let chain = C::bootstrap(config, rt.clone())?;

        // Start the light client
        let light_client = chain.init_light_client()?;

        // Start the event monitor
        let (event_batch_rx, event_monitor_thread) = chain.init_event_monitor(rt.clone())?;

        // Instantiate & spawn the runtime
        let (handle, runtime_thread) = Self::init(chain, light_client, event_batch_rx, rt);

        let threads = Threads {
            chain_runtime: runtime_thread,
            event_monitor: event_monitor_thread,
        };

        Ok((handle, threads))
    }

    /// Initializes a runtime for a given chain, and spawns the associated thread
    fn init(
        chain: C,
        light_client: Box<dyn LightClient<C>>,
        event_receiver: channel::Receiver<EventBatch>,
        rt: Arc<TokioRuntime>,
    ) -> (Box<dyn ChainHandle>, thread::JoinHandle<()>) {
        let chain_runtime = Self::new(chain, light_client, event_receiver, rt);

        // Get a handle to the runtime
        let handle = chain_runtime.handle();

        // Spawn the runtime & return
        let thread = thread::spawn(move || chain_runtime.run().unwrap());

        (handle, thread)
    }

    /// Basic constructor
    fn new(
        chain: C,
        light_client: Box<dyn LightClient<C>>,
        event_receiver: channel::Receiver<EventBatch>,
        rt: Arc<TokioRuntime>,
    ) -> Self {
        let (request_sender, request_receiver) = channel::unbounded::<ChainRequest>();

        Self {
            rt,
            chain,
            request_sender,
            request_receiver,
            event_bus: EventBus::new(),
            event_receiver,
            light_client,
        }
    }

    pub fn handle(&self) -> Box<dyn ChainHandle> {
        let chain_id = self.chain.id().clone();
        let sender = self.request_sender.clone();

        Box::new(ProdChainHandle::new(chain_id, sender))
    }

    fn run(mut self) -> Result<(), Error> {
        loop {
            channel::select! {
                recv(self.event_receiver) -> event_batch => {
                    match event_batch {
                        Ok(event_batch) => {
                            self.event_bus
                                .broadcast(Arc::new(event_batch))
                                .map_err(|e| Kind::Channel.context(e))?;
                        },
                        Err(e) => error!("received error via event bus: {}", e),
                    }
                },
                recv(self.request_receiver) -> event => {
                    match event {
                        Ok(ChainRequest::Terminate { reply_to }) => {
                            reply_to.send(Ok(())).map_err(|_| Kind::Channel)?;
                            break;
                        }

                        Ok(ChainRequest::Subscribe { reply_to }) => {
                            self.subscribe(reply_to)?
                        },

                        Ok(ChainRequest::SendMsgs { proto_msgs, reply_to }) => {
                            self.send_msgs(proto_msgs, reply_to)?
                        },

                        Ok(ChainRequest::Signer { reply_to }) => {
                            self.get_signer(reply_to)?
                        }

                        Ok(ChainRequest::Key { reply_to }) => {
                            self.get_key(reply_to)?
                        }

                        Ok(ChainRequest::ModuleVersion { port_id, reply_to }) => {
                            self.module_version(port_id, reply_to)?
                        }

                        Ok(ChainRequest::BuildHeader { trusted_height, target_height, client_state, reply_to }) => {
                            self.build_header(trusted_height, target_height, client_state, reply_to)?
                        }

                        Ok(ChainRequest::BuildClientState { height, reply_to }) => {
                            self.build_client_state(height, reply_to)?
                        }

                        Ok(ChainRequest::BuildConsensusState { trusted, target, client_state, reply_to }) => {
                            self.build_consensus_state(trusted, target, client_state, reply_to)?
                        }

                       Ok(ChainRequest::BuildMisbehaviour { client_state, update_event, reply_to }) => {
                            self.check_misbehaviour(update_event, client_state, reply_to)?
                        }

                        Ok(ChainRequest::BuildConnectionProofsAndClientState { message_type, connection_id, client_id, height, reply_to }) => {
                            self.build_connection_proofs_and_client_state(message_type, connection_id, client_id, height, reply_to)?
                        },

                        Ok(ChainRequest::BuildChannelProofs { port_id, channel_id, height, reply_to }) => {
                            self.build_channel_proofs(port_id, channel_id, height, reply_to)?
                        },

                        Ok(ChainRequest::QueryLatestHeight { reply_to }) => {
                            self.query_latest_height(reply_to)?
                        }

                        Ok(ChainRequest::QueryClientState { client_id, height, reply_to }) => {
                            self.query_client_state(client_id, height, reply_to)?
                        },

                        Ok(ChainRequest::QueryConsensusStates { request, reply_to }) => {
                            self.query_consensus_states(request, reply_to)?
                        },

                        Ok(ChainRequest::QueryConsensusState { client_id, consensus_height, query_height, reply_to }) => {
                            self.query_consensus_state(client_id, consensus_height, query_height, reply_to)?
                        },

                        Ok(ChainRequest::QueryUpgradedClientState { height, reply_to }) => {
                            self.query_upgraded_client_state(height, reply_to)?
                        }

                       Ok(ChainRequest::QueryUpgradedConsensusState { height, reply_to }) => {
                            self.query_upgraded_consensus_state(height, reply_to)?
                        }

                        Ok(ChainRequest::QueryCommitmentPrefix { reply_to }) => {
                            self.query_commitment_prefix(reply_to)?
                        },

                        Ok(ChainRequest::QueryCompatibleVersions { reply_to }) => {
                            self.query_compatible_versions(reply_to)?
                        },

                        Ok(ChainRequest::QueryConnection { connection_id, height, reply_to }) => {
                            self.query_connection(connection_id, height, reply_to)?
                        },

                        Ok(ChainRequest::QueryChannels { request, reply_to }) => {
                            self.query_channels(request, reply_to)?
                        },

                        Ok(ChainRequest::QueryChannel { port_id, channel_id, height, reply_to }) => {
                            self.query_channel(port_id, channel_id, height, reply_to)?
                        },

                        Ok(ChainRequest::ProvenClientState { client_id, height, reply_to }) => {
                            self.proven_client_state(client_id, height, reply_to)?
                        },

                        Ok(ChainRequest::ProvenConnection { connection_id, height, reply_to }) => {
                            self.proven_connection(connection_id, height, reply_to)?
                        },

                        Ok(ChainRequest::ProvenClientConsensus { client_id, consensus_height, height, reply_to }) => {
                            self.proven_client_consensus(client_id, consensus_height, height, reply_to)?
                        },

                        Ok(ChainRequest::BuildPacketProofs { packet_type, port_id, channel_id, sequence, height, reply_to }) => {
                            self.build_packet_proofs(packet_type, port_id, channel_id, sequence, height, reply_to)?
                        },

                        Ok(ChainRequest::QueryPacketCommitments { request, reply_to }) => {
                            self.query_packet_commitments(request, reply_to)?
                        },

                        Ok(ChainRequest::QueryUnreceivedPackets { request, reply_to }) => {
                            self.query_unreceived_packets(request, reply_to)?
                        },

                        Ok(ChainRequest::QueryPacketAcknowledgement { request, reply_to }) => {
                            self.query_packet_acknowledgements(request, reply_to)?
                        },

                        Ok(ChainRequest::QueryUnreceivedAcknowledgement { request, reply_to }) => {
                            self.query_unreceived_acknowledgement(request, reply_to)?
                        },

                        Ok(ChainRequest::QueryNextSequenceReceive { request, reply_to }) => {
                            self.query_next_sequence_receive(request, reply_to)?
                        },

                        Ok(ChainRequest::QueryPacketEventData { request, reply_to }) => {
                            self.query_txs(request, reply_to)?
                        },

                        Err(e) => error!("received error via chain request channel: {}", e),
                    }
                },
            }
        }

        Ok(())
    }

    fn subscribe(&mut self, reply_to: ReplyTo<Subscription>) -> Result<(), Error> {
        let subscription = self.event_bus.subscribe();

        reply_to
            .send(Ok(subscription))
            .map_err(|e| Kind::Channel.context(e))?;

        Ok(())
    }

    fn send_msgs(
        &mut self,
        proto_msgs: Vec<prost_types::Any>,
        reply_to: ReplyTo<Vec<IbcEvent>>,
    ) -> Result<(), Error> {
        let result = self.chain.send_msgs(proto_msgs);

        reply_to
            .send(result)
            .map_err(|e| Kind::Channel.context(e))?;

        Ok(())
    }

    fn query_latest_height(&self, reply_to: ReplyTo<Height>) -> Result<(), Error> {
        let latest_height = self.chain.query_latest_height();

        reply_to
            .send(latest_height)
            .map_err(|e| Kind::Channel.context(e))?;

        Ok(())
    }

    fn get_signer(&mut self, reply_to: ReplyTo<Signer>) -> Result<(), Error> {
        let result = self.chain.get_signer();

        reply_to
            .send(result)
            .map_err(|e| Kind::Channel.context(e))?;

        Ok(())
    }

    fn get_key(&mut self, reply_to: ReplyTo<KeyEntry>) -> Result<(), Error> {
        let result = self.chain.get_key();

        reply_to
            .send(result)
            .map_err(|e| Kind::Channel.context(e))?;

        Ok(())
    }

    fn module_version(&self, port_id: PortId, reply_to: ReplyTo<String>) -> Result<(), Error> {
        let result = self.chain.query_module_version(&port_id);

        reply_to
            .send(Ok(result))
            .map_err(|e| Kind::Channel.context(e))?;

        Ok(())
    }

    fn build_header(
        &mut self,
        trusted_height: Height,
        target_height: Height,
        client_state: AnyClientState,
        reply_to: ReplyTo<AnyHeader>,
    ) -> Result<(), Error> {
        // Get the light block at trusted_height + 1 from chain.
        //
        // TODO: This is tendermint specific and needs to be refactored during
        //       the relayer light client refactoring.
        // NOTE: This is needed to get the next validator set. While there is a next validator set
        //       in the light block at trusted height, the proposer is not known/set in this set.
        let trusted_light_block = self.light_client.fetch(trusted_height.increment());

        // Get the light block at target_height from chain.
        let target_light_block =
            self.light_client
                .verify(trusted_height, target_height, &client_state);

        // Try to build the header, return first error encountered.
        let header = match (trusted_light_block, target_light_block) {
            (Err(eta), _) => Err(eta),
            (_, Err(etr)) => Err(etr),
            (Ok(trusted_light_block), Ok(target_light_block)) => self
                .chain
                .build_header(trusted_height, trusted_light_block, target_light_block)
                .map_or_else(Err, |header| Ok(header.wrap_any())),
        };

        reply_to
            .send(header)
            .map_err(|e| Kind::Channel.context(e))?;

        Ok(())
    }

    /// Constructs a client state for the given height
    fn build_client_state(
        &self,
        height: Height,
        reply_to: ReplyTo<AnyClientState>,
    ) -> Result<(), Error> {
        let client_state = self
            .chain
            .build_client_state(height)
            .map(|cs| cs.wrap_any());

        reply_to
            .send(client_state)
            .map_err(|e| Kind::Channel.context(e))?;

        Ok(())
    }

    /// Constructs a consensus state for the given height
    fn build_consensus_state(
        &mut self,
        trusted: Height,
        target: Height,
        client_state: AnyClientState,
        reply_to: ReplyTo<AnyConsensusState>,
    ) -> Result<(), Error> {
        let light_block = self.light_client.verify(trusted, target, &client_state)?;

        let consensus_state = self
            .chain
            .build_consensus_state(light_block)
            .map(|cs| cs.wrap_any());

        reply_to
            .send(consensus_state)
            .map_err(|e| Kind::Channel.context(e))?;

        Ok(())
    }

    /// Constructs AnyMisbehaviour for the update event
    fn check_misbehaviour(
        &mut self,
        update_event: UpdateClient,
        client_state: AnyClientState,
        reply_to: ReplyTo<Option<AnyMisbehaviour>>,
    ) -> Result<(), Error> {
        let misbehaviour = self
            .light_client
            .check_misbehaviour(update_event, &client_state);

        reply_to
            .send(misbehaviour)
            .map_err(|e| Kind::Channel.context(e))?;

        Ok(())
    }

    fn build_connection_proofs_and_client_state(
        &self,
        message_type: ConnectionMsgType,
        connection_id: ConnectionId,
        client_id: ClientId,
        height: Height,
        reply_to: ReplyTo<(Option<AnyClientState>, Proofs)>,
    ) -> Result<(), Error> {
        let result = self.chain.build_connection_proofs_and_client_state(
            message_type,
            &connection_id,
            &client_id,
            height,
        );

        let result = result
            .map(|(opt_client_state, proofs)| (opt_client_state.map(|cs| cs.wrap_any()), proofs));

        reply_to
            .send(result)
            .map_err(|e| Kind::Channel.context(e))?;

        Ok(())
    }

    fn query_client_state(
        &self,
        client_id: ClientId,
        height: Height,
        reply_to: ReplyTo<AnyClientState>,
    ) -> Result<(), Error> {
        let client_state = self
            .chain
            .query_client_state(&client_id, height)
            .map(|cs| cs.wrap_any());

        reply_to
            .send(client_state)
            .map_err(|e| Kind::Channel.context(e))?;

        Ok(())
    }

    fn query_upgraded_client_state(
        &self,
        height: Height,
        reply_to: ReplyTo<(AnyClientState, MerkleProof)>,
    ) -> Result<(), Error> {
        let result = self
            .chain
            .query_upgraded_client_state(height)
            .map(|(cl, proof)| (cl.wrap_any(), proof));

        reply_to
            .send(result)
            .map_err(|e| Kind::Channel.context(e))?;

        Ok(())
    }

    fn query_consensus_states(
        &self,
        request: QueryConsensusStatesRequest,
        reply_to: ReplyTo<Vec<AnyConsensusStateWithHeight>>,
    ) -> Result<(), Error> {
        let consensus_states = self.chain.query_consensus_states(request);

        reply_to
            .send(consensus_states)
            .map_err(|e| Kind::Channel.context(e))?;

        Ok(())
    }

    fn query_consensus_state(
        &self,
        client_id: ClientId,
        consensus_height: Height,
        query_height: Height,
        reply_to: ReplyTo<AnyConsensusState>,
    ) -> Result<(), Error> {
        let consensus_state =
            self.chain
                .query_consensus_state(client_id, consensus_height, query_height);

        reply_to
            .send(consensus_state)
            .map_err(|e| Kind::Channel.context(e))?;

        Ok(())
    }

    fn query_upgraded_consensus_state(
        &self,
        height: Height,
        reply_to: ReplyTo<(AnyConsensusState, MerkleProof)>,
    ) -> Result<(), Error> {
        let result = self
            .chain
            .query_upgraded_consensus_state(height)
            .map(|(cs, proof)| (cs.wrap_any(), proof));

        reply_to
            .send(result)
            .map_err(|e| Kind::Channel.context(e))?;

        Ok(())
    }

    fn query_commitment_prefix(&self, reply_to: ReplyTo<CommitmentPrefix>) -> Result<(), Error> {
        let prefix = self.chain.query_commitment_prefix();

        reply_to
            .send(prefix)
            .map_err(|e| Kind::Channel.context(e))?;

        Ok(())
    }

    fn query_compatible_versions(&self, reply_to: ReplyTo<Vec<Version>>) -> Result<(), Error> {
        let versions = self.chain.query_compatible_versions();

        reply_to
            .send(versions)
            .map_err(|e| Kind::Channel.context(e))?;

        Ok(())
    }

    fn query_connection(
        &self,
        connection_id: ConnectionId,
        height: Height,
        reply_to: ReplyTo<ConnectionEnd>,
    ) -> Result<(), Error> {
        let connection_end = self.chain.query_connection(&connection_id, height);

        reply_to
            .send(connection_end)
            .map_err(|e| Kind::Channel.context(e))?;

        Ok(())
    }

    fn query_channels(
        &self,
        request: QueryChannelsRequest,
        reply_to: ReplyTo<Vec<IdentifiedChannelEnd>>,
    ) -> Result<(), Error> {
        let result = self.chain.query_channels(request);

        reply_to
            .send(result)
            .map_err(|e| Kind::Channel.context(e))?;

        Ok(())
    }

    fn query_channel(
        &self,
        port_id: PortId,
        channel_id: ChannelId,
        height: Height,
        reply_to: ReplyTo<ChannelEnd>,
    ) -> Result<(), Error> {
        let result = self.chain.query_channel(&port_id, &channel_id, height);

        reply_to
            .send(result)
            .map_err(|e| Kind::Channel.context(e))?;

        Ok(())
    }

    fn proven_client_state(
        &self,
        client_id: ClientId,
        height: Height,
        reply_to: ReplyTo<(AnyClientState, MerkleProof)>,
    ) -> Result<(), Error> {
        let result = self
            .chain
            .proven_client_state(&client_id, height)
            .map(|(cs, mp)| (cs.wrap_any(), mp));

        reply_to
            .send(result)
            .map_err(|e| Kind::Channel.context(e))?;

        Ok(())
    }

    fn proven_connection(
        &self,
        connection_id: ConnectionId,
        height: Height,
        reply_to: ReplyTo<(ConnectionEnd, MerkleProof)>,
    ) -> Result<(), Error> {
        let result = self.chain.proven_connection(&connection_id, height);

        reply_to
            .send(result)
            .map_err(|e| Kind::Channel.context(e))?;

        Ok(())
    }

    fn proven_client_consensus(
        &self,
        client_id: ClientId,
        consensus_height: Height,
        height: Height,
        reply_to: ReplyTo<(AnyConsensusState, MerkleProof)>,
    ) -> Result<(), Error> {
        let result = self
            .chain
            .proven_client_consensus(&client_id, consensus_height, height)
            .map(|(cs, mp)| (cs.wrap_any(), mp));

        reply_to
            .send(result)
            .map_err(|e| Kind::Channel.context(e))?;

        Ok(())
    }

    fn build_channel_proofs(
        &self,
        port_id: PortId,
        channel_id: ChannelId,
        height: Height,
        reply_to: ReplyTo<Proofs>,
    ) -> Result<(), Error> {
        let result = self
            .chain
            .build_channel_proofs(&port_id, &channel_id, height);

        reply_to
            .send(result)
            .map_err(|e| Kind::Channel.context(e))?;

        Ok(())
    }

    fn build_packet_proofs(
        &self,
        packet_type: PacketMsgType,
        port_id: PortId,
        channel_id: ChannelId,
        sequence: Sequence,
        height: Height,
        reply_to: ReplyTo<(Vec<u8>, Proofs)>,
    ) -> Result<(), Error> {
        let result =
            self.chain
                .build_packet_proofs(packet_type, port_id, channel_id, sequence, height);

        reply_to
            .send(result)
            .map_err(|e| Kind::Channel.context(e))?;

        Ok(())
    }

    fn query_packet_commitments(
        &self,
        request: QueryPacketCommitmentsRequest,
        reply_to: ReplyTo<(Vec<PacketState>, Height)>,
    ) -> Result<(), Error> {
        let result = self.chain.query_packet_commitments(request);

        reply_to
            .send(result)
            .map_err(|e| Kind::Channel.context(e))?;

        Ok(())
    }

    fn query_unreceived_packets(
        &self,
        request: QueryUnreceivedPacketsRequest,
        reply_to: ReplyTo<Vec<u64>>,
    ) -> Result<(), Error> {
        let result = self.chain.query_unreceived_packets(request);

        reply_to
            .send(result)
            .map_err(|e| Kind::Channel.context(e))?;

        Ok(())
    }

    fn query_packet_acknowledgements(
        &self,
        request: QueryPacketAcknowledgementsRequest,
        reply_to: ReplyTo<(Vec<PacketState>, Height)>,
    ) -> Result<(), Error> {
        let result = self.chain.query_packet_acknowledgements(request);

        reply_to
            .send(result)
            .map_err(|e| Kind::Channel.context(e))?;

        Ok(())
    }

    fn query_unreceived_acknowledgement(
        &self,
        request: QueryUnreceivedAcksRequest,
        reply_to: ReplyTo<Vec<u64>>,
    ) -> Result<(), Error> {
        let result = self.chain.query_unreceived_acknowledgements(request);

        reply_to
            .send(result)
            .map_err(|e| Kind::Channel.context(e))?;

        Ok(())
    }

    fn query_next_sequence_receive(
        &self,
        request: QueryNextSequenceReceiveRequest,
        reply_to: ReplyTo<Sequence>,
    ) -> Result<(), Error> {
        let result = self.chain.query_next_sequence_receive(request);

        reply_to
            .send(result)
            .map_err(|e| Kind::Channel.context(e))?;

        Ok(())
    }

    fn query_txs(
        &self,
        request: QueryTxRequest,
        reply_to: ReplyTo<Vec<IbcEvent>>,
    ) -> Result<(), Error> {
        let result = self.chain.query_txs(request);

        reply_to
            .send(result)
            .map_err(|e| Kind::Channel.context(e))?;

        Ok(())
    }
}<|MERGE_RESOLUTION|>--- conflicted
+++ resolved
@@ -4,13 +4,7 @@
 use tokio::runtime::Runtime as TokioRuntime;
 use tracing::error;
 
-<<<<<<< HEAD
-=======
-use ibc::ics02_client::client_consensus::AnyConsensusStateWithHeight;
-use ibc::ics02_client::events::UpdateClient;
-use ibc::ics02_client::misbehaviour::AnyMisbehaviour;
 use ibc::ics04_channel::channel::IdentifiedChannelEnd;
->>>>>>> 251a8606
 use ibc::{
     events::IbcEvent,
     ics02_client::{
@@ -32,18 +26,14 @@
     signer::Signer,
     Height,
 };
-<<<<<<< HEAD
-
-use ibc_proto::ibc::core::client::v1::{QueryClientStatesRequest, QueryConsensusStatesRequest};
-=======
-use ibc_proto::ibc::core::channel::v1::QueryChannelsRequest;
-use ibc_proto::ibc::core::client::v1::QueryConsensusStatesRequest;
->>>>>>> 251a8606
+
 use ibc_proto::ibc::core::{
     channel::v1::{
-        PacketState, QueryNextSequenceReceiveRequest, QueryPacketAcknowledgementsRequest,
-        QueryPacketCommitmentsRequest, QueryUnreceivedAcksRequest, QueryUnreceivedPacketsRequest,
+        PacketState, QueryChannelsRequest, QueryNextSequenceReceiveRequest,
+        QueryPacketAcknowledgementsRequest, QueryPacketCommitmentsRequest,
+        QueryUnreceivedAcksRequest, QueryUnreceivedPacketsRequest,
     },
+    client::v1::QueryConsensusStatesRequest,
     commitment::v1::MerkleProof,
 };
 

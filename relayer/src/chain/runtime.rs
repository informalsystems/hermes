use std::{sync::Arc, thread};

use crossbeam_channel as channel;
use ibc::ics03_connection::connection::IdentifiedConnectionEnd;
use ibc_proto::ibc::core::connection::v1::QueryConnectionsRequest;
use tokio::runtime::Runtime as TokioRuntime;
use tracing::error;

use ibc::{
    events::IbcEvent,
    ics02_client::{
        client_consensus::{AnyConsensusState, AnyConsensusStateWithHeight, ConsensusState},
        client_state::{AnyClientState, ClientState, IdentifiedAnyClientState},
        events::UpdateClient,
        header::{AnyHeader, Header},
        misbehaviour::AnyMisbehaviour,
    },
    ics03_connection::{connection::ConnectionEnd, version::Version},
    ics04_channel::{
        channel::{ChannelEnd, IdentifiedChannelEnd},
        packet::{PacketMsgType, Sequence},
    },
    ics23_commitment::commitment::CommitmentPrefix,
    ics24_host::identifier::{ChannelId, ClientId, ConnectionId, PortId},
    proofs::Proofs,
    query::QueryTxRequest,
    signer::Signer,
    Height,
};
use ibc_proto::ibc::core::{
    channel::v1::{
        PacketState, QueryChannelClientStateRequest, QueryChannelsRequest,
        QueryConnectionChannelsRequest, QueryNextSequenceReceiveRequest,
        QueryPacketAcknowledgementsRequest, QueryPacketCommitmentsRequest,
        QueryUnreceivedAcksRequest, QueryUnreceivedPacketsRequest,
    },
    client::v1::{QueryClientStatesRequest, QueryConsensusStatesRequest},
    commitment::v1::MerkleProof,
    connection::v1::QueryClientConnectionsRequest,
};

use crate::{
    config::ChainConfig,
    connection::ConnectionMsgType,
    error::{Error, Kind},
    event::{
        bus::EventBus,
        monitor::{EventBatch, EventReceiver, Result as MonitorResult},
    },
    keyring::KeyEntry,
    light_client::LightClient,
};

use super::{
    handle::{ChainHandle, ChainRequest, ProdChainHandle, ReplyTo, Subscription},
    Chain,
};

pub struct Threads {
    pub chain_runtime: thread::JoinHandle<()>,
    pub event_monitor: Option<thread::JoinHandle<()>>,
}

pub struct ChainRuntime<C: Chain> {
    /// The specific chain this runtime runs against
    chain: C,

    /// The sender side of a channel to this runtime. Any `ChainHandle` can use this to send
    /// chain requests to this runtime
    request_sender: channel::Sender<ChainRequest>,

    /// The receiving side of a channel to this runtime. The runtime consumes chain requests coming
    /// in through this channel.
    request_receiver: channel::Receiver<ChainRequest>,

    /// An event bus, for broadcasting events that this runtime receives (via `event_receiver`) to subscribers
    event_bus: EventBus<Arc<MonitorResult<EventBatch>>>,

    /// Receiver channel from the event bus
    event_receiver: EventReceiver,

    /// A handle to the light client
    light_client: Box<dyn LightClient<C>>,

    #[allow(dead_code)]
    rt: Arc<TokioRuntime>, // Making this future-proof, so we keep the runtime around.
}

impl<C: Chain + Send + 'static> ChainRuntime<C> {
    /// Spawns a new runtime for a specific Chain implementation.
    pub fn spawn(
        config: ChainConfig,
        rt: Arc<TokioRuntime>,
    ) -> Result<(Box<dyn ChainHandle>, Threads), Error> {
        // Similar to `from_config`.
        let chain = C::bootstrap(config, rt.clone())?;

        // Start the light client
        let light_client = chain.init_light_client()?;

        // Start the event monitor
        let (event_batch_rx, event_monitor_thread) = chain.init_event_monitor(rt.clone())?;

        // Instantiate & spawn the runtime
        let (handle, runtime_thread) = Self::init(chain, light_client, event_batch_rx, rt);

        let threads = Threads {
            chain_runtime: runtime_thread,
            event_monitor: event_monitor_thread,
        };

        Ok((handle, threads))
    }

    /// Initializes a runtime for a given chain, and spawns the associated thread
    fn init(
        chain: C,
        light_client: Box<dyn LightClient<C>>,
        event_receiver: EventReceiver,
        rt: Arc<TokioRuntime>,
    ) -> (Box<dyn ChainHandle>, thread::JoinHandle<()>) {
        let chain_runtime = Self::new(chain, light_client, event_receiver, rt);

        // Get a handle to the runtime
        let handle = chain_runtime.handle();

        // Spawn the runtime & return
        let id = handle.id();
        let thread = thread::spawn(move || {
            if let Err(e) = chain_runtime.run() {
                error!("failed to start runtime for chain '{}': {}", id, e);
            }
        });

        (handle, thread)
    }

    /// Basic constructor
    fn new(
        chain: C,
        light_client: Box<dyn LightClient<C>>,
        event_receiver: EventReceiver,
        rt: Arc<TokioRuntime>,
    ) -> Self {
        let (request_sender, request_receiver) = channel::unbounded::<ChainRequest>();

        Self {
            rt,
            chain,
            request_sender,
            request_receiver,
            event_bus: EventBus::new(),
            event_receiver,
            light_client,
        }
    }

    pub fn handle(&self) -> Box<dyn ChainHandle> {
        let chain_id = self.chain.id().clone();
        let sender = self.request_sender.clone();

        Box::new(ProdChainHandle::new(chain_id, sender))
    }

    fn run(mut self) -> Result<(), Error> {
        loop {
            channel::select! {
                recv(self.event_receiver) -> event_batch => {
                    match event_batch {
                        Ok(event_batch) => {
                            self.event_bus
                                .broadcast(Arc::new(event_batch))
                                .map_err(Kind::channel)?;
                        },
                        Err(e) => error!("received error via event bus: {}", e),
                    }
                },
                recv(self.request_receiver) -> event => {
                    match event {
                        Ok(ChainRequest::Terminate { reply_to }) => {
                            reply_to.send(Ok(())).map_err(Kind::channel)?;
                            break;
                        }

                        Ok(ChainRequest::Subscribe { reply_to }) => {
                            self.subscribe(reply_to)?
                        },

                        Ok(ChainRequest::SendMsgs { proto_msgs, reply_to }) => {
                            self.send_msgs(proto_msgs, reply_to)?
                        },

                        Ok(ChainRequest::Signer { reply_to }) => {
                            self.get_signer(reply_to)?
                        }

                        Ok(ChainRequest::Key { reply_to }) => {
                            self.get_key(reply_to)?
                        }

                        Ok(ChainRequest::ModuleVersion { port_id, reply_to }) => {
                            self.module_version(port_id, reply_to)?
                        }

                        Ok(ChainRequest::BuildHeader { trusted_height, target_height, client_state, reply_to }) => {
                            self.build_header(trusted_height, target_height, client_state, reply_to)?
                        }

                        Ok(ChainRequest::BuildClientState { height, reply_to }) => {
                            self.build_client_state(height, reply_to)?
                        }

                        Ok(ChainRequest::BuildConsensusState { trusted, target, client_state, reply_to }) => {
                            self.build_consensus_state(trusted, target, client_state, reply_to)?
                        }

                       Ok(ChainRequest::BuildMisbehaviour { client_state, update_event, reply_to }) => {
                            self.check_misbehaviour(update_event, client_state, reply_to)?
                        }

                        Ok(ChainRequest::BuildConnectionProofsAndClientState { message_type, connection_id, client_id, height, reply_to }) => {
                            self.build_connection_proofs_and_client_state(message_type, connection_id, client_id, height, reply_to)?
                        },

                        Ok(ChainRequest::BuildChannelProofs { port_id, channel_id, height, reply_to }) => {
                            self.build_channel_proofs(port_id, channel_id, height, reply_to)?
                        },

                        Ok(ChainRequest::QueryLatestHeight { reply_to }) => {
                            self.query_latest_height(reply_to)?
                        }

                        Ok(ChainRequest::QueryClients { request, reply_to }) => {
                            self.query_clients(request, reply_to)?
                        },

                        Ok(ChainRequest::QueryClientConnections { request, reply_to }) => {
                            self.query_client_connections(request, reply_to)?
                        },

                        Ok(ChainRequest::QueryClientState { client_id, height, reply_to }) => {
                            self.query_client_state(client_id, height, reply_to)?
                        },

                        Ok(ChainRequest::QueryConsensusStates { request, reply_to }) => {
                            self.query_consensus_states(request, reply_to)?
                        },

                        Ok(ChainRequest::QueryConsensusState { client_id, consensus_height, query_height, reply_to }) => {
                            self.query_consensus_state(client_id, consensus_height, query_height, reply_to)?
                        },

                        Ok(ChainRequest::QueryUpgradedClientState { height, reply_to }) => {
                            self.query_upgraded_client_state(height, reply_to)?
                        }

                       Ok(ChainRequest::QueryUpgradedConsensusState { height, reply_to }) => {
                            self.query_upgraded_consensus_state(height, reply_to)?
                        }

                        Ok(ChainRequest::QueryCommitmentPrefix { reply_to }) => {
                            self.query_commitment_prefix(reply_to)?
                        },

                        Ok(ChainRequest::QueryCompatibleVersions { reply_to }) => {
                            self.query_compatible_versions(reply_to)?
                        },

                        Ok(ChainRequest::QueryConnection { connection_id, height, reply_to }) => {
                            self.query_connection(connection_id, height, reply_to)?
                        },

<<<<<<< HEAD
                        Ok(ChainRequest::QueryConnections { request, reply_to }) => {
                            self.query_connections(request, reply_to)?
                        },

                        Ok(ChainRequest::QueryChannels { request, reply_to }) => {
                            self.query_channels(request, reply_to)?
                        },

=======
>>>>>>> a1b40ae2
                        Ok(ChainRequest::QueryConnectionChannels { request, reply_to }) => {
                            self.query_connection_channels(request, reply_to)?
                        },

                        Ok(ChainRequest::QueryChannels { request, reply_to }) => {
                            self.query_channels(request, reply_to)?
                        },

                        Ok(ChainRequest::QueryChannel { port_id, channel_id, height, reply_to }) => {
                            self.query_channel(port_id, channel_id, height, reply_to)?
                        },

                        Ok(ChainRequest::QueryChannelClientState { request, reply_to }) => {
                            self.query_channel_client_state(request, reply_to)?
                        },

                        Ok(ChainRequest::ProvenClientState { client_id, height, reply_to }) => {
                            self.proven_client_state(client_id, height, reply_to)?
                        },

                        Ok(ChainRequest::ProvenConnection { connection_id, height, reply_to }) => {
                            self.proven_connection(connection_id, height, reply_to)?
                        },

                        Ok(ChainRequest::ProvenClientConsensus { client_id, consensus_height, height, reply_to }) => {
                            self.proven_client_consensus(client_id, consensus_height, height, reply_to)?
                        },

                        Ok(ChainRequest::BuildPacketProofs { packet_type, port_id, channel_id, sequence, height, reply_to }) => {
                            self.build_packet_proofs(packet_type, port_id, channel_id, sequence, height, reply_to)?
                        },

                        Ok(ChainRequest::QueryPacketCommitments { request, reply_to }) => {
                            self.query_packet_commitments(request, reply_to)?
                        },

                        Ok(ChainRequest::QueryUnreceivedPackets { request, reply_to }) => {
                            self.query_unreceived_packets(request, reply_to)?
                        },

                        Ok(ChainRequest::QueryPacketAcknowledgement { request, reply_to }) => {
                            self.query_packet_acknowledgements(request, reply_to)?
                        },

                        Ok(ChainRequest::QueryUnreceivedAcknowledgement { request, reply_to }) => {
                            self.query_unreceived_acknowledgement(request, reply_to)?
                        },

                        Ok(ChainRequest::QueryNextSequenceReceive { request, reply_to }) => {
                            self.query_next_sequence_receive(request, reply_to)?
                        },

                        Ok(ChainRequest::QueryPacketEventData { request, reply_to }) => {
                            self.query_txs(request, reply_to)?
                        },

                        Err(e) => error!("received error via chain request channel: {}", e),
                    }
                },
            }
        }

        Ok(())
    }

    fn subscribe(&mut self, reply_to: ReplyTo<Subscription>) -> Result<(), Error> {
        let subscription = self.event_bus.subscribe();

        reply_to.send(Ok(subscription)).map_err(Kind::channel)?;

        Ok(())
    }

    fn send_msgs(
        &mut self,
        proto_msgs: Vec<prost_types::Any>,
        reply_to: ReplyTo<Vec<IbcEvent>>,
    ) -> Result<(), Error> {
        let result = self.chain.send_msgs(proto_msgs);

        reply_to.send(result).map_err(Kind::channel)?;

        Ok(())
    }

    fn query_latest_height(&self, reply_to: ReplyTo<Height>) -> Result<(), Error> {
        let latest_height = self.chain.query_latest_height();

        reply_to.send(latest_height).map_err(Kind::channel)?;

        Ok(())
    }

    fn get_signer(&mut self, reply_to: ReplyTo<Signer>) -> Result<(), Error> {
        let result = self.chain.get_signer();

        reply_to.send(result).map_err(Kind::channel)?;

        Ok(())
    }

    fn get_key(&mut self, reply_to: ReplyTo<KeyEntry>) -> Result<(), Error> {
        let result = self.chain.get_key();

        reply_to.send(result).map_err(Kind::channel)?;

        Ok(())
    }

    fn module_version(&self, port_id: PortId, reply_to: ReplyTo<String>) -> Result<(), Error> {
        let result = self.chain.query_module_version(&port_id);

        reply_to.send(Ok(result)).map_err(Kind::channel)?;

        Ok(())
    }

    fn build_header(
        &mut self,
        trusted_height: Height,
        target_height: Height,
        client_state: AnyClientState,
        reply_to: ReplyTo<AnyHeader>,
    ) -> Result<(), Error> {
        // Get the light block at trusted_height + 1 from chain.
        //
        // TODO: This is tendermint specific and needs to be refactored during
        //       the relayer light client refactoring.
        // NOTE: This is needed to get the next validator set. While there is a next validator set
        //       in the light block at trusted height, the proposer is not known/set in this set.
        let trusted_light_block = self.light_client.fetch(trusted_height.increment());

        // Get the light block at target_height from chain.
        let target_light_block =
            self.light_client
                .verify(trusted_height, target_height, &client_state);

        // Try to build the header, return first error encountered.
        let header = match (trusted_light_block, target_light_block) {
            (Err(eta), _) => Err(eta),
            (_, Err(etr)) => Err(etr),
            (Ok(trusted_light_block), Ok(target_light_block)) => self
                .chain
                .build_header(trusted_height, trusted_light_block, target_light_block)
                .map_or_else(Err, |header| Ok(header.wrap_any())),
        };

        reply_to.send(header).map_err(Kind::channel)?;

        Ok(())
    }

    /// Constructs a client state for the given height
    fn build_client_state(
        &self,
        height: Height,
        reply_to: ReplyTo<AnyClientState>,
    ) -> Result<(), Error> {
        let client_state = self
            .chain
            .build_client_state(height)
            .map(|cs| cs.wrap_any());

        reply_to.send(client_state).map_err(Kind::channel)?;

        Ok(())
    }

    /// Constructs a consensus state for the given height
    fn build_consensus_state(
        &mut self,
        trusted: Height,
        target: Height,
        client_state: AnyClientState,
        reply_to: ReplyTo<AnyConsensusState>,
    ) -> Result<(), Error> {
        let light_block = self.light_client.verify(trusted, target, &client_state)?;

        let consensus_state = self
            .chain
            .build_consensus_state(light_block)
            .map(|cs| cs.wrap_any());

        reply_to.send(consensus_state).map_err(Kind::channel)?;

        Ok(())
    }

    /// Constructs AnyMisbehaviour for the update event
    fn check_misbehaviour(
        &mut self,
        update_event: UpdateClient,
        client_state: AnyClientState,
        reply_to: ReplyTo<Option<AnyMisbehaviour>>,
    ) -> Result<(), Error> {
        let misbehaviour = self
            .light_client
            .check_misbehaviour(update_event, &client_state);

        reply_to.send(misbehaviour).map_err(Kind::channel)?;

        Ok(())
    }

    fn build_connection_proofs_and_client_state(
        &self,
        message_type: ConnectionMsgType,
        connection_id: ConnectionId,
        client_id: ClientId,
        height: Height,
        reply_to: ReplyTo<(Option<AnyClientState>, Proofs)>,
    ) -> Result<(), Error> {
        let result = self.chain.build_connection_proofs_and_client_state(
            message_type,
            &connection_id,
            &client_id,
            height,
        );

        let result = result
            .map(|(opt_client_state, proofs)| (opt_client_state.map(|cs| cs.wrap_any()), proofs));

        reply_to.send(result).map_err(Kind::channel)?;

        Ok(())
    }

    fn query_clients(
        &self,
        request: QueryClientStatesRequest,
        reply_to: ReplyTo<Vec<IdentifiedAnyClientState>>,
    ) -> Result<(), Error> {
        let result = self.chain.query_clients(request);

        reply_to.send(result).map_err(Kind::channel)?;

        Ok(())
    }

    fn query_client_connections(
        &self,
        request: QueryClientConnectionsRequest,
        reply_to: ReplyTo<Vec<ConnectionId>>,
    ) -> Result<(), Error> {
        let result = self.chain.query_client_connections(request);

        reply_to.send(result).map_err(Kind::channel)?;

        Ok(())
    }

    fn query_client_state(
        &self,
        client_id: ClientId,
        height: Height,
        reply_to: ReplyTo<AnyClientState>,
    ) -> Result<(), Error> {
        let client_state = self
            .chain
            .query_client_state(&client_id, height)
            .map(|cs| cs.wrap_any());

        reply_to.send(client_state).map_err(Kind::channel)?;

        Ok(())
    }

    fn query_upgraded_client_state(
        &self,
        height: Height,
        reply_to: ReplyTo<(AnyClientState, MerkleProof)>,
    ) -> Result<(), Error> {
        let result = self
            .chain
            .query_upgraded_client_state(height)
            .map(|(cl, proof)| (cl.wrap_any(), proof));

        reply_to.send(result).map_err(Kind::channel)?;

        Ok(())
    }

    fn query_consensus_states(
        &self,
        request: QueryConsensusStatesRequest,
        reply_to: ReplyTo<Vec<AnyConsensusStateWithHeight>>,
    ) -> Result<(), Error> {
        let consensus_states = self.chain.query_consensus_states(request);

        reply_to.send(consensus_states).map_err(Kind::channel)?;

        Ok(())
    }

    fn query_consensus_state(
        &self,
        client_id: ClientId,
        consensus_height: Height,
        query_height: Height,
        reply_to: ReplyTo<AnyConsensusState>,
    ) -> Result<(), Error> {
        let consensus_state =
            self.chain
                .query_consensus_state(client_id, consensus_height, query_height);

        reply_to.send(consensus_state).map_err(Kind::channel)?;

        Ok(())
    }

    fn query_upgraded_consensus_state(
        &self,
        height: Height,
        reply_to: ReplyTo<(AnyConsensusState, MerkleProof)>,
    ) -> Result<(), Error> {
        let result = self
            .chain
            .query_upgraded_consensus_state(height)
            .map(|(cs, proof)| (cs.wrap_any(), proof));

        reply_to.send(result).map_err(Kind::channel)?;

        Ok(())
    }

    fn query_commitment_prefix(&self, reply_to: ReplyTo<CommitmentPrefix>) -> Result<(), Error> {
        let prefix = self.chain.query_commitment_prefix();

        reply_to.send(prefix).map_err(Kind::channel)?;

        Ok(())
    }

    fn query_compatible_versions(&self, reply_to: ReplyTo<Vec<Version>>) -> Result<(), Error> {
        let versions = self.chain.query_compatible_versions();

        reply_to.send(versions).map_err(Kind::channel)?;

        Ok(())
    }

    fn query_connection(
        &self,
        connection_id: ConnectionId,
        height: Height,
        reply_to: ReplyTo<ConnectionEnd>,
    ) -> Result<(), Error> {
        let connection_end = self.chain.query_connection(&connection_id, height);

        reply_to.send(connection_end).map_err(Kind::channel)?;

        Ok(())
    }

    fn query_connections(
        &self,
        request: QueryConnectionsRequest,
        reply_to: ReplyTo<Vec<IdentifiedConnectionEnd>>,
    ) -> Result<(), Error> {
        let result = self.chain.query_connections(request);

        reply_to.send(result).map_err(Kind::channel)?;

        Ok(())
    }

    fn query_connection_channels(
        &self,
        request: QueryConnectionChannelsRequest,
        reply_to: ReplyTo<Vec<IdentifiedChannelEnd>>,
    ) -> Result<(), Error> {
        let result = self.chain.query_connection_channels(request);

        reply_to
            .send(result)
            .map_err(|e| Kind::Channel.context(e))?;

        Ok(())
    }

    fn query_channels(
        &self,
        request: QueryChannelsRequest,
        reply_to: ReplyTo<Vec<IdentifiedChannelEnd>>,
    ) -> Result<(), Error> {
        let result = self.chain.query_channels(request);

        reply_to.send(result).map_err(Kind::channel)?;

        Ok(())
    }

    fn query_channel(
        &self,
        port_id: PortId,
        channel_id: ChannelId,
        height: Height,
        reply_to: ReplyTo<ChannelEnd>,
    ) -> Result<(), Error> {
        let result = self.chain.query_channel(&port_id, &channel_id, height);

        reply_to.send(result).map_err(Kind::channel)?;

        Ok(())
    }

    fn query_channel_client_state(
        &self,
        request: QueryChannelClientStateRequest,
        reply_to: ReplyTo<Option<IdentifiedAnyClientState>>,
    ) -> Result<(), Error> {
        let result = self.chain.query_channel_client_state(request);

        reply_to.send(result).map_err(Kind::channel)?;

        Ok(())
    }

    fn proven_client_state(
        &self,
        client_id: ClientId,
        height: Height,
        reply_to: ReplyTo<(AnyClientState, MerkleProof)>,
    ) -> Result<(), Error> {
        let result = self
            .chain
            .proven_client_state(&client_id, height)
            .map(|(cs, mp)| (cs.wrap_any(), mp));

        reply_to.send(result).map_err(Kind::channel)?;

        Ok(())
    }

    fn proven_connection(
        &self,
        connection_id: ConnectionId,
        height: Height,
        reply_to: ReplyTo<(ConnectionEnd, MerkleProof)>,
    ) -> Result<(), Error> {
        let result = self.chain.proven_connection(&connection_id, height);

        reply_to.send(result).map_err(Kind::channel)?;

        Ok(())
    }

    fn proven_client_consensus(
        &self,
        client_id: ClientId,
        consensus_height: Height,
        height: Height,
        reply_to: ReplyTo<(AnyConsensusState, MerkleProof)>,
    ) -> Result<(), Error> {
        let result = self
            .chain
            .proven_client_consensus(&client_id, consensus_height, height)
            .map(|(cs, mp)| (cs.wrap_any(), mp));

        reply_to.send(result).map_err(Kind::channel)?;

        Ok(())
    }

    fn build_channel_proofs(
        &self,
        port_id: PortId,
        channel_id: ChannelId,
        height: Height,
        reply_to: ReplyTo<Proofs>,
    ) -> Result<(), Error> {
        let result = self
            .chain
            .build_channel_proofs(&port_id, &channel_id, height);

        reply_to.send(result).map_err(Kind::channel)?;

        Ok(())
    }

    fn build_packet_proofs(
        &self,
        packet_type: PacketMsgType,
        port_id: PortId,
        channel_id: ChannelId,
        sequence: Sequence,
        height: Height,
        reply_to: ReplyTo<(Vec<u8>, Proofs)>,
    ) -> Result<(), Error> {
        let result =
            self.chain
                .build_packet_proofs(packet_type, port_id, channel_id, sequence, height);

        reply_to.send(result).map_err(Kind::channel)?;

        Ok(())
    }

    fn query_packet_commitments(
        &self,
        request: QueryPacketCommitmentsRequest,
        reply_to: ReplyTo<(Vec<PacketState>, Height)>,
    ) -> Result<(), Error> {
        let result = self.chain.query_packet_commitments(request);

        reply_to.send(result).map_err(Kind::channel)?;

        Ok(())
    }

    fn query_unreceived_packets(
        &self,
        request: QueryUnreceivedPacketsRequest,
        reply_to: ReplyTo<Vec<u64>>,
    ) -> Result<(), Error> {
        let result = self.chain.query_unreceived_packets(request);

        reply_to.send(result).map_err(Kind::channel)?;

        Ok(())
    }

    fn query_packet_acknowledgements(
        &self,
        request: QueryPacketAcknowledgementsRequest,
        reply_to: ReplyTo<(Vec<PacketState>, Height)>,
    ) -> Result<(), Error> {
        let result = self.chain.query_packet_acknowledgements(request);

        reply_to.send(result).map_err(Kind::channel)?;

        Ok(())
    }

    fn query_unreceived_acknowledgement(
        &self,
        request: QueryUnreceivedAcksRequest,
        reply_to: ReplyTo<Vec<u64>>,
    ) -> Result<(), Error> {
        let result = self.chain.query_unreceived_acknowledgements(request);

        reply_to.send(result).map_err(Kind::channel)?;

        Ok(())
    }

    fn query_next_sequence_receive(
        &self,
        request: QueryNextSequenceReceiveRequest,
        reply_to: ReplyTo<Sequence>,
    ) -> Result<(), Error> {
        let result = self.chain.query_next_sequence_receive(request);

        reply_to.send(result).map_err(Kind::channel)?;

        Ok(())
    }

    fn query_txs(
        &self,
        request: QueryTxRequest,
        reply_to: ReplyTo<Vec<IbcEvent>>,
    ) -> Result<(), Error> {
        let result = self.chain.query_txs(request);

        reply_to.send(result).map_err(Kind::channel)?;

        Ok(())
    }
}<|MERGE_RESOLUTION|>--- conflicted
+++ resolved
@@ -270,17 +270,10 @@
                             self.query_connection(connection_id, height, reply_to)?
                         },
 
-<<<<<<< HEAD
                         Ok(ChainRequest::QueryConnections { request, reply_to }) => {
                             self.query_connections(request, reply_to)?
                         },
 
-                        Ok(ChainRequest::QueryChannels { request, reply_to }) => {
-                            self.query_channels(request, reply_to)?
-                        },
-
-=======
->>>>>>> a1b40ae2
                         Ok(ChainRequest::QueryConnectionChannels { request, reply_to }) => {
                             self.query_connection_channels(request, reply_to)?
                         },

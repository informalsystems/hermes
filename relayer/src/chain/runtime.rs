--- conflicted
+++ resolved
@@ -4,19 +4,19 @@
 use tokio::runtime::Runtime as TokioRuntime;
 use tracing::error;
 
-use ibc::ics04_channel::channel::IdentifiedChannelEnd;
 use ibc::{
     events::IbcEvent,
+    Height,
     ics02_client::{
         client_consensus::{AnyConsensusState, AnyConsensusStateWithHeight, ConsensusState},
-        client_state::{AnyClientState, ClientState},
+        client_state::{AnyClientState, ClientState, IdentifiedAnyClientState},
         events::UpdateClient,
         header::{AnyHeader, Header},
         misbehaviour::AnyMisbehaviour,
     },
     ics03_connection::{connection::ConnectionEnd, version::Version},
     ics04_channel::{
-        channel::ChannelEnd,
+        channel::{ChannelEnd, IdentifiedChannelEnd},
         packet::{PacketMsgType, Sequence},
     },
     ics23_commitment::commitment::CommitmentPrefix,
@@ -24,17 +24,16 @@
     proofs::Proofs,
     query::QueryTxRequest,
     signer::Signer,
-    Height,
 };
-
 use ibc_proto::ibc::core::{
     channel::v1::{
-        PacketState, QueryChannelsRequest, QueryConnectionChannelsRequest,
+        PacketState, QueryChannelClientStateRequest, QueryChannelsRequest, QueryConnectionChannelsRequest,
         QueryNextSequenceReceiveRequest, QueryPacketAcknowledgementsRequest,
         QueryPacketCommitmentsRequest, QueryUnreceivedAcksRequest, QueryUnreceivedPacketsRequest,
     },
-    client::v1::QueryConsensusStatesRequest,
+    client::v1::{QueryClientStatesRequest, QueryConsensusStatesRequest},
     commitment::v1::MerkleProof,
+    connection::v1::QueryClientConnectionsRequest,
 };
 
 use crate::{
@@ -50,15 +49,9 @@
 };
 
 use super::{
+    Chain,
     handle::{ChainHandle, ChainRequest, ProdChainHandle, ReplyTo, Subscription},
-    Chain,
 };
-use ibc::ics02_client::client_state::IdentifiedAnyClientState;
-use ibc_proto::ibc::core::channel::v1::{
-    QueryChannelClientStateRequest, QueryConnectionChannelsRequest,
-};
-use ibc_proto::ibc::core::client::v1::QueryClientStatesRequest;
-use ibc_proto::ibc::core::connection::v1::QueryClientConnectionsRequest;
 
 pub struct Threads {
     pub chain_runtime: thread::JoinHandle<()>,
@@ -282,10 +275,6 @@
                             self.query_channels(request, reply_to)?
                         },
 
-                        Ok(ChainRequest::QueryConnectionChannels { request, reply_to }) => {
-                            self.query_connection_channels(request, reply_to)?
-                        },
-
                         Ok(ChainRequest::QueryChannel { port_id, channel_id, height, reply_to }) => {
                             self.query_channel(port_id, channel_id, height, reply_to)?
                         },
@@ -637,17 +626,11 @@
         request: QueryConnectionChannelsRequest,
         reply_to: ReplyTo<Vec<IdentifiedChannelEnd>>,
     ) -> Result<(), Error> {
-<<<<<<< HEAD
-        let connection_channels = self.chain.query_connection_channels(request);
-
-        reply_to.send(connection_channels).map_err(Kind::channel)?;
-=======
         let result = self.chain.query_connection_channels(request);
 
         reply_to
             .send(result)
             .map_err(|e| Kind::Channel.context(e))?;
->>>>>>> 26ef2c6f
 
         Ok(())
     }

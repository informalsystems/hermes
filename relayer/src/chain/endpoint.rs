--- conflicted
+++ resolved
@@ -110,7 +110,7 @@
     /// Returns the chain's keybase, mutably
     fn keybase_mut(&mut self) -> &mut KeyRing;
 
-    fn get_signer(&mut self) -> Result<Signer, Error>;
+    fn get_signer(&self) -> Result<Signer, Error>;
 
     fn get_key(&mut self) -> Result<KeyEntry, Error>;
 
@@ -136,12 +136,6 @@
         &mut self,
         tracked_msgs: TrackedMsgs,
     ) -> Result<Vec<TxResponse>, Error>;
-
-<<<<<<< HEAD
-    fn get_signer(&self) -> Result<Signer, Error>;
-=======
-    // Light client
->>>>>>> 738c7bc6
 
     /// Fetch a header from the chain at the given height and verify it.
     fn verify_header(

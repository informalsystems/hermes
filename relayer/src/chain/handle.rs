--- conflicted
+++ resolved
@@ -7,20 +7,11 @@
 use dyn_clone::DynClone;
 use serde::{Serialize, Serializer};
 
-<<<<<<< HEAD
-=======
-use ibc::ics02_client::client_consensus::{AnyConsensusState, AnyConsensusStateWithHeight};
-use ibc::ics02_client::client_state::{AnyClientState, IdentifiedAnyClientState};
-use ibc::ics02_client::events::UpdateClient;
-use ibc::ics02_client::misbehaviour::AnyMisbehaviour;
-use ibc::ics04_channel::channel::IdentifiedChannelEnd;
-use ibc::query::QueryTxRequest;
->>>>>>> e6e23b0f
 use ibc::{
     events::IbcEvent,
     ics02_client::{
         client_consensus::{AnyConsensusState, AnyConsensusStateWithHeight},
-        client_state::AnyClientState,
+        client_state::{AnyClientState, IdentifiedAnyClientState},
         events::UpdateClient,
         header::AnyHeader,
         misbehaviour::AnyMisbehaviour,
@@ -37,28 +28,18 @@
     signer::Signer,
     Height,
 };
-<<<<<<< HEAD
 
 use ibc_proto::ibc::core::{
     channel::v1::{
         PacketState, QueryChannelsRequest, QueryConnectionChannelsRequest,
         QueryNextSequenceReceiveRequest, QueryPacketAcknowledgementsRequest,
         QueryPacketCommitmentsRequest, QueryUnreceivedAcksRequest, QueryUnreceivedPacketsRequest,
-    },
-    client::v1::QueryConsensusStatesRequest,
+        QueryChannelClientStateRequest,
+    },
+    client::v1::{QueryConsensusStatesRequest, QueryClientStatesRequest},
+    connection::v1::QueryClientConnectionsRequest,
     commitment::v1::MerkleProof,
 };
-=======
-use ibc_proto::ibc::core::channel::v1::{
-    PacketState, QueryChannelClientStateRequest, QueryChannelsRequest,
-    QueryConnectionChannelsRequest, QueryNextSequenceReceiveRequest,
-    QueryPacketAcknowledgementsRequest, QueryPacketCommitmentsRequest, QueryUnreceivedAcksRequest,
-    QueryUnreceivedPacketsRequest,
-};
-use ibc_proto::ibc::core::client::v1::{QueryClientStatesRequest, QueryConsensusStatesRequest};
-use ibc_proto::ibc::core::commitment::v1::MerkleProof;
-use ibc_proto::ibc::core::connection::v1::QueryClientConnectionsRequest;
->>>>>>> e6e23b0f
 
 pub use prod::ProdChainHandle;
 

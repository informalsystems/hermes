--- conflicted
+++ resolved
@@ -44,10 +44,6 @@
 };
 
 use crate::{
-<<<<<<< HEAD
-    chain::StatusResponse,
-=======
->>>>>>> 3ff6a7dc
     config::ChainConfig,
     connection::ConnectionMsgType,
     error::Error,
@@ -58,11 +54,8 @@
 use super::{tx::TrackedMsgs, HealthCheck, StatusResponse};
 
 mod prod;
-<<<<<<< HEAD
-=======
 
 pub use prod::ProdChainHandle;
->>>>>>> 3ff6a7dc
 
 /// A pair of [`ChainHandle`]s.
 #[derive(Clone)]

--- conflicted
+++ resolved
@@ -131,21 +131,15 @@
         reply_to: ReplyTo<KeyEntry>,
     },
 
-<<<<<<< HEAD
     AppVersion {
         request: QueryAppVersionRequest,
         reply_to: ReplyTo<ics04_channel::Version>,
-=======
+    },
+
     AddKey {
         key_name: String,
         key: KeyEntry,
         reply_to: ReplyTo<()>,
-    },
-
-    ModuleVersion {
-        port_id: PortId,
-        reply_to: ReplyTo<String>,
->>>>>>> 17a19782
     },
 
     QueryStatus {
@@ -373,14 +367,10 @@
 
     fn get_key(&self) -> Result<KeyEntry, Error>;
 
-<<<<<<< HEAD
     fn app_version(&self, request: QueryAppVersionRequest)
         -> Result<ics04_channel::Version, Error>;
-=======
+
     fn add_key(&self, key_name: String, key: KeyEntry) -> Result<(), Error>;
-
-    fn module_version(&self, port_id: &PortId) -> Result<String, Error>;
->>>>>>> 17a19782
 
     fn query_status(&self) -> Result<StatusResponse, Error>;
 

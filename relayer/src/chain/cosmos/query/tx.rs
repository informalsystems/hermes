use ibc::core::ics02_client::events as ClientEvents;
use ibc::core::ics04_channel::events as ChannelEvents;
use ibc::core::ics04_channel::packet::{Packet, Sequence};
use ibc::core::ics24_host::identifier::ChainId;
use ibc::events::{from_tx_response_event, IbcEvent};
use ibc::Height as ICSHeight;
use tendermint::abci::transaction::Hash as TxHash;
use tendermint::abci::Event;
<<<<<<< HEAD
use tendermint_rpc::endpoint::tx::Response as ResultTx;
use tendermint_rpc::endpoint::tx_search::Response as TxSearchResponse;
=======
use tendermint_rpc::endpoint::tx::Response as TxResponse;
>>>>>>> 385c3ab5
use tendermint_rpc::{Client, HttpClient, Order, Url};
use tracing::trace;

use crate::chain::cosmos::query::{header_query, packet_query, tx_hash_query};
use crate::chain::requests::{
    QueryClientEventRequest, QueryHeight, QueryPacketEventDataRequest, QueryTxHash, QueryTxRequest,
};
use crate::error::Error;

/// This function queries transactions for events matching certain criteria.
/// 1. Client Update request - returns a vector with at most one update client event
/// 2. Packet event request - returns at most one packet event for each sequence specified
///    in the request.
///    Note - there is no way to format the packet query such that it asks for Tx-es with either
///    sequence (the query conditions can only be AND-ed).
///    There is a possibility to include "<=" and ">=" conditions but it doesn't work with
///    string attributes (sequence is emmitted as a string).
///    Therefore, for packets we perform one tx_search for each sequence.
///    Alternatively, a single query for all packets could be performed but it would return all
///    packets ever sent.
pub async fn query_txs(
    chain_id: &ChainId,
    rpc_client: &HttpClient,
    rpc_address: &Url,
    request: QueryTxRequest,
) -> Result<Vec<IbcEvent>, Error> {
    crate::time!("query_txs");
    crate::telemetry!(query, chain_id, "query_txs");

    match request {
        QueryTxRequest::Packet(request) => {
            crate::time!("query_txs: query packet events");

            let mut result: Vec<IbcEvent> = vec![];

            for seq in &request.sequences {
                // query first (and only) Tx that includes the event specified in the query request
                let response = rpc_client
                    .tx_search(
                        packet_query(&request, *seq),
                        false,
                        1,
                        1, // get only the first Tx matching the query
                        Order::Ascending,
                    )
                    .await
                    .map_err(|e| Error::rpc(rpc_address.clone(), e))?;

                assert!(
                    response.txs.len() <= 1,
                    "packet_from_tx_search_response: unexpected number of txs"
                );

                if response.txs.is_empty() {
                    continue;
                }

                if let Some(event) = packet_from_tx_search_response(
                    chain_id,
                    &request,
                    *seq,
                    response.txs[0].clone(),
                )? {
                    result.push(event);
                }
            }
            Ok(result)
        }

        QueryTxRequest::Client(request) => {
            crate::time!("query_txs: single client update event");

            // query the first Tx that includes the event matching the client request
            // Note: it is possible to have multiple Tx-es for same client and consensus height.
            // In this case it must be true that the client updates were performed with tha
            // same header as the first one, otherwise a subsequent transaction would have
            // failed on chain. Therefore only one Tx is of interest and current API returns
            // the first one.
            let mut response = rpc_client
                .tx_search(
                    header_query(&request),
                    false,
                    1,
                    1, // get only the first Tx matching the query
                    Order::Ascending,
                )
                .await
                .map_err(|e| Error::rpc(rpc_address.clone(), e))?;

            if response.txs.is_empty() {
                return Ok(vec![]);
            }

            // the response must include a single Tx as specified in the query.
            assert!(
                response.txs.len() <= 1,
                "packet_from_tx_search_response: unexpected number of txs"
            );

            let tx = response.txs.remove(0);
            let event = update_client_from_tx_search_response(chain_id, &request, tx)?;

            Ok(event.into_iter().collect())
        }

        QueryTxRequest::Transaction(tx) => {
            let mut response = rpc_client
                .tx_search(
                    tx_hash_query(&tx),
                    false,
                    1,
                    1, // get only the first Tx matching the query
                    Order::Ascending,
                )
                .await
                .map_err(|e| Error::rpc(rpc_address.clone(), e))?;

            trace!("response from tx_hash_query for {:?}: {:?}", tx, response);

            if response.txs.is_empty() {
                Ok(vec![])
            } else {
                let tx = response.txs.remove(0);
                Ok(all_ibc_events_from_tx_search_response(chain_id, tx))
            }
        }
    }
}

// Extracts from the Tx the update client event for the requested client and height.
// Note: in the Tx, there may have been multiple events, some of them may be
// for update of other clients that are not relevant to the request.
// For example, if we're querying for a transaction that includes the update for client X at
// consensus height H, it is possible that the transaction also includes an update client
// for client Y at consensus height H'. This is the reason the code iterates all event fields in the
// returned Tx to retrieve the relevant ones.
// Returns `None` if no matching event was found.
fn update_client_from_tx_search_response(
    chain_id: &ChainId,
    request: &QueryClientEventRequest,
    response: TxResponse,
) -> Result<Option<IbcEvent>, Error> {
    let height = ICSHeight::new(chain_id.version(), u64::from(response.height))
        .map_err(|_| Error::invalid_height_no_source())?;

    if let QueryHeight::Specific(specific_query_height) = request.query_height {
        if height > specific_query_height {
            return Ok(None);
        }
    };

    Ok(response
        .tx_result
        .events
        .into_iter()
        .filter(|event| event.type_str == request.event_id.as_str())
        .flat_map(|event| ClientEvents::try_from_tx(&event))
        .flat_map(|event| match event {
            IbcEvent::UpdateClient(mut update) => {
                update.common.height = height;
                Some(update)
            }
            _ => None,
        })
        .find(|update| {
            update.common.client_id == request.client_id
                && update.common.consensus_height == request.consensus_height
        })
        .map(IbcEvent::UpdateClient))
}

// Extract the packet events from the query_txs RPC response. For any given
// packet query, there is at most one Tx matching such query. Moreover, a Tx may
// contain several events, but a single one must match the packet query.
// For example, if we're querying for the packet with sequence 3 and this packet
// was committed in some Tx along with the packet with sequence 4, the response
// will include both packets. For this reason, we iterate all packets in the Tx,
// searching for those that match (which must be a single one).
fn packet_from_tx_search_response(
    chain_id: &ChainId,
    request: &QueryPacketEventDataRequest,
    seq: Sequence,
    response: TxResponse,
) -> Result<Option<IbcEvent>, Error> {
    let height = ICSHeight::new(chain_id.version(), u64::from(response.height))
        .map_err(|_| Error::invalid_height_no_source())?;

    if let QueryHeight::Specific(query_height) = request.height {
        if height > query_height {
            return Ok(None);
        }
    }

    Ok(response
        .tx_result
        .events
        .into_iter()
        .find_map(|ev| filter_matching_event(ev, request, seq)))
}

fn filter_matching_event(
    event: Event,
    request: &QueryPacketEventDataRequest,
    seq: Sequence,
) -> Option<IbcEvent> {
    fn matches_packet(
        request: &QueryPacketEventDataRequest,
        seq: Sequence,
        packet: &Packet,
    ) -> bool {
        packet.source_port == request.source_port_id
            && packet.source_channel == request.source_channel_id
            && packet.destination_port == request.destination_port_id
            && packet.destination_channel == request.destination_channel_id
            && packet.sequence == seq
    }

    if event.type_str != request.event_id.as_str() {
        return None;
    }

    let ibc_event = ChannelEvents::try_from_tx(&event)?;
    match ibc_event {
        IbcEvent::SendPacket(ref send_ev) if matches_packet(request, seq, &send_ev.packet) => {
            Some(ibc_event)
        }
        IbcEvent::WriteAcknowledgement(ref ack_ev)
            if matches_packet(request, seq, &ack_ev.packet) =>
        {
            Some(ibc_event)
        }
        _ => None,
    }
}

pub async fn query_tx_response(
    rpc_client: &HttpClient,
    rpc_address: &Url,
    tx_hash: &TxHash,
<<<<<<< HEAD
) -> Result<TxSearchResponse, Error> {
=======
) -> Result<Option<TxResponse>, Error> {
>>>>>>> 385c3ab5
    let response = rpc_client
        .tx_search(
            tx_hash_query(&QueryTxHash(*tx_hash)),
            false,
            1,
            1, // get only the first Tx matching the query
            Order::Ascending,
        )
        .await
        .map_err(|e| Error::rpc(rpc_address.clone(), e))?;

<<<<<<< HEAD
    Ok(response)
}

pub fn all_ibc_events_from_tx_search_response(
    chain_id: &ChainId,
    response: ResultTx,
) -> Vec<IbcEvent> {
    let height = ICSHeight::new(chain_id.version(), u64::from(response.height));
=======
    Ok(response.txs.into_iter().next())
}

fn all_ibc_events_from_tx_search_response(
    chain_id: &ChainId,
    response: TxResponse,
) -> Vec<IbcEvent> {
    let height = ICSHeight::new(chain_id.version(), u64::from(response.height)).unwrap();
>>>>>>> 385c3ab5
    let deliver_tx_result = response.tx_result;

    if deliver_tx_result.code.is_err() {
        // We can only return a single ChainError here because at this point
        // we have lost information about how many messages were in the transaction
        vec![IbcEvent::ChainError(format!(
            "deliver_tx for {} reports error: code={:?}, log={:?}",
            response.hash, deliver_tx_result.code, deliver_tx_result.log
        ))]
    } else {
        let result = deliver_tx_result
            .events
            .iter()
            .flat_map(|event| from_tx_response_event(height, event).into_iter())
            .collect::<Vec<_>>();

        result
    }
}<|MERGE_RESOLUTION|>--- conflicted
+++ resolved
@@ -6,12 +6,7 @@
 use ibc::Height as ICSHeight;
 use tendermint::abci::transaction::Hash as TxHash;
 use tendermint::abci::Event;
-<<<<<<< HEAD
-use tendermint_rpc::endpoint::tx::Response as ResultTx;
-use tendermint_rpc::endpoint::tx_search::Response as TxSearchResponse;
-=======
 use tendermint_rpc::endpoint::tx::Response as TxResponse;
->>>>>>> 385c3ab5
 use tendermint_rpc::{Client, HttpClient, Order, Url};
 use tracing::trace;
 
@@ -251,11 +246,7 @@
     rpc_client: &HttpClient,
     rpc_address: &Url,
     tx_hash: &TxHash,
-<<<<<<< HEAD
-) -> Result<TxSearchResponse, Error> {
-=======
 ) -> Result<Option<TxResponse>, Error> {
->>>>>>> 385c3ab5
     let response = rpc_client
         .tx_search(
             tx_hash_query(&QueryTxHash(*tx_hash)),
@@ -267,25 +258,14 @@
         .await
         .map_err(|e| Error::rpc(rpc_address.clone(), e))?;
 
-<<<<<<< HEAD
-    Ok(response)
+    Ok(response.txs.into_iter().next())
 }
 
 pub fn all_ibc_events_from_tx_search_response(
-    chain_id: &ChainId,
-    response: ResultTx,
-) -> Vec<IbcEvent> {
-    let height = ICSHeight::new(chain_id.version(), u64::from(response.height));
-=======
-    Ok(response.txs.into_iter().next())
-}
-
-fn all_ibc_events_from_tx_search_response(
     chain_id: &ChainId,
     response: TxResponse,
 ) -> Vec<IbcEvent> {
     let height = ICSHeight::new(chain_id.version(), u64::from(response.height)).unwrap();
->>>>>>> 385c3ab5
     let deliver_tx_result = response.tx_result;
 
     if deliver_tx_result.code.is_err() {

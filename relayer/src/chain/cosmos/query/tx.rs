use ibc::core::ics04_channel::packet::{Packet, Sequence};
use ibc::core::ics24_host::identifier::ChainId;
use ibc::events::IbcEvent;
use ibc::Height as ICSHeight;
use tendermint::abci::transaction::Hash as TxHash;
use tendermint::abci::Event;
use tendermint_rpc::endpoint::tx::Response as TxResponse;
use tendermint_rpc::{Client, HttpClient, Order, Url};
use tracing::warn;

use crate::chain::cosmos::query::{header_query, packet_query, tx_hash_query};
use crate::chain::cosmos::types::events;
use crate::chain::requests::{
    QueryClientEventRequest, QueryHeight, QueryPacketEventDataRequest, QueryTxHash, QueryTxRequest,
};
use crate::error::Error;
use crate::event::{ibc_event_try_from_abci_event, IbcEventWithHeight};

/// This function queries transactions for events matching certain criteria.
/// 1. Client Update request - returns a vector with at most one update client event
/// 2. Packet event request - returns at most one packet event for each sequence specified
///    in the request.
///    Note - there is no way to format the packet query such that it asks for Tx-es with either
///    sequence (the query conditions can only be AND-ed).
///    There is a possibility to include "<=" and ">=" conditions but it doesn't work with
///    string attributes (sequence is emmitted as a string).
///    Therefore, for packets we perform one tx_search for each sequence.
///    Alternatively, a single query for all packets could be performed but it would return all
///    packets ever sent.
pub async fn query_txs(
    chain_id: &ChainId,
    rpc_client: &HttpClient,
    rpc_address: &Url,
    request: QueryTxRequest,
) -> Result<Vec<IbcEventWithHeight>, Error> {
    crate::time!("query_txs");
    crate::telemetry!(query, chain_id, "query_txs");

    match request {
        QueryTxRequest::Packet( request) => {
            crate::time!("query_txs: query packet events");

            let mut result: Vec<IbcEventWithHeight> = vec![];

            let tm_height = match request.height {
                QueryHeight::Latest => tendermint::block::Height::default(),
                QueryHeight::Specific(h) => {
                    tendermint::block::Height::try_from(h.revision_height()).unwrap()
                }
            };
            let exact_block_results = rpc_client
                .block_results(tm_height)
                .await
                .map_err(|e| Error::rpc(rpc_address.clone(), e))?
                .txs_results;

            if let Some(txs) = exact_block_results {
                for tx in txs.iter() {
                    let tx_copy = tx.clone();
                    result.append(
                        &mut tx_copy
                            .events
                            .into_iter()
                            .filter_map(|e| filter_matching_event(e, &request, &request.sequences))
                            .collect(),
                    )
                }
            }
            warn!(
                "FOUR PACKETS: found following results in block at height {}: {:?}",
                request.height, result
            );

            for seq in &request.sequences {
                // query first (and only) Tx that includes the event specified in the query request
                let response = rpc_client
                    .tx_search(
                        packet_query(&request, *seq),
                        false,
                        1,
                        1, // get only the first Tx matching the query
                        Order::Ascending,
                    )
                    .await
                    .map_err(|e| Error::rpc(rpc_address.clone(), e))?;

                assert!(
                    response.txs.len() <= 1,
                    "packet_from_tx_search_response: unexpected number of txs"
                );

                if response.txs.is_empty() {
                    continue;
                }

                if let Some(event) = packet_from_tx_search_response(
                    chain_id,
                    &request,
                    *seq,
                    response.txs[0].clone(),
                )? {
                    result.push(event);
                }
            }
            Ok(result)
        }

        QueryTxRequest::Client(request) => {
            crate::time!("query_txs: single client update event");

            // query the first Tx that includes the event matching the client request
            // Note: it is possible to have multiple Tx-es for same client and consensus height.
            // In this case it must be true that the client updates were performed with tha
            // same header as the first one, otherwise a subsequent transaction would have
            // failed on chain. Therefore only one Tx is of interest and current API returns
            // the first one.
            let mut response = rpc_client
                .tx_search(
                    header_query(&request),
                    false,
                    1,
                    1, // get only the first Tx matching the query
                    Order::Ascending,
                )
                .await
                .map_err(|e| Error::rpc(rpc_address.clone(), e))?;

            if response.txs.is_empty() {
                return Ok(vec![]);
            }

            // the response must include a single Tx as specified in the query.
            assert!(
                response.txs.len() <= 1,
                "packet_from_tx_search_response: unexpected number of txs"
            );

            let tx = response.txs.remove(0);
            let event = update_client_from_tx_search_response(chain_id, &request, tx)?;

            Ok(event.into_iter().collect())
        }

        QueryTxRequest::Transaction(tx) => {
            let mut response = rpc_client
                .tx_search(
                    tx_hash_query(&tx),
                    false,
                    1,
                    1, // get only the first Tx matching the query
                    Order::Ascending,
                )
                .await
                .map_err(|e| Error::rpc(rpc_address.clone(), e))?;

            if response.txs.is_empty() {
                Ok(vec![])
            } else {
                let tx = response.txs.remove(0);
                Ok(all_ibc_events_from_tx_search_response(chain_id, tx))
            }
        }
    }
}

// Extracts from the Tx the update client event for the requested client and height.
// Note: in the Tx, there may have been multiple events, some of them may be
// for update of other clients that are not relevant to the request.
// For example, if we're querying for a transaction that includes the update for client X at
// consensus height H, it is possible that the transaction also includes an update client
// for client Y at consensus height H'. This is the reason the code iterates all event fields in the
// returned Tx to retrieve the relevant ones.
// Returns `None` if no matching event was found.
fn update_client_from_tx_search_response(
    chain_id: &ChainId,
    request: &QueryClientEventRequest,
    response: TxResponse,
) -> Result<Option<IbcEventWithHeight>, Error> {
    let height = ICSHeight::new(chain_id.version(), u64::from(response.height))
        .map_err(|_| Error::invalid_height_no_source())?;

    if let QueryHeight::Specific(specific_query_height) = request.query_height {
        if height > specific_query_height {
            return Ok(None);
        }
    };

    Ok(response
        .tx_result
        .events
        .into_iter()
        .filter(|event| event.type_str == request.event_id.as_str())
        .flat_map(|event| ibc_event_try_from_abci_event(&event).ok())
        .flat_map(|event| match event {
            IbcEvent::UpdateClient(update) => Some(update),
            _ => None,
        })
        .find(|update| {
            update.common.client_id == request.client_id
                && update.common.consensus_height == request.consensus_height
        })
        .map(|update| IbcEventWithHeight::new(IbcEvent::UpdateClient(update), height)))
}

// Extract the packet events from the query_txs RPC response. For any given
// packet query, there is at most one Tx matching such query. Moreover, a Tx may
// contain several events, but a single one must match the packet query.
// For example, if we're querying for the packet with sequence 3 and this packet
// was committed in some Tx along with the packet with sequence 4, the response
// will include both packets. For this reason, we iterate all packets in the Tx,
// searching for those that match (which must be a single one).
fn packet_from_tx_search_response(
    chain_id: &ChainId,
    request: &QueryPacketEventDataRequest,
    seq: Sequence,
    response: TxResponse,
) -> Result<Option<IbcEventWithHeight>, Error> {
    let height = ICSHeight::new(chain_id.version(), u64::from(response.height))
        .map_err(|_| Error::invalid_height_no_source())?;

    if let QueryHeight::Specific(query_height) = request.height {
        if height > query_height {
            return Ok(None);
        }
    }

    Ok(response
        .tx_result
        .events
        .into_iter()
<<<<<<< HEAD
        .find_map(|ev| filter_matching_event(ev, request, &[seq])))
=======
        .find_map(|ev| filter_matching_event(ev, request, seq))
        .map(|ibc_event| IbcEventWithHeight::new(ibc_event, height)))
>>>>>>> aaaa8a84
}

fn filter_matching_event(
    event: Event,
    request: &QueryPacketEventDataRequest,
    seqs: &[Sequence],
) -> Option<IbcEvent> {
    fn matches_packet(
        request: &QueryPacketEventDataRequest,
        seqs: Vec<Sequence>,
        packet: &Packet,
    ) -> bool {
        packet.source_port == request.source_port_id
            && packet.source_channel == request.source_channel_id
            && packet.destination_port == request.destination_port_id
            && packet.destination_channel == request.destination_channel_id
            && seqs.contains(&packet.sequence)
    }

    if event.type_str != request.event_id.as_str() {
        return None;
    }

    let ibc_event = ibc_event_try_from_abci_event(&event).ok()?;
    match ibc_event {
        IbcEvent::SendPacket(ref send_ev)
            if matches_packet(request, seqs.to_vec(), &send_ev.packet) =>
        {
            Some(ibc_event)
        }
        IbcEvent::WriteAcknowledgement(ref ack_ev)
            if matches_packet(request, seqs.to_vec(), &ack_ev.packet) =>
        {
            Some(ibc_event)
        }
        _ => None,
    }
}

pub async fn query_tx_response(
    rpc_client: &HttpClient,
    rpc_address: &Url,
    tx_hash: &TxHash,
) -> Result<Option<TxResponse>, Error> {
    let response = rpc_client
        .tx_search(
            tx_hash_query(&QueryTxHash(*tx_hash)),
            false,
            1,
            1, // get only the first Tx matching the query
            Order::Ascending,
        )
        .await
        .map_err(|e| Error::rpc(rpc_address.clone(), e))?;

    Ok(response.txs.into_iter().next())
}

fn all_ibc_events_from_tx_search_response(
    chain_id: &ChainId,
    response: TxResponse,
) -> Vec<IbcEventWithHeight> {
    let height = ICSHeight::new(chain_id.version(), u64::from(response.height)).unwrap();
    let deliver_tx_result = response.tx_result;

    if deliver_tx_result.code.is_err() {
        // We can only return a single ChainError here because at this point
        // we have lost information about how many messages were in the transaction
        vec![IbcEventWithHeight::new(
            IbcEvent::ChainError(format!(
                "deliver_tx for {} reports error: code={:?}, log={:?}",
                response.hash, deliver_tx_result.code, deliver_tx_result.log
            )),
            height,
        )]
    } else {
        let result = deliver_tx_result
            .events
            .iter()
            .flat_map(|event| events::from_tx_response_event(height, event).into_iter())
            .collect::<Vec<_>>();

        result
    }
}<|MERGE_RESOLUTION|>--- conflicted
+++ resolved
@@ -37,7 +37,7 @@
     crate::telemetry!(query, chain_id, "query_txs");
 
     match request {
-        QueryTxRequest::Packet( request) => {
+        QueryTxRequest::Packet(request) => {
             crate::time!("query_txs: query packet events");
 
             let mut result: Vec<IbcEventWithHeight> = vec![];
@@ -228,12 +228,8 @@
         .tx_result
         .events
         .into_iter()
-<<<<<<< HEAD
-        .find_map(|ev| filter_matching_event(ev, request, &[seq])))
-=======
-        .find_map(|ev| filter_matching_event(ev, request, seq))
+        .find_map(|ev| filter_matching_event(ev, request, &[seq]))
         .map(|ibc_event| IbcEventWithHeight::new(ibc_event, height)))
->>>>>>> aaaa8a84
 }
 
 fn filter_matching_event(

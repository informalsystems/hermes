use core::time::Duration;
use ibc_proto::google::protobuf::Any;
use std::thread;
use tendermint::abci::Code;
use tendermint_rpc::endpoint::broadcast::tx_sync::Response;
use tracing::{debug, error, span, warn, Level};

use crate::chain::cosmos::query::account::refresh_account;
use crate::chain::cosmos::tx::estimate_fee_and_send_tx;
use crate::chain::cosmos::types::account::Account;
use crate::chain::cosmos::types::config::TxConfig;
use crate::config::types::Memo;
use crate::error::Error;
use crate::keyring::KeyEntry;
use crate::sdk_error::sdk_error_from_tx_sync_error_code;
use crate::telemetry;

// Delay in milliseconds before retrying in the case of account sequence mismatch.
const ACCOUNT_SEQUENCE_RETRY_DELAY: u64 = 300;

// The error "incorrect account sequence" is defined as the unique error code 32 in cosmos-sdk:
// https://github.com/cosmos/cosmos-sdk/blob/v0.44.0/types/errors/errors.go#L115-L117
const INCORRECT_ACCOUNT_SEQUENCE_ERR: u32 = 32;

/// Try to `send_tx` and retry on account sequence error with re-cached account s.n.
/// An account sequence error can occur if the account sequence that
/// the relayer caches becomes outdated.
///
/// Account sequence mismatch error can occur at two separate steps:
///   1. as Err variant, propagated from the `estimate_gas` step.
///   2. as an Ok variant, with an Code::Err response, propagated from
///     the `broadcast_tx_sync` step.
///
/// We treat both cases by re-fetching the account sequence number
/// from the full node and retrying once with the new account s.n.
pub async fn send_tx_with_account_sequence_retry(
    config: &TxConfig,
    key_entry: &KeyEntry,
    account: &mut Account,
    tx_memo: &Memo,
    messages: Vec<Any>,
) -> Result<Response, Error> {
    crate::time!("send_tx_with_account_sequence_retry");

    let _span =
        span!(Level::ERROR, "send_tx_with_account_sequence_retry", id = %config.chain_id).entered();

    telemetry!(msg_num, &config.chain_id, messages.len() as u64);

<<<<<<< HEAD
    do_send_tx_with_account_sequence_retry(config, key_entry, account, tx_memo, messages, 0).await
=======
    do_send_tx_with_account_sequence_retry(config, key_entry, account, tx_memo, messages).await
>>>>>>> 9cd56b93
}

async fn refresh_account_and_retry_send_tx_with_account_sequence(
    config: &TxConfig,
    key_entry: &KeyEntry,
    account: &mut Account,
    tx_memo: &Memo,
    messages: Vec<Any>,
) -> Result<Response, Error> {
    // Re-fetch the account s.n.
    refresh_account(&config.grpc_address, &key_entry.account, account).await?;
    // Retry after delay.
    thread::sleep(Duration::from_millis(ACCOUNT_SEQUENCE_RETRY_DELAY));
    estimate_fee_and_send_tx(config, key_entry, account, tx_memo, messages.clone()).await
}

async fn do_send_tx_with_account_sequence_retry(
    config: &TxConfig,
    key_entry: &KeyEntry,
    account: &mut Account,
    tx_memo: &Memo,
    messages: Vec<Any>,
) -> Result<Response, Error> {
    match estimate_fee_and_send_tx(config, key_entry, account, tx_memo, messages.clone()).await {
        // Gas estimation failed with acct. s.n. mismatch at estimate gas step.
        // It indicates that the account sequence cached by hermes is stale (got < expected).
        // This can happen when the same account is used by another agent.
        Err(ref e) if mismatch_account_sequence_number_error_requires_refresh(e) => {
            warn!(
                "failed at estimate_gas step mismatching account sequence {}. \
                refresh account sequence number and retry once",
                e
            );
            refresh_account_and_retry_send_tx_with_account_sequence(
                config, key_entry, account, tx_memo, messages,
            )
            .await
        }

        // Gas estimation succeeded but broadcast_tx_sync failed with a retry-able error.
        Ok(ref response) if response.code == Code::Err(INCORRECT_ACCOUNT_SEQUENCE_ERR) => {
            warn!(
                "failed at broadcast_tx_sync step with incorrect account sequence {:?}.  \
                refresh account sequence number and retry once",
                response
            );
            refresh_account_and_retry_send_tx_with_account_sequence(
                config, key_entry, account, tx_memo, messages,
            )
            .await
        }

        // Gas estimation succeeded and broadcast_tx_sync was either successful or has failed with
        // an unrecoverable error.
        Ok(response) => {
            // Gas estimation and broadcast_tx_sync were successful.
            match response.code {
                Code::Ok => {
                    // Increase account s.n.
                    debug!("broadcast_tx_sync: {:?}", response);
                    account.sequence.increment_mut();
                    Ok(response)
                }

                // Gas estimation succeeded, but broadcast_tx_sync failed with unrecoverable error.
                Code::Err(code) => {
                    // Do not increase the account s.n. since CheckTx step of broadcast_tx_sync has failed.
                    // Log the error.
                    error!(
                        "broadcast_tx_sync: {:?}: diagnostic: {:?}",
                        response,
                        sdk_error_from_tx_sync_error_code(code)
                    );
                    Ok(response)
                }
            }
        }

        // Gas estimation failure or other unrecoverable error, propagate.
        Err(e) => Err(e),
    }
}

/// Determine whether the given error yielded by `tx_simulate`
/// indicates hat the current sequence number cached in Hermes
/// is smaller than the full node's version of the s.n. and therefore
/// account needs to be refreshed.
fn mismatch_account_sequence_number_error_requires_refresh(e: &Error) -> bool {
    use crate::error::ErrorDetail::*;

    match e.detail() {
        GrpcStatus(detail) => detail.is_account_sequence_mismatch_that_requires_refresh(),
        _ => false,
    }
}<|MERGE_RESOLUTION|>--- conflicted
+++ resolved
@@ -47,11 +47,7 @@
 
     telemetry!(msg_num, &config.chain_id, messages.len() as u64);
 
-<<<<<<< HEAD
-    do_send_tx_with_account_sequence_retry(config, key_entry, account, tx_memo, messages, 0).await
-=======
     do_send_tx_with_account_sequence_retry(config, key_entry, account, tx_memo, messages).await
->>>>>>> 9cd56b93
 }
 
 async fn refresh_account_and_retry_send_tx_with_account_sequence(

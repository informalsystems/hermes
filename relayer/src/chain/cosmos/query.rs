use http::uri::Uri;
use ibc::core::ics02_client::client_consensus::QueryClientEventRequest;
use ibc::core::ics04_channel::channel::QueryPacketEventDataRequest;
use ibc::core::ics04_channel::packet::Sequence;
use ibc::core::ics23_commitment::merkle::{convert_tm_to_ics_merkle_proof, MerkleProof};
use ibc::core::ics24_host::identifier::ChainId;
use ibc::query::QueryTxHash;
use ibc_proto::cosmos::base::tendermint::v1beta1::service_client::ServiceClient;
use ibc_proto::cosmos::base::tendermint::v1beta1::GetNodeInfoRequest;
use tendermint::abci::Path as TendermintABCIPath;
use tendermint::block::Height;
use tendermint_rpc::query::Query;
use tendermint_rpc::{Client, HttpClient, Url};

use crate::chain::cosmos::version::Specs;
use crate::error::Error;

pub mod account;
pub mod balance;
<<<<<<< HEAD
pub mod fee;
=======
pub mod denom_trace;
>>>>>>> 45cb19fa
pub mod status;
pub mod tx;

/// Generic query response type
#[derive(Clone, Debug, PartialEq)]
pub struct QueryResponse {
    pub value: Vec<u8>,
    pub proof: Option<MerkleProof>,
    pub height: Height,
}

pub fn packet_query(request: &QueryPacketEventDataRequest, seq: Sequence) -> Query {
    Query::eq(
        format!("{}.packet_src_channel", request.event_id.as_str()),
        request.source_channel_id.to_string(),
    )
    .and_eq(
        format!("{}.packet_src_port", request.event_id.as_str()),
        request.source_port_id.to_string(),
    )
    .and_eq(
        format!("{}.packet_dst_channel", request.event_id.as_str()),
        request.destination_channel_id.to_string(),
    )
    .and_eq(
        format!("{}.packet_dst_port", request.event_id.as_str()),
        request.destination_port_id.to_string(),
    )
    .and_eq(
        format!("{}.packet_sequence", request.event_id.as_str()),
        seq.to_string(),
    )
}

pub fn header_query(request: &QueryClientEventRequest) -> Query {
    Query::eq(
        format!("{}.client_id", request.event_id.as_str()),
        request.client_id.to_string(),
    )
    .and_eq(
        format!("{}.consensus_height", request.event_id.as_str()),
        format!(
            "{}-{}",
            request.consensus_height.revision_number, request.consensus_height.revision_height
        ),
    )
}

pub fn tx_hash_query(request: &QueryTxHash) -> Query {
    Query::eq("tx.hash", request.0.to_string())
}

/// Perform a generic `abci_query`, and return the corresponding deserialized response data.
pub async fn abci_query(
    rpc_client: &HttpClient,
    rpc_address: &Url,
    path: TendermintABCIPath,
    data: String,
    height: Height,
    prove: bool,
) -> Result<QueryResponse, Error> {
    let height = if height.value() == 0 {
        None
    } else {
        Some(height)
    };

    // Use the Tendermint-rs RPC client to do the query.
    let response = rpc_client
        .abci_query(Some(path), data.into_bytes(), height, prove)
        .await
        .map_err(|e| Error::rpc(rpc_address.clone(), e))?;

    if !response.code.is_ok() {
        // Fail with response log.
        return Err(Error::abci_query(response));
    }

    if prove && response.proof.is_none() {
        // Fail due to empty proof
        return Err(Error::empty_response_proof());
    }

    let proof = response
        .proof
        .map(|p| convert_tm_to_ics_merkle_proof(&p))
        .transpose()
        .map_err(Error::ics23)?;

    let response = QueryResponse {
        value: response.value,
        height: response.height,
        proof,
    };

    Ok(response)
}

/// Queries the chain to obtain the version information.
pub async fn fetch_version_specs(chain_id: &ChainId, grpc_address: &Uri) -> Result<Specs, Error> {
    let grpc_addr_string = grpc_address.to_string();

    // Construct a gRPC client
    let mut client = ServiceClient::connect(grpc_address.clone())
        .await
        .map_err(|e| {
            Error::fetch_version_grpc_transport(
                chain_id.clone(),
                grpc_addr_string.clone(),
                "tendermint::ServiceClient".to_string(),
                e,
            )
        })?;

    let request = tonic::Request::new(GetNodeInfoRequest {});

    let response = client.get_node_info(request).await.map_err(|e| {
        Error::fetch_version_grpc_status(
            chain_id.clone(),
            grpc_addr_string.clone(),
            "tendermint::ServiceClient".to_string(),
            e,
        )
    })?;

    let version = response.into_inner().application_version.ok_or_else(|| {
        Error::fetch_version_invalid_version_response(
            chain_id.clone(),
            grpc_addr_string.clone(),
            "tendermint::GetNodeInfoRequest".to_string(),
        )
    })?;

    // Parse the raw version info into a domain-type `version::Specs`
    version
        .try_into()
        .map_err(|e| Error::fetch_version_parsing(chain_id.clone(), grpc_addr_string.clone(), e))
}<|MERGE_RESOLUTION|>--- conflicted
+++ resolved
@@ -17,11 +17,8 @@
 
 pub mod account;
 pub mod balance;
-<<<<<<< HEAD
+pub mod denom_trace;
 pub mod fee;
-=======
-pub mod denom_trace;
->>>>>>> 45cb19fa
 pub mod status;
 pub mod tx;
 

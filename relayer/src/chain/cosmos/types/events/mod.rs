--- conflicted
+++ resolved
@@ -4,12 +4,7 @@
 use crate::event::{ibc_event_try_from_abci_event, IbcEventWithHeight};
 
 pub mod channel;
-<<<<<<< HEAD
-pub mod client;
-pub mod connection;
 pub mod fee;
-=======
->>>>>>> 738c7bc6
 
 pub fn from_tx_response_event(height: Height, event: &AbciEvent) -> Option<IbcEventWithHeight> {
     ibc_event_try_from_abci_event(event)

use ibc::events::IbcEvent;
use ibc_proto::google::protobuf::Any;
use prost::Message;
use tendermint_rpc::endpoint::broadcast::tx_sync::Response;

use crate::chain::cosmos::retry::send_tx_with_account_sequence_retry;
use crate::chain::cosmos::types::account::Account;
use crate::chain::cosmos::types::config::TxConfig;
use crate::chain::cosmos::types::tx::TxSyncResult;
use crate::chain::cosmos::wait::wait_for_block_commits;
use crate::config::types::{MaxMsgNum, MaxTxSize, Memo};
use crate::error::Error;
use crate::keyring::KeyEntry;

pub async fn send_batched_messages_and_wait_commit(
    config: &TxConfig,
    max_msg_num: MaxMsgNum,
    max_tx_size: MaxTxSize,
    key_entry: &KeyEntry,
    account: &mut Account,
    tx_memo: &Memo,
    messages: Vec<Any>,
) -> Result<Vec<IbcEvent>, Error> {
    if messages.is_empty() {
        return Ok(Vec::new());
    }

    let mut tx_sync_results = send_messages_as_batches(
        config,
        max_msg_num,
        max_tx_size,
        key_entry,
        account,
        tx_memo,
        messages,
    )
    .await?;

    wait_for_block_commits(
        &config.chain_id,
        &config.rpc_client,
        &config.rpc_address,
        &config.rpc_timeout,
        &mut tx_sync_results,
    )
    .await?;

    let events = tx_sync_results
        .into_iter()
        .flat_map(|el| el.events)
        .collect();

    Ok(events)
}

pub async fn send_batched_messages_and_wait_check_tx(
    config: &TxConfig,
    max_msg_num: MaxMsgNum,
    max_tx_size: MaxTxSize,
    key_entry: &KeyEntry,
    account: &mut Account,
    tx_memo: &Memo,
    messages: Vec<Any>,
) -> Result<Vec<Response>, Error> {
    if messages.is_empty() {
        return Ok(Vec::new());
    }

    let batches = batch_messages(max_msg_num, max_tx_size, messages)?;

    let mut responses = Vec::new();

    for batch in batches {
        let response =
            send_tx_with_account_sequence_retry(config, key_entry, account, tx_memo, batch, 0)
                .await?;

        responses.push(response);
    }

    Ok(responses)
}

async fn send_messages_as_batches(
    config: &TxConfig,
    max_msg_num: MaxMsgNum,
    max_tx_size: MaxTxSize,
    key_entry: &KeyEntry,
    account: &mut Account,
    tx_memo: &Memo,
    messages: Vec<Any>,
) -> Result<Vec<TxSyncResult>, Error> {
    if messages.is_empty() {
        return Ok(Vec::new());
    }

    let batches = batch_messages(max_msg_num, max_tx_size, messages)?;

    let mut tx_sync_results = Vec::new();

    for batch in batches {
        let events_per_tx = vec![IbcEvent::default(); batch.len()];

        let response =
            send_tx_with_account_sequence_retry(config, key_entry, account, tx_memo, batch, 0)
                .await?;

        let tx_sync_result = TxSyncResult {
            response,
            events: events_per_tx,
        };

        tx_sync_results.push(tx_sync_result);
    }

    Ok(tx_sync_results)
}

<<<<<<< HEAD
fn batch_messages(
    max_msg_num: MaxMsgNum,
    max_tx_size: MaxTxSize,
    messages: Vec<Any>,
) -> Result<Vec<Vec<Any>>, Error> {
    let max_message_count = max_msg_num.0;
    let max_tx_size = max_tx_size.into();
=======
fn batch_messages(config: &ChainConfig, messages: Vec<Any>) -> Result<Vec<Vec<Any>>, Error> {
    let max_message_count = config.max_msg_num.to_usize();
    let max_tx_size = config.max_tx_size.into();
>>>>>>> 3b80d39d

    let mut batches = vec![];

    let mut current_count = 0;
    let mut current_size = 0;
    let mut current_batch = vec![];

    for message in messages.into_iter() {
        current_count += 1;
        current_size += message.encoded_len();
        current_batch.push(message);

        if current_count >= max_message_count || current_size >= max_tx_size {
            let insert_batch = current_batch.drain(..).collect();
            batches.push(insert_batch);
            current_count = 0;
            current_size = 0;
        }
    }

    if !current_batch.is_empty() {
        batches.push(current_batch);
    }

    Ok(batches)
}<|MERGE_RESOLUTION|>--- conflicted
+++ resolved
@@ -116,19 +116,13 @@
     Ok(tx_sync_results)
 }
 
-<<<<<<< HEAD
 fn batch_messages(
     max_msg_num: MaxMsgNum,
     max_tx_size: MaxTxSize,
     messages: Vec<Any>,
 ) -> Result<Vec<Vec<Any>>, Error> {
-    let max_message_count = max_msg_num.0;
+    let max_message_count = max_msg_num.to_usize();
     let max_tx_size = max_tx_size.into();
-=======
-fn batch_messages(config: &ChainConfig, messages: Vec<Any>) -> Result<Vec<Vec<Any>>, Error> {
-    let max_message_count = config.max_msg_num.to_usize();
-    let max_tx_size = config.max_tx_size.into();
->>>>>>> 3b80d39d
 
     let mut batches = vec![];
 

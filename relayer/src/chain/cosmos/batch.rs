use core::mem;

use ibc::core::ics24_host::identifier::ChainId;
use ibc::events::IbcEvent;
use ibc::Height;
use ibc_proto::google::protobuf::Any;
use prost::Message;
use tendermint_rpc::endpoint::broadcast::tx_sync::Response;
use tracing::debug;

use crate::chain::cosmos::retry::send_tx_with_account_sequence_retry;
use crate::chain::cosmos::types::account::Account;
use crate::chain::cosmos::types::config::TxConfig;
use crate::chain::cosmos::types::tx::{TxStatus, TxSyncResult};
use crate::chain::cosmos::wait::wait_for_block_commits;
use crate::config::types::{MaxMsgNum, MaxTxSize, Memo};
use crate::error::Error;
use crate::event::IbcEventWithHeight;
use crate::keyring::KeyEntry;

/**
   Broadcast messages as multiple batched transactions to the chain all at once,
   and then wait for all transactions to be committed.
   This may improve performance in case when multiple transactions are
   committed into the same block. However this approach may not work if
   priority mempool is enabled.
*/
pub async fn send_batched_messages_and_wait_commit(
    config: &TxConfig,
    max_msg_num: MaxMsgNum,
    max_tx_size: MaxTxSize,
    key_entry: &KeyEntry,
    account: &mut Account,
    tx_memo: &Memo,
    messages: Vec<Any>,
) -> Result<Vec<IbcEventWithHeight>, Error> {
    if messages.is_empty() {
        return Ok(Vec::new());
    }

    let mut tx_sync_results = send_messages_as_batches(
        config,
        max_msg_num,
        max_tx_size,
        key_entry,
        account,
        tx_memo,
        messages,
    )
    .await?;

    wait_for_block_commits(
        &config.chain_id,
        &config.rpc_client,
        &config.rpc_address,
        &config.rpc_timeout,
        &mut tx_sync_results,
    )
    .await?;

    let events = tx_sync_results
        .into_iter()
        .flat_map(|el| el.events)
        .collect();

    Ok(events)
}

/**
   Send batched messages one after another, only after the previous one
   has been committed. This is only used in case if parallel transactions
   are committed in the wrong order due to interference from priority mempool.
*/
pub async fn sequential_send_batched_messages_and_wait_commit(
    config: &TxConfig,
    max_msg_num: MaxMsgNum,
    max_tx_size: MaxTxSize,
    key_entry: &KeyEntry,
    account: &mut Account,
    tx_memo: &Memo,
    messages: Vec<Any>,
) -> Result<Vec<IbcEvent>, Error> {
    if messages.is_empty() {
        return Ok(Vec::new());
    }

    let tx_sync_results = sequential_send_messages_as_batches(
        config,
        max_msg_num,
        max_tx_size,
        key_entry,
        account,
        tx_memo,
        messages,
    )
    .await?;

    let events = tx_sync_results
        .into_iter()
        .flat_map(|el| el.events)
        .collect();

    Ok(events)
}

pub async fn send_batched_messages_and_wait_check_tx(
    config: &TxConfig,
    max_msg_num: MaxMsgNum,
    max_tx_size: MaxTxSize,
    key_entry: &KeyEntry,
    account: &mut Account,
    tx_memo: &Memo,
    messages: Vec<Any>,
) -> Result<Vec<Response>, Error> {
    if messages.is_empty() {
        return Ok(Vec::new());
    }

    let batches = batch_messages(max_msg_num, max_tx_size, messages)?;

    let mut responses = Vec::new();

    for batch in batches {
        let response =
            send_tx_with_account_sequence_retry(config, key_entry, account, tx_memo, batch).await?;

        responses.push(response);
    }

    Ok(responses)
}

async fn send_messages_as_batches(
    config: &TxConfig,
    max_msg_num: MaxMsgNum,
    max_tx_size: MaxTxSize,
    key_entry: &KeyEntry,
    account: &mut Account,
    tx_memo: &Memo,
    messages: Vec<Any>,
) -> Result<Vec<TxSyncResult>, Error> {
    if messages.is_empty() {
        return Ok(Vec::new());
    }

    let message_count = messages.len();

    let batches = batch_messages(max_msg_num, max_tx_size, messages)?;

    debug!(
        "sending {} messages as {} batches to chain {} in parallel",
        message_count,
        batches.len(),
        config.chain_id
    );

    let mut tx_sync_results = Vec::new();

    for batch in batches {
        let message_count = batch.len();

        let response =
            send_tx_with_account_sequence_retry(config, key_entry, account, tx_memo, batch).await?;

<<<<<<< HEAD
        let tx_sync_result = response_to_tx_sync_result(&config.chain_id, message_count, response);

        tx_sync_results.push(tx_sync_result);
=======
        if response.code.is_err() {
            // Note: we don't have any height information in this case. This hack will fix itself
            // once we remove the `ChainError` event (which is not actually an event)
            let height = Height::new(config.chain_id.version(), 1).unwrap();

            let events_per_tx = vec![IbcEventWithHeight::new(IbcEvent::ChainError(format!(
                "check_tx (broadcast_tx_sync) on chain {} for Tx hash {} reports error: code={:?}, log={:?}",
                config.chain_id, response.hash, response.code, response.log
            )), height); message_count];

            let tx_sync_result = TxSyncResult {
                response,
                events: events_per_tx,
                status: TxStatus::ReceivedResponse,
            };

            tx_sync_results.push(tx_sync_result);
        } else {
            let tx_sync_result = TxSyncResult {
                response,
                events: Vec::new(),
                status: TxStatus::Pending { message_count },
            };

            tx_sync_results.push(tx_sync_result);
        }
>>>>>>> 996405cf
    }

    Ok(tx_sync_results)
}

async fn sequential_send_messages_as_batches(
    config: &TxConfig,
    max_msg_num: MaxMsgNum,
    max_tx_size: MaxTxSize,
    key_entry: &KeyEntry,
    account: &mut Account,
    tx_memo: &Memo,
    messages: Vec<Any>,
) -> Result<Vec<TxSyncResult>, Error> {
    if messages.is_empty() {
        return Ok(Vec::new());
    }

    let message_count = messages.len();

    let batches = batch_messages(max_msg_num, max_tx_size, messages)?;

    debug!(
        "sending {} messages as {} batches to chain {} in serial",
        message_count,
        batches.len(),
        config.chain_id
    );

    let mut tx_sync_results = Vec::new();

    for batch in batches {
        let message_count = batch.len();

        let response =
            send_tx_with_account_sequence_retry(config, key_entry, account, tx_memo, batch).await?;

        let tx_sync_result = response_to_tx_sync_result(&config.chain_id, message_count, response);

        tx_sync_results.push(tx_sync_result);

        wait_for_block_commits(
            &config.chain_id,
            &config.rpc_client,
            &config.rpc_address,
            &config.rpc_timeout,
            &mut tx_sync_results,
        )
        .await?;
    }

    Ok(tx_sync_results)
}

fn response_to_tx_sync_result(
    chain_id: &ChainId,
    message_count: usize,
    response: Response,
) -> TxSyncResult {
    if response.code.is_err() {
        let events_per_tx = vec![IbcEvent::ChainError(format!(
            "check_tx (broadcast_tx_sync) on chain {} for Tx hash {} reports error: code={:?}, log={:?}",
            chain_id, response.hash, response.code, response.log
        )); message_count];

        TxSyncResult {
            response,
            events: events_per_tx,
            status: TxStatus::ReceivedResponse,
        }
    } else {
        TxSyncResult {
            response,
            events: Vec::new(),
            status: TxStatus::Pending { message_count },
        }
    }
}

fn batch_messages(
    max_msg_num: MaxMsgNum,
    max_tx_size: MaxTxSize,
    messages: Vec<Any>,
) -> Result<Vec<Vec<Any>>, Error> {
    let max_message_count = max_msg_num.to_usize();
    let max_tx_size = max_tx_size.into();

    let mut batches = vec![];

    let mut current_count = 0;
    let mut current_size = 0;
    let mut current_batch = vec![];

    for message in messages {
        let message_len = message.encoded_len();

        if message_len > max_tx_size {
            return Err(Error::message_exceeds_max_tx_size(message_len));
        }

        if current_count >= max_message_count || current_size + message_len > max_tx_size {
            let insert_batch = mem::take(&mut current_batch);

            assert!(
                !insert_batch.is_empty(),
                "max message count should not be 0"
            );

            batches.push(insert_batch);
            current_count = 0;
            current_size = 0;
        }

        current_count += 1;
        current_size += message_len;
        current_batch.push(message);
    }

    if !current_batch.is_empty() {
        batches.push(current_batch);
    }

    Ok(batches)
}

#[cfg(test)]
mod tests {
    use super::batch_messages;
    use crate::config::types::{MaxMsgNum, MaxTxSize};
    use ibc_proto::google::protobuf::Any;

    #[test]
    fn batch_does_not_exceed_max_tx_size() {
        let messages = vec![
            Any {
                type_url: "/example.Foo".into(),
                value: vec![0; 6],
            },
            Any {
                type_url: "/example.Bar".into(),
                value: vec![0; 4],
            },
            Any {
                type_url: "/example.Baz".into(),
                value: vec![0; 2],
            },
        ];
        let batches =
            batch_messages(MaxMsgNum::default(), MaxTxSize::new(42).unwrap(), messages).unwrap();

        assert_eq!(batches.len(), 2);
        assert_eq!(batches[0].len(), 2);
        assert_eq!(batches[0][0].type_url, "/example.Foo");
        assert_eq!(batches[0][0].value.len(), 6);
        assert_eq!(batches[0][1].type_url, "/example.Bar");
        assert_eq!(batches[0][1].value.len(), 4);

        assert_eq!(batches[1].len(), 1);
        assert_eq!(batches[1][0].type_url, "/example.Baz");
        assert_eq!(batches[1][0].value.len(), 2);
    }

    #[test]
    fn batch_error_on_oversized_message() {
        let messages = vec![Any {
            type_url: "/example.Foo".into(),
            value: vec![0; 6],
        }];

        let batches = batch_messages(
            MaxMsgNum::default(),
            MaxTxSize::new(22).unwrap(),
            messages.clone(),
        )
        .unwrap();

        assert_eq!(batches.len(), 1);
        assert_eq!(batches[0].len(), 1);

        let res = batch_messages(MaxMsgNum::default(), MaxTxSize::new(21).unwrap(), messages);

        assert!(res.is_err());
    }

    #[test]
    fn test_batches_are_structured_appropriately_per_max_msg_num() {
        // Ensure that when MaxMsgNum is 1, the resulting batch
        // consists of 5 smaller batches, each with a single message
        let messages = vec![
            Any {
                type_url: "/example.Foo".into(),
                value: vec![0; 6],
            },
            Any {
                type_url: "/example.Bar".into(),
                value: vec![0; 4],
            },
            Any {
                type_url: "/example.Baz".into(),
                value: vec![0; 2],
            },
            Any {
                type_url: "/example.Bux".into(),
                value: vec![0; 3],
            },
            Any {
                type_url: "/example.Qux".into(),
                value: vec![0; 5],
            },
        ];

        let batches = batch_messages(
            MaxMsgNum::new(1).unwrap(),
            MaxTxSize::default(),
            messages.clone(),
        )
        .unwrap();

        assert_eq!(batches.len(), 5);

        for batch in batches {
            assert_eq!(batch.len(), 1);
        }

        // Ensure that when MaxMsgNum > the number of messages, the resulting
        // batch consists of a single smaller batch with all of the messages
        let batches =
            batch_messages(MaxMsgNum::new(100).unwrap(), MaxTxSize::default(), messages).unwrap();

        assert_eq!(batches.len(), 1);
        assert_eq!(batches[0].len(), 5);
    }

    #[test]
    fn test_batches_are_structured_appropriately_per_max_tx_size() {
        // Ensure that when MaxTxSize == the size of each message, the resulting batch
        // consists of 5 smaller batches, each with a single message
        let messages = vec![
            Any {
                type_url: "/example.Foo".into(),
                value: vec![0; 10],
            },
            Any {
                type_url: "/example.Bar".into(),
                value: vec![0; 10],
            },
            Any {
                type_url: "/example.Baz".into(),
                value: vec![0; 10],
            },
            Any {
                type_url: "/example.Bux".into(),
                value: vec![0; 10],
            },
            Any {
                type_url: "/example.Qux".into(),
                value: vec![0; 10],
            },
        ];

        let batches = batch_messages(
            MaxMsgNum::default(),
            MaxTxSize::new(26).unwrap(),
            messages.clone(),
        )
        .unwrap();

        assert_eq!(batches.len(), 5);

        for batch in batches {
            assert_eq!(batch.len(), 1);
        }

        // Ensure that when MaxTxSize > the size of all the messages, the
        // resulting batch consists of a single smaller batch with all of
        // messages inside
        let batches = batch_messages(MaxMsgNum::default(), MaxTxSize::max(), messages).unwrap();

        assert_eq!(batches.len(), 1);
        assert_eq!(batches[0].len(), 5);
    }

    #[test]
    #[should_panic(expected = "`max_msg_num` must be greater than or equal to 1, found 0")]
    fn test_max_msg_num_of_zero_panics() {
        let _batches = batch_messages(MaxMsgNum::new(0).unwrap(), MaxTxSize::default(), vec![]);
    }
}<|MERGE_RESOLUTION|>--- conflicted
+++ resolved
@@ -79,7 +79,7 @@
     account: &mut Account,
     tx_memo: &Memo,
     messages: Vec<Any>,
-) -> Result<Vec<IbcEvent>, Error> {
+) -> Result<Vec<IbcEventWithHeight>, Error> {
     if messages.is_empty() {
         return Ok(Vec::new());
     }
@@ -162,38 +162,9 @@
         let response =
             send_tx_with_account_sequence_retry(config, key_entry, account, tx_memo, batch).await?;
 
-<<<<<<< HEAD
         let tx_sync_result = response_to_tx_sync_result(&config.chain_id, message_count, response);
 
         tx_sync_results.push(tx_sync_result);
-=======
-        if response.code.is_err() {
-            // Note: we don't have any height information in this case. This hack will fix itself
-            // once we remove the `ChainError` event (which is not actually an event)
-            let height = Height::new(config.chain_id.version(), 1).unwrap();
-
-            let events_per_tx = vec![IbcEventWithHeight::new(IbcEvent::ChainError(format!(
-                "check_tx (broadcast_tx_sync) on chain {} for Tx hash {} reports error: code={:?}, log={:?}",
-                config.chain_id, response.hash, response.code, response.log
-            )), height); message_count];
-
-            let tx_sync_result = TxSyncResult {
-                response,
-                events: events_per_tx,
-                status: TxStatus::ReceivedResponse,
-            };
-
-            tx_sync_results.push(tx_sync_result);
-        } else {
-            let tx_sync_result = TxSyncResult {
-                response,
-                events: Vec::new(),
-                status: TxStatus::Pending { message_count },
-            };
-
-            tx_sync_results.push(tx_sync_result);
-        }
->>>>>>> 996405cf
     }
 
     Ok(tx_sync_results)
@@ -254,10 +225,14 @@
     response: Response,
 ) -> TxSyncResult {
     if response.code.is_err() {
-        let events_per_tx = vec![IbcEvent::ChainError(format!(
+        // Note: we don't have any height information in this case. This hack will fix itself
+        // once we remove the `ChainError` event (which is not actually an event)
+        let height = Height::new(chain_id.version(), 1).unwrap();
+
+        let events_per_tx = vec![IbcEventWithHeight::new(IbcEvent::ChainError(format!(
             "check_tx (broadcast_tx_sync) on chain {} for Tx hash {} reports error: code={:?}, log={:?}",
             chain_id, response.hash, response.code, response.log
-        )); message_count];
+        )), height); message_count];
 
         TxSyncResult {
             response,

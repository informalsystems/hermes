use core::time::Duration;
use futures::stream::{FuturesOrdered, StreamExt};
use ibc::core::ics24_host::identifier::ChainId;
use ibc::events::from_tx_response_event;
use ibc::events::IbcEvent;
<<<<<<< HEAD
=======
use ibc::Height;
use itertools::Itertools;
use std::thread;
>>>>>>> 385c3ab5
use std::time::Instant;
use tendermint::abci::transaction::Hash as TxHash;
use tendermint_rpc::endpoint::tx::Response as TxResponse;
use tendermint_rpc::endpoint::tx_search::Response as TxSearchResponse;
use tendermint_rpc::{HttpClient, Url};
use tokio::time::sleep;
use tracing::info;

<<<<<<< HEAD
use crate::chain::cosmos::query::tx::{all_ibc_events_from_tx_search_response, query_tx_response};
=======
use crate::chain::cosmos::query::tx::query_tx_response;
use crate::chain::cosmos::types::tx::{TxStatus, TxSyncResult};
>>>>>>> 385c3ab5
use crate::error::Error;

const WAIT_BACKOFF: Duration = Duration::from_millis(300);

/// Given a vector of `TxHash` elements,
/// each including a transaction response hash for one or more messages, periodically queries the chain
/// with the transaction hashes to get the list of IbcEvents included in those transactions.
pub async fn wait_for_block_commits(
    chain_id: &ChainId,
    rpc_client: &HttpClient,
    rpc_address: &Url,
    rpc_timeout: &Duration,
    tx_hashes: &[TxHash],
) -> Result<Vec<IbcEvent>, Error> {
    info!(
        id = %chain_id,
        "wait_for_block_commits: waiting for commit of tx hashes(s) {:?}",
        tx_hashes
    );

    let responses = wait_tx_hashes(rpc_client, rpc_address, rpc_timeout, tx_hashes).await?;

    let all_events = responses
        .into_iter()
        .flat_map(|response| {
            response.txs.into_iter().flat_map(|tx_response| {
                all_ibc_events_from_tx_search_response(chain_id, tx_response)
            })
        })
        .collect();

    Ok(all_events)
}

pub async fn wait_tx_hashes(
    rpc_client: &HttpClient,
    rpc_address: &Url,
<<<<<<< HEAD
    timeout: &Duration,
    tx_hashes: &[TxHash],
) -> Result<Vec<TxSearchResponse>, Error> {
    let tasks = tx_hashes
        .iter()
        .map(|tx_hash| async { wait_tx_hash(rpc_client, rpc_address, timeout, tx_hash).await })
        .collect::<FuturesOrdered<_>>();

    let responses = tasks
        .collect::<Vec<_>>()
        .await
        .into_iter()
        .collect::<Result<Vec<_>, _>>()?;

    Ok(responses)
}

pub async fn wait_tx_succeed(
    rpc_client: &HttpClient,
    rpc_address: &Url,
    timeout: &Duration,
    tx_hash: &TxHash,
) -> Result<Vec<TxResponse>, Error> {
    let response = wait_tx_hash(rpc_client, rpc_address, timeout, tx_hash).await?;

    for response in response.txs.iter() {
        let response_code = response.tx_result.code;
        if response_code.is_err() {
            return Err(Error::rpc_response(format!("{}", response_code.value())));
=======
    tx_sync_result: &mut TxSyncResult,
) -> Result<(), Error> {
    if let TxStatus::Pending { message_count } = tx_sync_result.status {
        let response =
            query_tx_response(rpc_client, rpc_address, &tx_sync_result.response.hash).await?;

        if let Some(response) = response {
            tx_sync_result.status = TxStatus::ReceivedResponse;

            if response.tx_result.code.is_err() {
                tx_sync_result.events = vec![
                    IbcEvent::ChainError(format!(
                        "deliver_tx for {} reports error: code={:?}, log={:?}",
                        response.hash, response.tx_result.code, response.tx_result.log
                    ));
                    message_count
                ];
            } else {
                let height = Height::new(chain_id.version(), u64::from(response.height)).unwrap();

                tx_sync_result.events = response
                    .tx_result
                    .events
                    .iter()
                    .flat_map(|event| from_tx_response_event(height, event).into_iter())
                    .collect::<Vec<_>>();
            }
>>>>>>> 385c3ab5
        }
    }

    Ok(response.txs)
}

<<<<<<< HEAD
pub async fn wait_tx_hash(
    rpc_client: &HttpClient,
    rpc_address: &Url,
    timeout: &Duration,
    tx_hash: &TxHash,
) -> Result<TxSearchResponse, Error> {
    let start_time = Instant::now();

    loop {
        let responses = query_tx_response(rpc_client, rpc_address, tx_hash).await?;

        if responses.txs.is_empty() {
            let elapsed = start_time.elapsed();
            if &elapsed > timeout {
                return Err(Error::tx_no_confirmation());
            } else {
                sleep(WAIT_BACKOFF).await;
            }
        } else {
            return Ok(responses);
        }
    }
=======
fn all_tx_results_found(tx_sync_results: &[TxSyncResult]) -> bool {
    tx_sync_results
        .iter()
        .all(|r| matches!(r.status, TxStatus::ReceivedResponse))
>>>>>>> 385c3ab5
}<|MERGE_RESOLUTION|>--- conflicted
+++ resolved
@@ -1,33 +1,24 @@
 use core::time::Duration;
-use futures::stream::{FuturesOrdered, StreamExt};
 use ibc::core::ics24_host::identifier::ChainId;
 use ibc::events::from_tx_response_event;
 use ibc::events::IbcEvent;
-<<<<<<< HEAD
-=======
 use ibc::Height;
 use itertools::Itertools;
 use std::thread;
->>>>>>> 385c3ab5
 use std::time::Instant;
 use tendermint::abci::transaction::Hash as TxHash;
 use tendermint_rpc::endpoint::tx::Response as TxResponse;
-use tendermint_rpc::endpoint::tx_search::Response as TxSearchResponse;
 use tendermint_rpc::{HttpClient, Url};
 use tokio::time::sleep;
-use tracing::info;
+use tracing::{info, trace};
 
-<<<<<<< HEAD
-use crate::chain::cosmos::query::tx::{all_ibc_events_from_tx_search_response, query_tx_response};
-=======
 use crate::chain::cosmos::query::tx::query_tx_response;
 use crate::chain::cosmos::types::tx::{TxStatus, TxSyncResult};
->>>>>>> 385c3ab5
 use crate::error::Error;
 
 const WAIT_BACKOFF: Duration = Duration::from_millis(300);
 
-/// Given a vector of `TxHash` elements,
+/// Given a vector of `TxSyncResult` elements,
 /// each including a transaction response hash for one or more messages, periodically queries the chain
 /// with the transaction hashes to get the list of IbcEvents included in those transactions.
 pub async fn wait_for_block_commits(
@@ -35,62 +26,51 @@
     rpc_client: &HttpClient,
     rpc_address: &Url,
     rpc_timeout: &Duration,
-    tx_hashes: &[TxHash],
-) -> Result<Vec<IbcEvent>, Error> {
+    tx_sync_results: &mut [TxSyncResult],
+) -> Result<(), Error> {
+    let start_time = Instant::now();
+
+    let hashes = tx_sync_results
+        .iter()
+        .map(|res| res.response.hash.to_string())
+        .join(", ");
+
     info!(
         id = %chain_id,
-        "wait_for_block_commits: waiting for commit of tx hashes(s) {:?}",
-        tx_hashes
+        "wait_for_block_commits: waiting for commit of tx hashes(s) {}",
+        hashes
     );
 
-    let responses = wait_tx_hashes(rpc_client, rpc_address, rpc_timeout, tx_hashes).await?;
+    loop {
+        let elapsed = start_time.elapsed();
 
-    let all_events = responses
-        .into_iter()
-        .flat_map(|response| {
-            response.txs.into_iter().flat_map(|tx_response| {
-                all_ibc_events_from_tx_search_response(chain_id, tx_response)
-            })
-        })
-        .collect();
+        if all_tx_results_found(tx_sync_results) {
+            trace!(
+                id = %chain_id,
+                "wait_for_block_commits: retrieved {} tx results after {}ms",
+                tx_sync_results.len(),
+                elapsed.as_millis(),
+            );
 
-    Ok(all_events)
+            return Ok(());
+        } else if &elapsed > rpc_timeout {
+            return Err(Error::tx_no_confirmation());
+        } else {
+            thread::sleep(WAIT_BACKOFF);
+
+            for tx_sync_result in tx_sync_results.iter_mut() {
+                // ignore error
+                let _ =
+                    update_tx_sync_result(chain_id, rpc_client, rpc_address, tx_sync_result).await;
+            }
+        }
+    }
 }
 
-pub async fn wait_tx_hashes(
+async fn update_tx_sync_result(
+    chain_id: &ChainId,
     rpc_client: &HttpClient,
     rpc_address: &Url,
-<<<<<<< HEAD
-    timeout: &Duration,
-    tx_hashes: &[TxHash],
-) -> Result<Vec<TxSearchResponse>, Error> {
-    let tasks = tx_hashes
-        .iter()
-        .map(|tx_hash| async { wait_tx_hash(rpc_client, rpc_address, timeout, tx_hash).await })
-        .collect::<FuturesOrdered<_>>();
-
-    let responses = tasks
-        .collect::<Vec<_>>()
-        .await
-        .into_iter()
-        .collect::<Result<Vec<_>, _>>()?;
-
-    Ok(responses)
-}
-
-pub async fn wait_tx_succeed(
-    rpc_client: &HttpClient,
-    rpc_address: &Url,
-    timeout: &Duration,
-    tx_hash: &TxHash,
-) -> Result<Vec<TxResponse>, Error> {
-    let response = wait_tx_hash(rpc_client, rpc_address, timeout, tx_hash).await?;
-
-    for response in response.txs.iter() {
-        let response_code = response.tx_result.code;
-        if response_code.is_err() {
-            return Err(Error::rpc_response(format!("{}", response_code.value())));
-=======
     tx_sync_result: &mut TxSyncResult,
 ) -> Result<(), Error> {
     if let TxStatus::Pending { message_count } = tx_sync_result.status {
@@ -118,40 +98,57 @@
                     .flat_map(|event| from_tx_response_event(height, event).into_iter())
                     .collect::<Vec<_>>();
             }
->>>>>>> 385c3ab5
         }
     }
 
-    Ok(response.txs)
+    Ok(())
 }
 
-<<<<<<< HEAD
+fn all_tx_results_found(tx_sync_results: &[TxSyncResult]) -> bool {
+    tx_sync_results
+        .iter()
+        .all(|r| matches!(r.status, TxStatus::ReceivedResponse))
+}
+
+pub async fn wait_tx_succeed(
+    rpc_client: &HttpClient,
+    rpc_address: &Url,
+    timeout: &Duration,
+    tx_hash: &TxHash,
+) -> Result<TxResponse, Error> {
+    let response = wait_tx_hash(rpc_client, rpc_address, timeout, tx_hash).await?;
+
+    let response_code = response.tx_result.code;
+    if response_code.is_err() {
+        return Err(Error::rpc_response(format!("{}", response_code.value())));
+    }
+
+    Ok(response)
+}
+
 pub async fn wait_tx_hash(
     rpc_client: &HttpClient,
     rpc_address: &Url,
     timeout: &Duration,
     tx_hash: &TxHash,
-) -> Result<TxSearchResponse, Error> {
+) -> Result<TxResponse, Error> {
     let start_time = Instant::now();
 
     loop {
-        let responses = query_tx_response(rpc_client, rpc_address, tx_hash).await?;
+        let response = query_tx_response(rpc_client, rpc_address, tx_hash).await?;
 
-        if responses.txs.is_empty() {
-            let elapsed = start_time.elapsed();
-            if &elapsed > timeout {
-                return Err(Error::tx_no_confirmation());
-            } else {
-                sleep(WAIT_BACKOFF).await;
+        match response {
+            None => {
+                let elapsed = start_time.elapsed();
+                if &elapsed > timeout {
+                    return Err(Error::tx_no_confirmation());
+                } else {
+                    sleep(WAIT_BACKOFF).await;
+                }
             }
-        } else {
-            return Ok(responses);
+            Some(response) => {
+                return Ok(response);
+            }
         }
     }
-=======
-fn all_tx_results_found(tx_sync_results: &[TxSyncResult]) -> bool {
-    tx_sync_results
-        .iter()
-        .all(|r| matches!(r.status, TxStatus::ReceivedResponse))
->>>>>>> 385c3ab5
 }
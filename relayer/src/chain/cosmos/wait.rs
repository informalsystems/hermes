--- conflicted
+++ resolved
@@ -82,29 +82,10 @@
 ) -> Result<(), Error> {
     let response = wait_tx_hash(rpc_client, rpc_address, timeout, tx_hash).await?;
 
-<<<<<<< HEAD
-        // Otherwise, try to resolve transaction hash to the corresponding events.
-        let events_per_tx = query_txs(
-            chain_id,
-            rpc_client,
-            rpc_address,
-            QueryTxRequest::Transaction(QueryTxHash(response.hash)),
-        )
-        .await?;
-
-        trace!("events_per_tx: {:?}", events_per_tx);
-
-        // If we get events back, progress was made, so we replace the events
-        // with the new ones. in both cases we will check in the next iteration
-        // whether or not the transaction was fully committed.
-        if !events_per_tx.is_empty() {
-            *events = events_per_tx;
-=======
     for response in response.txs {
         let response_code = response.tx_result.code;
         if response_code.is_err() {
             return Err(Error::rpc_response(format!("{}", response_code.value())));
->>>>>>> 43add2e2
         }
     }
 

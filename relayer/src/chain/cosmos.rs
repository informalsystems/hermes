--- conflicted
+++ resolved
@@ -94,15 +94,11 @@
     sdk_error::sdk_error_from_tx_sync_error_code,
 };
 
-<<<<<<< HEAD
 use super::{tx::TrackedMsgs, ChainEndpoint, HealthCheck};
-=======
-use super::{ChainEndpoint, HealthCheck};
 use ibc::core::ics24_host::path::{
     AcksPath, ChannelEndsPath, ClientConsensusStatePath, ClientStatePath, CommitmentsPath,
     ConnectionsPath, ReceiptsPath, SeqRecvsPath,
 };
->>>>>>> 88c03ed8
 
 mod compatibility;
 pub mod version;
@@ -315,10 +311,7 @@
         let signer_info = self.signer(account_seq)?;
         let max_fee = self.max_fee();
 
-        debug!(
-            "max fee, for use in tx simulation: {}",
-            PrettyFee(&max_fee)
-        );
+        debug!("max fee, for use in tx simulation: {}", PrettyFee(&max_fee));
 
         let (body, body_buf) = tx_body_and_bytes(proto_msgs, self.tx_memo())?;
 
@@ -486,7 +479,6 @@
     fn estimate_gas(&mut self, tx: Tx) -> Result<u64, Error> {
         let simulated_gas = self.send_tx_simulate(tx).map(|sr| sr.gas_info);
         let _span = span!(Level::ERROR, "estimate_gas").entered();
-
 
         match simulated_gas {
             Ok(Some(gas_info)) => {

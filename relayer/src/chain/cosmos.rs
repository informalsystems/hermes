use std::str::FromStr;
use std::time::Duration;

use tendermint::abci::Path as TendermintABCIPath;
use tendermint::block::Height;
use tendermint_light_client::types::LightBlock;
use tendermint_light_client::types::TrustThreshold;
use tendermint_rpc::Client;
use tendermint_rpc::HttpClient;

use ibc::ics07_tendermint::client_state::ClientState;
use ibc::ics07_tendermint::consensus_state::ConsensusState;
use ibc::ics24_host::{Path, IBC_QUERY_PATH};

use super::Chain;
use crate::client::tendermint::LightClient;
use crate::config::ChainConfig;
use crate::error::{Error, Kind};

use bytes::Bytes;
use prost::Message;
use prost_types::Any;
use std::future::Future;

pub struct CosmosSDKChain {
    config: ChainConfig,
    rpc_client: HttpClient,
    light_client: Option<LightClient>,
}

impl CosmosSDKChain {
    pub fn from_config(config: ChainConfig) -> Result<Self, Error> {
        let rpc_client =
            HttpClient::new(config.rpc_addr.clone()).map_err(|e| Kind::Rpc.context(e))?;

        Ok(Self {
            config,
            rpc_client,
            light_client: None,
        })
    }
}

impl Chain for CosmosSDKChain {
    type LightBlock = LightBlock;
    type LightClient = LightClient;
    type RpcClient = HttpClient;
    type ConsensusState = ConsensusState;
    type ClientState = ClientState;
    type Error = Error;

    fn query(&self, data: Path, height: u64, prove: bool) -> Result<Vec<u8>, Self::Error> {
        let path = TendermintABCIPath::from_str(IBC_QUERY_PATH).unwrap();
        if !data.is_provable() & prove {
            return Err(Kind::Store
                .context("requested proof for a path in the privateStore")
                .into());
        }
        let response = block_on(abci_query(&self, path, data.to_string(), height, prove))?;

        // Verify response proof, if requested.
        if prove {
            dbg!("Todo: implement proof verification."); // Todo: Verify proof
        }

        Ok(response)
    }

    /// Send a transaction that includes the specified messages
    fn send(&self, _msgs: &[Any]) -> Result<(), Error> {
        // TODO sign and broadcast_tx
        Ok(())
    }

    fn config(&self) -> &ChainConfig {
        &self.config
    }

    fn rpc_client(&self) -> &HttpClient {
        &self.rpc_client
    }

    fn set_light_client(&mut self, light_client: LightClient) {
        self.light_client = Some(light_client);
    }

    fn light_client(&self) -> Option<&LightClient> {
        self.light_client.as_ref()
    }

    fn trusting_period(&self) -> Duration {
        self.config.trusting_period
    }

    fn trust_threshold(&self) -> TrustThreshold {
        TrustThreshold::default()
    }

    fn unbonding_period(&self) -> Duration {
        // TODO - query chain
        Duration::from_secs(24 * 7 * 3)
    }
<<<<<<< HEAD
=======

    fn trust_threshold(&self) -> TrustThresholdFraction {
        TrustThresholdFraction::default()
    }

    fn sign_tx(&self, _msgs: &[Any]) -> Result<Vec<u8>, Error> {
        unimplemented!()

        // TODO: Once the tendermint is upgraded and crypto can be imported then work on this build and signing code
        // This is a pregenerated private key from running:
        //      let signing_key = SigningKey::random(&mut OsRng);
        //      println!("{:?", hex::encode(signing_key.to_bytes()));
        // It corresponds to the address: cosmos14kl05amnc3mdyj5d2r27agvwhuqgz7vwfz0wwj
        // Add it to your genesis or send coins to it.
        // Then query the account number and update account_number here.
        // let signing_key_bytes = "cda4e48a1ae228656e483b2f3ae7bca6d04abcef64189ff56d481987259dd2a4";
        // let account_number = 12;
        //
        // let signing_key = SigningKey::new(&hex::decode(signing_key_bytes).unwrap()).unwrap();
        // let verify_key = VerifyKey::from(&signing_key);
        // let pubkey_bytes = verify_key.to_bytes().to_vec();
        // let addr = get_account(pubkey_bytes.clone());
        // msg.signer = addr; // XXX: replace signer
        //
        // // Build and sign transaction
        // //let _signed = chain.build_sign_tx(vec![Box::new(msg)]);
        //
        // let mut proto_msgs: Vec<prost_types::Any> = Vec::new();
        // let mut buf = Vec::new();
        //
        // // Have a loop if new_builder takes more messages
        // // for now just encode one message
        // prost::Message::encode(&msg, &mut buf).unwrap();
        //
        // // Create a proto any message
        // let any_msg = prost_types::Any {
        //     type_url: "/ibc.connection.MsgConnectionOpenInit".to_string(), // "type.googleapis.com/ibc.connection.MsgConnectionOpenInit".to_string(),
        //     value: buf,
        // };
        //
        // // Add proto message
        // proto_msgs.push(any_msg);
        //
        // // Create TxBody
        // let body = TxBody {
        //     messages: proto_msgs,
        //     memo: "".to_string(),
        //     timeout_height: 0,
        //     extension_options: Vec::<prost_types::Any>::new(),
        //     non_critical_extension_options: Vec::<prost_types::Any>::new(),
        // };
        //
        // let sum = Some(PK_Sum::Secp256k1(pubkey_bytes));
        //
        // let pk = Some(PublicKey { sum });
        //
        // let single = Single { mode: 1 };
        // let sum_single = Some(Sum::Single(single));
        // let mode = Some(ModeInfo { sum: sum_single });
        //
        // let signer_info = SignerInfo {
        //     public_key: pk,
        //     mode_info: mode,
        //     sequence: 0,
        // };
        //
        // let auth_info = AuthInfo {
        //     signer_infos: vec![signer_info],
        //     fee: None,
        // };
        //
        // // A protobuf serialization of a TxBody
        // let mut body_buf = Vec::new();
        // prost::Message::encode(&body, &mut body_buf).unwrap();
        //
        // // A protobuf serialization of a AuthInfo
        // let mut auth_buf = Vec::new();
        // prost::Message::encode(&auth_info, &mut auth_buf).unwrap();
        //
        // let sign_doc = SignDoc {
        //     body_bytes: body_buf.clone(),
        //     auth_info_bytes: auth_buf.clone(),
        //     chain_id: chain_config.clone().id.to_string(),
        //     account_number: account_number,
        // };
        //
        // // A protobuf serialization of a AuthInfo
        // let mut signdoc_buf = Vec::new();
        // prost::Message::encode(&sign_doc, &mut signdoc_buf).unwrap();
        //
        // let signature: Signature = signing_key.sign(&signdoc_buf);
        //
        // status_info!("Signed Tx", "{:?}", signed_doc);
        //
        // let tx_raw = TxRaw {
        //     body_bytes,
        //     auth_info_bytes: auth_bytes,
        //     signatures: vec![signature.as_ref().to_vec()],
        // };
        //
        // let mut txraw_buf = Vec::new();
        // prost::Message::encode(&tx_raw, &mut txraw_buf).unwrap();
        // println!("{:?}", txraw_buf);

        /*
        // TODO: get this from the config
        let client = Client::new(Address::Tcp{
            peer_id: None,
            host: "localhost",
            port: 26657,
        });
        match client.broadcast_tx_commit(Transaction::new(txraw_buf)); {
            Ok(resp) => println!("OK! {:?}", resp),
            Err(e) => println!("Err {:?}", e)
        };*/
    }
>>>>>>> 1e5f0b2a
}

/// Perform a generic `abci_query`, and return the corresponding deserialized response data.
async fn abci_query(
    chain: &CosmosSDKChain,
    path: TendermintABCIPath,
    data: String,
    height: u64,
    prove: bool,
) -> Result<Vec<u8>, anomaly::Error<Kind>> {
    // Use the Tendermint-rs RPC client to do the query.
    let response = chain
        .rpc_client()
        .abci_query(
            Some(path),
            data.into_bytes(),
            match height {
                0 => None,
                _ => Some(Height::from(height)),
            },
            prove,
        )
        .await
        .map_err(|e| Kind::Rpc.context(e))?;

    if !response.code.is_ok() {
        // Fail with response log.
        return Err(Kind::Rpc.context(response.log.to_string()).into());
    }
    if response.value.is_empty() {
        // Fail due to empty response value (nothing to decode).
        return Err(Kind::EmptyResponseValue.into());
    }

    Ok(response.value)
}

/// block on future
pub fn block_on<F: Future>(future: F) -> F::Output {
    tokio::runtime::Builder::new()
        .basic_scheduler()
        .enable_all()
        .build()
        .unwrap()
        .block_on(future)
}<|MERGE_RESOLUTION|>--- conflicted
+++ resolved
@@ -99,12 +99,6 @@
     fn unbonding_period(&self) -> Duration {
         // TODO - query chain
         Duration::from_secs(24 * 7 * 3)
-    }
-<<<<<<< HEAD
-=======
-
-    fn trust_threshold(&self) -> TrustThresholdFraction {
-        TrustThresholdFraction::default()
     }
 
     fn sign_tx(&self, _msgs: &[Any]) -> Result<Vec<u8>, Error> {
@@ -218,7 +212,6 @@
             Err(e) => println!("Err {:?}", e)
         };*/
     }
->>>>>>> 1e5f0b2a
 }
 
 /// Perform a generic `abci_query`, and return the corresponding deserialized response data.

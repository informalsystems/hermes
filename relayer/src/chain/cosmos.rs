--- conflicted
+++ resolved
@@ -16,11 +16,7 @@
 use itertools::Itertools;
 use prost::Message;
 use prost_types::Any;
-<<<<<<< HEAD
-use tendermint::abci::{Code, Path as TendermintABCIPath};
-=======
-use tendermint::abci::{Event, Path as TendermintABCIPath};
->>>>>>> 276b46ba
+use tendermint::abci::{Code, Event, Path as TendermintABCIPath};
 use tendermint::account::Id as AccountId;
 use tendermint::block::Height;
 use tendermint::consensus::Params;
@@ -34,11 +30,7 @@
 };
 use tokio::runtime::Runtime as TokioRuntime;
 use tonic::codegen::http::Uri;
-<<<<<<< HEAD
-use tracing::{debug, error, trace, warn};
-=======
 use tracing::{debug, error, info, trace, warn};
->>>>>>> 276b46ba
 
 use ibc::clients::ics07_tendermint::client_state::{AllowUpdate, ClientState};
 use ibc::clients::ics07_tendermint::consensus_state::ConsensusState as TMConsensusState;
@@ -95,10 +87,7 @@
 use crate::light_client::tendermint::LightClient as TmLightClient;
 use crate::light_client::LightClient;
 use crate::light_client::Verified;
-<<<<<<< HEAD
 use crate::util::retry::{retry_with_index, RetryResult};
-use crate::{chain::QueryResponse, event::monitor::TxMonitorCmd};
-=======
 use crate::{
     chain::handle::requests::AppVersion, chain::QueryResponse, chain::StatusResponse,
     event::monitor::TxMonitorCmd,
@@ -108,7 +97,6 @@
     config::{AddressType, ChainConfig, GasPrice},
     sdk_error::sdk_error_from_tx_sync_error_code,
 };
->>>>>>> 276b46ba
 
 use super::{ChainEndpoint, HealthCheck};
 
@@ -305,19 +293,11 @@
         self.rt.block_on(f)
     }
 
-<<<<<<< HEAD
     fn send_tx_with_account_sequence(
         &mut self,
         proto_msgs: Vec<Any>,
         account_seq: u64,
     ) -> Result<Response, Error> {
-=======
-    fn send_tx(&mut self, proto_msgs: Vec<Any>) -> Result<Response, Error> {
-        crate::time!("send_tx");
-
-        let account_seq = self.account_sequence()?;
-
->>>>>>> 276b46ba
         debug!(
             "[{}] send_tx: sending {} messages using account sequence {}",
             self.id(),
@@ -381,8 +361,11 @@
         prost::Message::encode(&tx_raw, &mut tx_bytes)
             .map_err(|e| Error::protobuf_encode(String::from("Transaction"), e))?;
 
-<<<<<<< HEAD
-        self.block_on(broadcast_tx_sync(self, tx_bytes))
+        self.block_on(broadcast_tx_sync(
+            self.rpc_client(),
+            &self.config.rpc_addr,
+            tx_bytes,
+        ))
     }
 
     // Try to send_tx with retry on account sequence error.
@@ -409,21 +392,26 @@
             }
             Code::Err(INCORRECT_ACCOUNT_SEQUENCE_ERR) => {
                 if retries < retry_strategy::MAX_ACCOUNT_SEQUENCE_RETRY {
-                    warn!("send_tx failed with incorrect account sequence. retrying with account sequence refetched from the chain.");
-=======
-        let response = self.block_on(broadcast_tx_sync(
-            self.rpc_client(),
-            &self.config.rpc_addr,
-            tx_bytes,
-        ))?;
-
-        match response.code {
-            tendermint::abci::Code::Ok => {
-                // A success means the account s.n. was increased
-                self.incr_account_sequence()?;
-                debug!("[{}] send_tx: broadcast_tx_sync: {:?}", self.id(), response);
+                    warn!("send_tx failed with incorrect account sequence. re-fetching account sequence from chain & retrying.");
+                    // Refetch account information from the chain.
+                    // We do not wait between retries as waiting will
+                    // only increase the chance of the account sequence getting
+                    // out of synced again from other sources.
+                    self.refresh_account()?;
+
+                    self.send_tx_with_account_sequence_retry(proto_msgs, retries + 1)
+                } else {
+                    // If after the max retry we still get an account sequence mismatch error,
+                    // we ignore the error and return the original response to downstream.
+                    // We do not return an error here, because the current convention
+                    // let the caller handle error responses separately.
+
+                    error!("failed to send_tx due to account sequence errors. the relayer wallet may be used elsewhere concurrently.");
+
+                    Ok(response)
+                }
             }
-            tendermint::abci::Code::Err(code) => {
+            Code::Err(code) => {
                 // Avoid increasing the account s.n. if CheckTx failed
                 // Log the error
                 error!(
@@ -432,31 +420,6 @@
                     response,
                     sdk_error_from_tx_sync_error_code(code)
                 );
-            }
-        }
->>>>>>> 276b46ba
-
-                    // Refetch account information from the chain.
-                    // We do not wait between retries as waiting will
-                    // only increase the chance of the account sequence getting
-                    // out of synced again from other sources.
-                    self.refresh_account()?;
-
-                    self.send_tx_with_account_sequence_retry(proto_msgs, retries + 1)
-                } else {
-                    // If after the max retry we still get an account sequence mismatch error,
-                    // we ignore the error and return the original response to downstream.
-                    // We do not return an error here, because the current convention
-                    // let the caller handle error responses separately.
-
-                    error!("failed to send_tx with incorrect account sequence. the relayer's wallet may be used elsewhere concurrently.");
-
-                    Ok(response)
-                }
-            }
-            Code::Err(_) => {
-                // The original code do not convert an error response into error result.
-                // We may want to refactor this in the future to simplify error handling.
                 Ok(response)
             }
         }

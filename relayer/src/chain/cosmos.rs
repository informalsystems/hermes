use std::{
    convert::TryFrom, convert::TryInto, future::Future, str::FromStr, sync::Arc, thread,
    time::Duration,
};

use anomaly::fail;
use bitcoin::hashes::hex::ToHex;
use crossbeam_channel as channel;
use ibc::ics04_channel::events as ChannelEvents;
use prost::Message;
use prost_types::Any;
use tendermint::abci::Path as TendermintABCIPath;
use tendermint::account::Id as AccountId;
use tendermint::block::Height;
use tendermint::consensus::Params;
use tendermint_light_client::types::LightBlock as TMLightBlock;
use tendermint_proto::Protobuf;
use tendermint_rpc::query::Query;
use tendermint_rpc::{endpoint::broadcast::tx_commit::Response, Client, HttpClient, Order};
use tokio::runtime::Runtime as TokioRuntime;
use tonic::codegen::http::Uri;

use ibc::downcast;
use ibc::events::{from_tx_response_event, IBCEvent};
use ibc::ics02_client::client_def::{AnyClientState, AnyConsensusState};
use ibc::ics03_connection::raw::ConnectionIds;
use ibc::ics04_channel::channel::QueryPacketEventDataRequest;
use ibc::ics04_channel::packet::Sequence;
use ibc::ics07_tendermint::client_state::ClientState;
use ibc::ics07_tendermint::consensus_state::ConsensusState as TMConsensusState;
use ibc::ics07_tendermint::header::Header as TMHeader;
use ibc::ics23_commitment::commitment::CommitmentPrefix;
use ibc::ics23_commitment::merkle::convert_tm_to_ics_merkle_proof;
use ibc::ics24_host::identifier::{ChainId, ChannelId, ClientId, ConnectionId};
use ibc::ics24_host::Path::ClientConsensusState as ClientConsensusPath;
use ibc::ics24_host::Path::ClientState as ClientStatePath;
use ibc::ics24_host::{Path, IBC_QUERY_PATH};
use ibc::Height as ICSHeight;
// Support for GRPC
use ibc_proto::cosmos::auth::v1beta1::{BaseAccount, QueryAccountRequest};
use ibc_proto::cosmos::base::v1beta1::Coin;
use ibc_proto::cosmos::tx::v1beta1::mode_info::{Single, Sum};
use ibc_proto::cosmos::tx::v1beta1::{AuthInfo, Fee, ModeInfo, SignDoc, SignerInfo, TxBody, TxRaw};
use ibc_proto::ibc::core::channel::v1::{
    PacketState, QueryChannelsRequest, QueryConnectionChannelsRequest,
    QueryPacketAcknowledgementsRequest, QueryPacketCommitmentsRequest, QueryUnreceivedAcksRequest,
    QueryUnreceivedPacketsRequest,
};
use ibc_proto::ibc::core::client::v1::QueryClientStatesRequest;
use ibc_proto::ibc::core::commitment::v1::MerkleProof;
use ibc_proto::ibc::core::connection::v1::QueryConnectionsRequest;

use crate::chain::QueryResponse;
use crate::config::ChainConfig;
use crate::error::{Error, Kind};
use crate::event::monitor::{EventBatch, EventMonitor};
use crate::keyring::store::{KeyEntry, KeyRing, KeyRingOperations, StoreBackend};
use crate::light_client::tendermint::LightClient as TMLightClient;
use crate::light_client::LightClient;

use super::Chain;

// TODO size this properly
const DEFAULT_MAX_GAS: u64 = 300000;
const DEFAULT_MAX_MSG_NUM: usize = 30;
const DEFAULT_MAX_TX_SIZE: usize = 2 * 1048576; // 2 MBytes

pub struct CosmosSDKChain {
    config: ChainConfig,
    rpc_client: HttpClient,
    rt: Arc<TokioRuntime>,
    keybase: KeyRing,
}

impl CosmosSDKChain {
    /// The unbonding period of this chain
    pub fn unbonding_period(&self) -> Result<Duration, Error> {
        crate::time!("unbonding_period");

        // TODO - generalize this
        let grpc_addr =
            Uri::from_str(&self.config().grpc_addr).map_err(|e| Kind::Grpc.context(e))?;

        let mut client = self
            .block_on(
                ibc_proto::cosmos::staking::v1beta1::query_client::QueryClient::connect(grpc_addr),
            )
            .map_err(|e| Kind::Grpc.context(e))?;

        let request =
            tonic::Request::new(ibc_proto::cosmos::staking::v1beta1::QueryParamsRequest {});

        let response = self
            .block_on(client.params(request))
            .map_err(|e| Kind::Grpc.context(e))?;

        let res = response
            .into_inner()
            .params
            .ok_or_else(|| Kind::Grpc.context("none staking params".to_string()))?
            .unbonding_time
            .ok_or_else(|| Kind::Grpc.context("none unbonding time".to_string()))?;

        Ok(Duration::from_secs(res.seconds as u64))
    }

    fn rpc_client(&self) -> &HttpClient {
        &self.rpc_client
    }

    pub fn config(&self) -> &ChainConfig {
        &self.config
    }

    /// Query the consensus parameters via an RPC query
    /// Specific to the SDK and used only for Tendermint client create
    pub fn query_consensus_params(&self) -> Result<Params, Error> {
        crate::time!("query_consensus_params");

        Ok(self
            .block_on(self.rpc_client().genesis())
            .map_err(|e| Kind::Rpc(self.config.rpc_addr.clone()).context(e))?
            .consensus_params)
    }

    /// Run a future to completion on the Tokio runtime.
    fn block_on<F: Future>(&self, f: F) -> F::Output {
        crate::time!("block_on");
        self.rt.block_on(f)
    }

    fn send_tx(&self, proto_msgs: Vec<Any>) -> Result<Vec<IBCEvent>, Error> {
        crate::time!("send_tx");

        let key = self
            .keybase()
            .get_key()
            .map_err(|e| Kind::KeyBase.context(e))?;

        // Create TxBody
        let body = TxBody {
            messages: proto_msgs.to_vec(),
            memo: "".to_string(),
            timeout_height: 0_u64,
            extension_options: Vec::<Any>::new(),
            non_critical_extension_options: Vec::<Any>::new(),
        };

        // A protobuf serialization of a TxBody
        let mut body_buf = Vec::new();
        prost::Message::encode(&body, &mut body_buf).unwrap();

        let mut pk_buf = Vec::new();
        prost::Message::encode(&key.public_key.public_key.to_bytes(), &mut pk_buf).unwrap();

        // Create a MsgSend proto Any message
        let pk_any = Any {
            type_url: "/cosmos.crypto.secp256k1.PubKey".to_string(),
            value: pk_buf,
        };

        let acct_response = self
            .block_on(query_account(self, key.account))
            .map_err(|e| Kind::Grpc.context(e))?;

        let single = Single { mode: 1 };
        let sum_single = Some(Sum::Single(single));
        let mode = Some(ModeInfo { sum: sum_single });
        let signer_info = SignerInfo {
            public_key: Some(pk_any),
            mode_info: mode,
            sequence: acct_response.sequence,
        };

        // Gas Fee
        let coin = Coin {
            denom: "stake".to_string(),
            amount: "1000".to_string(),
        };

        let fee = Some(Fee {
            amount: vec![coin],
            gas_limit: self.gas(),
            payer: "".to_string(),
            granter: "".to_string(),
        });

        let auth_info = AuthInfo {
            signer_infos: vec![signer_info],
            fee,
        };

        // A protobuf serialization of a AuthInfo
        let mut auth_buf = Vec::new();
        prost::Message::encode(&auth_info, &mut auth_buf).unwrap();

        let sign_doc = SignDoc {
            body_bytes: body_buf.clone(),
            auth_info_bytes: auth_buf.clone(),
            chain_id: self.config.clone().id.to_string(),
            account_number: 0,
        };

        // A protobuf serialization of a SignDoc
        let mut signdoc_buf = Vec::new();
        prost::Message::encode(&sign_doc, &mut signdoc_buf).unwrap();

        // Sign doc and broadcast
        let signed = self.keybase.sign_msg(signdoc_buf);

        let tx_raw = TxRaw {
            body_bytes: body_buf,
            auth_info_bytes: auth_buf,
            signatures: vec![signed],
        };

        let mut txraw_buf = Vec::new();
        prost::Message::encode(&tx_raw, &mut txraw_buf).unwrap();

        let response = self
            .block_on(broadcast_tx_commit(self, txraw_buf))
            .map_err(|e| Kind::Rpc(self.config.rpc_addr.clone()).context(e))?;

        let res = tx_result_to_event(response)?;

        Ok(res)
    }

    fn gas(&self) -> u64 {
        self.config.gas.unwrap_or(DEFAULT_MAX_GAS)
    }

    fn max_msg_num(&self) -> usize {
        self.config.max_msg_num.unwrap_or(DEFAULT_MAX_MSG_NUM)
    }

    fn max_tx_size(&self) -> usize {
        self.config.max_tx_size.unwrap_or(DEFAULT_MAX_TX_SIZE)
    }
}

impl Chain for CosmosSDKChain {
    type LightBlock = TMLightBlock;
    type Header = TMHeader;
    type ConsensusState = TMConsensusState;
    type ClientState = ClientState;

    fn bootstrap(config: ChainConfig, rt: Arc<TokioRuntime>) -> Result<Self, Error> {
        let rpc_client = HttpClient::new(config.rpc_addr.clone())
            .map_err(|e| Kind::Rpc(config.rpc_addr.clone()).context(e))?;

        // Initialize key store and load key
        let key_store = KeyRing::init(StoreBackend::Test, config.clone())
            .map_err(|e| Kind::KeyBase.context(e))?;

        Ok(Self {
            rt,
            config,
            keybase: key_store,
            rpc_client,
        })
    }

    // TODO use a simpler approach to create the light client
    #[allow(clippy::type_complexity)]
    fn init_light_client(
        &self,
    ) -> Result<(Box<dyn LightClient<Self>>, Option<thread::JoinHandle<()>>), Error> {
        crate::time!("init_light_client");

        let (lc, supervisor) = TMLightClient::from_config(&self.config, true)?;

        let supervisor_thread = thread::spawn(move || supervisor.run().unwrap());

        Ok((Box::new(lc), Some(supervisor_thread)))
    }

    fn init_event_monitor(
        &self,
        rt: Arc<TokioRuntime>,
    ) -> Result<
        (
            channel::Receiver<EventBatch>,
            Option<thread::JoinHandle<()>>,
        ),
        Error,
    > {
        crate::time!("init_event_monitor");

        let (mut event_monitor, event_receiver) =
            EventMonitor::new(self.config.id.clone(), self.config.rpc_addr.clone(), rt)?;

        event_monitor.subscribe().unwrap();
        let monitor_thread = thread::spawn(move || event_monitor.run());

        Ok((event_receiver, Some(monitor_thread)))
    }

    fn id(&self) -> &ChainId {
        &self.config().id
    }

    fn keybase(&self) -> &KeyRing {
        &self.keybase
    }

    fn query(&self, data: Path, height: ICSHeight, prove: bool) -> Result<QueryResponse, Error> {
        crate::time!("query");

        let path = TendermintABCIPath::from_str(IBC_QUERY_PATH).unwrap();

        let height =
            Height::try_from(height.revision_height).map_err(|e| Kind::InvalidHeight.context(e))?;

        if !data.is_provable() & prove {
            return Err(Kind::Store
                .context("requested proof for a path in the privateStore")
                .into());
        }

        let response = self.block_on(abci_query(&self, path, data.to_string(), height, prove))?;

        // TODO - Verify response proof, if requested.
        if prove {}

        Ok(response)
    }

    /// Send one or more transactions that include all the specified messages
    fn send_msgs(&mut self, proto_msgs: Vec<Any>) -> Result<Vec<IBCEvent>, Error> {
        crate::time!("send_msgs");

        if proto_msgs.is_empty() {
            return Ok(vec![IBCEvent::Empty("No messages to send".to_string())]);
        }
        let mut res = vec![];

        let mut n = 0;
        let mut size = 0;
        let mut msg_batch = vec![];
        for msg in proto_msgs.iter() {
            msg_batch.append(&mut vec![msg.clone()]);
            let mut buf = Vec::new();
            prost::Message::encode(msg, &mut buf).unwrap();
            n += 1;
            size += buf.len();
            if n >= self.max_msg_num() || size >= self.max_tx_size() {
                let mut result = self.send_tx(msg_batch)?;
                res.append(&mut result);
                n = 0;
                size = 0;
                msg_batch = vec![];
            }
        }
        if !msg_batch.is_empty() {
            let mut result = self.send_tx(msg_batch)?;
            res.append(&mut result);
        }

        Ok(res)
    }

    fn build_client_state(&self, height: ICSHeight) -> Result<Self::ClientState, Error> {
        // Build the client state.
        Ok(ibc::ics07_tendermint::client_state::ClientState::new(
            self.id().to_string(),
            self.config.trust_threshold,
            self.config.trusting_period,
            self.unbonding_period()?,
            Duration::from_millis(3000), // TODO - get it from src config when avail
            height,
            ICSHeight::zero(),
            vec!["upgrade".to_string(), "upgradedIBCState".to_string()],
            false,
            false,
        )
        .map_err(|e| Kind::BuildClientStateFailure.context(e))?)
    }

    /// Query the latest height the chain is at via a RPC query
    fn query_latest_height(&self) -> Result<ICSHeight, Error> {
        crate::time!("query_latest_height");

        let status = self
            .block_on(self.rpc_client().status())
            .map_err(|e| Kind::Rpc(self.config.rpc_addr.clone()).context(e))?;

        if status.sync_info.catching_up {
            fail!(
                Kind::LightClientSupervisor(self.config.id.clone()),
                "node at {} running chain {} not caught up",
                self.config().rpc_addr,
                self.config().id,
            );
        }

        Ok(ICSHeight {
            revision_number: ChainId::chain_version(status.node_info.network.as_str()),
            revision_height: u64::from(status.sync_info.latest_block_height),
        })
    }

    fn query_client_state(
        &self,
        client_id: &ClientId,
        height: ICSHeight,
    ) -> Result<Self::ClientState, Error> {
        crate::time!("query_client_state");

        let client_state = self
            .query(ClientStatePath(client_id.clone()), height, false)
            .map_err(|e| Kind::Query("client state".into()).context(e))
            .and_then(|v| {
                AnyClientState::decode_vec(&v.value)
                    .map_err(|e| Kind::Query("client state".into()).context(e))
            })?;
        let client_state =
            downcast!(client_state => AnyClientState::Tendermint).ok_or_else(|| {
                Kind::Query("client state".into()).context("unexpected client state type")
            })?;
        Ok(client_state)
    }

    fn query_commitment_prefix(&self) -> Result<CommitmentPrefix, Error> {
        crate::time!("query_commitment_prefix");

        // TODO - do a real chain query
        Ok(CommitmentPrefix::from(
            self.config().store_prefix.as_bytes().to_vec(),
        ))
    }

    fn proven_client_state(
        &self,
        client_id: &ClientId,
        height: ICSHeight,
    ) -> Result<(Self::ClientState, MerkleProof), Error> {
        crate::time!("proven_client_state");

        let res = self
            .query(ClientStatePath(client_id.clone()), height, true)
            .map_err(|e| Kind::Query("client state".into()).context(e))?;

        let client_state = AnyClientState::decode_vec(&res.value)
            .map_err(|e| Kind::Query("client state".into()).context(e))?;

        let client_state =
            downcast!(client_state => AnyClientState::Tendermint).ok_or_else(|| {
                Kind::Query("client state".into()).context("unexpected client state type")
            })?;

        Ok((
            client_state,
            res.proof.ok_or_else(|| {
                Kind::Query("client state".into()).context("empty proof".to_string())
            })?,
        ))
    }

    fn proven_client_consensus(
        &self,
        client_id: &ClientId,
        consensus_height: ICSHeight,
        height: ICSHeight,
    ) -> Result<(Self::ConsensusState, MerkleProof), Error> {
        crate::time!("proven_client_consensus");

        let res = self
            .query(
                ClientConsensusPath {
                    client_id: client_id.clone(),
                    epoch: consensus_height.revision_number,
                    height: consensus_height.revision_height,
                },
                height,
                true,
            )
            .map_err(|e| Kind::Query("client consensus".into()).context(e))?;

        let consensus_state = AnyConsensusState::decode_vec(&res.value)
            .map_err(|e| Kind::Query("client consensus".into()).context(e))?;

        let consensus_state = downcast!(consensus_state => AnyConsensusState::Tendermint)
            .ok_or_else(|| {
                Kind::Query("client consensus".into()).context("unexpected client consensus type")
            })?;

        Ok((
            consensus_state,
            res.proof.ok_or_else(|| {
                Kind::Query("client consensus".into()).context("empty proof".to_string())
            })?,
        ))
    }

    fn build_consensus_state(
        &self,
        light_block: Self::LightBlock,
    ) -> Result<Self::ConsensusState, Error> {
        crate::time!("build_consensus_state");

        Ok(TMConsensusState::from(light_block.signed_header.header))
    }

    fn build_header(
        &self,
        trusted_light_block: Self::LightBlock,
        target_light_block: Self::LightBlock,
    ) -> Result<Self::Header, Error> {
        crate::time!("build_header");

        let trusted_height =
            ICSHeight::new(self.id().version(), trusted_light_block.height().into());

        Ok(TMHeader {
            trusted_height,
            signed_header: target_light_block.signed_header.clone(),
            validator_set: target_light_block.validators,
            trusted_validator_set: trusted_light_block.validators,
        })
    }

    /// Get the account for the signer
    fn get_signer(&mut self) -> Result<AccountId, Error> {
        crate::time!("get_signer");

        // Get the key from key seed file
        let key = self
            .keybase()
            .get_key()
            .map_err(|e| Kind::KeyBase.context(e))?;

        let signer: AccountId =
            AccountId::from_str(&key.address.to_hex()).map_err(|e| Kind::KeyBase.context(e))?;

        Ok(signer)
    }

    /// Get the signing key
    fn get_key(&mut self) -> Result<KeyEntry, Error> {
        crate::time!("get_key");

        // Get the key from key seed file
        let key = self
            .keybase()
            .get_key()
            .map_err(|e| Kind::KeyBase.context(e))?;

        Ok(key)
    }

    /// Queries the packet commitment hashes associated with a channel.
    fn query_packet_commitments(
        &self,
        request: QueryPacketCommitmentsRequest,
    ) -> Result<(Vec<PacketState>, ICSHeight), Error> {
        crate::time!("query_packet_commitments");

        let grpc_addr =
            Uri::from_str(&self.config().grpc_addr).map_err(|e| Kind::Grpc.context(e))?;
        let mut client = self
            .block_on(
                ibc_proto::ibc::core::channel::v1::query_client::QueryClient::connect(grpc_addr),
            )
            .map_err(|e| Kind::Grpc.context(e))?;

        let request = tonic::Request::new(request);

        let response = self
            .block_on(client.packet_commitments(request))
            .map_err(|e| Kind::Grpc.context(e))?
            .into_inner();

        let pc = response.commitments;

        let height = response
            .height
            .ok_or_else(|| Kind::Grpc.context("missing height in response"))?
            .try_into()
            .map_err(|_| Kind::Grpc.context("invalid height in response"))?;

        Ok((pc, height))
    }

    /// Queries the unreceived packet sequences associated with a channel.
    fn query_unreceived_packets(
        &self,
        request: QueryUnreceivedPacketsRequest,
    ) -> Result<Vec<u64>, Error> {
        crate::time!("query_unreceived_packets");

        let grpc_addr =
            Uri::from_str(&self.config().grpc_addr).map_err(|e| Kind::Grpc.context(e))?;
        let mut client = self
            .block_on(
                ibc_proto::ibc::core::channel::v1::query_client::QueryClient::connect(grpc_addr),
            )
            .map_err(|e| Kind::Grpc.context(e))?;

        let request = tonic::Request::new(request);

        let response = self
            .block_on(client.unreceived_packets(request))
            .map_err(|e| Kind::Grpc.context(e))?
            .into_inner();

        Ok(response.sequences)
    }

    /// Queries the packet acknowledgment hashes associated with a channel.
    fn query_packet_acknowledgements(
        &self,
        request: QueryPacketAcknowledgementsRequest,
    ) -> Result<(Vec<PacketState>, ICSHeight), Error> {
        crate::time!("query_packet_acknowledgements");

        let grpc_addr =
            Uri::from_str(&self.config().grpc_addr).map_err(|e| Kind::Grpc.context(e))?;
        let mut client = self
            .block_on(
                ibc_proto::ibc::core::channel::v1::query_client::QueryClient::connect(grpc_addr),
            )
            .map_err(|e| Kind::Grpc.context(e))?;

        let request = tonic::Request::new(request);

        let response = self
            .block_on(client.packet_acknowledgements(request))
            .map_err(|e| Kind::Grpc.context(e))?
            .into_inner();

        let pc = response.acknowledgements;

        let height = response
            .height
            .ok_or_else(|| Kind::Grpc.context("missing height in response"))?
            .try_into()
            .map_err(|_| Kind::Grpc.context("invalid height in response"))?;

        Ok((pc, height))
    }

    /// Queries the unreceived acknowledgements sequences associated with a channel.
    fn query_unreceived_acknowledgements(
        &self,
        request: QueryUnreceivedAcksRequest,
    ) -> Result<Vec<u64>, Error> {
        crate::time!("query_unreceived_acknowledgements");

        let grpc_addr =
            Uri::from_str(&self.config().grpc_addr).map_err(|e| Kind::Grpc.context(e))?;
        let mut client = self
            .block_on(
                ibc_proto::ibc::core::channel::v1::query_client::QueryClient::connect(grpc_addr),
            )
            .map_err(|e| Kind::Grpc.context(e))?;

        let request = tonic::Request::new(request);

        let response = self
            .block_on(client.unreceived_acks(request))
            .map_err(|e| Kind::Grpc.context(e))?
            .into_inner();

        Ok(response.sequences)
    }

    /// Queries the packet data for all packets with sequences included in the request.
    /// Note - there is no way to format the query such that it asks for Tx-es with either
    /// sequence (the query conditions can only be AND-ed)
    /// There is a possibility to include "<=" and ">=" conditions but it doesn't work with
    /// string attributes (sequence is emmitted as a string).
    /// Therefore, here we perform one tx_search for each query. Alternatively, a single query
    /// for all packets could be performed but it would return all packets ever sent.
    fn query_txs(&self, request: QueryPacketEventDataRequest) -> Result<Vec<IBCEvent>, Error> {
        crate::time!("query_txs");

        let mut result: Vec<IBCEvent> = vec![];

        for seq in request.sequences.iter() {
            // query all Tx-es that include events related to packet with given port, channel and sequence
            let response = self
                .block_on(self.rpc_client.tx_search(
                    packet_query(&request, seq),
                    false,
                    1,
                    1,
                    Order::Ascending,
                ))
                .unwrap(); // todo

<<<<<<< HEAD
            let mut events = packet_from_tx_search_response(&request, *seq, &response)
=======
            let mut events = packet_from_tx_search_response(&request, *seq, response)?
>>>>>>> b654af39
                .map_or(vec![], |v| vec![v]);
            result.append(&mut events);
        }
        Ok(result)
    }

    fn query_clients(&self, request: QueryClientStatesRequest) -> Result<Vec<ClientId>, Error> {
        crate::time!("query_chain_clients");

        let grpc_addr =
            Uri::from_str(&self.config().grpc_addr).map_err(|e| Kind::Grpc.context(e))?;

        let mut client = self
            .block_on(
                ibc_proto::ibc::core::client::v1::query_client::QueryClient::connect(grpc_addr),
            )
            .map_err(|e| Kind::Grpc.context(e))?;

        let request = tonic::Request::new(request);
        let response = self
            .block_on(client.client_states(request))
            .map_err(|e| Kind::Grpc.context(e))?
            .into_inner();

        let vec_ids = response
            .client_states
            .iter()
            .filter_map(|ic| ClientId::from_str(ic.client_id.as_str()).ok())
            .collect();

        Ok(vec_ids)
    }

    fn query_connection_channels(
        &self,
        request: QueryConnectionChannelsRequest,
    ) -> Result<Vec<ChannelId>, Error> {
        crate::time!("query_connection_channels");

        let grpc_addr =
            Uri::from_str(&self.config().grpc_addr).map_err(|e| Kind::Grpc.context(e))?;
        let mut client = self
            .block_on(
                ibc_proto::ibc::core::channel::v1::query_client::QueryClient::connect(grpc_addr),
            )
            .map_err(|e| Kind::Grpc.context(e))?;

        let request = tonic::Request::new(request);

        let response = self
            .block_on(client.connection_channels(request))
            .map_err(|e| Kind::Grpc.context(e))?
            .into_inner();

        // TODO: add warnings for any identifiers that fail to parse (below).
        //  https://github.com/informalsystems/ibc-rs/pull/506#discussion_r555945560

        let vec_ids = response
            .channels
            .iter()
            .filter_map(|ic| ChannelId::from_str(ic.channel_id.as_str()).ok())
            .collect();

        Ok(vec_ids)
    }

    fn query_connections(&self, request: QueryConnectionsRequest) -> Result<ConnectionIds, Error> {
        crate::time!("query_connections");

        let grpc_addr =
            Uri::from_str(&self.config().grpc_addr).map_err(|e| Kind::Grpc.context(e))?;
        let mut client = self
            .block_on(
                ibc_proto::ibc::core::connection::v1::query_client::QueryClient::connect(grpc_addr),
            )
            .map_err(|e| Kind::Grpc.context(e))?;

        let request = tonic::Request::new(request);

        let response = self
            .block_on(client.connections(request))
            .map_err(|e| Kind::Grpc.context(e))?
            .into_inner();

        // TODO: add warnings for any identifiers that fail to parse (below).
        //      similar to the parsing in `query_connection_channels`.

        let ids = response
            .connections
            .iter()
            .filter_map(|ic| ConnectionId::from_str(ic.id.as_str()).ok())
            .collect();

        Ok(ids)
    }

    fn query_channels(&self, request: QueryChannelsRequest) -> Result<Vec<ChannelId>, Error> {
        crate::time!("query_connections");

        let grpc_addr =
            Uri::from_str(&self.config().grpc_addr).map_err(|e| Kind::Grpc.context(e))?;
        let mut client = self
            .block_on(
                ibc_proto::ibc::core::channel::v1::query_client::QueryClient::connect(grpc_addr),
            )
            .map_err(|e| Kind::Grpc.context(e))?;

        let request = tonic::Request::new(request);

        let response = self
            .block_on(client.channels(request))
            .map_err(|e| Kind::Grpc.context(e))?
            .into_inner();

        // TODO: add warnings for any identifiers that fail to parse (below).
        //      similar to the parsing in `query_connection_channels`.

        let ids = response
            .channels
            .iter()
            .filter_map(|ch| ChannelId::from_str(ch.channel_id.as_str()).ok())
            .collect();

        Ok(ids)
    }
}

fn packet_query(request: &QueryPacketEventDataRequest, seq: &Sequence) -> Query {
    tendermint_rpc::query::Query::eq(
        format!("{}.packet_src_channel", request.event_id.as_str()),
        request.source_channel_id.to_string(),
    )
    .and_eq(
        format!("{}.packet_src_port", request.event_id.as_str()),
        request.source_port_id.to_string(),
    )
    .and_eq(
        format!("{}.packet_dst_channel", request.event_id.as_str()),
        request.destination_channel_id.to_string(),
    )
    .and_eq(
        format!("{}.packet_dst_port", request.event_id.as_str()),
        request.destination_port_id.to_string(),
    )
    .and_eq(
        format!("{}.packet_sequence", request.event_id.as_str()),
        seq.to_string(),
    )
}

// Extract the packet events from the query_txs RPC response. For any given
// packet query, there is at most one Tx matching such query. Moreover, a Tx may
// contain several events, but a single one must match the packet query.
// For example, if we're querying for the packet with sequence 3 and this packet
// was committed in some Tx along with the packet with sequence 4, the response
// will include both packets. For this reason, we iterate all packets in the Tx,
// searching for those that match (which must be a single one).
fn packet_from_tx_search_response(
    request: &QueryPacketEventDataRequest,
    seq: Sequence,
<<<<<<< HEAD
    response: &tendermint_rpc::endpoint::tx_search::Response,
) -> Option<IBCEvent> {
    // TODO: remove loop as `response.txs.len() <= 1`
    for r in response.txs.iter() {
=======
    mut response: tendermint_rpc::endpoint::tx_search::Response,
) -> Result<Option<IBCEvent>, Error> {
    assert!(
        response.txs.len() <= 1,
        "packet_from_tx_search_response: unexpected number of txs"
    );
    if let Some(r) = response.txs.pop() {
>>>>>>> b654af39
        let height = r.height;
        if height.value() > request.height.revision_height {
            return Ok(None);
        }

        let mut matching = Vec::new();
        for e in r.tx_result.events {
            if e.type_str != request.event_id.as_str() {
                continue;
            }

            let res = ChannelEvents::try_from_tx(&e);
            if res.is_none() {
                continue;
            }
            let event = res.unwrap();
            let packet = match &event {
                IBCEvent::SendPacket(send_ev) => Some(&send_ev.packet),
                IBCEvent::WriteAcknowledgement(ack_ev) => Some(&ack_ev.packet),
                _ => None,
            };

            if packet.is_none() {
                continue;
            }

            let packet = packet.unwrap();
            if packet.source_port != request.source_port_id
                || packet.source_channel != request.source_channel_id
                || packet.destination_port != request.destination_port_id
                || packet.destination_channel != request.destination_channel_id
                || packet.sequence != seq
            {
                continue;
            }

<<<<<<< HEAD
            return Some(event);
=======
            matching.push(event);
>>>>>>> b654af39
        }

        assert_eq!(
            matching.len(),
            1,
            "packet_from_tx_search_response: unexpected number of matching packets"
        );
        Ok(matching.pop())
    } else {
        Ok(None)
    }
<<<<<<< HEAD
    None
=======
>>>>>>> b654af39
}

/// Perform a generic `abci_query`, and return the corresponding deserialized response data.
async fn abci_query(
    chain: &CosmosSDKChain,
    path: TendermintABCIPath,
    data: String,
    height: Height,
    prove: bool,
) -> Result<QueryResponse, Error> {
    let height = if height.value() == 0 {
        None
    } else {
        Some(height)
    };

    // Use the Tendermint-rs RPC client to do the query.
    let response = chain
        .rpc_client()
        .abci_query(Some(path), data.into_bytes(), height, prove)
        .await
        .map_err(|e| Kind::Rpc(chain.config.rpc_addr.clone()).context(e))?;

    if !response.code.is_ok() {
        // Fail with response log.
        return Err(Kind::Rpc(chain.config.rpc_addr.clone())
            .context(response.log.to_string())
            .into());
    }

    if prove && response.proof.is_none() {
        // Fail due to empty proof
        return Err(Kind::EmptyResponseProof.into());
    }

    let raw_proof_ops = response.proof;

    let response = QueryResponse {
        value: response.value,
        proof: convert_tm_to_ics_merkle_proof(raw_proof_ops).unwrap(),
        height: response.height,
    };

    Ok(response)
}

/// Perform a `broadcast_tx_commit`, and return the corresponding deserialized response data.
async fn broadcast_tx_commit(
    chain: &CosmosSDKChain,
    data: Vec<u8>,
) -> Result<Response, anomaly::Error<Kind>> {
    let response = chain
        .rpc_client()
        .broadcast_tx_commit(data.into())
        .await
        .map_err(|e| Kind::Rpc(chain.config.rpc_addr.clone()).context(e))?;

    Ok(response)
}

/// Uses the GRPC client to retrieve the account sequence
async fn query_account(chain: &CosmosSDKChain, address: String) -> Result<BaseAccount, Error> {
    let grpc_addr = Uri::from_str(&chain.config().grpc_addr).map_err(|e| Kind::Grpc.context(e))?;
    let mut client =
        ibc_proto::cosmos::auth::v1beta1::query_client::QueryClient::connect(grpc_addr)
            .await
            .map_err(|e| Kind::Grpc.context(e))?;

    let request = tonic::Request::new(QueryAccountRequest { address });

    let response = client.account(request).await;

    let base_account = BaseAccount::decode(
        response
            .map_err(|e| Kind::Grpc.context(e))?
            .into_inner()
            .account
            .unwrap()
            .value
            .as_slice(),
    )
    .map_err(|e| Kind::Grpc.context(e))?;

    Ok(base_account)
}

pub fn tx_result_to_event(response: Response) -> Result<Vec<IBCEvent>, anomaly::Error<Kind>> {
    let mut result = vec![];

    // Verify the return codes from check_tx and deliver_tx
    if response.check_tx.code.is_err() {
        return Ok(vec![IBCEvent::ChainError(format!(
            "check_tx reports error: log={:?}",
            response.check_tx.log
        ))]);
    }
    if response.deliver_tx.code.is_err() {
        return Ok(vec![IBCEvent::ChainError(format!(
            "deliver_tx reports error: log={:?}",
            response.deliver_tx.log
        ))]);
    }

    for event in response.deliver_tx.events {
        if let Some(ibc_ev) = from_tx_response_event(&event) {
            result.push(ibc_ev);
        }
    }
    Ok(result)
}<|MERGE_RESOLUTION|>--- conflicted
+++ resolved
@@ -689,11 +689,7 @@
                 ))
                 .unwrap(); // todo
 
-<<<<<<< HEAD
-            let mut events = packet_from_tx_search_response(&request, *seq, &response)
-=======
-            let mut events = packet_from_tx_search_response(&request, *seq, response)?
->>>>>>> b654af39
+            let mut events = packet_from_tx_search_response(&request, *seq, response)
                 .map_or(vec![], |v| vec![v]);
             result.append(&mut events);
         }
@@ -854,23 +850,16 @@
 fn packet_from_tx_search_response(
     request: &QueryPacketEventDataRequest,
     seq: Sequence,
-<<<<<<< HEAD
-    response: &tendermint_rpc::endpoint::tx_search::Response,
+    mut response: tendermint_rpc::endpoint::tx_search::Response,
 ) -> Option<IBCEvent> {
-    // TODO: remove loop as `response.txs.len() <= 1`
-    for r in response.txs.iter() {
-=======
-    mut response: tendermint_rpc::endpoint::tx_search::Response,
-) -> Result<Option<IBCEvent>, Error> {
     assert!(
         response.txs.len() <= 1,
         "packet_from_tx_search_response: unexpected number of txs"
     );
     if let Some(r) = response.txs.pop() {
->>>>>>> b654af39
         let height = r.height;
         if height.value() > request.height.revision_height {
-            return Ok(None);
+            return None;
         }
 
         let mut matching = Vec::new();
@@ -904,11 +893,7 @@
                 continue;
             }
 
-<<<<<<< HEAD
-            return Some(event);
-=======
             matching.push(event);
->>>>>>> b654af39
         }
 
         assert_eq!(
@@ -916,14 +901,10 @@
             1,
             "packet_from_tx_search_response: unexpected number of matching packets"
         );
-        Ok(matching.pop())
+        matching.pop()
     } else {
-        Ok(None)
-    }
-<<<<<<< HEAD
-    None
-=======
->>>>>>> b654af39
+        None
+    }
 }
 
 /// Perform a generic `abci_query`, and return the corresponding deserialized response data.

--- conflicted
+++ resolved
@@ -14,13 +14,14 @@
 use tendermint::consensus::Params;
 use tendermint_light_client::types::LightBlock as TMLightBlock;
 use tendermint_proto::Protobuf;
+use tendermint_rpc::{Client, endpoint::broadcast::tx_commit::Response, HttpClient, Order};
 use tendermint_rpc::query::Query;
-use tendermint_rpc::{endpoint::broadcast::tx_commit::Response, Client, HttpClient, Order};
 use tokio::runtime::Runtime as TokioRuntime;
 use tonic::codegen::http::Uri;
 
 use ibc::downcast;
 use ibc::events::{from_tx_response_event, IBCEvent};
+use ibc::Height as ICSHeight;
 use ibc::ics02_client::client_def::{AnyClientState, AnyConsensusState};
 use ibc::ics03_connection::raw::ConnectionIds;
 use ibc::ics04_channel::channel::QueryPacketEventDataRequest;
@@ -30,38 +31,26 @@
 use ibc::ics07_tendermint::header::Header as TMHeader;
 use ibc::ics23_commitment::commitment::CommitmentPrefix;
 use ibc::ics23_commitment::merkle::convert_tm_to_ics_merkle_proof;
+use ibc::ics24_host::{IBC_QUERY_PATH, Path};
 use ibc::ics24_host::identifier::{ChainId, ChannelId, ClientId, ConnectionId};
 use ibc::ics24_host::Path::ClientConsensusState as ClientConsensusPath;
 use ibc::ics24_host::Path::ClientState as ClientStatePath;
-use ibc::ics24_host::{Path, IBC_QUERY_PATH};
-use ibc::Height as ICSHeight;
 // Support for GRPC
 use ibc_proto::cosmos::auth::v1beta1::{BaseAccount, QueryAccountRequest};
 use ibc_proto::cosmos::base::v1beta1::Coin;
+use ibc_proto::cosmos::tx::v1beta1::{AuthInfo, Fee, ModeInfo, SignDoc, SignerInfo, TxBody, TxRaw};
 use ibc_proto::cosmos::tx::v1beta1::mode_info::{Single, Sum};
-use ibc_proto::cosmos::tx::v1beta1::{AuthInfo, Fee, ModeInfo, SignDoc, SignerInfo, TxBody, TxRaw};
-use ibc_proto::ibc::core::channel::v1::{
-<<<<<<< HEAD
-    PacketState, QueryConnectionChannelsRequest, QueryPacketAcknowledgementsRequest,
-    QueryPacketCommitmentsRequest, QueryUnreceivedAcksRequest, QueryUnreceivedPacketsRequest,
-};
+use ibc_proto::ibc::core::channel::v1::{PacketState, QueryChannelsRequest, QueryConnectionChannelsRequest, QueryPacketAcknowledgementsRequest, QueryPacketCommitmentsRequest, QueryUnreceivedAcksRequest, QueryUnreceivedPacketsRequest};
 use ibc_proto::ibc::core::commitment::v1::MerkleProof;
 use ibc_proto::ibc::core::connection::v1::QueryConnectionsRequest;
-=======
-    PacketState, QueryChannelsRequest, QueryConnectionChannelsRequest,
-    QueryPacketAcknowledgementsRequest, QueryPacketCommitmentsRequest, QueryUnreceivedAcksRequest,
-    QueryUnreceivedPacketsRequest,
-};
-use ibc_proto::ibc::core::commitment::v1::MerkleProof;
->>>>>>> 033af384
 
 use crate::chain::QueryResponse;
 use crate::config::ChainConfig;
 use crate::error::{Error, Kind};
 use crate::event::monitor::{EventBatch, EventMonitor};
 use crate::keyring::store::{KeyEntry, KeyRing, KeyRingOperations, StoreBackend};
+use crate::light_client::LightClient;
 use crate::light_client::tendermint::LightClient as TMLightClient;
-use crate::light_client::LightClient;
 
 use super::Chain;
 
@@ -734,33 +723,21 @@
         Ok(vec_ids)
     }
 
-<<<<<<< HEAD
     fn query_connections(&self, request: QueryConnectionsRequest) -> Result<ConnectionIds, Error> {
-=======
-    fn query_channels(&self, request: QueryChannelsRequest) -> Result<Vec<ChannelId>, Error> {
->>>>>>> 033af384
         crate::time!("query_connections");
 
         let grpc_addr =
             Uri::from_str(&self.config().grpc_addr).map_err(|e| Kind::Grpc.context(e))?;
         let mut client = self
             .block_on(
-<<<<<<< HEAD
                 ibc_proto::ibc::core::connection::v1::query_client::QueryClient::connect(grpc_addr),
-=======
-                ibc_proto::ibc::core::channel::v1::query_client::QueryClient::connect(grpc_addr),
->>>>>>> 033af384
             )
             .map_err(|e| Kind::Grpc.context(e))?;
 
         let request = tonic::Request::new(request);
 
         let response = self
-<<<<<<< HEAD
             .block_on(client.connections(request))
-=======
-            .block_on(client.channels(request))
->>>>>>> 033af384
             .map_err(|e| Kind::Grpc.context(e))?
             .into_inner();
 
@@ -768,15 +745,39 @@
         //      similar to the parsing in `query_connection_channels`.
 
         let ids = response
-<<<<<<< HEAD
             .connections
             .iter()
             .filter_map(|ic| ConnectionId::from_str(ic.id.as_str()).ok())
-=======
+            .collect();
+
+        Ok(ids)
+    }
+
+    fn query_channels(&self, request: QueryChannelsRequest) -> Result<Vec<ChannelId>, Error> {
+        crate::time!("query_connections");
+
+        let grpc_addr =
+            Uri::from_str(&self.config().grpc_addr).map_err(|e| Kind::Grpc.context(e))?;
+        let mut client = self
+            .block_on(
+                ibc_proto::ibc::core::channel::v1::query_client::QueryClient::connect(grpc_addr),
+            )
+            .map_err(|e| Kind::Grpc.context(e))?;
+
+        let request = tonic::Request::new(request);
+
+        let response = self
+            .block_on(client.channels(request))
+            .map_err(|e| Kind::Grpc.context(e))?
+            .into_inner();
+
+        // TODO: add warnings for any identifiers that fail to parse (below).
+        //      similar to the parsing in `query_connection_channels`.
+
+        let ids = response
             .channels
             .iter()
             .filter_map(|ch| ChannelId::from_str(ch.channel_id.as_str()).ok())
->>>>>>> 033af384
             .collect();
 
         Ok(ids)

use std::{
    convert::{TryFrom, TryInto},
    future::Future,
    str::FromStr,
    sync::Arc,
    thread,
    time::{Duration, Instant},
};

use anomaly::fail;
use bech32::{ToBase32, Variant};
use bitcoin::hashes::hex::ToHex;
use prost::Message;
use prost_types::Any;
use tendermint::abci::Path as TendermintABCIPath;
use tendermint::account::Id as AccountId;
use tendermint::block::Height;
use tendermint::consensus::Params;
use tendermint_light_client::types::LightBlock as TMLightBlock;
use tendermint_proto::Protobuf;
use tendermint_rpc::endpoint::tx_search::ResultTx;
use tendermint_rpc::query::Query;
use tendermint_rpc::{endpoint::broadcast::tx_sync::Response, Client, HttpClient, Order};
use tokio::runtime::Runtime as TokioRuntime;
use tonic::codegen::http::Uri;
<<<<<<< HEAD
=======
use tracing::{debug, trace};
>>>>>>> 3e530901

use ibc::downcast;
use ibc::events::{from_tx_response_event, IbcEvent};
use ibc::ics02_client::client_consensus::{
    AnyConsensusState, AnyConsensusStateWithHeight, QueryClientEventRequest,
};
use ibc::ics02_client::client_state::{AnyClientState, IdentifiedAnyClientState};
use ibc::ics02_client::events as ClientEvents;
use ibc::ics03_connection::connection::{ConnectionEnd, IdentifiedConnectionEnd};
use ibc::ics04_channel::channel::{ChannelEnd, IdentifiedChannelEnd, QueryPacketEventDataRequest};
use ibc::ics04_channel::events as ChannelEvents;
use ibc::ics04_channel::packet::{PacketMsgType, Sequence};
use ibc::ics07_tendermint::client_state::{AllowUpdate, ClientState};
use ibc::ics07_tendermint::consensus_state::ConsensusState as TMConsensusState;
use ibc::ics07_tendermint::header::Header as TmHeader;
use ibc::ics23_commitment::commitment::CommitmentPrefix;
use ibc::ics23_commitment::merkle::convert_tm_to_ics_merkle_proof;
use ibc::ics24_host::identifier::{ChainId, ChannelId, ClientId, ConnectionId, PortId};
use ibc::ics24_host::Path::ClientConsensusState as ClientConsensusPath;
use ibc::ics24_host::Path::ClientState as ClientStatePath;
use ibc::ics24_host::{ClientUpgradePath, Path, IBC_QUERY_PATH, SDK_UPGRADE_QUERY_PATH};
use ibc::query::{QueryTxHash, QueryTxRequest};
use ibc::signer::Signer;
use ibc::Height as ICSHeight;
use ibc_proto::cosmos::auth::v1beta1::{BaseAccount, QueryAccountRequest};
use ibc_proto::cosmos::base::v1beta1::Coin;
use ibc_proto::cosmos::tx::v1beta1::mode_info::{Single, Sum};
use ibc_proto::cosmos::tx::v1beta1::{
    AuthInfo, Fee, ModeInfo, SignDoc, SignerInfo, SimulateRequest, SimulateResponse, Tx, TxBody,
    TxRaw,
};
use ibc_proto::cosmos::upgrade::v1beta1::{
    QueryCurrentPlanRequest, QueryUpgradedConsensusStateRequest,
};
use ibc_proto::ibc::core::channel::v1::{
    PacketState, QueryChannelClientStateRequest, QueryChannelsRequest,
    QueryConnectionChannelsRequest, QueryNextSequenceReceiveRequest,
    QueryPacketAcknowledgementsRequest, QueryPacketCommitmentsRequest, QueryUnreceivedAcksRequest,
    QueryUnreceivedPacketsRequest,
};
use ibc_proto::ibc::core::client::v1::{QueryClientStatesRequest, QueryConsensusStatesRequest};
use ibc_proto::ibc::core::commitment::v1::MerkleProof;
use ibc_proto::ibc::core::connection::v1::{
    QueryClientConnectionsRequest, QueryConnectionsRequest,
};

use crate::chain::QueryResponse;
use crate::config::{ChainConfig, GasPrice};
use crate::error::{Error, Kind};
use crate::event::monitor::{EventMonitor, EventReceiver};
use crate::keyring::{KeyEntry, KeyRing, Store};
use crate::light_client::tendermint::LightClient as TmLightClient;
use crate::light_client::LightClient;
use crate::light_client::Verified;

use super::Chain;
use std::cmp::min;

const DEFAULT_MAX_GAS: u64 = 300_000;
const DEFAULT_GAS_PRICE_PRICE: f64 = 0.001;
const DEFAULT_GAS_PRICE_DENOM: &str = "uatom";
const DEFAULT_GAS_PRICE_ADJUSTMENT: f64 = 0.1;

const DEFAULT_MAX_MSG_NUM: usize = 30;
const DEFAULT_MAX_TX_SIZE: usize = 2 * 1048576; // 2 MBytes

mod retry_strategy {
    use crate::util::retry::Fixed;
    use std::time::Duration;

    pub fn wait_for_block_commits() -> impl Iterator<Item = Duration> {
        // The total time should be higher than the full node timeout which defaults to 10sec.
        Fixed::from_millis(300).take(40) // 12 seconds
    }
}

pub struct CosmosSdkChain {
    config: ChainConfig,
    rpc_client: HttpClient,
    grpc_addr: Uri,
    rt: Arc<TokioRuntime>,
    keybase: KeyRing,

    /// A cached copy of the account information
    account: Option<BaseAccount>,
}

impl CosmosSdkChain {
    /// The unbonding period of this chain
    pub fn unbonding_period(&self) -> Result<Duration, Error> {
        crate::time!("unbonding_period");

        let mut client = self
            .block_on(
                ibc_proto::cosmos::staking::v1beta1::query_client::QueryClient::connect(
                    self.grpc_addr.clone(),
                ),
            )
            .map_err(|e| Kind::Grpc.context(e))?;

        let request =
            tonic::Request::new(ibc_proto::cosmos::staking::v1beta1::QueryParamsRequest {});

        let response = self
            .block_on(client.params(request))
            .map_err(|e| Kind::Grpc.context(e))?;

        let res = response
            .into_inner()
            .params
            .ok_or_else(|| Kind::Grpc.context("none staking params".to_string()))?
            .unbonding_time
            .ok_or_else(|| Kind::Grpc.context("none unbonding time".to_string()))?;

        Ok(Duration::new(res.seconds as u64, res.nanos as u32))
    }

    fn rpc_client(&self) -> &HttpClient {
        &self.rpc_client
    }

    pub fn config(&self) -> &ChainConfig {
        &self.config
    }

    /// Query the consensus parameters via an RPC query
    /// Specific to the SDK and used only for Tendermint client create
    pub fn query_consensus_params(&self) -> Result<Params, Error> {
        crate::time!("query_consensus_params");

        Ok(self
            .block_on(self.rpc_client().genesis())
            .map_err(|e| Kind::Rpc(self.config.rpc_addr.clone()).context(e))?
            .consensus_params)
    }

    /// Run a future to completion on the Tokio runtime.
    fn block_on<F: Future>(&self, f: F) -> F::Output {
        crate::time!("block_on");
        self.rt.block_on(f)
    }

    fn send_tx(&mut self, proto_msgs: Vec<Any>) -> Result<Response, Error> {
        crate::time!("send_tx");

        let account_seq = self.account_sequence()?;

        debug!(
            "send_tx: sending {} messages to {} using nonce {}",
            proto_msgs.len(),
            self.id(),
            account_seq,
        );

        let signer_info = self.signer(account_seq)?;
        let fee = self.default_fee();
        let (body, body_buf) = tx_body_and_bytes(proto_msgs)?;

        let (auth_info, auth_buf) = auth_info_and_bytes(signer_info.clone(), fee.clone())?;
        let signed_doc = self.signed_doc(body_buf.clone(), auth_buf, account_seq)?;

        // Try to simulate the Tx.
        // It is possible that a batch of messages are fragmented by the caller (`send_msgs`) such that
        // they do not individually verify. For example for the following batch
        // [`MsgUpdateClient`, `MsgRecvPacket`, ..., `MsgRecvPacket`]
        // if the batch is split in two TX-es, the second one will fail the simulation in `deliverTx` check
        // In this case we just leave the gas un-adjusted, i.e. use `self.max_gas()`
        let estimated_gas = self
            .send_tx_simulate(SimulateRequest {
                tx: Some(Tx {
                    body: Some(body),
                    auth_info: Some(auth_info),
                    signatures: vec![signed_doc],
                }),
            })
            .map_or(self.max_gas(), |sr| {
                sr.gas_info.map_or(self.max_gas(), |g| g.gas_used)
            });

        if estimated_gas > self.max_gas() {
            return Err(Kind::TxSimulateGasEstimateExceeded {
                chain_id: self.id().clone(),
                estimated_gas,
                max_gas: self.max_gas(),
            }
            .into());
        }

        let adjusted_fee = self.fee_with_gas(estimated_gas);

        trace!(
            "send_tx: {} based on the estimated gas, adjusting fee from {:?} to {:?}",
            self.id(),
            fee,
            adjusted_fee
        );

        let (_auth_adjusted, auth_buf_adjusted) = auth_info_and_bytes(signer_info, adjusted_fee)?;
        let account_number = self.account_number()?;
        let signed_doc =
            self.signed_doc(body_buf.clone(), auth_buf_adjusted.clone(), account_number)?;

        let tx_raw = TxRaw {
            body_bytes: body_buf,
            auth_info_bytes: auth_buf_adjusted,
            signatures: vec![signed_doc],
        };

        let mut tx_bytes = Vec::new();
        prost::Message::encode(&tx_raw, &mut tx_bytes).unwrap();

        let response = self
            .block_on(broadcast_tx_sync(self, tx_bytes))
            .map_err(|e| Kind::Rpc(self.config.rpc_addr.clone()).context(e))?;

        debug!(
            "send_tx: broadcast_tx_sync to {}: {:?}",
            self.id(),
            response
        );

        self.incr_account_sequence()?;

        Ok(response)
    }

    /// The maximum amount of gas the relayer is willing to pay for a transaction
    fn max_gas(&self) -> u64 {
        self.config.max_gas.unwrap_or(DEFAULT_MAX_GAS)
    }

    /// The gas price
    fn gas_price(&self) -> GasPrice {
        self.config.gas_price.clone().unwrap_or_else(|| {
            GasPrice::new(DEFAULT_GAS_PRICE_PRICE, DEFAULT_GAS_PRICE_DENOM.to_string())
        })
    }

    /// The gas price adjustment
    fn gas_adjustment(&self) -> f64 {
        self.config
            .gas_adjustment
            .unwrap_or(DEFAULT_GAS_PRICE_ADJUSTMENT)
    }

    /// Adjusts the fee based on the configured `gas_adjustment` to prevent out of gas errors.
    /// The actual gas cost, when a transaction is executed, may be slightly higher than the
    /// one returned by the simulation.
    fn apply_adjustment_to_gas(&self, gas_amount: u64) -> u64 {
        min(
            gas_amount + mul_ceil(gas_amount, self.gas_adjustment()),
            self.max_gas(),
        )
    }

    /// The maximum fee the relayer pays for a transaction
    fn max_fee_in_coins(&self) -> Coin {
        calculate_fee(self.max_gas(), self.gas_price())
    }

    /// The fee in coins based on gas amount
    fn fee_from_gas_in_coins(&self, gas: u64) -> Coin {
        calculate_fee(gas, self.gas_price())
    }

    /// The maximum number of messages included in a transaction
    fn max_msg_num(&self) -> usize {
        self.config.max_msg_num.unwrap_or(DEFAULT_MAX_MSG_NUM)
    }

    /// The maximum size of any transaction sent by the relayer to this chain
    fn max_tx_size(&self) -> usize {
        self.config.max_tx_size.unwrap_or(DEFAULT_MAX_TX_SIZE)
    }

    fn query(&self, data: Path, height: ICSHeight, prove: bool) -> Result<QueryResponse, Error> {
        crate::time!("query");

        let path = TendermintABCIPath::from_str(IBC_QUERY_PATH).unwrap();

        let height =
            Height::try_from(height.revision_height).map_err(|e| Kind::InvalidHeight.context(e))?;

        if !data.is_provable() & prove {
            return Err(Kind::Store
                .context("requested proof for a path in the privateStore")
                .into());
        }

        let response = self.block_on(abci_query(self, path, data.to_string(), height, prove))?;

        // TODO - Verify response proof, if requested.
        if prove {}

        Ok(response)
    }

    // Perform an ABCI query against the client upgrade sub-store to fetch a proof.
    fn query_client_upgrade_proof(
        &self,
        data: ClientUpgradePath,
        height: Height,
    ) -> Result<(MerkleProof, ICSHeight), Error> {
        let prev_height =
            Height::try_from(height.value() - 1).map_err(|e| Kind::InvalidHeight.context(e))?;

        let path = TendermintABCIPath::from_str(SDK_UPGRADE_QUERY_PATH).unwrap();
        let response = self.block_on(abci_query(
            self,
            path,
            Path::Upgrade(data).to_string(),
            prev_height,
            true,
        ))?;

        let proof = response.proof.ok_or(Kind::EmptyResponseProof)?;

        let height = ICSHeight::new(
            self.config.id.version(),
            response.height.increment().value(),
        );

        Ok((proof, height))
    }

    fn send_tx_simulate(&self, request: SimulateRequest) -> Result<SimulateResponse, Error> {
        crate::time!("tx simulate");

        let mut client = self
            .block_on(
                ibc_proto::cosmos::tx::v1beta1::service_client::ServiceClient::connect(
                    self.grpc_addr.clone(),
                ),
            )
            .map_err(|e| Kind::Grpc.context(e))?;

        let request = tonic::Request::new(request);
        let response = self
            .block_on(client.simulate(request))
            .map_err(|e| Kind::Grpc.context(e))?
            .into_inner();

        Ok(response)
    }

    fn key(&self) -> Result<KeyEntry, Error> {
        Ok(self
            .keybase()
            .get_key(&self.config.key_name)
            .map_err(|e| Kind::KeyBase.context(e))?)
    }

    fn key_bytes(&self, key: &KeyEntry) -> Result<Vec<u8>, Error> {
        let mut pk_buf = Vec::new();
        prost::Message::encode(&key.public_key.public_key.to_bytes(), &mut pk_buf).unwrap();
        Ok(pk_buf)
    }

    fn key_and_bytes(&self) -> Result<(KeyEntry, Vec<u8>), Error> {
        let key = self.key()?;
        let key_bytes = self.key_bytes(&key)?;
        Ok((key, key_bytes))
    }

    fn account(&mut self) -> Result<&mut BaseAccount, Error> {
        if self.account == None {
            let account = self
                .block_on(query_account(self, self.key()?.account))
                .map_err(|e| Kind::Grpc.context(e))?;

            debug!(
                sequence = %account.sequence,
                number = %account.account_number,
                "send_tx: retrieved account for {}",
                self.id()
            );

            self.account = Some(account);
        }

        Ok(self
            .account
            .as_mut()
            .expect("account was supposedly just cached"))
    }

    fn account_number(&mut self) -> Result<u64, Error> {
        Ok(self.account()?.account_number)
    }

    fn account_sequence(&mut self) -> Result<u64, Error> {
        Ok(self.account()?.sequence)
    }

    fn incr_account_sequence(&mut self) -> Result<(), Error> {
        self.account()?.sequence += 1;
        Ok(())
    }

    fn signer(&self, sequence: u64) -> Result<SignerInfo, Error> {
        let (_key, pk_buf) = self.key_and_bytes()?;
        // Create a MsgSend proto Any message
        let pk_any = Any {
            type_url: "/cosmos.crypto.secp256k1.PubKey".to_string(),
            value: pk_buf,
        };

        let single = Single { mode: 1 };
        let sum_single = Some(Sum::Single(single));
        let mode = Some(ModeInfo { sum: sum_single });
        let signer_info = SignerInfo {
            public_key: Some(pk_any),
            mode_info: mode,
            sequence,
        };
        Ok(signer_info)
    }

    fn default_fee(&self) -> Fee {
        Fee {
            amount: vec![self.max_fee_in_coins()],
            gas_limit: self.max_gas(),
            payer: "".to_string(),
            granter: "".to_string(),
        }
    }

    fn fee_with_gas(&self, gas_limit: u64) -> Fee {
        let adjusted_gas_limit = self.apply_adjustment_to_gas(gas_limit);
        Fee {
            amount: vec![self.fee_from_gas_in_coins(adjusted_gas_limit)],
            gas_limit: adjusted_gas_limit,
            ..self.default_fee()
        }
    }

    fn signed_doc(
        &self,
        body_bytes: Vec<u8>,
        auth_info_bytes: Vec<u8>,
        account_number: u64,
    ) -> Result<Vec<u8>, Error> {
        let sign_doc = SignDoc {
            body_bytes,
            auth_info_bytes,
            chain_id: self.config.clone().id.to_string(),
            account_number,
        };

        // A protobuf serialization of a SignDoc
        let mut signdoc_buf = Vec::new();
        prost::Message::encode(&sign_doc, &mut signdoc_buf).unwrap();

        // Sign doc
        let signed = self
            .keybase
            .sign_msg(&self.config.key_name, signdoc_buf)
            .map_err(|e| Kind::KeyBase.context(e))?;

        Ok(signed)
    }

    /// Given a vector of `TxSyncResult` elements,
    /// each including a transaction response hash for one or more messages, periodically queries the chain
    /// with the transaction hashes to get the list of IbcEvents included in those transactions.
    pub fn wait_for_block_commits(
        &self,
        mut tx_sync_results: Vec<TxSyncResult>,
    ) -> Result<Vec<TxSyncResult>, Error> {
        use crate::util::retry::{retry_with_index, RetryResult};

        trace!("waiting for commit of block(s)");

        // Wait a little bit initially
        thread::sleep(Duration::from_millis(200));

        let start = Instant::now();

        let result = retry_with_index(retry_strategy::wait_for_block_commits(), |index| {
            if all_tx_results_found(&tx_sync_results) {
                trace!(
                    "wait_for_block_commits: retrieved {} tx results after {} tries ({}ms)",
                    tx_sync_results.len(),
                    index,
                    start.elapsed().as_millis()
                );

                // All transactions confirmed
                return RetryResult::Ok(());
            }

            for TxSyncResult { response, events } in tx_sync_results.iter_mut() {
                // If this transaction was not committed, determine whether it was because it failed
                // or because it hasn't been committed yet.
                if empty_event_present(&events) {
                    // If the transaction failed, replace the events with an error,
                    // so that we don't attempt to resolve the transaction later on.
                    if response.code.value() != 0 {
                        *events = vec![IbcEvent::ChainError(format!(
                            "deliver_tx for Tx hash {} reports error: code={:?}, log={:?}",
                            response.hash, response.code, response.log
                        ))];

                    // Otherwise, try to resolve transaction hash to the corresponding events.
                    } else if let Ok(events_per_tx) =
                        self.query_txs(QueryTxRequest::Transaction(QueryTxHash(response.hash)))
                    {
                        // If we get events back, progress was made, so we replace the events
                        // with the new ones. in both cases we will check in the next iteration
                        // whether or not the transaction was fully committed.
                        if !events_per_tx.is_empty() {
                            *events = events_per_tx;
                        }
                    }
                }
            }
            RetryResult::Retry(index)
        });

        match result {
            // All transactions confirmed
            Ok(()) => Ok(tx_sync_results),
            // Did not find confirmation
            Err(_) => Err(Kind::TxNoConfirmation.into()),
        }
    }
}

fn empty_event_present(events: &[IbcEvent]) -> bool {
    events.iter().any(|ev| matches!(ev, IbcEvent::Empty(_)))
}

fn all_tx_results_found(tx_sync_results: &[TxSyncResult]) -> bool {
    tx_sync_results
        .iter()
        .all(|r| !empty_event_present(&r.events))
}

impl Chain for CosmosSdkChain {
    type LightBlock = TMLightBlock;
    type Header = TmHeader;
    type ConsensusState = TMConsensusState;
    type ClientState = ClientState;

    fn bootstrap(config: ChainConfig, rt: Arc<TokioRuntime>) -> Result<Self, Error> {
        let rpc_client = HttpClient::new(config.rpc_addr.clone())
            .map_err(|e| Kind::Rpc(config.rpc_addr.clone()).context(e))?;

        // Initialize key store and load key
        let keybase = KeyRing::new(Store::Test, &config.account_prefix, &config.id)
            .map_err(|e| Kind::KeyBase.context(e))?;

        let grpc_addr =
            Uri::from_str(&config.grpc_addr.to_string()).map_err(|e| Kind::Grpc.context(e))?;

        Ok(Self {
            config,
            rpc_client,
            grpc_addr,
            rt,
            keybase,
            account: None,
        })
    }

    fn init_light_client(&self) -> Result<Box<dyn LightClient<Self>>, Error> {
        use tendermint_light_client::types::PeerId;

        crate::time!("init_light_client");

        let peer_id: PeerId = self
            .rt
            .block_on(self.rpc_client.status())
            .map(|s| s.node_info.id)
            .map_err(|e| Kind::Rpc(self.config.rpc_addr.clone()).context(e))?;

        let light_client = TmLightClient::from_config(&self.config, peer_id)?;

        Ok(Box::new(light_client))
    }

    fn init_event_monitor(
        &self,
        rt: Arc<TokioRuntime>,
    ) -> Result<(EventReceiver, Option<thread::JoinHandle<()>>), Error> {
        crate::time!("init_event_monitor");

        let (mut event_monitor, event_receiver) = EventMonitor::new(
            self.config.id.clone(),
            self.config.websocket_addr.clone(),
            rt,
        )
        .map_err(Kind::EventMonitor)?;

        event_monitor.subscribe().map_err(Kind::EventMonitor)?;

        let monitor_thread = thread::spawn(move || event_monitor.run());

        Ok((event_receiver, Some(monitor_thread)))
    }

    fn id(&self) -> &ChainId {
        &self.config().id
    }

    fn keybase(&self) -> &KeyRing {
        &self.keybase
    }

    fn keybase_mut(&mut self) -> &mut KeyRing {
        &mut self.keybase
    }

    /// Send one or more transactions that include all the specified messages.
    /// The `proto_msgs` are split in transactions such they don't exceed the configured maximum
    /// number of messages per transaction and the maximum transaction size.
    /// Then `send_tx()` is called with each Tx. `send_tx()` determines the fee based on the
    /// on-chain simulation and if this exceeds the maximum gas specified in the configuration file
    /// then it returns error.
    /// TODO - more work is required here for a smarter split maybe iteratively accumulating/ evaluating
    /// msgs in a Tx until any of the max size, max num msgs, max fee are exceeded.
    fn send_msgs(&mut self, proto_msgs: Vec<Any>) -> Result<Vec<IbcEvent>, Error> {
        crate::time!("send_msgs");

        if proto_msgs.is_empty() {
            return Ok(vec![]);
        }
        let mut tx_sync_results = vec![];

        let mut n = 0;
        let mut size = 0;
        let mut msg_batch = vec![];
        for msg in proto_msgs.iter() {
            msg_batch.push(msg.clone());
            let mut buf = Vec::new();
            prost::Message::encode(msg, &mut buf).unwrap();
            n += 1;
            size += buf.len();
            if n >= self.max_msg_num() || size >= self.max_tx_size() {
                let events_per_tx = vec![IbcEvent::Empty("".to_string()); msg_batch.len()];
                let tx_sync_result = self.send_tx(msg_batch)?;
                tx_sync_results.push(TxSyncResult {
                    response: tx_sync_result,
                    events: events_per_tx,
                });
                n = 0;
                size = 0;
                msg_batch = vec![];
            }
        }
        if !msg_batch.is_empty() {
            let events_per_tx = vec![IbcEvent::Empty("".to_string()); msg_batch.len()];
            let tx_sync_result = self.send_tx(msg_batch)?;
            tx_sync_results.push(TxSyncResult {
                response: tx_sync_result,
                events: events_per_tx,
            });
        }

        let tx_sync_results = self.wait_for_block_commits(tx_sync_results)?;

        let events = tx_sync_results
            .into_iter()
            .map(|el| el.events)
            .flatten()
            .collect();

        Ok(events)
    }

    /// Get the account for the signer
    fn get_signer(&mut self) -> Result<Signer, Error> {
        crate::time!("get_signer");

        // Get the key from key seed file
        let key = self
            .keybase()
            .get_key(&self.config.key_name)
            .map_err(|e| Kind::KeyBase.context(e))?;

        let bech32 = encode_to_bech32(&key.address.to_hex(), &self.config.account_prefix)?;
        Ok(Signer::new(bech32))
    }

    /// Get the signing key
    fn get_key(&mut self) -> Result<KeyEntry, Error> {
        crate::time!("get_key");

        // Get the key from key seed file
        let key = self
            .keybase()
            .get_key(&self.config.key_name)
            .map_err(|e| Kind::KeyBase.context(e))?;

        Ok(key)
    }

    fn query_commitment_prefix(&self) -> Result<CommitmentPrefix, Error> {
        crate::time!("query_commitment_prefix");

        // TODO - do a real chain query
        Ok(CommitmentPrefix::from(
            self.config().store_prefix.as_bytes().to_vec(),
        ))
    }

    /// Query the latest height the chain is at via a RPC query
    fn query_latest_height(&self) -> Result<ICSHeight, Error> {
        crate::time!("query_latest_height");

        let status = self
            .block_on(self.rpc_client().status())
            .map_err(|e| Kind::Rpc(self.config.rpc_addr.clone()).context(e))?;

        if status.sync_info.catching_up {
            fail!(
                Kind::LightClient(self.config.rpc_addr.to_string()),
                "node at {} running chain {} not caught up",
                self.config().rpc_addr,
                self.config().id,
            );
        }

        Ok(ICSHeight {
            revision_number: ChainId::chain_version(status.node_info.network.as_str()),
            revision_height: u64::from(status.sync_info.latest_block_height),
        })
    }

    fn query_clients(
        &self,
        request: QueryClientStatesRequest,
    ) -> Result<Vec<IdentifiedAnyClientState>, Error> {
        crate::time!("query_chain_clients");

        let mut client = self
            .block_on(
                ibc_proto::ibc::core::client::v1::query_client::QueryClient::connect(
                    self.grpc_addr.clone(),
                ),
            )
            .map_err(|e| Kind::Grpc.context(e))?;

        let request = tonic::Request::new(request);
        let response = self
            .block_on(client.client_states(request))
            .map_err(|e| Kind::Grpc.context(e))?
            .into_inner();

        // Deserialize into domain type
        let mut clients: Vec<IdentifiedAnyClientState> = response
            .client_states
            .into_iter()
            .filter_map(|cs| IdentifiedAnyClientState::try_from(cs).ok())
            .collect();

        // Sort by client identifier counter
        clients.sort_by(|a, b| {
            client_id_suffix(&a.client_id)
                .unwrap_or(0) // Fallback to `0` suffix (no sorting) if client id is malformed
                .cmp(&client_id_suffix(&b.client_id).unwrap_or(0))
        });

        Ok(clients)
    }

    fn query_client_state(
        &self,
        client_id: &ClientId,
        height: ICSHeight,
    ) -> Result<Self::ClientState, Error> {
        crate::time!("query_client_state");

        let client_state = self
            .query(ClientStatePath(client_id.clone()), height, false)
            .map_err(|e| Kind::Query("client state".into()).context(e))
            .and_then(|v| {
                AnyClientState::decode_vec(&v.value)
                    .map_err(|e| Kind::Query("client state".into()).context(e))
            })?;
        let client_state =
            downcast!(client_state => AnyClientState::Tendermint).ok_or_else(|| {
                Kind::Query("client state".into()).context("unexpected client state type")
            })?;
        Ok(client_state)
    }

    fn query_upgraded_client_state(
        &self,
        height: ICSHeight,
    ) -> Result<(Self::ClientState, MerkleProof), Error> {
        crate::time!("query_upgraded_client_state");

        let mut client = self
            .block_on(
                ibc_proto::cosmos::upgrade::v1beta1::query_client::QueryClient::connect(
                    self.grpc_addr.clone(),
                ),
            )
            .map_err(|e| Kind::Grpc.context(e))?;

        let req = tonic::Request::new(QueryCurrentPlanRequest {});
        let response = self
            .block_on(client.current_plan(req))
            .map_err(|e| Kind::Grpc.context(e))?;

        let upgraded_client_state_raw = response
            .into_inner()
            .plan
            .ok_or(Kind::EmptyResponseValue)?
            .upgraded_client_state
            .ok_or(Kind::EmptyUpgradedClientState)?;
        let client_state = AnyClientState::try_from(upgraded_client_state_raw)
            .map_err(|e| Kind::Grpc.context(e))?;

        // TODO: Better error kinds here.
        let tm_client_state =
            downcast!(client_state => AnyClientState::Tendermint).ok_or_else(|| {
                Kind::Query("upgraded client state".into()).context("unexpected client state type")
            })?;

        // Query for the proof.
        let tm_height =
            Height::try_from(height.revision_height).map_err(|e| Kind::InvalidHeight.context(e))?;
        let (proof, _proof_height) = self.query_client_upgrade_proof(
            ClientUpgradePath::UpgradedClientState(height.revision_height),
            tm_height,
        )?;

        Ok((tm_client_state, proof))
    }

    fn query_upgraded_consensus_state(
        &self,
        height: ICSHeight,
    ) -> Result<(Self::ConsensusState, MerkleProof), Error> {
        crate::time!("query_upgraded_consensus_state");

        let tm_height =
            Height::try_from(height.revision_height).map_err(|e| Kind::InvalidHeight.context(e))?;

        let mut client = self
            .block_on(
                ibc_proto::cosmos::upgrade::v1beta1::query_client::QueryClient::connect(
                    self.grpc_addr.clone(),
                ),
            )
            .map_err(|e| Kind::Grpc.context(e))?;

        let req = tonic::Request::new(QueryUpgradedConsensusStateRequest {
            last_height: tm_height.into(),
        });
        let response = self
            .block_on(client.upgraded_consensus_state(req))
            .map_err(|e| Kind::Grpc.context(e))?;

        let upgraded_consensus_state_raw = response
            .into_inner()
            .upgraded_consensus_state
            .ok_or(Kind::EmptyResponseValue)?;

        // TODO: More explicit error kinds (should not reuse Grpc all over the place)
        let consensus_state = AnyConsensusState::try_from(upgraded_consensus_state_raw)
            .map_err(|e| Kind::Grpc.context(e))?;

        let tm_consensus_state = downcast!(consensus_state => AnyConsensusState::Tendermint)
            .ok_or_else(|| {
                Kind::Query("upgraded consensus state".into())
                    .context("unexpected consensus state type")
            })?;

        // Fetch the proof.
        let (proof, _proof_height) = self.query_client_upgrade_proof(
            ClientUpgradePath::UpgradedClientConsensusState(height.revision_height),
            tm_height,
        )?;

        Ok((tm_consensus_state, proof))
    }

    /// Performs a query to retrieve the identifiers of all connections.
    fn query_consensus_states(
        &self,
        request: QueryConsensusStatesRequest,
    ) -> Result<Vec<AnyConsensusStateWithHeight>, Error> {
        crate::time!("query_chain_clients");

        let mut client = self
            .block_on(
                ibc_proto::ibc::core::client::v1::query_client::QueryClient::connect(
                    self.grpc_addr.clone(),
                ),
            )
            .map_err(|e| Kind::Grpc.context(e))?;

        let request = tonic::Request::new(request);
        let response = self
            .block_on(client.consensus_states(request))
            .map_err(|e| Kind::Grpc.context(e))?
            .into_inner();

        let mut consensus_states: Vec<AnyConsensusStateWithHeight> = response
            .consensus_states
            .into_iter()
            .filter_map(|cs| TryFrom::try_from(cs).ok())
            .collect();
        consensus_states.sort_by(|a, b| a.height.cmp(&b.height));
        consensus_states.reverse();
        Ok(consensus_states)
    }

    fn query_consensus_state(
        &self,
        client_id: ClientId,
        consensus_height: ICSHeight,
        query_height: ICSHeight,
    ) -> Result<AnyConsensusState, Error> {
        crate::time!("query_chain_clients");

        let consensus_state = self
            .proven_client_consensus(&client_id, consensus_height, query_height)?
            .0;
        Ok(AnyConsensusState::Tendermint(consensus_state))
    }

    fn query_client_connections(
        &self,
        request: QueryClientConnectionsRequest,
    ) -> Result<Vec<ConnectionId>, Error> {
        crate::time!("query_connections");

        let mut client = self
            .block_on(
                ibc_proto::ibc::core::connection::v1::query_client::QueryClient::connect(
                    self.grpc_addr.clone(),
                ),
            )
            .map_err(|e| Kind::Grpc.context(e))?;

        let request = tonic::Request::new(request);

        let response = match self.block_on(client.client_connections(request)) {
            Ok(res) => res.into_inner(),
            Err(e) if e.code() == tonic::Code::NotFound => return Ok(vec![]),
            Err(e) => return Err(Kind::Grpc.context(e).into()),
        };

        // TODO: add warnings for any identifiers that fail to parse (below).
        //      similar to the parsing in `query_connection_channels`.

        let ids = response
            .connection_paths
            .iter()
            .filter_map(|id| ConnectionId::from_str(id).ok())
            .collect();

        Ok(ids)
    }

    fn query_connections(
        &self,
        request: QueryConnectionsRequest,
    ) -> Result<Vec<IdentifiedConnectionEnd>, Error> {
        crate::time!("query_connections");

        let mut client = self
            .block_on(
                ibc_proto::ibc::core::connection::v1::query_client::QueryClient::connect(
                    self.grpc_addr.clone(),
                ),
            )
            .map_err(|e| Kind::Grpc.context(e))?;

        let request = tonic::Request::new(request);

        let response = self
            .block_on(client.connections(request))
            .map_err(|e| Kind::Grpc.context(e))?
            .into_inner();

        // TODO: add warnings for any identifiers that fail to parse (below).
        //      similar to the parsing in `query_connection_channels`.

        let connections = response
            .connections
            .into_iter()
            .filter_map(|co| IdentifiedConnectionEnd::try_from(co).ok())
            .collect();

        Ok(connections)
    }

    fn query_connection(
        &self,
        connection_id: &ConnectionId,
        height: ICSHeight,
    ) -> Result<ConnectionEnd, Error> {
        async fn do_query_connection(
            chain: &CosmosSdkChain,
            connection_id: &ConnectionId,
            height: ICSHeight,
        ) -> Result<ConnectionEnd, Error> {
            use ibc_proto::ibc::core::connection::v1 as connection;
            use tonic::{metadata::MetadataValue, IntoRequest};

            let mut client =
                connection::query_client::QueryClient::connect(chain.grpc_addr.clone())
                    .await
                    .map_err(|e| Kind::Grpc.context(e))?;

            let mut request = connection::QueryConnectionRequest {
                connection_id: connection_id.to_string(),
            }
            .into_request();

            let height_param = MetadataValue::from_str(&height.revision_height.to_string())
                .map_err(|e| Kind::Grpc.context(e))?;

            request
                .metadata_mut()
                .insert("x-cosmos-block-height", height_param);

            let response = client.connection(request).await.map_err(|e| {
                if e.code() == tonic::Code::NotFound {
                    Kind::ConnectionNotFound(connection_id.clone()).into()
                } else {
                    Kind::Grpc.context(e)
                }
            })?;

            match response.into_inner().connection {
                Some(raw_connection) => {
                    let connection_end = raw_connection
                        .try_into()
                        .map_err(|e| Kind::Grpc.context(e))?;

                    Ok(connection_end)
                }
                None => {
                    // When no connection is found, the GRPC call itself should return
                    // the NotFound error code. Nevertheless even if the call is successful,
                    // the connection field may not be present, because in protobuf3
                    // everything is optional.
                    Err(Kind::ConnectionNotFound(connection_id.clone()).into())
                }
            }
        }

        self.block_on(async { do_query_connection(self, connection_id, height).await })
    }

    fn query_connection_channels(
        &self,
        request: QueryConnectionChannelsRequest,
    ) -> Result<Vec<IdentifiedChannelEnd>, Error> {
        crate::time!("query_connection_channels");

        let mut client = self
            .block_on(
                ibc_proto::ibc::core::channel::v1::query_client::QueryClient::connect(
                    self.grpc_addr.clone(),
                ),
            )
            .map_err(|e| Kind::Grpc.context(e))?;

        let request = tonic::Request::new(request);

        let response = self
            .block_on(client.connection_channels(request))
            .map_err(|e| Kind::Grpc.context(e))?
            .into_inner();

        // TODO: add warnings for any identifiers that fail to parse (below).
        //  https://github.com/informalsystems/ibc-rs/pull/506#discussion_r555945560

        let channels = response
            .channels
            .into_iter()
            .filter_map(|ch| IdentifiedChannelEnd::try_from(ch).ok())
            .collect();
        Ok(channels)
    }

    fn query_channels(
        &self,
        request: QueryChannelsRequest,
    ) -> Result<Vec<IdentifiedChannelEnd>, Error> {
        crate::time!("query_connections");

        let mut client = self
            .block_on(
                ibc_proto::ibc::core::channel::v1::query_client::QueryClient::connect(
                    self.grpc_addr.clone(),
                ),
            )
            .map_err(|e| Kind::Grpc.context(e))?;

        let request = tonic::Request::new(request);

        let response = self
            .block_on(client.channels(request))
            .map_err(|e| Kind::Grpc.context(e))?
            .into_inner();

        let channels = response
            .channels
            .into_iter()
            .filter_map(|ch| IdentifiedChannelEnd::try_from(ch).ok())
            .collect();
        Ok(channels)
    }

    fn query_channel(
        &self,
        port_id: &PortId,
        channel_id: &ChannelId,
        height: ICSHeight,
    ) -> Result<ChannelEnd, Error> {
        let res = self.query(
            Path::ChannelEnds(port_id.clone(), channel_id.clone()),
            height,
            false,
        )?;
        let channel_end = ChannelEnd::decode_vec(&res.value).map_err(|e| {
            Kind::Query(format!("port '{}' & channel '{}'", port_id, channel_id)).context(e)
        })?;

        Ok(channel_end)
    }

    fn query_channel_client_state(
        &self,
        request: QueryChannelClientStateRequest,
    ) -> Result<Option<IdentifiedAnyClientState>, Error> {
        crate::time!("query_channel_client_state");

        let mut client = self
            .block_on(
                ibc_proto::ibc::core::channel::v1::query_client::QueryClient::connect(
                    self.grpc_addr.clone(),
                ),
            )
            .map_err(|e| Kind::Grpc.context(e))?;

        let request = tonic::Request::new(request);

        let response = self
            .block_on(client.channel_client_state(request))
            .map_err(|e| Kind::Grpc.context(e))?
            .into_inner();

        let client_state: Option<IdentifiedAnyClientState> = response
            .identified_client_state
            .map_or_else(|| None, |proto_cs| proto_cs.try_into().ok());

        Ok(client_state)
    }

    /// Queries the packet commitment hashes associated with a channel.
    fn query_packet_commitments(
        &self,
        request: QueryPacketCommitmentsRequest,
    ) -> Result<(Vec<PacketState>, ICSHeight), Error> {
        crate::time!("query_packet_commitments");

        let mut client = self
            .block_on(
                ibc_proto::ibc::core::channel::v1::query_client::QueryClient::connect(
                    self.grpc_addr.clone(),
                ),
            )
            .map_err(|e| Kind::Grpc.context(e))?;

        let request = tonic::Request::new(request);

        let response = self
            .block_on(client.packet_commitments(request))
            .map_err(|e| Kind::Grpc.context(e))?
            .into_inner();

        let pc = response.commitments;

        let height = response
            .height
            .ok_or_else(|| Kind::Grpc.context("missing height in response"))?
            .try_into()
            .map_err(|_| Kind::Grpc.context("invalid height in response"))?;

        Ok((pc, height))
    }

    /// Queries the unreceived packet sequences associated with a channel.
    fn query_unreceived_packets(
        &self,
        request: QueryUnreceivedPacketsRequest,
    ) -> Result<Vec<u64>, Error> {
        crate::time!("query_unreceived_packets");

        let mut client = self
            .block_on(
                ibc_proto::ibc::core::channel::v1::query_client::QueryClient::connect(
                    self.grpc_addr.clone(),
                ),
            )
            .map_err(|e| Kind::Grpc.context(e))?;

        let request = tonic::Request::new(request);

        let mut response = self
            .block_on(client.unreceived_packets(request))
            .map_err(|e| Kind::Grpc.context(e))?
            .into_inner();

        response.sequences.sort_unstable();
        Ok(response.sequences)
    }

    /// Queries the packet acknowledgment hashes associated with a channel.
    fn query_packet_acknowledgements(
        &self,
        request: QueryPacketAcknowledgementsRequest,
    ) -> Result<(Vec<PacketState>, ICSHeight), Error> {
        crate::time!("query_packet_acknowledgements");

        let mut client = self
            .block_on(
                ibc_proto::ibc::core::channel::v1::query_client::QueryClient::connect(
                    self.grpc_addr.clone(),
                ),
            )
            .map_err(|e| Kind::Grpc.context(e))?;

        let request = tonic::Request::new(request);

        let response = self
            .block_on(client.packet_acknowledgements(request))
            .map_err(|e| Kind::Grpc.context(e))?
            .into_inner();

        let pc = response.acknowledgements;

        let height = response
            .height
            .ok_or_else(|| Kind::Grpc.context("missing height in response"))?
            .try_into()
            .map_err(|_| Kind::Grpc.context("invalid height in response"))?;

        Ok((pc, height))
    }

    /// Queries the unreceived acknowledgements sequences associated with a channel.
    fn query_unreceived_acknowledgements(
        &self,
        request: QueryUnreceivedAcksRequest,
    ) -> Result<Vec<u64>, Error> {
        crate::time!("query_unreceived_acknowledgements");

        let mut client = self
            .block_on(
                ibc_proto::ibc::core::channel::v1::query_client::QueryClient::connect(
                    self.grpc_addr.clone(),
                ),
            )
            .map_err(|e| Kind::Grpc.context(e))?;

        let request = tonic::Request::new(request);

        let mut response = self
            .block_on(client.unreceived_acks(request))
            .map_err(|e| Kind::Grpc.context(e))?
            .into_inner();

        response.sequences.sort_unstable();
        Ok(response.sequences)
    }

    fn query_next_sequence_receive(
        &self,
        request: QueryNextSequenceReceiveRequest,
    ) -> Result<Sequence, Error> {
        crate::time!("query_next_sequence_receive");

        let mut client = self
            .block_on(
                ibc_proto::ibc::core::channel::v1::query_client::QueryClient::connect(
                    self.grpc_addr.clone(),
                ),
            )
            .map_err(|e| Kind::Grpc.context(e))?;

        let request = tonic::Request::new(request);

        let response = self
            .block_on(client.next_sequence_receive(request))
            .map_err(|e| Kind::Grpc.context(e))?
            .into_inner();

        Ok(Sequence::from(response.next_sequence_receive))
    }

    /// This function queries transactions for events matching certain criteria.
    /// 1. Client Update request - returns a vector with at most one update client event
    /// 2. Packet event request - returns at most one packet event for each sequence specified
    ///    in the request.
    ///    Note - there is no way to format the packet query such that it asks for Tx-es with either
    ///    sequence (the query conditions can only be AND-ed).
    ///    There is a possibility to include "<=" and ">=" conditions but it doesn't work with
    ///    string attributes (sequence is emmitted as a string).
    ///    Therefore, for packets we perform one tx_search for each sequence.
    ///    Alternatively, a single query for all packets could be performed but it would return all
    ///    packets ever sent.
    fn query_txs(&self, request: QueryTxRequest) -> Result<Vec<IbcEvent>, Error> {
        crate::time!("query_txs");

        match request {
            QueryTxRequest::Packet(request) => {
                crate::time!("query_txs: query packet events");

                let mut result: Vec<IbcEvent> = vec![];

                for seq in &request.sequences {
                    // query first (and only) Tx that includes the event specified in the query request
                    let response = self
                        .block_on(self.rpc_client.tx_search(
                            packet_query(&request, *seq),
                            false,
                            1,
                            1, // get only the first Tx matching the query
                            Order::Ascending,
                        ))
                        .map_err(|e| Kind::Grpc.context(e))?;

                    assert!(
                        response.txs.len() <= 1,
                        "packet_from_tx_search_response: unexpected number of txs"
                    );

                    if response.txs.is_empty() {
                        continue;
                    }

                    if let Some(event) = packet_from_tx_search_response(
                        self.id(),
                        &request,
                        *seq,
                        response.txs[0].clone(),
                    ) {
                        result.push(event);
                    }
                }
                Ok(result)
            }

            QueryTxRequest::Client(request) => {
                crate::time!("query_txs: single client update event");

                // query the first Tx that includes the event matching the client request
                // Note: it is possible to have multiple Tx-es for same client and consensus height.
                // In this case it must be true that the client updates were performed with tha
                // same header as the first one, otherwise a subsequent transaction would have
                // failed on chain. Therefore only one Tx is of interest and current API returns
                // the first one.
                let mut response = self
                    .block_on(self.rpc_client.tx_search(
                        header_query(&request),
                        false,
                        1,
                        1, // get only the first Tx matching the query
                        Order::Ascending,
                    ))
                    .map_err(|e| Kind::Grpc.context(e))?;

                if response.txs.is_empty() {
                    return Ok(vec![]);
                }

                // the response must include a single Tx as specified in the query.
                assert!(
                    response.txs.len() <= 1,
                    "packet_from_tx_search_response: unexpected number of txs"
                );

                let tx = response.txs.remove(0);
                let event = update_client_from_tx_search_response(self.id(), &request, tx);

                Ok(event.into_iter().collect())
            }

            QueryTxRequest::Transaction(tx) => {
                let mut response = self
                    .block_on(self.rpc_client.tx_search(
                        tx_hash_query(&tx),
                        false,
                        1,
                        1, // get only the first Tx matching the query
                        Order::Ascending,
                    ))
                    .map_err(|e| Kind::Grpc.context(e))?;

                if response.txs.is_empty() {
                    Ok(vec![])
                } else {
                    let tx = response.txs.remove(0);
                    Ok(all_ibc_events_from_tx_search_response(self.id(), tx))
                }
            }
        }
    }

    fn proven_client_state(
        &self,
        client_id: &ClientId,
        height: ICSHeight,
    ) -> Result<(Self::ClientState, MerkleProof), Error> {
        crate::time!("proven_client_state");

        let res = self
            .query(ClientStatePath(client_id.clone()), height, true)
            .map_err(|e| Kind::Query("client state".into()).context(e))?;

        let client_state = AnyClientState::decode_vec(&res.value)
            .map_err(|e| Kind::Query("client state".into()).context(e))?;

        let client_state =
            downcast!(client_state => AnyClientState::Tendermint).ok_or_else(|| {
                Kind::Query("client state".into()).context("unexpected client state type")
            })?;

        Ok((
            client_state,
            res.proof.ok_or_else(|| {
                Kind::Query("client state".into()).context("empty proof".to_string())
            })?,
        ))
    }

    fn proven_client_consensus(
        &self,
        client_id: &ClientId,
        consensus_height: ICSHeight,
        height: ICSHeight,
    ) -> Result<(Self::ConsensusState, MerkleProof), Error> {
        crate::time!("proven_client_consensus");

        let res = self
            .query(
                ClientConsensusPath {
                    client_id: client_id.clone(),
                    epoch: consensus_height.revision_number,
                    height: consensus_height.revision_height,
                },
                height,
                true,
            )
            .map_err(|e| Kind::Query("client consensus".into()).context(e))?;

        let consensus_state = AnyConsensusState::decode_vec(&res.value)
            .map_err(|e| Kind::Query("client consensus".into()).context(e))?;

        let consensus_state = downcast!(consensus_state => AnyConsensusState::Tendermint)
            .ok_or_else(|| {
                Kind::Query("client consensus".into()).context("unexpected client consensus type")
            })?;

        Ok((
            consensus_state,
            res.proof.ok_or_else(|| {
                Kind::Query("client consensus".into()).context("empty proof".to_string())
            })?,
        ))
    }

    fn proven_connection(
        &self,
        connection_id: &ConnectionId,
        height: ICSHeight,
    ) -> Result<(ConnectionEnd, MerkleProof), Error> {
        let res = self
            .query(Path::Connections(connection_id.clone()), height, true)
            .map_err(|e| Kind::Query("proven connection".into()).context(e))?;
        let connection_end = ConnectionEnd::decode_vec(&res.value)
            .map_err(|e| Kind::Query("proven connection".into()).context(e))?;

        Ok((
            connection_end,
            res.proof.ok_or_else(|| {
                Kind::Query("proven connection".into()).context("empty proof".to_string())
            })?,
        ))
    }

    fn proven_channel(
        &self,
        port_id: &PortId,
        channel_id: &ChannelId,
        height: ICSHeight,
    ) -> Result<(ChannelEnd, MerkleProof), Error> {
        let res = self
            .query(
                Path::ChannelEnds(port_id.clone(), channel_id.clone()),
                height,
                true,
            )
            .map_err(|e| Kind::Query("proven channel".into()).context(e))?;

        let channel_end = ChannelEnd::decode_vec(&res.value)
            .map_err(|e| Kind::Query("proven channel".into()).context(e))?;

        Ok((
            channel_end,
            res.proof.ok_or_else(|| {
                Kind::Query("proven channel".into()).context("empty proof".to_string())
            })?,
        ))
    }

    fn proven_packet(
        &self,
        packet_type: PacketMsgType,
        port_id: PortId,
        channel_id: ChannelId,
        sequence: Sequence,
        height: ICSHeight,
    ) -> Result<(Vec<u8>, MerkleProof), Error> {
        let data = match packet_type {
            PacketMsgType::Recv => Path::Commitments {
                port_id,
                channel_id,
                sequence,
            },
            PacketMsgType::Ack => Path::Acks {
                port_id,
                channel_id,
                sequence,
            },
            PacketMsgType::TimeoutUnordered => Path::Receipts {
                port_id,
                channel_id,
                sequence,
            },
            PacketMsgType::TimeoutOrdered => Path::SeqRecvs {
                0: port_id,
                1: channel_id,
            },
            PacketMsgType::TimeoutOnClose => Path::Receipts {
                port_id,
                channel_id,
                sequence,
            },
        };

        let res = self
            .query(data, height, true)
            .map_err(|e| Kind::Query(packet_type.to_string()).context(e))?;

        let commitment_proof_bytes = res.proof.ok_or_else(|| {
            Kind::Query(packet_type.to_string()).context("empty proof".to_string())
        })?;

        Ok((res.value, commitment_proof_bytes))
    }

    fn build_client_state(&self, height: ICSHeight) -> Result<Self::ClientState, Error> {
        // Build the client state.
        Ok(ClientState::new(
            self.id().clone(),
            self.config.trust_threshold,
            self.config.trusting_period,
            self.unbonding_period()?,
            self.config.clock_drift,
            height,
            ICSHeight::zero(),
            vec!["upgrade".to_string(), "upgradedIBCState".to_string()],
            AllowUpdate {
                after_expiry: true,
                after_misbehaviour: true,
            },
        )
        .map_err(|e| Kind::BuildClientStateFailure.context(e))?)
    }

    fn build_consensus_state(
        &self,
        light_block: Self::LightBlock,
    ) -> Result<Self::ConsensusState, Error> {
        crate::time!("build_consensus_state");

        Ok(TMConsensusState::from(light_block.signed_header.header))
    }

    fn build_header(
        &self,
        trusted_height: ICSHeight,
        target_height: ICSHeight,
        client_state: &AnyClientState,
        light_client: &mut dyn LightClient<Self>,
    ) -> Result<(Self::Header, Vec<Self::Header>), Error> {
        crate::time!("build_header");

        // Get the light block at target_height from chain.
        let Verified { target, supporting } =
            light_client.header_and_minimal_set(trusted_height, target_height, client_state)?;

        Ok((target, supporting))
    }
}

fn packet_query(request: &QueryPacketEventDataRequest, seq: Sequence) -> Query {
    tendermint_rpc::query::Query::eq(
        format!("{}.packet_src_channel", request.event_id.as_str()),
        request.source_channel_id.to_string(),
    )
    .and_eq(
        format!("{}.packet_src_port", request.event_id.as_str()),
        request.source_port_id.to_string(),
    )
    .and_eq(
        format!("{}.packet_dst_channel", request.event_id.as_str()),
        request.destination_channel_id.to_string(),
    )
    .and_eq(
        format!("{}.packet_dst_port", request.event_id.as_str()),
        request.destination_port_id.to_string(),
    )
    .and_eq(
        format!("{}.packet_sequence", request.event_id.as_str()),
        seq.to_string(),
    )
}

fn header_query(request: &QueryClientEventRequest) -> Query {
    tendermint_rpc::query::Query::eq(
        format!("{}.client_id", request.event_id.as_str()),
        request.client_id.to_string(),
    )
    .and_eq(
        format!("{}.consensus_height", request.event_id.as_str()),
        format!(
            "{}-{}",
            request.consensus_height.revision_number, request.consensus_height.revision_height
        ),
    )
}

fn tx_hash_query(request: &QueryTxHash) -> Query {
    tendermint_rpc::query::Query::eq("tx.hash", request.0.to_string())
}

// Extract the packet events from the query_txs RPC response. For any given
// packet query, there is at most one Tx matching such query. Moreover, a Tx may
// contain several events, but a single one must match the packet query.
// For example, if we're querying for the packet with sequence 3 and this packet
// was committed in some Tx along with the packet with sequence 4, the response
// will include both packets. For this reason, we iterate all packets in the Tx,
// searching for those that match (which must be a single one).
fn packet_from_tx_search_response(
    chain_id: &ChainId,
    request: &QueryPacketEventDataRequest,
    seq: Sequence,
    response: ResultTx,
) -> Option<IbcEvent> {
    let height = ICSHeight::new(chain_id.version(), u64::from(response.height));
    if request.height != ICSHeight::zero() && height > request.height {
        return None;
    }

    response
        .tx_result
        .events
        .into_iter()
        .filter(|abci_event| abci_event.type_str == request.event_id.as_str())
        .flat_map(|abci_event| ChannelEvents::try_from_tx(&abci_event))
        .find(|event| {
            let packet = match event {
                IbcEvent::SendPacket(send_ev) => Some(&send_ev.packet),
                IbcEvent::WriteAcknowledgement(ack_ev) => Some(&ack_ev.packet),
                _ => None,
            };

            packet.map_or(false, |packet| {
                packet.source_port == request.source_port_id
                    && packet.source_channel == request.source_channel_id
                    && packet.destination_port == request.destination_port_id
                    && packet.destination_channel == request.destination_channel_id
                    && packet.sequence == seq
            })
        })
}

// Extracts from the Tx the update client event for the requested client and height.
// Note: in the Tx, there may have been multiple events, some of them may be
// for update of other clients that are not relevant to the request.
// For example, if we're querying for a transaction that includes the update for client X at
// consensus height H, it is possible that the transaction also includes an update client
// for client Y at consensus height H'. This is the reason the code iterates all event fields in the
// returned Tx to retrieve the relevant ones.
// Returns `None` if no matching event was found.
fn update_client_from_tx_search_response(
    chain_id: &ChainId,
    request: &QueryClientEventRequest,
    response: ResultTx,
) -> Option<IbcEvent> {
    let height = ICSHeight::new(chain_id.version(), u64::from(response.height));
    if request.height != ICSHeight::zero() && height > request.height {
        return None;
    }

    response
        .tx_result
        .events
        .into_iter()
        .filter(|event| event.type_str == request.event_id.as_str())
        .flat_map(|event| ClientEvents::try_from_tx(&event))
        .flat_map(|event| match event {
            IbcEvent::UpdateClient(update) => Some(update),
            _ => None,
        })
        .find(|update| {
            update.common.client_id == request.client_id
                && update.common.consensus_height == request.consensus_height
        })
        .map(IbcEvent::UpdateClient)
}

fn all_ibc_events_from_tx_search_response(chain_id: &ChainId, response: ResultTx) -> Vec<IbcEvent> {
    let height = ICSHeight::new(chain_id.version(), u64::from(response.height));
    let deliver_tx_result = response.tx_result;
    if deliver_tx_result.code.is_err() {
        return vec![IbcEvent::ChainError(format!(
            "deliver_tx for {} reports error: code={:?}, log={:?}",
            response.hash, deliver_tx_result.code, deliver_tx_result.log
        ))];
    }

    let mut result = vec![];
    for event in deliver_tx_result.events {
        if let Some(ibc_ev) = from_tx_response_event(height, &event) {
            result.push(ibc_ev);
        }
    }
    result
}

/// Perform a generic `abci_query`, and return the corresponding deserialized response data.
async fn abci_query(
    chain: &CosmosSdkChain,
    path: TendermintABCIPath,
    data: String,
    height: Height,
    prove: bool,
) -> Result<QueryResponse, Error> {
    let height = if height.value() == 0 {
        None
    } else {
        Some(height)
    };

    // Use the Tendermint-rs RPC client to do the query.
    let response = chain
        .rpc_client()
        .abci_query(Some(path), data.into_bytes(), height, prove)
        .await
        .map_err(|e| Kind::Rpc(chain.config.rpc_addr.clone()).context(e))?;

    if !response.code.is_ok() {
        // Fail with response log.
        return Err(Kind::Rpc(chain.config.rpc_addr.clone())
            .context(response.log.to_string())
            .into());
    }

    if prove && response.proof.is_none() {
        // Fail due to empty proof
        return Err(Kind::EmptyResponseProof.into());
    }

    let proof = response
        .proof
        .map(|p| convert_tm_to_ics_merkle_proof(&p))
        .transpose()
        .map_err(Kind::Ics023)?;

    let response = QueryResponse {
        value: response.value,
        height: response.height,
        proof,
    };

    Ok(response)
}

/// Perform a `broadcast_tx_sync`, and return the corresponding deserialized response data.
async fn broadcast_tx_sync(
    chain: &CosmosSdkChain,
    data: Vec<u8>,
) -> Result<Response, anomaly::Error<Kind>> {
    let response = chain
        .rpc_client()
        .broadcast_tx_sync(data.into())
        .await
        .map_err(|e| Kind::Rpc(chain.config.rpc_addr.clone()).context(e))?;

    Ok(response)
}

/// Uses the GRPC client to retrieve the account sequence
async fn query_account(chain: &CosmosSdkChain, address: String) -> Result<BaseAccount, Error> {
    let mut client = ibc_proto::cosmos::auth::v1beta1::query_client::QueryClient::connect(
        chain.grpc_addr.clone(),
    )
    .await
    .map_err(|e| Kind::Grpc.context(e))?;

    let request = tonic::Request::new(QueryAccountRequest { address });

    let response = client.account(request).await;

    let base_account = BaseAccount::decode(
        response
            .map_err(|e| Kind::Grpc.context(e))?
            .into_inner()
            .account
            .unwrap()
            .value
            .as_slice(),
    )
    .map_err(|e| Kind::Grpc.context(e))?;

    Ok(base_account)
}

fn encode_to_bech32(address: &str, account_prefix: &str) -> Result<String, Error> {
    let account =
        AccountId::from_str(address).map_err(|_| Kind::InvalidKeyAddress(address.to_string()))?;

    let encoded = bech32::encode(account_prefix, account.to_base32(), Variant::Bech32)
        .map_err(Kind::Bech32Encoding)?;

    Ok(encoded)
}

/// Returns the suffix counter for a CosmosSDK client id.
/// Returns `None` if the client identifier is malformed
/// and the suffix could not be parsed.
fn client_id_suffix(client_id: &ClientId) -> Option<u64> {
    client_id
        .as_str()
        .split('-')
        .last()
        .map(|e| e.parse::<u64>().ok())
        .flatten()
}

pub struct TxSyncResult {
    // the broadcast_tx_sync response
    response: Response,
    // the events generated by a Tx once executed
    events: Vec<IbcEvent>,
}

fn auth_info_and_bytes(signer_info: SignerInfo, fee: Fee) -> Result<(AuthInfo, Vec<u8>), Error> {
    let auth_info = AuthInfo {
        signer_infos: vec![signer_info],
        fee: Some(fee),
    };

    // A protobuf serialization of a AuthInfo
    let mut auth_buf = Vec::new();
    prost::Message::encode(&auth_info, &mut auth_buf).unwrap();
    Ok((auth_info, auth_buf))
}

fn tx_body_and_bytes(proto_msgs: Vec<Any>) -> Result<(TxBody, Vec<u8>), Error> {
    // Create TxBody
    let body = TxBody {
        messages: proto_msgs.to_vec(),
        memo: "".to_string(),
        timeout_height: 0_u64,
        extension_options: Vec::<Any>::new(),
        non_critical_extension_options: Vec::<Any>::new(),
    };
    // A protobuf serialization of a TxBody
    let mut body_buf = Vec::new();
    prost::Message::encode(&body, &mut body_buf).unwrap();
    Ok((body, body_buf))
}

fn calculate_fee(adjusted_gas_amount: u64, gas_price: GasPrice) -> Coin {
    let fee_amount = mul_ceil(adjusted_gas_amount, gas_price.price);

    Coin {
        denom: gas_price.denom,
        amount: fee_amount.to_string(),
    }
}

fn mul_ceil(a: u64, f: f64) -> u64 {
    use fraction::Fraction as F;

    // Safe to unwrap below as are multiplying two finite fractions
    // together, and rounding them to the nearest integer.
    let n = (F::from(a) * F::from(f)).ceil();
    n.numer().unwrap() / n.denom().unwrap()
}

#[cfg(test)]
mod tests {
    #[test]
    fn mul_ceil() {
        assert_eq!(super::mul_ceil(300_000, 0.001), 300);
        assert_eq!(super::mul_ceil(300_004, 0.001), 301);
        assert_eq!(super::mul_ceil(300_040, 0.001), 301);
        assert_eq!(super::mul_ceil(300_400, 0.001), 301);
        assert_eq!(super::mul_ceil(304_000, 0.001), 304);
        assert_eq!(super::mul_ceil(340_000, 0.001), 340);
        assert_eq!(super::mul_ceil(340_001, 0.001), 341);
    }
}<|MERGE_RESOLUTION|>--- conflicted
+++ resolved
@@ -1,4 +1,5 @@
 use std::{
+    cmp::min,
     convert::{TryFrom, TryInto},
     future::Future,
     str::FromStr,
@@ -23,10 +24,7 @@
 use tendermint_rpc::{endpoint::broadcast::tx_sync::Response, Client, HttpClient, Order};
 use tokio::runtime::Runtime as TokioRuntime;
 use tonic::codegen::http::Uri;
-<<<<<<< HEAD
-=======
 use tracing::{debug, trace};
->>>>>>> 3e530901
 
 use ibc::downcast;
 use ibc::events::{from_tx_response_event, IbcEvent};
@@ -83,7 +81,6 @@
 use crate::light_client::Verified;
 
 use super::Chain;
-use std::cmp::min;
 
 const DEFAULT_MAX_GAS: u64 = 300_000;
 const DEFAULT_GAS_PRICE_PRICE: f64 = 0.001;

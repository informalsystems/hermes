--- conflicted
+++ resolved
@@ -704,11 +704,7 @@
             .map(|res| res.response.hash.to_string())
             .join(", ");
 
-<<<<<<< HEAD
-        debug!(
-=======
         info!(
->>>>>>> e6907eb4
             "[{}] waiting for commit of tx hashes(s) {}",
             self.id(),
             hashes

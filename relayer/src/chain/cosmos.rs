use std::str::FromStr;
use std::time::Duration;
use std::{convert::TryFrom, convert::TryInto, sync::Arc};

use anomaly::fail;
use bitcoin::hashes::hex::ToHex;

use prost::Message;
use prost_types::Any;
use tokio::runtime::Runtime as TokioRuntime;

use tendermint_proto::crypto::ProofOps;
use tendermint_proto::Protobuf;

use tendermint::abci::Path as TendermintABCIPath;
use tendermint::account::Id as AccountId;
use tendermint::block::Height;
use tendermint::consensus::Params;

use tendermint_light_client::types::{LightBlock as TMLightBlock, ValidatorSet};
use tendermint_rpc::Client;
use tendermint_rpc::HttpClient;

// Support for GRPC
<<<<<<< HEAD
use ibc_proto::cosmos::staking::v1beta1::Params as StakingParams;

=======

use ibc_proto::cosmos::auth::v1beta1::{BaseAccount, QueryAccountRequest};
>>>>>>> 5f714139
use ibc_proto::cosmos::base::v1beta1::Coin;

use ibc_proto::cosmos::tx::v1beta1::mode_info::{Single, Sum};
use ibc_proto::cosmos::tx::v1beta1::{AuthInfo, Fee, ModeInfo, SignDoc, SignerInfo, TxBody, TxRaw};
use tonic::codegen::http::Uri;

use ibc::downcast;
use ibc::ics02_client::client_def::{AnyClientState, AnyConsensusState};
use ibc::ics07_tendermint::client_state::ClientState;
use ibc::ics07_tendermint::consensus_state::ConsensusState as TMConsensusState;
use ibc::ics07_tendermint::consensus_state::ConsensusState;
use ibc::ics07_tendermint::header::Header as TMHeader;

use ibc::ics23_commitment::merkle::MerkleProof;
use ibc::ics24_host::identifier::{ChainId, ClientId};
use ibc::ics24_host::Path::ClientConsensusState as ClientConsensusPath;
use ibc::ics24_host::Path::ClientState as ClientStatePath;
use ibc::ics24_host::{Path, IBC_QUERY_PATH};

use ibc::Height as ICSHeight;

use super::Chain;

use crate::chain::QueryResponse;
use crate::config::ChainConfig;
use crate::error::{Error, Kind};
use crate::keyring::store::{KeyEntry, KeyRing, KeyRingOperations, StoreBackend};

// Support for GRPC
use ibc_proto::cosmos::auth::v1beta1::query_client::QueryClient;
use ibc_proto::cosmos::auth::v1beta1::{BaseAccount, QueryAccountRequest};
use std::fs;
use tonic::codegen::http::Uri;

pub struct CosmosSDKChain {
    config: ChainConfig,
    rpc_client: HttpClient,
<<<<<<< HEAD
    light_client: Option<LightClient>,
    keybase: KeyRing,
=======
    key_ring: KeyRing,
    rt: Arc<TokioRuntime>,
>>>>>>> 5f714139
}

impl CosmosSDKChain {
    pub fn from_config(config: ChainConfig, rt: Arc<TokioRuntime>) -> Result<Self, Error> {
        let primary = config
            .primary()
            .ok_or_else(|| Kind::LightClient.context("no primary peer specified"))?;

        let rpc_client =
            HttpClient::new(primary.address.clone()).map_err(|e| Kind::Rpc.context(e))?;

        // Initialize key store and load key
        let key_store = KeyRing::init(StoreBackend::Test, config.clone())
            .map_err(|e| Kind::KeyBase.context("error initializing key store"))?;

        Ok(Self {
            rt,
            config,
            key_ring: key_store,
            rpc_client,
        })
    }

    pub fn key_ring(&mut self) -> &mut KeyRing {
        &mut self.key_ring
    }

    /// The unbonding period of this chain
    pub fn unbonding_period(&self) -> Result<Duration, Error> {
        // TODO - generalize this
        let grpc_addr =
            Uri::from_str(&self.config().grpc_addr).map_err(|e| Kind::Grpc.context(e))?;

        let mut client = self
            .rt
            .block_on(
                ibc_proto::cosmos::staking::v1beta1::query_client::QueryClient::connect(grpc_addr),
            )
            .map_err(|e| Kind::Grpc.context(e))?;

        let request =
            tonic::Request::new(ibc_proto::cosmos::staking::v1beta1::QueryParamsRequest {});

        let response = self
            .rt
            .block_on(client.params(request))
            .map_err(|e| Kind::Grpc.context(e))?;

        let res = response
            .into_inner()
            .params
            .ok_or_else(|| Kind::Grpc.context("none staking params".to_string()))?
            .unbonding_time
            .ok_or_else(|| Kind::Grpc.context("none unbonding time".to_string()))?;

        Ok(Duration::from_secs(res.seconds as u64))
    }

    /// Query the consensus parameters via an RPC query
    /// Specific to the SDK and used only for Tendermint client create
    pub fn query_consensus_params(&self) -> Result<Params, Error> {
        Ok(self
            .rt
            .block_on(self.rpc_client().genesis())
            .map_err(|e| Kind::Rpc.context(e))?
            .consensus_params)
    }
<<<<<<< HEAD

    /// Get the account for the signer
    pub fn get_signer(&mut self) -> Result<AccountId, Error> {
        // Get the key from key seed file
        let key = self
            .keybase()
            .get_key()
            .map_err(|e| Kind::KeyBase.context(e))?;

        let signer: AccountId =
            AccountId::from_str(&key.address.to_hex()).map_err(|e| Kind::KeyBase.context(e))?;

        Ok(signer)
    }

    fn query_light_block_at_height(&self, height: Height) -> Result<LightBlock, Error> {
        let client = self.rpc_client();

        let signed_header = fetch_signed_header(client, height)?;
        assert_eq!(height, signed_header.header.height);

        // Get the validator list.
        let validators = fetch_validators(client, height)?;

        // Get the proposer.
        let proposer = validators
            .iter()
            .find(|v| v.address == signed_header.header.proposer_address)
            .ok_or(Kind::EmptyResponseValue)?;

        let voting_power: u64 = validators.iter().map(|v| v.voting_power.value()).sum();

        // Create the validator set with the proposer from the header.
        // This is required by IBC on-chain validation.
        let validator_set = ValidatorSet::new(
            validators.clone(),
            Some(*proposer),
            voting_power.try_into().map_err(|e| Kind::Rpc.context(e))?,
        );

        // Create the next validator set without the proposer.
        let next_validator_set = fetch_validator_set(client, height.increment())?;

        let light_block = LightBlock::new(
            signed_header,
            validator_set,
            next_validator_set,
            self.config()
                .peers
                .clone()
                .ok_or_else(|| Kind::Config.context("no peers configured".to_string()))?
                .primary,
        );

        Ok(light_block)
    }
=======
>>>>>>> 5f714139
}

impl Chain for CosmosSDKChain {
    type Header = TMHeader;
    type LightBlock = TMLightBlock;
    type RpcClient = HttpClient;
    type ConsensusState = ConsensusState;
    type ClientState = ClientState;

    fn config(&self) -> &ChainConfig {
        &self.config
    }

    fn rpc_client(&self) -> &HttpClient {
        &self.rpc_client
    }

    fn query(&self, data: Path, height: ICSHeight, prove: bool) -> Result<QueryResponse, Error> {
        let path = TendermintABCIPath::from_str(IBC_QUERY_PATH).unwrap();

        let height =
            Height::try_from(height.version_height).map_err(|e| Kind::InvalidHeight.context(e))?;

        if !data.is_provable() & prove {
            return Err(Kind::Store
                .context("requested proof for a path in the privateStore")
                .into());
        }

        let response =
            self.rt
                .block_on(abci_query(&self, path, data.to_string(), height, prove))?;

        // Verify response proof, if requested.
        if prove {
            dbg!("Todo: implement proof verification."); // Todo: Verify proof
        }

        Ok(response)
    }

    /// Send a transaction that includes the specified messages
    /// TODO - split the messages in multiple Tx-es such that they don't exceed some max size
    fn send_tx(
        &self,
        proto_msgs: Vec<Any>,
        key: KeyEntry,
        memo: String,
        timeout_height: u64,
    ) -> Result<String, Error> {
        // Create TxBody
        let body = TxBody {
            messages: proto_msgs.to_vec(),
            memo,
            timeout_height,
            extension_options: Vec::<Any>::new(),
            non_critical_extension_options: Vec::<Any>::new(),
        };

        // A protobuf serialization of a TxBody
        let mut body_buf = Vec::new();
        prost::Message::encode(&body, &mut body_buf).unwrap();

        let mut pk_buf = Vec::new();
        prost::Message::encode(&key.public_key.public_key.to_bytes(), &mut pk_buf).unwrap();

        // Create a MsgSend proto Any message
        let pk_any = Any {
            type_url: "/cosmos.crypto.secp256k1.PubKey".to_string(),
            value: pk_buf,
        };

        let acct_response = self
            .rt
            .block_on(query_account(self, key.account))
            .map_err(|e| Kind::Grpc.context(e))?;

        let single = Single { mode: 1 };
        let sum_single = Some(Sum::Single(single));
        let mode = Some(ModeInfo { sum: sum_single });
        let signer_info = SignerInfo {
            public_key: Some(pk_any),
            mode_info: mode,
            sequence: acct_response.sequence,
        };

        // Gas Fee
        let coin = Coin {
            denom: "stake".to_string(),
            amount: "1000".to_string(),
        };

        let fee = Some(Fee {
            amount: vec![coin],
            gas_limit: 150000,
            payer: "".to_string(),
            granter: "".to_string(),
        });

        let auth_info = AuthInfo {
            signer_infos: vec![signer_info],
            fee,
        };

        // A protobuf serialization of a AuthInfo
        let mut auth_buf = Vec::new();
        prost::Message::encode(&auth_info, &mut auth_buf).unwrap();

        let sign_doc = SignDoc {
            body_bytes: body_buf.clone(),
            auth_info_bytes: auth_buf.clone(),
            chain_id: self.config.clone().id.to_string(),
            account_number: 0,
        };

        // A protobuf serialization of a SignDoc
        let mut signdoc_buf = Vec::new();
        prost::Message::encode(&sign_doc, &mut signdoc_buf).unwrap();

        // Sign doc and broadcast
<<<<<<< HEAD
        let signed = self.keybase.sign_msg(signdoc_buf);
=======
        let signed = self.key_ring.sign(key.address, signdoc_buf);
>>>>>>> 5f714139

        let tx_raw = TxRaw {
            body_bytes: body_buf,
            auth_info_bytes: auth_buf,
            signatures: vec![signed],
        };

        let mut txraw_buf = Vec::new();
        prost::Message::encode(&tx_raw, &mut txraw_buf).unwrap();

        let response = self
            .rt
            .block_on(broadcast_tx_commit(self, txraw_buf))
            .map_err(|e| Kind::Rpc.context(e))?;

        Ok(response)
    }

<<<<<<< HEAD
    fn config(&self) -> &ChainConfig {
        &self.config
    }

    fn keybase(&self) -> &KeyRing {
        &self.keybase
    }

    fn rpc_client(&self) -> &HttpClient {
        &self.rpc_client
    }
=======
    /// Get the key and account Id - temporary solution
    fn key_and_signer(&mut self, key_file_contents: &str) -> Result<(KeyEntry, AccountId), Error> {
        // Get the key from key seed file
        let key = self
            .key_ring
            .key_from_seed_file(key_file_contents)
            .map_err(|e| Kind::KeyBase.context(e))?;
>>>>>>> 5f714139

        let signer: AccountId =
            AccountId::from_str(&key.address.to_hex()).map_err(|e| Kind::KeyBase.context(e))?;

        Ok((key, signer))
    }

    /// Query the latest height the chain is at via a RPC query
    fn query_latest_height(&self) -> Result<ICSHeight, Error> {
        let status = self
            .rt
            .block_on(self.rpc_client().status())
            .map_err(|e| Kind::Rpc.context(e))?;

        if status.sync_info.catching_up {
            fail!(
                Kind::LightClient,
                "node at {} running chain {} not caught up",
                self.config().rpc_addr,
                self.config().id,
            );
        }

        Ok(ICSHeight {
            version_number: ChainId::chain_version(status.node_info.network.as_str()),
            version_height: u64::from(status.sync_info.latest_block_height),
        })
    }

    fn query_client_state(
        &self,
        client_id: &ClientId,
        height: ICSHeight,
    ) -> Result<Self::ClientState, Error> {
        let client_state = self
            .query(ClientStatePath(client_id.clone()), height, false)
            .map_err(|e| Kind::Query.context(e))
            .and_then(|v| {
                AnyClientState::decode_vec(&v.value).map_err(|e| Kind::Query.context(e))
            })?;
        let client_state = downcast!(client_state => AnyClientState::Tendermint)
            .ok_or_else(|| Kind::Query.context("unexpected client state type"))?;
        Ok(client_state)
    }

    fn proven_client_state(
        &self,
        client_id: &ClientId,
        height: ICSHeight,
    ) -> Result<(Self::ClientState, MerkleProof), Error> {
        let res = self
            .query(ClientStatePath(client_id.clone()), height, true)
            .map_err(|e| Kind::Query.context(e))?;

        let client_state =
            AnyClientState::decode_vec(&res.value).map_err(|e| Kind::Query.context(e))?;

        let client_state = downcast!(client_state => AnyClientState::Tendermint)
            .ok_or_else(|| Kind::Query.context("unexpected client state type"))?;

        Ok((client_state, res.proof))
    }

    fn proven_client_consensus(
        &self,
        client_id: &ClientId,
        consensus_height: ICSHeight,
        height: ICSHeight,
    ) -> Result<(Self::ConsensusState, MerkleProof), Error> {
        let res = self
            .query(
                ClientConsensusPath {
                    client_id: client_id.clone(),
                    epoch: consensus_height.version_number,
                    height: consensus_height.version_height,
                },
                height,
                true,
            )
            .map_err(|e| Kind::Query.context(e))?;

        let consensus_state =
            AnyConsensusState::decode_vec(&res.value).map_err(|e| Kind::Query.context(e))?;

        let consensus_state = downcast!(consensus_state => AnyConsensusState::Tendermint)
            .ok_or_else(|| Kind::Query.context("unexpected client consensus type"))?;

        Ok((consensus_state, res.proof))
    }

    fn build_client_state(&self, height: ICSHeight) -> Result<Self::ClientState, Error> {
        // Build the client state.
        let client_state = ibc::ics07_tendermint::client_state::ClientState::new(
            self.id().to_string(),
            self.config.trust_threshold,
            self.config.trusting_period,
            self.unbonding_period()?,
            Duration::from_millis(3000), // TODO - get it from src config when avail
            height,
            ICSHeight::zero(),
            self.query_consensus_params()?,
            "upgrade/upgradedClient".to_string(),
            false,
            false,
        )
        .map_err(|e| Kind::BuildClientStateFailure.context(e))?;

        Ok(client_state)
    }

    fn build_consensus_state(
        &self,
        light_block: Self::LightBlock,
    ) -> Result<Self::ConsensusState, Error> {
        Ok(TMConsensusState::from(light_block.signed_header.header))
    }

    fn build_header(
        &self,
        trusted_light_block: Self::LightBlock,
        target_light_block: Self::LightBlock,
    ) -> Result<Self::Header, Error> {
        let trusted_height =
            ICSHeight::new(self.id().version(), trusted_light_block.height().into());

        Ok(TMHeader {
            trusted_height,
            signed_header: target_light_block.signed_header.clone(),
            validator_set: fix_validator_set(&target_light_block)?,
            trusted_validator_set: fix_validator_set(&trusted_light_block)?,
        })
    }
}

fn fix_validator_set(light_block: &TMLightBlock) -> Result<ValidatorSet, Error> {
    let validators = light_block.validators.validators();
    // Get the proposer.
    let proposer = validators
        .iter()
        .find(|v| v.address == light_block.signed_header.header.proposer_address)
        .ok_or(Kind::EmptyResponseValue)?;

    let voting_power: u64 = validators.iter().map(|v| v.voting_power.value()).sum();

    // Create the validator set with the proposer from the header.
    // This is required by IBC on-chain validation.
    let validator_set = ValidatorSet::new(
        validators.clone(),
        Some(*proposer),
        voting_power
            .try_into()
            .map_err(|e| Kind::EmptyResponseValue.context(e))?,
    );
    Ok(validator_set)
}

/// Perform a generic `abci_query`, and return the corresponding deserialized response data.
async fn abci_query(
    chain: &CosmosSDKChain,
    path: TendermintABCIPath,
    data: String,
    height: Height,
    prove: bool,
) -> Result<QueryResponse, anomaly::Error<Kind>> {
    let height = if height.value() == 0 {
        None
    } else {
        Some(height)
    };

    // Use the Tendermint-rs RPC client to do the query.
    let response = chain
        .rpc_client()
        .abci_query(Some(path), data.into_bytes(), height, prove)
        .await
        .map_err(|e| Kind::Rpc.context(e))?;

    if !response.code.is_ok() {
        // Fail with response log.
        return Err(Kind::Rpc.context(response.log.to_string()).into());
    }
    if response.value.is_empty() {
        // Fail due to empty response value (nothing to decode).
        return Err(Kind::EmptyResponseValue.into());
    }
    if prove && response.proof.is_none() {
        // Fail due to empty proof
        return Err(Kind::EmptyResponseProof.into());
    }

    let raw_proof_ops = response
        .proof
        .map(ProofOps::try_from)
        .transpose()
        .map_err(|e| Kind::MalformedProof.context(e))?;

    let response = QueryResponse {
        value: response.value,
        proof: MerkleProof {
            proof: raw_proof_ops,
        },
        height: response.height,
    };

    Ok(response)
}

/// Perform a `broadcast_tx_commit`, and return the corresponding deserialized response data.
async fn broadcast_tx_commit(
    chain: &CosmosSDKChain,
    data: Vec<u8>,
) -> Result<String, anomaly::Error<Kind>> {
    let response = chain
        .rpc_client()
        .broadcast_tx_commit(data.into())
        .await
        .map_err(|e| Kind::Rpc.context(e))?;

    Ok(serde_json::to_string(&response).unwrap())
}

/// Uses the GRPC client to retrieve the account sequence
async fn query_account(chain: &CosmosSDKChain, address: String) -> Result<BaseAccount, Error> {
    let grpc_addr = Uri::from_str(&chain.config().grpc_addr).map_err(|e| Kind::Grpc.context(e))?;
    let mut client =
        ibc_proto::cosmos::auth::v1beta1::query_client::QueryClient::connect(grpc_addr)
            .await
            .map_err(|e| Kind::Grpc.context(e))?;

    let request = tonic::Request::new(QueryAccountRequest { address });

    let response = client.account(request).await;

    let base_account = BaseAccount::decode(
        response
            .map_err(|e| Kind::Grpc.context(e))?
            .into_inner()
            .account
            .unwrap()
            .value
            .as_slice(),
    )
    .map_err(|e| Kind::Grpc.context(e))?;

    Ok(base_account)
}<|MERGE_RESOLUTION|>--- conflicted
+++ resolved
@@ -21,19 +21,10 @@
 use tendermint_rpc::Client;
 use tendermint_rpc::HttpClient;
 
-// Support for GRPC
-<<<<<<< HEAD
-use ibc_proto::cosmos::staking::v1beta1::Params as StakingParams;
-
-=======
-
-use ibc_proto::cosmos::auth::v1beta1::{BaseAccount, QueryAccountRequest};
->>>>>>> 5f714139
 use ibc_proto::cosmos::base::v1beta1::Coin;
 
 use ibc_proto::cosmos::tx::v1beta1::mode_info::{Single, Sum};
 use ibc_proto::cosmos::tx::v1beta1::{AuthInfo, Fee, ModeInfo, SignDoc, SignerInfo, TxBody, TxRaw};
-use tonic::codegen::http::Uri;
 
 use ibc::downcast;
 use ibc::ics02_client::client_def::{AnyClientState, AnyConsensusState};
@@ -58,21 +49,14 @@
 use crate::keyring::store::{KeyEntry, KeyRing, KeyRingOperations, StoreBackend};
 
 // Support for GRPC
-use ibc_proto::cosmos::auth::v1beta1::query_client::QueryClient;
 use ibc_proto::cosmos::auth::v1beta1::{BaseAccount, QueryAccountRequest};
-use std::fs;
 use tonic::codegen::http::Uri;
 
 pub struct CosmosSDKChain {
     config: ChainConfig,
     rpc_client: HttpClient,
-<<<<<<< HEAD
-    light_client: Option<LightClient>,
+    rt: Arc<TokioRuntime>,
     keybase: KeyRing,
-=======
-    key_ring: KeyRing,
-    rt: Arc<TokioRuntime>,
->>>>>>> 5f714139
 }
 
 impl CosmosSDKChain {
@@ -86,18 +70,14 @@
 
         // Initialize key store and load key
         let key_store = KeyRing::init(StoreBackend::Test, config.clone())
-            .map_err(|e| Kind::KeyBase.context("error initializing key store"))?;
+            .map_err(|e| Kind::KeyBase.context(e))?;
 
         Ok(Self {
             rt,
             config,
-            key_ring: key_store,
+            keybase: key_store,
             rpc_client,
         })
-    }
-
-    pub fn key_ring(&mut self) -> &mut KeyRing {
-        &mut self.key_ring
     }
 
     /// The unbonding period of this chain
@@ -140,65 +120,6 @@
             .map_err(|e| Kind::Rpc.context(e))?
             .consensus_params)
     }
-<<<<<<< HEAD
-
-    /// Get the account for the signer
-    pub fn get_signer(&mut self) -> Result<AccountId, Error> {
-        // Get the key from key seed file
-        let key = self
-            .keybase()
-            .get_key()
-            .map_err(|e| Kind::KeyBase.context(e))?;
-
-        let signer: AccountId =
-            AccountId::from_str(&key.address.to_hex()).map_err(|e| Kind::KeyBase.context(e))?;
-
-        Ok(signer)
-    }
-
-    fn query_light_block_at_height(&self, height: Height) -> Result<LightBlock, Error> {
-        let client = self.rpc_client();
-
-        let signed_header = fetch_signed_header(client, height)?;
-        assert_eq!(height, signed_header.header.height);
-
-        // Get the validator list.
-        let validators = fetch_validators(client, height)?;
-
-        // Get the proposer.
-        let proposer = validators
-            .iter()
-            .find(|v| v.address == signed_header.header.proposer_address)
-            .ok_or(Kind::EmptyResponseValue)?;
-
-        let voting_power: u64 = validators.iter().map(|v| v.voting_power.value()).sum();
-
-        // Create the validator set with the proposer from the header.
-        // This is required by IBC on-chain validation.
-        let validator_set = ValidatorSet::new(
-            validators.clone(),
-            Some(*proposer),
-            voting_power.try_into().map_err(|e| Kind::Rpc.context(e))?,
-        );
-
-        // Create the next validator set without the proposer.
-        let next_validator_set = fetch_validator_set(client, height.increment())?;
-
-        let light_block = LightBlock::new(
-            signed_header,
-            validator_set,
-            next_validator_set,
-            self.config()
-                .peers
-                .clone()
-                .ok_or_else(|| Kind::Config.context("no peers configured".to_string()))?
-                .primary,
-        );
-
-        Ok(light_block)
-    }
-=======
->>>>>>> 5f714139
 }
 
 impl Chain for CosmosSDKChain {
@@ -319,11 +240,7 @@
         prost::Message::encode(&sign_doc, &mut signdoc_buf).unwrap();
 
         // Sign doc and broadcast
-<<<<<<< HEAD
         let signed = self.keybase.sign_msg(signdoc_buf);
-=======
-        let signed = self.key_ring.sign(key.address, signdoc_buf);
->>>>>>> 5f714139
 
         let tx_raw = TxRaw {
             body_bytes: body_buf,
@@ -340,34 +257,6 @@
             .map_err(|e| Kind::Rpc.context(e))?;
 
         Ok(response)
-    }
-
-<<<<<<< HEAD
-    fn config(&self) -> &ChainConfig {
-        &self.config
-    }
-
-    fn keybase(&self) -> &KeyRing {
-        &self.keybase
-    }
-
-    fn rpc_client(&self) -> &HttpClient {
-        &self.rpc_client
-    }
-=======
-    /// Get the key and account Id - temporary solution
-    fn key_and_signer(&mut self, key_file_contents: &str) -> Result<(KeyEntry, AccountId), Error> {
-        // Get the key from key seed file
-        let key = self
-            .key_ring
-            .key_from_seed_file(key_file_contents)
-            .map_err(|e| Kind::KeyBase.context(e))?;
->>>>>>> 5f714139
-
-        let signer: AccountId =
-            AccountId::from_str(&key.address.to_hex()).map_err(|e| Kind::KeyBase.context(e))?;
-
-        Ok((key, signer))
     }
 
     /// Query the latest height the chain is at via a RPC query
@@ -495,6 +384,35 @@
             trusted_validator_set: fix_validator_set(&trusted_light_block)?,
         })
     }
+
+    fn keybase(&self) -> &KeyRing {
+        &self.keybase
+    }
+
+    /// Get the account for the signer
+    fn get_signer(&mut self) -> Result<AccountId, Error> {
+        // Get the key from key seed file
+        let key = self
+            .keybase()
+            .get_key()
+            .map_err(|e| Kind::KeyBase.context(e))?;
+
+        let signer: AccountId =
+            AccountId::from_str(&key.address.to_hex()).map_err(|e| Kind::KeyBase.context(e))?;
+
+        Ok(signer)
+    }
+
+    /// Get the signing key
+    fn get_key(&mut self) -> Result<KeyEntry, Error> {
+        // Get the key from key seed file
+        let key = self
+            .keybase()
+            .get_key()
+            .map_err(|e| Kind::KeyBase.context(e))?;
+
+        Ok(key)
+    }
 }
 
 fn fix_validator_set(light_block: &TMLightBlock) -> Result<ValidatorSet, Error> {

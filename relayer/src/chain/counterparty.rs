use serde::{Deserialize, Serialize};
use tracing::{error, trace};

use ibc::{
    ics02_client::client_state::{ClientState, IdentifiedAnyClientState},
    ics03_connection::connection::{
        ConnectionEnd, IdentifiedConnectionEnd, State as ConnectionState,
    },
    ics04_channel::channel::{ChannelEnd, IdentifiedChannelEnd, State},
    ics24_host::identifier::{ChainId, ChannelId, ClientId, ConnectionId, PortChannelId, PortId},
    Height,
};
use ibc_proto::ibc::core::{
    channel::v1::QueryConnectionChannelsRequest, connection::v1::QueryClientConnectionsRequest,
};

use crate::channel::{self, ChannelError};
use crate::supervisor::error as supervisor_error;
use crate::supervisor::Error;

use super::handle::ChainHandle;

pub fn counterparty_chain_from_connection(
    src_chain: &dyn ChainHandle,
    src_connection_id: &ConnectionId,
) -> Result<ChainId, Error> {
    let connection_end = src_chain
        .query_connection(&src_connection_id, Height::zero())
        .map_err(supervisor_error::relayer_error)?;

    let client_id = connection_end.client_id();
    let client_state = src_chain
        .query_client_state(&client_id, Height::zero())
        .map_err(supervisor_error::relayer_error)?;

    trace!(
        chain_id=%src_chain.id(), connection_id=%src_connection_id,
        "counterparty chain: {}", client_state.chain_id()
    );
    Ok(client_state.chain_id())
}

fn connection_on_destination(
    connection_id_on_source: &ConnectionId,
    counterparty_client_id: &ClientId,
    counterparty_chain: &dyn ChainHandle,
) -> Result<Option<ConnectionEnd>, Error> {
    let req = QueryClientConnectionsRequest {
        client_id: counterparty_client_id.to_string(),
    };

    let counterparty_connections = counterparty_chain
        .query_client_connections(req)
        .map_err(supervisor_error::relayer_error)?;

    for counterparty_connection in counterparty_connections.into_iter() {
        let counterparty_connection_end = counterparty_chain
            .query_connection(&counterparty_connection, Height::zero())
            .map_err(supervisor_error::relayer_error)?;

        let local_connection_end = &counterparty_connection_end.counterparty();
        if let Some(local_connection_id) = local_connection_end.connection_id() {
            if local_connection_id == connection_id_on_source {
                return Ok(Some(counterparty_connection_end));
            }
        }
    }
    Ok(None)
}

pub fn connection_state_on_destination(
    connection: IdentifiedConnectionEnd,
    counterparty_chain: &dyn ChainHandle,
) -> Result<ConnectionState, Error> {
    if let Some(remote_connection_id) = connection.connection_end.counterparty().connection_id() {
        let connection_end = counterparty_chain
            .query_connection(remote_connection_id, Height::zero())
<<<<<<< HEAD
            .map_err(supervisor_error::relayer_error)?
            .state
=======
            .map_err(|e| Error::QueryFailed(format!("{}", e)))?;

        Ok(connection_end.state)
>>>>>>> 50f6a5f5
    } else {
        // The remote connection id (used on `counterparty_chain`) is unknown.
        // Try to retrieve this id by looking at client connections.
        let counterparty_client_id = connection.connection_end.counterparty().client_id();

        let dst_connection = connection_on_destination(
            &connection.connection_id,
            counterparty_client_id,
            counterparty_chain,
        )?;

        dst_connection.map_or_else(
            || Ok(ConnectionState::Uninitialized),
            |remote_connection| Ok(remote_connection.state),
        )
    }
}

#[derive(Debug, Clone, PartialEq, Eq, Serialize, Deserialize)]
pub struct ChannelConnectionClient {
    pub channel: IdentifiedChannelEnd,
    pub connection: IdentifiedConnectionEnd,
    pub client: IdentifiedAnyClientState,
}

impl ChannelConnectionClient {
    pub fn new(
        channel: IdentifiedChannelEnd,
        connection: IdentifiedConnectionEnd,
        client: IdentifiedAnyClientState,
    ) -> Self {
        Self {
            channel,
            connection,
            client,
        }
    }
}

/// Returns the [`ChannelConnectionClient`] associated with the
/// provided port and channel id.
pub fn channel_connection_client(
    chain: &dyn ChainHandle,
    port_id: &PortId,
    channel_id: &ChannelId,
) -> Result<ChannelConnectionClient, Error> {
    let channel_end = chain
        .query_channel(port_id, channel_id, Height::zero())
        .map_err(supervisor_error::relayer_error)?;

    if channel_end.state_matches(&State::Uninitialized) {
<<<<<<< HEAD
        return Err(supervisor_error::channel_uninitialized_error(
=======
        return Err(Error::ChannelUninitialized(
            port_id.clone(),
>>>>>>> 50f6a5f5
            channel_id.clone(),
            chain.id(),
        ));
    }

    let connection_id = channel_end.connection_hops().first().ok_or_else(|| {
        supervisor_error::missing_connection_hops_error(channel_id.clone(), chain.id())
    })?;

    let connection_end = chain
        .query_connection(connection_id, Height::zero())
        .map_err(supervisor_error::relayer_error)?;

    if !connection_end.is_open() {
        return Err(supervisor_error::connection_not_open_error(
            connection_id.clone(),
            channel_id.clone(),
            chain.id(),
        ));
    }

    let client_id = connection_end.client_id();
    let client_state = chain
        .query_client_state(client_id, Height::zero())
        .map_err(supervisor_error::relayer_error)?;

    let client = IdentifiedAnyClientState::new(client_id.clone(), client_state);
    let connection = IdentifiedConnectionEnd::new(connection_id.clone(), connection_end);
    let channel = IdentifiedChannelEnd::new(port_id.clone(), channel_id.clone(), channel_end);

    Ok(ChannelConnectionClient::new(channel, connection, client))
}

pub fn counterparty_chain_from_channel(
    src_chain: &dyn ChainHandle,
    src_channel_id: &ChannelId,
    src_port_id: &PortId,
) -> Result<ChainId, Error> {
    channel_connection_client(src_chain, src_port_id, src_channel_id)
        .map(|c| c.client.client_state.chain_id())
}

fn fetch_channel_on_destination(
    port_id: &PortId,
    channel_id: &ChannelId,
    counterparty_chain: &dyn ChainHandle,
    remote_connection_id: &ConnectionId,
) -> Result<Option<ChannelEnd>, Error> {
    let req = QueryConnectionChannelsRequest {
        connection: remote_connection_id.to_string(),
        pagination: ibc_proto::cosmos::base::query::pagination::all(),
    };

    let counterparty_channels = counterparty_chain
        .query_connection_channels(req)
        .map_err(supervisor_error::relayer_error)?;

    for counterparty_channel in counterparty_channels.into_iter() {
        let local_channel_end = &counterparty_channel.channel_end.remote;
        if let Some(local_channel_id) = local_channel_end.channel_id() {
            if local_channel_id == channel_id && local_channel_end.port_id() == port_id {
                return Ok(Some(counterparty_channel.channel_end));
            }
        }
    }
    Ok(None)
}

pub fn channel_state_on_destination(
    channel: &IdentifiedChannelEnd,
    connection: &IdentifiedConnectionEnd,
    counterparty_chain: &dyn ChainHandle,
) -> Result<State, Error> {
<<<<<<< HEAD
    let counterparty_state =
        if let Some(remote_channel_id) = channel.channel_end.remote.channel_id() {
            counterparty_chain
                .query_channel(
                    channel.channel_end.remote.port_id(),
                    remote_channel_id,
                    Height::zero(),
                )
                .map_err(supervisor_error::relayer_error)?
                .state
        } else if let Some(remote_connection_id) = connection.end().counterparty().connection_id() {
            channel_on_destination(
                &channel.port_id,
                &channel.channel_id,
                counterparty_chain,
                remote_connection_id,
            )?
            .map_or_else(
                || State::Uninitialized,
                |remote_channel| remote_channel.state,
=======
    let remote_channel = channel_on_destination(channel, connection, counterparty_chain)?;
    Ok(remote_channel.map_or_else(
        || State::Uninitialized,
        |remote_channel| remote_channel.state,
    ))
}

pub fn channel_on_destination(
    channel: &IdentifiedChannelEnd,
    connection: &IdentifiedConnectionEnd,
    counterparty_chain: &dyn ChainHandle,
) -> Result<Option<ChannelEnd>, Error> {
    if let Some(remote_channel_id) = channel.channel_end.remote.channel_id() {
        let counterparty = counterparty_chain
            .query_channel(
                channel.channel_end.remote.port_id(),
                remote_channel_id,
                Height::zero(),
>>>>>>> 50f6a5f5
            )
            .map_err(|e| Error::QueryFailed(format!("{}", e)))?;

        Ok(Some(counterparty))
    } else if let Some(remote_connection_id) = connection.end().counterparty().connection_id() {
        fetch_channel_on_destination(
            &channel.port_id,
            &channel.channel_id,
            counterparty_chain,
            remote_connection_id,
        )
    } else {
        Ok(None)
    }
}

/// Queries a channel end on a [`ChainHandle`], and verifies
/// that the counterparty field on that channel end matches an
/// expected counterparty.
/// Returns `Ok` if the counterparty matches, and `Err` otherwise.
pub fn check_channel_counterparty(
    target_chain: Box<dyn ChainHandle>,
    target_pchan: &PortChannelId,
    expected: &PortChannelId,
) -> Result<(), ChannelError> {
    let channel_end_dst = target_chain
        .query_channel(
            &target_pchan.port_id,
            &target_pchan.channel_id,
            Height::zero(),
        )
        .map_err(|e| channel::query_error(target_chain.id(), e))?;

    let counterparty = channel_end_dst.remote;
    match counterparty.channel_id {
        Some(actual_channel_id) => {
            let actual = PortChannelId {
                channel_id: actual_channel_id,
                port_id: counterparty.port_id,
            };
            if &actual != expected {
                return Err(channel::mismatch_channel_ends_error(
                    target_chain.id(),
                    target_pchan.clone(),
                    expected.clone(),
                    actual,
                ));
            }
        }
        None => {
            error!(
                "channel {} on chain {} has no counterparty channel id ",
                target_pchan,
                target_chain.id()
            );
            return Err(channel::incomplete_channel_state_error(
                target_chain.id(),
                target_pchan.clone(),
            ));
        }
    }

    Ok(())
}<|MERGE_RESOLUTION|>--- conflicted
+++ resolved
@@ -14,7 +14,8 @@
     channel::v1::QueryConnectionChannelsRequest, connection::v1::QueryClientConnectionsRequest,
 };
 
-use crate::channel::{self, ChannelError};
+use crate::channel::error as channel_error;
+use crate::channel::ChannelError;
 use crate::supervisor::error as supervisor_error;
 use crate::supervisor::Error;
 
@@ -75,14 +76,9 @@
     if let Some(remote_connection_id) = connection.connection_end.counterparty().connection_id() {
         let connection_end = counterparty_chain
             .query_connection(remote_connection_id, Height::zero())
-<<<<<<< HEAD
-            .map_err(supervisor_error::relayer_error)?
-            .state
-=======
-            .map_err(|e| Error::QueryFailed(format!("{}", e)))?;
+            .map_err(supervisor_error::relayer_error)?;
 
         Ok(connection_end.state)
->>>>>>> 50f6a5f5
     } else {
         // The remote connection id (used on `counterparty_chain`) is unknown.
         // Try to retrieve this id by looking at client connections.
@@ -134,12 +130,8 @@
         .map_err(supervisor_error::relayer_error)?;
 
     if channel_end.state_matches(&State::Uninitialized) {
-<<<<<<< HEAD
         return Err(supervisor_error::channel_uninitialized_error(
-=======
-        return Err(Error::ChannelUninitialized(
             port_id.clone(),
->>>>>>> 50f6a5f5
             channel_id.clone(),
             chain.id(),
         ));
@@ -213,28 +205,6 @@
     connection: &IdentifiedConnectionEnd,
     counterparty_chain: &dyn ChainHandle,
 ) -> Result<State, Error> {
-<<<<<<< HEAD
-    let counterparty_state =
-        if let Some(remote_channel_id) = channel.channel_end.remote.channel_id() {
-            counterparty_chain
-                .query_channel(
-                    channel.channel_end.remote.port_id(),
-                    remote_channel_id,
-                    Height::zero(),
-                )
-                .map_err(supervisor_error::relayer_error)?
-                .state
-        } else if let Some(remote_connection_id) = connection.end().counterparty().connection_id() {
-            channel_on_destination(
-                &channel.port_id,
-                &channel.channel_id,
-                counterparty_chain,
-                remote_connection_id,
-            )?
-            .map_or_else(
-                || State::Uninitialized,
-                |remote_channel| remote_channel.state,
-=======
     let remote_channel = channel_on_destination(channel, connection, counterparty_chain)?;
     Ok(remote_channel.map_or_else(
         || State::Uninitialized,
@@ -253,9 +223,8 @@
                 channel.channel_end.remote.port_id(),
                 remote_channel_id,
                 Height::zero(),
->>>>>>> 50f6a5f5
             )
-            .map_err(|e| Error::QueryFailed(format!("{}", e)))?;
+            .map_err(supervisor_error::relayer_error)?;
 
         Ok(Some(counterparty))
     } else if let Some(remote_connection_id) = connection.end().counterparty().connection_id() {
@@ -285,7 +254,7 @@
             &target_pchan.channel_id,
             Height::zero(),
         )
-        .map_err(|e| channel::query_error(target_chain.id(), e))?;
+        .map_err(|e| channel_error::query_error(target_chain.id(), e))?;
 
     let counterparty = channel_end_dst.remote;
     match counterparty.channel_id {
@@ -295,7 +264,7 @@
                 port_id: counterparty.port_id,
             };
             if &actual != expected {
-                return Err(channel::mismatch_channel_ends_error(
+                return Err(channel_error::mismatch_channel_ends_error(
                     target_chain.id(),
                     target_pchan.clone(),
                     expected.clone(),
@@ -309,7 +278,7 @@
                 target_pchan,
                 target_chain.id()
             );
-            return Err(channel::incomplete_channel_state_error(
+            return Err(channel_error::incomplete_channel_state_error(
                 target_chain.id(),
                 target_pchan.clone(),
             ));

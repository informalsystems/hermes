--- conflicted
+++ resolved
@@ -46,13 +46,10 @@
     ///
     /// If there is no handle yet, this will first spawn the runtime and then
     /// return its handle.
-<<<<<<< HEAD
     pub fn get_or_spawn(
         &mut self,
         chain_id: &ChainId,
     ) -> Result<Box<dyn ChainHandle>, Box<dyn std::error::Error>> {
-=======
-    pub fn get_or_spawn(&mut self, chain_id: &ChainId) -> Result<Box<dyn ChainHandle>, BoxError> {
         self.spawn(chain_id)?;
 
         let handle = self
@@ -67,8 +64,7 @@
     /// only if the registry does not contain a handle for that runtime already.
     ///
     /// Returns whether or not the runtime was actually spawned.
-    pub fn spawn(&mut self, chain_id: &ChainId) -> Result<bool, BoxError> {
->>>>>>> 50f6a5f5
+    pub fn spawn(&mut self, chain_id: &ChainId) -> Result<bool, Box<dyn std::error::Error>> {
         if !self.handles.contains_key(chain_id) {
             let handle = spawn_chain_runtime(&self.config, chain_id, self.rt.clone())?;
             self.handles.insert(chain_id.clone(), handle);

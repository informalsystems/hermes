--- conflicted
+++ resolved
@@ -18,18 +18,6 @@
     supervisor::RwArc,
 };
 
-<<<<<<< HEAD
-/// Registry for keeping track of [`ChainHandle`]s indexed by a `ChainId`.
-///
-/// The purpose of this type is to avoid spawning multiple runtimes for a single `ChainId`.
-pub struct Registry<Chain: ChainHandle> {
-    config: RwArc<Config>,
-    handles: HashMap<ChainId, Chain>,
-    rt: Arc<TokioRuntime>,
-}
-
-=======
->>>>>>> 26f4decb
 define_error! {
     SpawnError {
         Relayer
@@ -48,21 +36,16 @@
     }
 }
 
-<<<<<<< HEAD
-impl<Chain: ChainHandle> Registry<Chain> {
-    /// Construct a new [`Registry`] using the provided [`Config`]
-=======
 /// Registry for keeping track of [`ChainHandle`]s indexed by a `ChainId`.
 ///
 /// The purpose of this type is to avoid spawning multiple runtimes for a single `ChainId`.
-pub struct Registry {
+pub struct Registry<Chain: ChainHandle> {
     config: RwArc<Config>,
-    handles: HashMap<ChainId, Box<dyn ChainHandle>>,
+    handles: HashMap<ChainId, Chain>,
     rt: Arc<TokioRuntime>,
 }
-impl Registry {
+impl<Chain: ChainHandle> Registry<Chain> {
     /// Construct a new [`Registry`] using the provided shared [`Config`]
->>>>>>> 26f4decb
     pub fn new(config: RwArc<Config>) -> Self {
         Self::from_shared(config)
     }

--- conflicted
+++ resolved
@@ -995,7 +995,7 @@
         &self,
         target_height: Height,
         maybe_trusted_height: Option<Height>,
-    ) -> Result<Vec<MsgUpdateAnyClient>, ForeignClientError> {
+    ) -> Result<Vec<MsgUpdateClient>, ForeignClientError> {
         // Get the latest client state on destination.
         let (client_state, _) = self.validated_client_state()?;
 
@@ -1069,22 +1069,11 @@
                 header.height(),
             );
 
-<<<<<<< HEAD
-            msgs.push(MsgUpdateAnyClient {
-                header,
+            msgs.push(MsgUpdateClient {
+                header: header.into(),
                 client_id: self.id.clone(),
                 signer: signer.clone(),
             });
-=======
-            msgs.push(
-                MsgUpdateClient {
-                    header: header.into(),
-                    client_id: self.id.clone(),
-                    signer: signer.clone(),
-                }
-                .to_any(),
-            );
->>>>>>> a4133751
         }
 
         debug!(
@@ -1094,22 +1083,11 @@
             header.height(),
         );
 
-<<<<<<< HEAD
-        msgs.push(MsgUpdateAnyClient {
-            header,
+        msgs.push(MsgUpdateClient {
+            header: header.into(),
             signer,
             client_id: self.id.clone(),
         });
-=======
-        msgs.push(
-            MsgUpdateClient {
-                header: header.into(),
-                signer,
-                client_id: self.id.clone(),
-            }
-            .to_any(),
-        );
->>>>>>> a4133751
 
         telemetry!(
             client_updates_submitted,

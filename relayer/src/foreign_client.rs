--- conflicted
+++ resolved
@@ -211,10 +211,7 @@
         src_chain.query_latest_height()?,
     )?;
 
-<<<<<<< HEAD
     Ok(dst_chain.send_msgs(new_msgs)?)
-=======
-    Ok(dst_chain.send_tx(new_msgs)?)
 }
 
 #[cfg(test)]
@@ -264,5 +261,4 @@
             "build_update_client_and_send was supposed to fail (no client existed)"
         );
     }
->>>>>>> 8ddc6880
 }
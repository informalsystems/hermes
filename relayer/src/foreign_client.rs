use std::time::Instant;
use std::{fmt, thread, time::Duration};

use itertools::Itertools;
use prost_types::Any;
use tracing::{debug, error, info, trace, warn};

use crate::error::Error as RelayerError;
use flex_error::define_error;
use ibc::downcast;
use ibc::events::{IbcEvent, IbcEventType};
use ibc::ics02_client::client_consensus::{
    AnyConsensusState, AnyConsensusStateWithHeight, ConsensusState, QueryClientEventRequest,
};
use ibc::ics02_client::client_state::ClientState;
use ibc::ics02_client::error::Error as ClientError;
use ibc::ics02_client::events::UpdateClient;
use ibc::ics02_client::header::Header;
use ibc::ics02_client::misbehaviour::MisbehaviourEvidence;
use ibc::ics02_client::msgs::create_client::MsgCreateAnyClient;
use ibc::ics02_client::msgs::misbehavior::MsgSubmitAnyMisbehaviour;
use ibc::ics02_client::msgs::update_client::MsgUpdateAnyClient;
use ibc::ics02_client::msgs::upgrade_client::MsgUpgradeAnyClient;
use ibc::ics24_host::identifier::{ChainId, ClientId};
use ibc::query::QueryTxRequest;
use ibc::timestamp::Timestamp;
use ibc::tx_msg::Msg;
use ibc::Height;
use ibc_proto::ibc::core::client::v1::QueryConsensusStatesRequest;

use crate::chain::handle::ChainHandle;

const MAX_MISBEHAVIOUR_CHECK_DURATION: Duration = Duration::from_secs(120);

const MAX_RETRIES: usize = 5;

<<<<<<< HEAD
define_error! {
    ForeignClientError {
        ClientCreate
            {
                chain_id: ChainId,
                description: String
            }
            [ RelayerError ]
            |e| {
                format_args!("error raised while creating client for chain {0}: {1}",
                    e.chain_id, e.description)
            },

        Client
            [ ClientError ]
            |_| { "ICS02 client error" },

        ClientUpdate
            {
                chain_id: ChainId,
                description: String
            }
            [ RelayerError ]
            |e| {
                format_args!("error raised while updating client on chain {0}: {1}", e.chain_id, e.description)
            },

        ClientAlreadyUpToDate
            {
                client_id: ClientId,
                chain_id: ChainId,
                height: Height,
            }
            |e| {
                format_args!("Client {} is already up-to-date with chain {}@{}",
                    e.client_id, e.chain_id, e.height)
            },

        MissingSmallerTrustedHeight
            {
                chain_id: ChainId,
                target_height: Height,
            }
            |e| {
                format_args!("chain {} is missing trusted state smaller than target height {}",
                    e.chain_id, e.target_height)
            },

        MissingTrustedHeight
            {
                chain_id: ChainId,
                target_height: Height,
            }
            |e| {
                format_args!("chain {} is missing trusted state at target height {}",
                    e.chain_id, e.target_height)
            },

        ClientRefresh
            {
                client_id: ClientId,
                reason: String
            }
            [ RelayerError ]
            |e| {
                format_args!("error raised while trying to refresh client {0}: {1}",
                    e.client_id, e.reason)
            },

        ClientQuery
            {
                client_id: ClientId,
                chain_id: ChainId,
            }
            [ RelayerError ]
            |e| {
                format_args!("failed while querying Tx for client {0} on chain id: {1}",
                    e.client_id, e.chain_id)
            },

        ClientUpgrade
            {
                client_id: ClientId,
                chain_id: ChainId,
                description: String,
            }
            [ RelayerError ]
            |e| {
                format_args!("failed while trying to upgrade client id {0} for chain {1}: {2}",
                    e.client_id, e.chain_id, e.description)
            },

        ClientEventQuery
            {
                client_id: ClientId,
                chain_id: ChainId,
                consensus_height: Height
            }
            [ RelayerError ]
            |e| {
                format_args!("failed while querying Tx for client {0} on chain id {1} at consensus height {2}",
                    e.client_id, e.chain_id, e.consensus_height)
            },

        UnexpectedEvent
            {
                client_id: ClientId,
                chain_id: ChainId,
                event: String,
            }
            |e| {
                format_args!("failed while querying Tx for client {0} on chain id {1}: query Tx-es returned unexpected event: {2}",
                    e.client_id, e.chain_id, e.event)
            },

        MismatchChainId
            {
                client_id: ClientId,
                expected_chain_id: ChainId,
                actual_chain_id: ChainId,
            }
            |e| {
                format_args!("failed while finding client {0}: expected chain_id in client state: {1}; actual chain_id: {2}",
                    e.client_id, e.expected_chain_id, e.actual_chain_id)
            },

        ExpiredOrFrozen
            {
                client_id: ClientId,
                chain_id: ChainId,
            }
            |e| {
                format_args!("client {0} on chain id {1} is expired or frozen",
                    e.client_id, e.chain_id)
            },

        Misbehaviour
            {
                description: String,
            }
            [ RelayerError ]
            |e| {
                format_args!("error raised while checking for misbehaviour evidence: {0}", e.description)
            },

        MisbehaviourExit
            { reason: String }
            |e| {
                format_args!("cannot run misbehaviour: {0}", e.reason)
            },

        SameChainId
            {
                chain_id: ChainId
            }
            |e| {
                format_args!("the chain ID ({}) at the source and destination chains must be different", e.chain_id)
            },

        MissingClientIdFromEvent
            { event: IbcEvent }
            |e| {
                format_args!("cannot extract client_id from result: {:?}",
                    e.event)
            },

        ChainErrorEvent
            {
                chain_id: ChainId,
                event: IbcEvent
            }
            |e| {
                format_args!("Failed to update client on destination {} because of error event: {}",
                    e.chain_id, e.event)
            },
    }
=======
#[derive(Debug, Error)]
pub enum ForeignClientError {
    #[error("error raised while creating client: {0}")]
    ClientCreate(String),

    #[error("error raised while updating client: {0}")]
    ClientUpdate(String),

    #[error("error raised while trying to refresh client {0}: {1}")]
    ClientRefresh(ClientId, String),

    #[error("failed while querying for client {0} on chain id: {1} with error: {2}")]
    ClientQuery(ClientId, ChainId, String),

    #[error("failed while querying Tx for client {0} on chain id: {1} with error: {2}")]
    ClientEventQuery(ClientId, ChainId, String),

    #[error("failed while finding client {0}: expected chain_id in client state: {1}; actual chain_id: {2}")]
    ClientFind(ClientId, ChainId, ChainId),

    #[error("client {0} on chain id {1} is expired or frozen")]
    ExpiredOrFrozen(ClientId, ChainId),

    #[error("error raised while checking for misbehaviour evidence: {0}")]
    Misbehaviour(String),

    #[error("cannot run misbehaviour: {0}")]
    MisbehaviourExit(String),

    #[error("failed while trying to upgrade client id {0} hosted on chain id {1} with error: {2}")]
    ClientUpgrade(ClientId, ChainId, String),
>>>>>>> 50f6a5f5
}

#[derive(Clone, Debug)]
pub struct ForeignClient {
    /// The identifier of this client. The host chain determines this id upon client creation,
    /// so we may be using the default value temporarily.
    pub id: ClientId,

    /// A handle to the chain hosting this client, i.e., destination chain.
    pub dst_chain: Box<dyn ChainHandle>,

    /// A handle to the chain whose headers this client is verifying, aka the source chain.
    pub src_chain: Box<dyn ChainHandle>,
}

/// Used in Output messages.
/// Provides a concise description of a [`ForeignClient`],
/// using the format:
///     {CHAIN-ID} -> {CHAIN-ID}:{CLIENT}
/// where the first chain identifier is for the source
/// chain, and the second chain identifier is the
/// destination (which hosts the client) chain.
impl fmt::Display for ForeignClient {
    fn fmt(&self, f: &mut fmt::Formatter<'_>) -> fmt::Result {
        write!(
            f,
            "{} -> {}:{}",
            self.src_chain.id(),
            self.dst_chain.id(),
            self.id
        )
    }
}

impl ForeignClient {
    /// Creates a new foreign client on `dst_chain`. Blocks until the client is created, or
    /// an error occurs.
    /// Post-condition: `dst_chain` hosts an IBC client for `src_chain`.
    pub fn new(
        dst_chain: Box<dyn ChainHandle>,
        src_chain: Box<dyn ChainHandle>,
    ) -> Result<ForeignClient, ForeignClientError> {
        // Sanity check
        if src_chain.id().eq(&dst_chain.id()) {
            return Err(same_chain_id_error(src_chain.id()));
        }

        let mut client = ForeignClient {
            id: ClientId::default(),
            dst_chain: dst_chain.clone(),
            src_chain: src_chain.clone(),
        };

        client.create()?;

        Ok(client)
    }

    pub fn restore(
        id: ClientId,
        dst_chain: Box<dyn ChainHandle>,
        src_chain: Box<dyn ChainHandle>,
    ) -> ForeignClient {
        ForeignClient {
            id,
            dst_chain,
            src_chain,
        }
    }

    /// Queries `host_chain` to verify that a client with identifier `client_id` exists.
    /// If the client does not exist, returns an error. If the client exists, cross-checks that the
    /// identifier for the target chain of this client (i.e., the chain whose headers this client is
    /// verifying) is consistent with `expected_target_chain`, and if so, return a new
    /// `ForeignClient` representing this client.
    pub fn find(
        expected_target_chain: Box<dyn ChainHandle>,
        host_chain: Box<dyn ChainHandle>,
        client_id: &ClientId,
    ) -> Result<ForeignClient, ForeignClientError> {
        let height = Height::new(expected_target_chain.id().version(), 0);

        match host_chain.query_client_state(client_id, height) {
            Ok(cs) => {
                if cs.chain_id() != expected_target_chain.id() {
                    Err(mismatch_chain_id_error(
                        client_id.clone(),
                        expected_target_chain.id(),
                        cs.chain_id(),
                    ))
                } else {
                    // TODO: Any additional checks?
                    Ok(ForeignClient::restore(
                        client_id.clone(),
                        host_chain.clone(),
                        expected_target_chain,
                    ))
                }
            }
            Err(e) => Err(client_query_error(client_id.clone(), host_chain.id(), e)),
        }
    }

    pub fn upgrade(&self) -> Result<Vec<IbcEvent>, ForeignClientError> {
        // Fetch the latest height of the source chain.
        let src_height = self.src_chain.query_latest_height().map_err(|e| {
            client_upgrade_error(
                self.id.clone(),
<<<<<<< HEAD
                self.src_chain.id(),
                "failed while querying src chain for latest height".to_string(),
                e,
=======
                self.dst_chain.id(),
                format!(
                    "failed while querying src chain ({}) for latest height: {}",
                    self.src_chain.id(),
                    e
                ),
>>>>>>> 50f6a5f5
            )
        })?;

        info!("[{}] upgrade Height: {}", self, src_height);

        let mut msgs = self.build_update_client(src_height)?;

        // Query the host chain for the upgraded client state, consensus state & their proofs.
        let (client_state, proof_upgrade_client) = self
            .src_chain
            .query_upgraded_client_state(src_height)
            .map_err(|e| {
                client_upgrade_error(
                    self.id.clone(),
<<<<<<< HEAD
                    self.src_chain.id(),
                    "failed while fetching from chain the upgraded client state".to_string(),
                    e,
=======
                    self.dst_chain.id(),
                    format!(
                        "failed while fetching from chain {} the upgraded client state: {}",
                        self.src_chain.id(),
                        e
                    ),
>>>>>>> 50f6a5f5
                )
            })?;

        debug!("[{}] upgraded client state {:?}", self, client_state);

        let (consensus_state, proof_upgrade_consensus_state) = self
            .src_chain
            .query_upgraded_consensus_state(src_height)
<<<<<<< HEAD
            .map_err(|e| {
                client_upgrade_error(
                    self.id.clone(),
                    self.src_chain.id(),
                    "failed while fetching from chain the upgraded client consensus state"
                        .to_string(),
                    e,
                )
            })?;
=======
            .map_err(|e| ForeignClientError::ClientUpgrade(self.id.clone(),
                                                           self.dst_chain.id(),
                                                           format!(
                                                               "failed while fetching from chain {} \
                                                                the upgraded client consensus state: {}",
                                                               self.src_chain.id(), e)))?;
>>>>>>> 50f6a5f5

        debug!(
            "[{}]  upgraded client consensus state {:?}",
            self, consensus_state
        );

        // Get signer
        let signer = self.dst_chain.get_signer().map_err(|e| {
            client_upgrade_error(
                self.id.clone(),
                self.dst_chain.id(),
<<<<<<< HEAD
                "failed while fetching the destination chain signer".to_string(),
                e,
=======
                format!("failed while fetching the destination chain signer: {}", e),
>>>>>>> 50f6a5f5
            )
        })?;

        let msg_upgrade = MsgUpgradeAnyClient {
            client_id: self.id.clone(),
            client_state,
            consensus_state,
            proof_upgrade_client,
            proof_upgrade_consensus_state,
            signer,
        }
        .to_any();

        msgs.push(msg_upgrade);

        let res = self.dst_chain.send_msgs(msgs).map_err(|e| {
            client_upgrade_error(
                self.id.clone(),
                self.dst_chain.id(),
<<<<<<< HEAD
                "failed while sending message to destination chain".to_string(),
                e,
=======
                format!(
                    "failed while sending message to destination chain with err: {}",
                    e
                ),
>>>>>>> 50f6a5f5
            )
        })?;

        Ok(res)
    }

    /// Returns a handle to the chain hosting this client.
    pub fn dst_chain(&self) -> Box<dyn ChainHandle> {
        self.dst_chain.clone()
    }

    /// Returns a handle to the chain whose headers this client is sourcing (the source chain).
    pub fn src_chain(&self) -> Box<dyn ChainHandle> {
        self.src_chain.clone()
    }

    pub fn id(&self) -> &ClientId {
        &self.id
    }

    /// Lower-level interface for preparing a message to create a client.
    pub fn build_create_client(&self) -> Result<MsgCreateAnyClient, ForeignClientError> {
        // Get signer
        let signer = self.dst_chain.get_signer().map_err(|e| {
            client_create_error(
                self.dst_chain.id(),
                "failed while fetching the destination chain signer".to_string(),
                e,
            )
        })?;

        // Build client create message with the data from source chain at latest height.
        let latest_height = self.src_chain.query_latest_height().map_err(|e| {
            client_create_error(
                self.dst_chain.id(),
                "failed while querying src chain ({}) for latest height: {}".to_string(),
                e,
            )
        })?;

        let client_state = self
            .src_chain
            .build_client_state(latest_height)
            .map_err(|e| {
                client_create_error(
                    self.src_chain.id(),
                    "failed while querying src chain for latest height".to_string(),
                    e,
                )
            })?
            .wrap_any();

<<<<<<< HEAD
        let consensus_state = self
            .src_chain
            .build_consensus_state(
                client_state.latest_height(),
                latest_height,
                client_state.clone(),
            )
            .map_err(|e| {
                client_create_error(
                    self.src_chain.id(),
                    "failed while building client consensus state from src chain".to_string(),
                    e,
                )
            })?
=======
        let consensus_state = self.src_chain
            .build_consensus_state(client_state.latest_height(), latest_height, client_state.clone())
            .map_err(|e| ForeignClientError::ClientCreate(format!("failed while building client consensus state from src chain ({}) with error: {}", self.src_chain.id(), e)))?
>>>>>>> 50f6a5f5
            .wrap_any();

        //TODO Get acct_prefix
        let msg =
            MsgCreateAnyClient::new(client_state, consensus_state, signer).map_err(client_error)?;

        Ok(msg)
    }

    /// Returns the identifier of the newly created client.
    pub fn build_create_client_and_send(&self) -> Result<IbcEvent, ForeignClientError> {
        let new_msg = self.build_create_client()?;

        let res = self
            .dst_chain
            .send_msgs(vec![new_msg.to_any()])
            .map_err(|e| {
                client_create_error(
                    self.dst_chain.id(),
                    "failed sending message to dst chain ".to_string(),
                    e,
                )
            })?;

        assert!(!res.is_empty());
        Ok(res[0].clone())
    }

    /// Sends the client creation transaction & subsequently sets the id of this ForeignClient
    fn create(&mut self) -> Result<(), ForeignClientError> {
        let event = self.build_create_client_and_send().map_err(|e| {
            error!("[{}]  failed CreateClient: {}", self, e);
            e
        })?;

        self.id = extract_client_id(&event)?.clone();
        info!("🍭 [{}]  => {:#?}\n", self, event);

        Ok(())
    }

    pub fn refresh(&mut self) -> Result<Option<Vec<IbcEvent>>, ForeignClientError> {
        let client_state = self
            .dst_chain
            .query_client_state(self.id(), Height::zero())
            .map_err(|e| {
                client_refresh_error(
                    self.id().clone(),
                    "failed querying client state on dst chain".to_string(),
                    e,
                )
            })?;

        let last_update_time = self
            .consensus_state(client_state.latest_height())?
            .timestamp();

        let refresh_window = client_state.refresh_period();
        let elapsed = Timestamp::now().duration_since(&last_update_time);

        if client_state.is_frozen() || client_state.expired(elapsed.unwrap_or_default()) {
            return Err(expired_or_frozen_error(
                self.id().clone(),
                self.dst_chain.id(),
            ));
        }

        match (elapsed, refresh_window) {
            (None, _) | (_, None) => Ok(None),
            (Some(elapsed), Some(refresh_window)) => {
                if elapsed > refresh_window {
                    info!("[{}] client requires refresh", self);
                    self.build_latest_update_client_and_send()
                        .map_or_else(Err, |ev| Ok(Some(ev)))
                } else {
                    Ok(None)
                }
            }
        }
    }

    /// Wrapper for build_update_client_with_trusted.
    pub fn build_update_client(
        &self,
        target_height: Height,
    ) -> Result<Vec<Any>, ForeignClientError> {
        self.build_update_client_with_trusted(target_height, Height::zero())
    }

    /// Returns a vector with a message for updating the client to height `target_height`.
    /// If the client already stores consensus states for this height, returns an empty vector.
    pub fn build_update_client_with_trusted(
        &self,
        target_height: Height,
        trusted_height: Height,
    ) -> Result<Vec<Any>, ForeignClientError> {
        // Wait for source chain to reach `target_height`
        while self.src_chain().query_latest_height().map_err(|e| {
            client_create_error(
                self.src_chain.id(),
                "failed fetching src chain latest height with error".to_string(),
                e,
            )
        })? < target_height
        {
            thread::sleep(Duration::from_millis(100))
        }

        // Get the latest client state on destination.
        let client_state = self
            .dst_chain()
            .query_client_state(&self.id, Height::default())
            .map_err(|e| {
                client_create_error(
                    self.dst_chain.id(),
                    "failed querying client state on dst chain".to_string(),
                    e,
                )
            })?;

        // If not specified, set trusted state to the highest height smaller than target height.
        // Otherwise ensure that a consensus state at trusted height exists on-chain.
        let cs_heights = self.consensus_state_heights()?;
        let trusted_height = if trusted_height == Height::zero() {
            // Get highest height smaller than target height
            cs_heights
                .into_iter()
                .find(|h| h < &target_height)
                .ok_or_else(|| {
                    missing_smaller_trusted_height_error(self.dst_chain().id(), target_height)
                    // ))
                })?
        } else {
            cs_heights
                .into_iter()
                .find(|h| h == &trusted_height)
                .ok_or_else(|| missing_trusted_height_error(self.dst_chain().id(), target_height))?
        };

        if trusted_height >= target_height {
            warn!(
                "[{}] skipping update: trusted height ({}) >= chain target height ({})",
                self, trusted_height, target_height
            );
            return Ok(vec![]);
        }

        let (header, support) = self
            .src_chain()
            .build_header(trusted_height, target_height, client_state)
            .map_err(|e| {
                client_update_error(
                    self.src_chain.id(),
                    "failed building header with error".to_string(),
                    e,
                )
            })?;

        let signer = self.dst_chain().get_signer().map_err(|e| {
            client_update_error(
                self.dst_chain.id(),
                "failed getting signer for dst chain".to_string(),
                e,
            )
        })?;

        let mut msgs = vec![];

        for header in support {
            debug!(
                "[{}] MsgUpdateAnyClient for intermediate height {}",
                self,
                header.height(),
            );

            msgs.push(
                MsgUpdateAnyClient {
                    header,
                    client_id: self.id.clone(),
                    signer: signer.clone(),
                }
                .to_any(),
            );
        }

        debug!(
            "[{}] MsgUpdateAnyClient from trusted height {} to target height {}",
            self,
            trusted_height,
            header.height(),
        );

        msgs.push(
            MsgUpdateAnyClient {
                header,
                signer,
                client_id: self.id.clone(),
            }
            .to_any(),
        );

        Ok(msgs)
    }

    pub fn build_latest_update_client_and_send(&self) -> Result<Vec<IbcEvent>, ForeignClientError> {
        self.build_update_client_and_send(Height::zero(), Height::zero())
    }

    pub fn build_update_client_and_send(
        &self,
        height: Height,
        trusted_height: Height,
    ) -> Result<Vec<IbcEvent>, ForeignClientError> {
        let h = if height == Height::zero() {
            self.src_chain.query_latest_height().map_err(|e| {
                client_update_error(
                    self.src_chain.id(),
                    "failed while querying src chain ({}) for latest height".to_string(),
                    e,
                )
            })?
        } else {
            height
        };

        let new_msgs = self.build_update_client_with_trusted(h, trusted_height)?;
        if new_msgs.is_empty() {
            return Err(client_already_up_to_date_error(
                self.id.clone(),
                self.src_chain.id(),
                h,
            ));
        }

        let events = self.dst_chain().send_msgs(new_msgs).map_err(|e| {
            client_update_error(
                self.dst_chain.id(),
                "failed sending message to dst chain".to_string(),
                e,
            )
        })?;

        Ok(events)
    }

    /// Attempts to update a client using header from the latest height of its source chain.
    pub fn update(&self) -> Result<(), ForeignClientError> {
        let res = self.build_latest_update_client_and_send()?;

        debug!("[{}] client updated with return message {:?}\n", self, res);

        Ok(())
    }

    /// Retrieves the client update event that was emitted when a consensus state at the
    /// specified height was created on chain.
    /// It is possible that the event cannot be retrieved if the information is not yet available
    /// on the full node. To handle this the query is retried a few times.
    pub fn update_client_event(
        &self,
        consensus_height: Height,
    ) -> Result<Option<UpdateClient>, ForeignClientError> {
        let request = QueryClientEventRequest {
            height: Height::zero(),
            event_id: IbcEventType::UpdateClient,
            client_id: self.id.clone(),
            consensus_height,
        };

        let mut events = vec![];
        for i in 0..MAX_RETRIES {
            thread::sleep(Duration::from_millis(100));
            let result = self
                .dst_chain
                .query_txs(QueryTxRequest::Client(request.clone()))
                .map_err(|e| {
                    client_event_query_error(
                        self.id().clone(),
                        self.dst_chain.id(),
                        consensus_height,
                        e,
                    )
                });
            match result {
                Err(e) => {
                    error!(
                        "[{}] query_tx with error {}, retry {}/{}",
                        self,
                        e,
                        i + 1,
                        MAX_RETRIES
                    );
                    continue;
                }
                Ok(result) => {
                    events = result;
                }
            }
        }

        if events.is_empty() {
            return Ok(None);
        }

        // It is possible in theory that `query_txs` returns multiple client update events for the
        // same consensus height. This could happen when multiple client updates with same header
        // were submitted to chain. However this is not what it's observed during testing.
        // Regardless, just take the event from the first update.
        let event = events[0].clone();
        let update = downcast!(event.clone() => IbcEvent::UpdateClient).ok_or_else(|| {
            unexpected_event_error(self.id().clone(), self.dst_chain.id(), event.to_json())
        })?;
        Ok(Some(update))
    }

    /// Retrieves all consensus states for this client and sorts them in descending height
    /// order. If consensus states are not pruned on chain, then last consensus state is the one
    /// installed by the `CreateClient` operation.
    fn consensus_states(&self) -> Result<Vec<AnyConsensusStateWithHeight>, ForeignClientError> {
        let mut consensus_states = self
            .dst_chain
            .query_consensus_states(QueryConsensusStatesRequest {
                client_id: self.id.to_string(),
                pagination: ibc_proto::cosmos::base::query::pagination::all(),
            })
            .map_err(|e| client_query_error(self.id().clone(), self.src_chain.id(), e))?;
        consensus_states.sort_by_key(|a| std::cmp::Reverse(a.height));
        Ok(consensus_states)
    }

    /// Returns the consensus state at `height` or error if not found.
    fn consensus_state(&self, height: Height) -> Result<AnyConsensusState, ForeignClientError> {
        let res = self
            .dst_chain
            .query_consensus_state(self.id.clone(), height, Height::zero())
            .map_err(|e| client_query_error(self.id.clone(), self.dst_chain.id(), e))?;

        Ok(res)
    }

    /// Retrieves all consensus heights for this client sorted in descending
    /// order.
    fn consensus_state_heights(&self) -> Result<Vec<Height>, ForeignClientError> {
        let consensus_state_heights: Vec<Height> = self
            .consensus_states()?
            .iter()
            .map(|cs| cs.height)
            .collect();

        Ok(consensus_state_heights)
    }

    /// Checks for evidence of misbehaviour.
    /// The check starts with and `update_event` emitted by chain B (`dst_chain`) for a client update
    /// with a header from chain A (`src_chain`). The algorithm goes backwards through the headers
    /// until it gets to the first misbehaviour.
    ///
    /// The following cases are covered:
    /// 1 - fork:
    /// Assumes at least one consensus state before the fork point exists.
    /// Let existing consensus states on chain B be: [Sn,.., Sf, Sf-1, S0] with `Sf-1` being
    /// the most recent state before fork.
    /// Chain A is queried for a header `Hf'` at `Sf.height` and if it is different than the `Hf`
    /// in the event for the client update (the one that has generated `Sf` on chain), then the two
    /// headers are included in the evidence and submitted.
    /// Note that in this case the headers are different but have the same height.
    ///
    /// 2 - BFT time violation for unavailable header (a.k.a. Future Lunatic Attack or FLA):
    /// Some header with a height that is higher than the latest
    /// height on A has been accepted and a consensus state was created on B. Note that this implies
    /// that the timestamp of this header must be within the `clock_drift` of the client.
    /// Assume the client on B has been updated with `h2`(not present on/ produced by chain A)
    /// and it has a timestamp of `t2` that is at most `clock_drift` in the future.
    /// Then the latest header from A is fetched, let it be `h1`, with a timestamp of `t1`.
    /// If `t1 >= t2` then evidence of misbehavior is submitted to A.
    ///
    /// 3 - BFT time violation for existing headers (TODO):
    /// Ensure that consensus state times are monotonically increasing with height.
    ///
    /// Other notes:
    /// - the algorithm builds misbehavior at each consensus height, starting with the
    /// highest height assuming the previous one is trusted. It submits the first constructed
    /// evidence (the one with the highest height)
    /// - a lot of the logic here is derived from the behavior of the only implemented client
    /// (ics07-tendermint) and might not be general enough.
    ///
    pub fn detect_misbehaviour(
        &self,
        mut update: Option<UpdateClient>,
    ) -> Result<Option<MisbehaviourEvidence>, ForeignClientError> {
        thread::sleep(Duration::from_millis(100));

        // Get the latest client state on destination.
        let client_state = self
            .dst_chain()
            .query_client_state(&self.id, Height::zero())
            .map_err(|e| {
                misbehaviour_error(
                    format!("failed querying client state on dst chain {}", self.id),
                    e,
                )
            })?;

        // Get the list of consensus state heights in descending order.
        // Note: If chain does not prune consensus states then the last consensus state is
        // the one installed by the `CreateClient` which does not include a header.
        // For chains that do support pruning, it is possible that the last consensus state
        // was installed by an `UpdateClient` and an event and header will be found.
        let consensus_state_heights = self.consensus_state_heights()?;
        let ch = match update {
            Some(ref u) => u.consensus_height(),
            None => Height::zero(),
        };

        debug!(
            "[{}] checking misbehaviour at {}, number of consensus states: {}",
            self,
            ch,
            consensus_state_heights.len()
        );

        trace!(
            "[{}] checking misbehaviour for consensus state heights (first 50 shown here): {}",
            self,
            consensus_state_heights.iter().take(50).join(", ")
        );

        let check_once = update.is_some();
        let start_time = Instant::now();
        for target_height in consensus_state_heights {
            // Start with specified update event or the one for latest consensus height
            let update_event = if let Some(ref event) = update {
                // we are here only on the first iteration when called with `Some` update event
                event.clone()
            } else if let Some(event) = self.update_client_event(target_height)? {
                // we are here either on the first iteration with `None` initial update event or
                // subsequent iterations
                event
            } else {
                // we are here if the consensus state was installed on-chain when client was
                // created, therefore there will be no update client event
                break;
            };

            // Skip over heights higher than the update event one.
            // This can happen if a client update happened with a lower height than latest.
            if target_height > update_event.consensus_height() {
                continue;
            }

            // Ensure consensus height of the event is same as target height. This should be the
            // case as we either
            // - got the `update_event` from the `target_height` above, or
            // - an `update_event` was specified and we should eventually find a consensus state
            //   at that height
            // We break here in case we got a bogus event.
            if target_height < update_event.consensus_height() {
                break;
            }

            // No header in events, cannot run misbehavior.
            // May happen on chains running older SDKs (e.g., Akash)
            if update_event.header.is_none() {
                return Err(misbehaviour_exit_error(
                    "no header in update client events".to_string(),
                ));
            }

            // Check for misbehaviour according to the specific source chain type.
            // In case of Tendermint client, this will also check the BFT time violation if
            // a header for the event height cannot be retrieved from the witness.
            let misbehavior = self
                .src_chain
                .check_misbehaviour(update_event.clone(), client_state.clone())
                .map_err(|e| {
                    misbehaviour_error(
                        format!(
                            "failed to check misbehaviour for {} at consensus height {}",
                            update_event.client_id(),
                            update_event.consensus_height(),
                        ),
                        e,
                    )
                })?;

            if misbehavior.is_some() {
                return Ok(misbehavior);
            }

            // Exit the loop if the check was for a single update or if more than
            // MAX_MISBEHAVIOUR_CHECK_TIME was spent here.
            if check_once || start_time.elapsed() > MAX_MISBEHAVIOUR_CHECK_DURATION {
                trace!(
                    "[{}] finished misbehaviour verification after {:?}",
                    self,
                    start_time.elapsed()
                );

                return Ok(None);
            }

            // Clear the update
            update = None;
        }

        debug!("[{}] finished misbehaviour checking", self);

        Ok(None)
    }

    fn submit_evidence(
        &self,
        evidence: MisbehaviourEvidence,
    ) -> Result<Vec<IbcEvent>, ForeignClientError> {
        let signer = self.dst_chain().get_signer().map_err(|e| {
            misbehaviour_error(
                format!(
                    "failed getting signer for destination chain ({})",
                    self.dst_chain.id()
                ),
                e,
            )
        })?;

        let mut msgs = vec![];

        for header in evidence.supporting_headers {
            msgs.push(
                MsgUpdateAnyClient {
                    header,
                    client_id: self.id.clone(),
                    signer: signer.clone(),
                }
                .to_any(),
            );
        }

        msgs.push(
            MsgSubmitAnyMisbehaviour {
                misbehaviour: evidence.misbehaviour,
                client_id: self.id.clone(),
                signer,
            }
            .to_any(),
        );

        let events = self.dst_chain().send_msgs(msgs).map_err(|e| {
            misbehaviour_error(
                format!(
                    "failed sending evidence to destination chain ({})",
                    self.dst_chain.id(),
                ),
                e,
            )
        })?;

        Ok(events)
    }

    pub fn detect_misbehaviour_and_submit_evidence(
        &self,
        update_event: Option<UpdateClient>,
    ) -> MisbehaviourResults {
        // check evidence of misbehaviour for all updates or one
        let result = match self.detect_misbehaviour(update_event.clone()) {
            Err(e) => Err(e),
            Ok(None) => Ok(vec![]), // no evidence found
            Ok(Some(detected)) => {
                error!(
                    "[{}] MISBEHAVIOUR DETECTED {}, sending evidence",
                    self, detected.misbehaviour
                );

                self.submit_evidence(detected)
            }
        };

        // Filter the errors if the detection was run for all consensus states.
        // Even if some states may have failed to verify, e.g. if they were expired, just
        // warn the user and continue.
        match result {
<<<<<<< HEAD
=======
            Err(ForeignClientError::MisbehaviourExit(s)) => {
                warn!(
                    "[{}] misbehaviour checking is being disabled: {:?}",
                    self, s
                );
                MisbehaviourResults::CannotExecute
            }
>>>>>>> 50f6a5f5
            Ok(misbehaviour_detection_result) => {
                if !misbehaviour_detection_result.is_empty() {
                    info!(
                        "[{}] evidence submission result {:?}",
                        self, misbehaviour_detection_result
                    );
                    MisbehaviourResults::EvidenceSubmitted(misbehaviour_detection_result)
                } else {
                    MisbehaviourResults::ValidClient
                }
            }
            Err(e) => match e.detail {
                ForeignClientErrorDetail::MisbehaviourExit(s) => {
                    error!(
                        "[{}] misbehaviour checking is being disabled: {:?}",
                        self, s
                    );
                    MisbehaviourResults::CannotExecute
                }
                _ => {
                    if update_event.is_some() {
                        MisbehaviourResults::CannotExecute
                    } else {
                        warn!("[{}] misbehaviour checking result {:?}", self, e);
                        MisbehaviourResults::ValidClient
                    }
                }
            },
        }
    }
}

#[derive(Clone, Debug)]
pub enum MisbehaviourResults {
    CannotExecute,
    EvidenceSubmitted(Vec<IbcEvent>),
    ValidClient,
    VerificationError,
}

pub fn extract_client_id(event: &IbcEvent) -> Result<&ClientId, ForeignClientError> {
    match event {
        IbcEvent::CreateClient(ev) => Ok(ev.client_id()),
        IbcEvent::UpdateClient(ev) => Ok(ev.client_id()),
        _ => Err(missing_client_id_from_event_error(event.clone())),
    }
}

/// Tests the integration of crates `relayer` plus `relayer-cli` against crate `ibc`. These tests
/// exercise various client methods (create, update, ForeignClient::new) using locally-running
/// instances of chains built using `MockChain`.
#[cfg(test)]
mod test {
    use std::str::FromStr;
    use std::sync::Arc;

    use test_env_log::test;
    use tokio::runtime::Runtime as TokioRuntime;

    use ibc::events::IbcEvent;
    use ibc::ics24_host::identifier::ClientId;
    use ibc::Height;

    use crate::chain::mock::test_utils::get_basic_chain_config;
    use crate::chain::mock::MockChain;
    use crate::chain::runtime::ChainRuntime;
    use crate::foreign_client::ForeignClient;

    /// Basic test for the `build_create_client_and_send` method.
    #[test]
    fn create_client_and_send_method() {
        let a_cfg = get_basic_chain_config("chain_a");
        let b_cfg = get_basic_chain_config("chain_b");

        let rt = Arc::new(TokioRuntime::new().unwrap());
        let a_chain = ChainRuntime::<MockChain>::spawn(a_cfg, rt.clone()).unwrap();
        let b_chain = ChainRuntime::<MockChain>::spawn(b_cfg, rt).unwrap();
        let a_client =
            ForeignClient::restore(ClientId::default(), a_chain.clone(), b_chain.clone());

        let b_client =
            ForeignClient::restore(ClientId::default(), b_chain.clone(), a_chain.clone());

        // Create the client on chain a
        let res = a_client.build_create_client_and_send();
        assert!(
            res.is_ok(),
            "build_create_client_and_send failed (chain a) with error {:?}",
            res
        );
        assert!(matches!(res.unwrap(), IbcEvent::CreateClient(_)));

        // Create the client on chain b
        let res = b_client.build_create_client_and_send();
        assert!(
            res.is_ok(),
            "build_create_client_and_send failed (chain b) with error {:?}",
            res
        );
        assert!(matches!(res.unwrap(), IbcEvent::CreateClient(_)));
    }

    /// Basic test for the `build_update_client_and_send` & `build_create_client_and_send` methods.
    #[test]
    fn update_client_and_send_method() {
        let a_cfg = get_basic_chain_config("chain_a");
        let b_cfg = get_basic_chain_config("chain_b");
        let a_client_id = ClientId::from_str("client_on_a_forb").unwrap();

        // The number of ping-pong iterations
        let num_iterations = 3;

        let rt = Arc::new(TokioRuntime::new().unwrap());
        let a_chain = ChainRuntime::<MockChain>::spawn(a_cfg, rt.clone()).unwrap();
        let b_chain = ChainRuntime::<MockChain>::spawn(b_cfg, rt).unwrap();
        let mut a_client = ForeignClient::restore(a_client_id, a_chain.clone(), b_chain.clone());

        let mut b_client =
            ForeignClient::restore(ClientId::default(), b_chain.clone(), a_chain.clone());

        // This action should fail because no client exists (yet)
        let res = a_client.build_latest_update_client_and_send();
        assert!(
            res.is_err(),
            "build_update_client_and_send was supposed to fail (no client existed)"
        );

        // Remember b's height.
        let b_height_start = b_chain.clone().query_latest_height().unwrap();

        // Create a client on chain a
        let res = a_client.create();
        assert!(
            res.is_ok(),
            "build_create_client_and_send failed (chain a) with error {:?}",
            res
        );

        // TODO: optionally add return events from `create` and assert on the event type, e.g.:
        //      assert!(matches!(res.as_ref().unwrap(), IBCEvent::CreateClient(_)));
        //      let a_client_id = extract_client_id(&res.unwrap()).unwrap().clone();

        // This should fail because the client on chain a already has the latest headers. Chain b,
        // the source chain for the client on a, is at the same height where it was when the client
        // was created, so an update should fail here.
        let res = a_client.build_latest_update_client_and_send();
        assert!(
            res.is_err(),
            "build_update_client_and_send was supposed to fail",
        );

        // Remember b's height.
        let b_height_last = b_chain.query_latest_height().unwrap();
        assert_eq!(b_height_last, b_height_start);

        // Create a client on chain b
        let res = b_client.create();
        assert!(
            res.is_ok(),
            "build_create_client_and_send failed (chain b) with error {:?}",
            res
        );
        // TODO: assert return events
        //  assert!(matches!(res.as_ref().unwrap(), IBCEvent::CreateClient(_)));

        // Chain b should have advanced
        let mut b_height_last = b_chain.query_latest_height().unwrap();
        assert_eq!(b_height_last, b_height_start.increment());

        // Remember the current height of chain a
        let mut a_height_last = a_chain.query_latest_height().unwrap();

        // Now we can update both clients -- a ping pong, similar to ICS18 `client_update_ping_pong`
        for _i in 1..num_iterations {
            let res = a_client.build_latest_update_client_and_send();

            assert!(
                res.is_ok(),
                "build_update_client_and_send failed (chain a) with error: {:?}",
                res
            );

            let res = res.unwrap();
            assert!(matches!(res.last(), Some(IbcEvent::UpdateClient(_))));

            let a_height_current = a_chain.query_latest_height().unwrap();
            a_height_last = a_height_last.increment();
            assert_eq!(
                a_height_last, a_height_current,
                "after client update, chain a did not advance"
            );

            // And also update the client on chain b.
            let res = b_client.build_latest_update_client_and_send();
            assert!(
                res.is_ok(),
                "build_update_client_and_send failed (chain b) with error: {:?}",
                res
            );

            let res = res.unwrap();
            assert!(matches!(res.last(), Some(IbcEvent::UpdateClient(_))));

            let b_height_current = b_chain.query_latest_height().unwrap();
            b_height_last = b_height_last.increment();
            assert_eq!(
                b_height_last, b_height_current,
                "after client update, chain b did not advance"
            );
        }
    }

    /// Tests for `ForeignClient::new()`.
    #[test]
    fn foreign_client_create() {
        let a_cfg = get_basic_chain_config("chain_a");
        let b_cfg = get_basic_chain_config("chain_b");

        let rt = Arc::new(TokioRuntime::new().unwrap());
        let a_chain = ChainRuntime::<MockChain>::spawn(a_cfg, rt.clone()).unwrap();
        let b_chain = ChainRuntime::<MockChain>::spawn(b_cfg, rt).unwrap();

        // Instantiate the foreign clients on the two chains.
        let res_client_on_a = ForeignClient::new(a_chain.clone(), b_chain.clone());
        assert!(
            res_client_on_a.is_ok(),
            "Client creation (on chain a) failed with error: {:?}",
            res_client_on_a
        );

        let client_on_a = res_client_on_a.unwrap();
        let a_client = client_on_a.id;

        let res_client_on_b = ForeignClient::new(b_chain.clone(), a_chain.clone());
        assert!(
            res_client_on_b.is_ok(),
            "Client creation (on chain a) failed with error: {:?}",
            res_client_on_b
        );
        let client_on_b = res_client_on_b.unwrap();
        let b_client = client_on_b.id;

        // Now that the clients exists, we should be able to query its state
        let b_client_state = b_chain.query_client_state(&b_client, Height::default());
        assert!(
            b_client_state.is_ok(),
            "Client query (on chain b) failed with error: {:?}",
            b_client_state
        );

        let a_client_state = a_chain.query_client_state(&a_client, Height::default());
        assert!(
            a_client_state.is_ok(),
            "Client query (on chain a) failed with error: {:?}",
            a_client_state
        );
    }

    /// Tests for `ForeignClient::update()`.
    #[test]
    fn foreign_client_update() {
        let a_cfg = get_basic_chain_config("chain_a");
        let b_cfg = get_basic_chain_config("chain_b");
        let mut _a_client_id = ClientId::from_str("client_on_a_forb").unwrap();
        let mut _b_client_id = ClientId::from_str("client_on_b_fora").unwrap();

        let rt = Arc::new(TokioRuntime::new().unwrap());
        let a_chain = ChainRuntime::<MockChain>::spawn(a_cfg, rt.clone()).unwrap();
        let b_chain = ChainRuntime::<MockChain>::spawn(b_cfg, rt).unwrap();

        // Instantiate the foreign clients on the two chains.
        let client_on_a_res = ForeignClient::new(a_chain.clone(), b_chain.clone());
        assert!(
            client_on_a_res.is_ok(),
            "Client creation (on chain a) failed with error: {:?}",
            client_on_a_res
        );
        let client_on_a = client_on_a_res.unwrap();

        let client_on_b_res = ForeignClient::new(b_chain.clone(), a_chain.clone());
        assert!(
            client_on_b_res.is_ok(),
            "Client creation (on chain a) failed with error: {:?}",
            client_on_b_res
        );
        let client_on_b = client_on_b_res.unwrap();

        let num_iterations = 5;

        let mut b_height_start = b_chain.query_latest_height().unwrap();
        let mut a_height_start = a_chain.query_latest_height().unwrap();

        // Update each client
        for _i in 1..num_iterations {
            let res = client_on_a.update();
            assert!(res.is_ok(), "Client update for chain a failed {:?}", res);

            // Basic check that the height of the chain advanced
            let a_height_current = a_chain.query_latest_height().unwrap();
            a_height_start = a_height_start.increment();
            assert_eq!(
                a_height_start, a_height_current,
                "after client update, chain a did not advance"
            );

            let res = client_on_b.update();
            assert!(res.is_ok(), "Client update for chain b failed {:?}", res);

            // Basic check that the height of the chain advanced
            let b_height_current = b_chain.query_latest_height().unwrap();
            b_height_start = b_height_start.increment();
            assert_eq!(
                b_height_start, b_height_current,
                "after client update, chain b did not advance"
            );
        }
    }
}<|MERGE_RESOLUTION|>--- conflicted
+++ resolved
@@ -6,7 +6,7 @@
 use tracing::{debug, error, info, trace, warn};
 
 use crate::error::Error as RelayerError;
-use flex_error::define_error;
+use flex_error::{define_error, ErrorReport};
 use ibc::downcast;
 use ibc::events::{IbcEvent, IbcEventType};
 use ibc::ics02_client::client_consensus::{
@@ -34,7 +34,6 @@
 
 const MAX_RETRIES: usize = 5;
 
-<<<<<<< HEAD
 define_error! {
     ForeignClientError {
         ClientCreate
@@ -211,39 +210,6 @@
                     e.chain_id, e.event)
             },
     }
-=======
-#[derive(Debug, Error)]
-pub enum ForeignClientError {
-    #[error("error raised while creating client: {0}")]
-    ClientCreate(String),
-
-    #[error("error raised while updating client: {0}")]
-    ClientUpdate(String),
-
-    #[error("error raised while trying to refresh client {0}: {1}")]
-    ClientRefresh(ClientId, String),
-
-    #[error("failed while querying for client {0} on chain id: {1} with error: {2}")]
-    ClientQuery(ClientId, ChainId, String),
-
-    #[error("failed while querying Tx for client {0} on chain id: {1} with error: {2}")]
-    ClientEventQuery(ClientId, ChainId, String),
-
-    #[error("failed while finding client {0}: expected chain_id in client state: {1}; actual chain_id: {2}")]
-    ClientFind(ClientId, ChainId, ChainId),
-
-    #[error("client {0} on chain id {1} is expired or frozen")]
-    ExpiredOrFrozen(ClientId, ChainId),
-
-    #[error("error raised while checking for misbehaviour evidence: {0}")]
-    Misbehaviour(String),
-
-    #[error("cannot run misbehaviour: {0}")]
-    MisbehaviourExit(String),
-
-    #[error("failed while trying to upgrade client id {0} hosted on chain id {1} with error: {2}")]
-    ClientUpgrade(ClientId, ChainId, String),
->>>>>>> 50f6a5f5
 }
 
 #[derive(Clone, Debug)]
@@ -352,18 +318,9 @@
         let src_height = self.src_chain.query_latest_height().map_err(|e| {
             client_upgrade_error(
                 self.id.clone(),
-<<<<<<< HEAD
                 self.src_chain.id(),
                 "failed while querying src chain for latest height".to_string(),
                 e,
-=======
-                self.dst_chain.id(),
-                format!(
-                    "failed while querying src chain ({}) for latest height: {}",
-                    self.src_chain.id(),
-                    e
-                ),
->>>>>>> 50f6a5f5
             )
         })?;
 
@@ -378,18 +335,9 @@
             .map_err(|e| {
                 client_upgrade_error(
                     self.id.clone(),
-<<<<<<< HEAD
                     self.src_chain.id(),
                     "failed while fetching from chain the upgraded client state".to_string(),
                     e,
-=======
-                    self.dst_chain.id(),
-                    format!(
-                        "failed while fetching from chain {} the upgraded client state: {}",
-                        self.src_chain.id(),
-                        e
-                    ),
->>>>>>> 50f6a5f5
                 )
             })?;
 
@@ -398,7 +346,6 @@
         let (consensus_state, proof_upgrade_consensus_state) = self
             .src_chain
             .query_upgraded_consensus_state(src_height)
-<<<<<<< HEAD
             .map_err(|e| {
                 client_upgrade_error(
                     self.id.clone(),
@@ -408,14 +355,6 @@
                     e,
                 )
             })?;
-=======
-            .map_err(|e| ForeignClientError::ClientUpgrade(self.id.clone(),
-                                                           self.dst_chain.id(),
-                                                           format!(
-                                                               "failed while fetching from chain {} \
-                                                                the upgraded client consensus state: {}",
-                                                               self.src_chain.id(), e)))?;
->>>>>>> 50f6a5f5
 
         debug!(
             "[{}]  upgraded client consensus state {:?}",
@@ -427,12 +366,8 @@
             client_upgrade_error(
                 self.id.clone(),
                 self.dst_chain.id(),
-<<<<<<< HEAD
                 "failed while fetching the destination chain signer".to_string(),
                 e,
-=======
-                format!("failed while fetching the destination chain signer: {}", e),
->>>>>>> 50f6a5f5
             )
         })?;
 
@@ -452,15 +387,8 @@
             client_upgrade_error(
                 self.id.clone(),
                 self.dst_chain.id(),
-<<<<<<< HEAD
                 "failed while sending message to destination chain".to_string(),
                 e,
-=======
-                format!(
-                    "failed while sending message to destination chain with err: {}",
-                    e
-                ),
->>>>>>> 50f6a5f5
             )
         })?;
 
@@ -513,7 +441,6 @@
             })?
             .wrap_any();
 
-<<<<<<< HEAD
         let consensus_state = self
             .src_chain
             .build_consensus_state(
@@ -528,11 +455,6 @@
                     e,
                 )
             })?
-=======
-        let consensus_state = self.src_chain
-            .build_consensus_state(client_state.latest_height(), latest_height, client_state.clone())
-            .map_err(|e| ForeignClientError::ClientCreate(format!("failed while building client consensus state from src chain ({}) with error: {}", self.src_chain.id(), e)))?
->>>>>>> 50f6a5f5
             .wrap_any();
 
         //TODO Get acct_prefix
@@ -1114,16 +1036,13 @@
         // Even if some states may have failed to verify, e.g. if they were expired, just
         // warn the user and continue.
         match result {
-<<<<<<< HEAD
-=======
-            Err(ForeignClientError::MisbehaviourExit(s)) => {
+            Err(ErrorReport(ForeignClientErrorDetail::MisbehaviourExit(s), _)) => {
                 warn!(
                     "[{}] misbehaviour checking is being disabled: {:?}",
                     self, s
                 );
                 MisbehaviourResults::CannotExecute
             }
->>>>>>> 50f6a5f5
             Ok(misbehaviour_detection_result) => {
                 if !misbehaviour_detection_result.is_empty() {
                     info!(
@@ -1135,7 +1054,7 @@
                     MisbehaviourResults::ValidClient
                 }
             }
-            Err(e) => match e.detail {
+            Err(e) => match e.detail() {
                 ForeignClientErrorDetail::MisbehaviourExit(s) => {
                     error!(
                         "[{}] misbehaviour checking is being disabled: {:?}",

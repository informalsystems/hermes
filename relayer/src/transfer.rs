--- conflicted
+++ resolved
@@ -63,38 +63,6 @@
     }
 }
 
-<<<<<<< HEAD
-#[derive(Clone, Copy, Debug, Default)]
-pub struct Amount(pub U256);
-
-impl Display for Amount {
-    fn fmt(&self, f: &mut Formatter<'_>) -> std::fmt::Result {
-        write!(f, "{}", self.0)
-    }
-}
-
-impl FromStr for Amount {
-    type Err = FromStrRadixErr;
-
-    fn from_str(s: &str) -> Result<Self, Self::Err> {
-        Ok(Self(U256::from_str_radix(s, 10)?))
-    }
-}
-
-impl From<u64> for Amount {
-    fn from(amount: u64) -> Self {
-        Self(amount.into())
-    }
-}
-
-impl From<u128> for Amount {
-    fn from(amount: u128) -> Self {
-        Self(amount.into())
-    }
-}
-
-=======
->>>>>>> c3bdd507
 #[derive(Copy, Clone)]
 pub struct TransferTimeout {
     pub timeout_height: Height,
@@ -162,11 +130,7 @@
     let msg = MsgTransfer {
         source_port: packet_src_port_id,
         source_channel: packet_src_channel_id,
-<<<<<<< HEAD
-        token: Some(Coin {
-=======
         token: Coin {
->>>>>>> c3bdd507
             denom,
             amount: amount.to_string(),
         },
@@ -198,21 +162,11 @@
         &destination_chain_status,
     )?;
 
-<<<<<<< HEAD
     let message = build_transfer_message(
         opts.packet_src_port_id.clone(),
         opts.packet_src_channel_id,
         opts.amount,
         opts.denom.clone(),
-=======
-    let msg = MsgTransfer {
-        source_port: opts.packet_src_port_id.clone(),
-        source_channel: opts.packet_src_channel_id,
-        token: Coin {
-            denom: opts.denom.clone(),
-            amount: opts.amount.to_string(),
-        },
->>>>>>> c3bdd507
         sender,
         receiver,
         timeout.timeout_height,

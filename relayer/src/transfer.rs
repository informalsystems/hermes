--- conflicted
+++ resolved
@@ -165,21 +165,11 @@
         &destination_chain_status,
     )?;
 
-<<<<<<< HEAD
     let message = build_transfer_message(
         opts.packet_src_port_id.clone(),
-        opts.packet_src_channel_id,
+        opts.packet_src_channel_id.clone(),
         opts.amount,
         opts.denom.clone(),
-=======
-    let msg = MsgTransfer {
-        source_port: opts.packet_src_port_id.clone(),
-        source_channel: opts.packet_src_channel_id.clone(),
-        token: Coin {
-            denom: opts.denom.clone(),
-            amount: opts.amount.to_string(),
-        },
->>>>>>> 385c3ab5
         sender,
         receiver,
         timeout.timeout_height,

use std::sync::{Arc, Mutex};

use anomaly::BoxError;
use crossbeam_channel as channel;
use futures::{stream::select_all, Stream};
use itertools::Itertools;
use tokio::runtime::Runtime as TokioRuntime;
use tokio::stream::StreamExt;

use tokio::task::JoinHandle;
use tracing::{debug, error, info};

use ibc::{events::IBCEvent, ics24_host::identifier::ChainId};
use tendermint::{block::Height, net};
use tendermint_rpc::{query::EventType, query::Query, SubscriptionClient, WebSocketClient};

use crate::error::{Error, Kind};

/// A batch of events from a chain at a specific height
#[derive(Clone, Debug)]
pub struct EventBatch {
    pub chain_id: ChainId,
    pub height: Height,
    pub events: Vec<IBCEvent>,
}

type SubscriptionResult = Result<tendermint_rpc::event::Event, tendermint_rpc::Error>;
type SubscriptionStream = dyn Stream<Item = SubscriptionResult> + Send + Sync + Unpin;

/// Connect to a TM node, receive push events over a websocket and filter them for the
/// event handler.
pub struct EventMonitor {
    chain_id: ChainId,
    /// WebSocket to collect events from
    websocket_client: WebSocketClient,
    /// Async task handle for the WebSocket client's driver
    websocket_driver_handle: JoinHandle<tendermint_rpc::Result<()>>,
    /// Channel to handler where the monitor for this chain sends the events
    tx_batch: channel::Sender<EventBatch>,
    /// Node Address
    node_addr: net::Address,
    /// Queries
    event_queries: Vec<Query>,
    /// All subscriptions combined in a single stream
    subscriptions: Box<SubscriptionStream>,
    /// Tokio runtime
    rt: Arc<Mutex<TokioRuntime>>,
}

impl EventMonitor {
    /// Create an event monitor, and connect to a node
    pub fn new(
        chain_id: ChainId,
        rpc_addr: net::Address,
        rt: Arc<Mutex<TokioRuntime>>,
    ) -> Result<(Self, channel::Receiver<EventBatch>), Error> {
        let (tx, rx) = channel::unbounded();

        let websocket_addr = rpc_addr.clone();
        let (websocket_client, websocket_driver) = rt
            .lock()
            .map_err(|_| Kind::PoisonedMutex)?
            .block_on(async move {
                WebSocketClient::new(websocket_addr)
                    .await
                    .map_err(|e| Kind::Rpc.context(e))
            })?;

        let websocket_driver_handle = rt
            .lock()
            .map_err(|_| Kind::PoisonedMutex)?
            .spawn(websocket_driver.run());

        // TODO: move them to config file(?)
        let event_queries = vec![Query::from(EventType::Tx), Query::from(EventType::NewBlock)];

        let monitor = Self {
            rt,
            chain_id,
            websocket_client,
            websocket_driver_handle,
            event_queries,
            tx_batch: tx,
            node_addr: rpc_addr,
            subscriptions: Box::new(futures::stream::empty()),
        };

        Ok((monitor, rx))
    }

    /// Clear the current subscriptions, and subscribe again to all queries.
    pub fn subscribe(&mut self) -> Result<(), BoxError> {
        let mut subscriptions = vec![];

        for query in &self.event_queries {
            let subscription = self
                .rt
                .lock()
                .map_err(|_| Kind::PoisonedMutex)?
                .block_on(self.websocket_client.subscribe(query.clone()))?;

            subscriptions.push(subscription);
        }

        self.subscriptions = Box::new(select_all(subscriptions));

        Ok(())
    }

    fn try_reconnect(&mut self) -> Result<(), BoxError> {
        // Try to reconnect
        let (mut websocket_client, websocket_driver) = self
            .rt
            .lock()
            .map_err(|_| Kind::PoisonedMutex)?
            .block_on(WebSocketClient::new(self.node_addr.clone()))?;

        let mut websocket_driver_handle = self
            .rt
            .lock()
            .map_err(|_| Kind::PoisonedMutex)?
            .spawn(websocket_driver.run());

        // Swap the new client with the previous one which failed,
        // so that we can shut the latter down gracefully.
        std::mem::swap(&mut self.websocket_client, &mut websocket_client);
        std::mem::swap(
            &mut self.websocket_driver_handle,
            &mut websocket_driver_handle,
        );

        debug!("Reconnected");

        // Shut down previous client
        debug!("Gracefully shutting down previous client");

<<<<<<< HEAD
        websocket_client
            .close()
            .map_err(|e| format!("Failed to close previous WebSocket client: {}", e))?;
=======
        if let Err(e) = websocket_client.close() {
            error!("Previous websocket client closing failure {}", e);
        }
>>>>>>> be001ebd

        self.rt
            .lock()
            .map_err(|_| Kind::PoisonedMutex)?
            .block_on(websocket_driver_handle)
            .map_err(|e| {
                tendermint_rpc::Error::client_internal_error(format!(
                    "failed to terminate previous WebSocket client driver: {}",
                    e
                ))
            })??;

        Ok(())
    }

    /// Try to resubscribe to events
    fn try_resubscribe(&mut self) -> Result<(), BoxError> {
        self.subscribe()
    }

    /// Event monitor loop
    pub fn run(mut self) {
        info!(chain.id = %self.chain_id, "running listener");

        loop {
            match self.collect_events() {
                Ok(_) => continue,
                Err(err) => {
                    debug!("Web socket error: {}", err);

                    // Try to reconnect
                    self.try_reconnect().unwrap_or_else(|e| {
                        debug!("Error on reconnecting: {}", e);
                        panic!("Abort during reconnection");
                    });

                    // Try to resubscribe
                    self.try_resubscribe().unwrap_or_else(|e| {
                        debug!("Error on reconnecting: {}", e);
                        panic!("Abort during reconnection");
                    });
                }
            }
        }
    }

    /// Collect the IBC events from the subscriptions
    fn collect_events(&mut self) -> Result<(), BoxError> {
        let event = self
            .rt
            .lock()
            .map_err(|_| Kind::PoisonedMutex)?
            .block_on(self.subscriptions.next());

        match event {
            Some(Ok(event)) => match ibc::events::get_all_events(event.clone()) {
                Ok(ibc_events) => {
                    let events_by_height = ibc_events.into_iter().into_group_map();

                    for (height, events) in events_by_height {
                        let batch = EventBatch {
                            chain_id: self.chain_id.clone(),
                            height,
                            events,
                        };
                        self.tx_batch.send(batch)?;
                    }
                }
                Err(err) => {
                    error!(
                        "Error {} when extracting IBC events from {:?}: ",
                        err, event
                    );
                }
            },
            Some(Err(err)) => {
                error!("Error on collecting events from subscriptions: {}", err);
            }
            None => (), // no events available
        }

        Ok(())
    }
}<|MERGE_RESOLUTION|>--- conflicted
+++ resolved
@@ -134,15 +134,9 @@
         // Shut down previous client
         debug!("Gracefully shutting down previous client");
 
-<<<<<<< HEAD
-        websocket_client
-            .close()
-            .map_err(|e| format!("Failed to close previous WebSocket client: {}", e))?;
-=======
         if let Err(e) = websocket_client.close() {
             error!("Previous websocket client closing failure {}", e);
         }
->>>>>>> be001ebd
 
         self.rt
             .lock()

--- conflicted
+++ resolved
@@ -72,35 +72,31 @@
             { reason: String }
             |e| { format!("failed to extract IBC events: {0}", e.reason) },
 
-<<<<<<< HEAD
         ChannelSendFailed
             |_| { "failed to send event batch through channel" },
-    }
-}
-
-pub type Result<T> = std::result::Result<T, Error>;
-=======
-    #[error("{0}")]
-    SubscriptionCancelled(RpcError),
-
-    #[error("RPC error: {0}")]
-    GenericRpcError(RpcError),
-
-    #[error("event monitor failed to dispatch event batch to subscribers")]
-    ChannelSendFailed,
+
+        SubscriptionCancelled
+            [ TraceError<RpcError> ]
+            |_| { "subscription cancelled" },
+
+        Rpc
+            [ TraceError<RpcError> ]
+            |_| { "RPC error" },
+    }
 }
 
 impl Error {
     fn canceled_or_generic(e: RpcError) -> Self {
         match (e.code(), e.data()) {
             (Code::ServerError, Some(msg)) if msg.contains("subscription was cancelled") => {
-                Self::SubscriptionCancelled(e)
+                Self::subscription_cancelled(e)
             }
-            _ => Self::GenericRpcError(e),
-        }
-    }
-}
->>>>>>> 693f7d4e
+            _ => Self::rpc(e),
+        }
+    }
+}
+
+pub type Result<T> = std::result::Result<T, Error>;
 
 /// A batch of events from a chain at a specific height
 #[derive(Clone, Debug)]
@@ -367,13 +363,8 @@
 
             let result = rt.block_on(async {
                 tokio::select! {
-<<<<<<< HEAD
-                    Some(batch) = batches.next() => Ok(batch),
+                    Some(batch) = batches.next() => batch,
                     Some(e) = self.rx_err.recv() => Err(Error::web_socket_driver(e)),
-=======
-                    Some(batch) = batches.next() => batch,
-                    Some(err) = self.rx_err.recv() => Err(Error::WebSocketDriver(err)),
->>>>>>> 693f7d4e
                 }
             });
 
@@ -381,37 +372,40 @@
                 Ok(batch) => self.process_batch(batch).unwrap_or_else(|e| {
                     error!("[{}] {}", self.chain_id, e);
                 }),
-                Err(Error::SubscriptionCancelled(reason)) => {
-                    error!(
-                        "[{}] subscription cancelled, reason: {}",
-                        self.chain_id, reason
-                    );
-
-                    self.propagate_error(Error::SubscriptionCancelled(reason))
-                        .unwrap_or_else(|e| {
-                            error!("[{}] {}", self.chain_id, e);
-                        });
-
-                    // Reconnect to the WebSocket endpoint, and subscribe again to the queries.
-                    self.reconnect();
-
-                    // Abort this event loop, the `run` method will start a new one.
-                    // We can't just write `return self.run()` here because Rust
-                    // does not perform tail call optimization, and we would
-                    // thus potentially blow up the stack after many restarts.
-                    return Next::Continue;
-                }
                 Err(e) => {
-                    error!("[{}] failed to collect events: {}", self.chain_id, e);
-
-                    // Reconnect to the WebSocket endpoint, and subscribe again to the queries.
-                    self.reconnect();
-
-                    // Abort this event loop, the `run` method will start a new one.
-                    // We can't just write `return self.run()` here because Rust
-                    // does not perform tail call optimization, and we would
-                    // thus potentially blow up the stack after many restarts.
-                    return Next::Continue;
+                    match e.detail() {
+                        ErrorDetail::SubscriptionCancelled(reason) => {
+                            error!(
+                                "[{}] subscription cancelled, reason: {}",
+                                self.chain_id, reason
+                            );
+
+                            self.propagate_error(e).unwrap_or_else(|e| {
+                                error!("[{}] {}", self.chain_id, e);
+                            });
+
+                            // Reconnect to the WebSocket endpoint, and subscribe again to the queries.
+                            self.reconnect();
+
+                            // Abort this event loop, the `run` method will start a new one.
+                            // We can't just write `return self.run()` here because Rust
+                            // does not perform tail call optimization, and we would
+                            // thus potentially blow up the stack after many restarts.
+                            return Next::Continue;
+                        }
+                        _ => {
+                            error!("[{}] failed to collect events: {}", self.chain_id, e);
+
+                            // Reconnect to the WebSocket endpoint, and subscribe again to the queries.
+                            self.reconnect();
+
+                            // Abort this event loop, the `run` method will start a new one.
+                            // We can't just write `return self.run()` here because Rust
+                            // does not perform tail call optimization, and we would
+                            // thus potentially blow up the stack after many restarts.
+                            return Next::Continue;
+                        }
+                    }
                 }
             }
         }
@@ -427,7 +421,7 @@
     fn propagate_error(&self, error: Error) -> Result<()> {
         self.tx_batch
             .send(Err(error))
-            .map_err(|_| Error::ChannelSendFailed)?;
+            .map_err(|_| Error::channel_send_failed())?;
 
         Ok(())
     }

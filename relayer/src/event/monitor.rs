use std::{cmp::Ordering, sync::Arc};

use crossbeam_channel as channel;
use flex_error::{define_error, TraceError};
use futures::{
    pin_mut,
    stream::{self, select_all, StreamExt},
    Stream,
};
use tokio::task::JoinHandle;
use tokio::{runtime::Runtime as TokioRuntime, sync::mpsc};
use tracing::{debug, error, info, trace, warn};

use tendermint_rpc::{
    event::Event as RpcEvent,
    query::{EventType, Query},
    Error as RpcError, Result as RpcResult, SubscriptionClient, WebSocketClient,
    WebSocketClientDriver,
};

use ibc::{events::IbcEvent, ics02_client::height::Height, ics24_host::identifier::ChainId};

use crate::util::{
    retry::{retry_count, retry_with_index, RetryResult},
    stream::group_while,
};

mod retry_strategy {
    use crate::util::retry::clamp_total;
    use retry::delay::Fibonacci;
    use std::time::Duration;

    // Default parameters for the retrying mechanism
    const MAX_DELAY: Duration = Duration::from_secs(60); // 1 minute
    const MAX_TOTAL_DELAY: Duration = Duration::from_secs(10 * 60); // 10 minutes
    const INITIAL_DELAY: Duration = Duration::from_secs(1); // 1 second

    pub fn default() -> impl Iterator<Item = Duration> {
        clamp_total(Fibonacci::from(INITIAL_DELAY), MAX_DELAY, MAX_TOTAL_DELAY)
    }
}

define_error! {
    #[derive(Debug, Clone)]
    Error {
        WebSocketDriver
            [ TraceError<RpcError> ]
            |_| { "WebSocket driver failed" },

        ClientCreationFailed
            [ TraceError<RpcError> ]
            |_| { "failed to create WebSocket driver" },

        ClientTerminationFailed
            [ TraceError<tokio::task::JoinError> ]
            |_| { "failed to terminate previous WebSocket driver" },

        ClientCompletionFailed
            [ TraceError<RpcError> ]
            |_| { "failed to run previous WebSocket driver to completion" },

        ClientSubscriptionFailed
            [ TraceError<RpcError> ]
            |_| { "failed to run previous WebSocket driver to completion" },

        NextEventBatchFailed
            [ TraceError<RpcError> ]
            |_| { "failed to collect events over WebSocket subscription" },

        CollectEventsFailed
            { reason: String }
            |e| { format!("failed to extract IBC events: {0}", e.reason) },

<<<<<<< HEAD
        ChannelSendFailed
            |_| { "failed to send event batch through channel" },

    }
=======
    #[error("event monitor failed to dispatch event batch to subscribers")]
    ChannelSendFailed,
>>>>>>> 50f6a5f5
}

pub type Result<T> = std::result::Result<T, Error>;

/// A batch of events from a chain at a specific height
#[derive(Clone, Debug)]
pub struct EventBatch {
    pub chain_id: ChainId,
    pub height: Height,
    pub events: Vec<IbcEvent>,
}

type SubscriptionResult = RpcResult<RpcEvent>;
type SubscriptionStream = dyn Stream<Item = SubscriptionResult> + Send + Sync + Unpin;

pub type EventSender = channel::Sender<Result<EventBatch>>;
pub type EventReceiver = channel::Receiver<Result<EventBatch>>;
pub type TxMonitorCmd = channel::Sender<MonitorCmd>;

#[derive(Debug)]
pub enum MonitorCmd {
    Shutdown,
}

/// Connect to a Tendermint node, subscribe to a set of queries,
/// receive push events over a websocket, and filter them for the
/// event handler.
///
/// The default events that are queried are:
/// - [`EventType::NewBlock`]
/// - [`EventType::Tx`]
///
/// Those can be extending or overriden using
/// [`EventMonitor::add_query`] and [`EventMonitor::set_queries`].
pub struct EventMonitor {
    chain_id: ChainId,
    /// WebSocket to collect events from
    client: WebSocketClient,
    /// Async task handle for the WebSocket client's driver
    driver_handle: JoinHandle<()>,
    /// Channel to handler where the monitor for this chain sends the events
    tx_batch: channel::Sender<Result<EventBatch>>,
    /// Channel where to receive client driver errors
    rx_err: mpsc::UnboundedReceiver<tendermint_rpc::Error>,
    /// Channel where to send client driver errors
    tx_err: mpsc::UnboundedSender<tendermint_rpc::Error>,
    /// Channel where to receive commands
    rx_cmd: channel::Receiver<MonitorCmd>,
    /// Node Address
    node_addr: tendermint_rpc::Url,
    /// Queries
    event_queries: Vec<Query>,
    /// All subscriptions combined in a single stream
    subscriptions: Box<SubscriptionStream>,
    /// Tokio runtime
    rt: Arc<TokioRuntime>,
}

impl EventMonitor {
    /// Create an event monitor, and connect to a node
    pub fn new(
        chain_id: ChainId,
        node_addr: tendermint_rpc::Url,
        rt: Arc<TokioRuntime>,
    ) -> Result<(Self, EventReceiver, TxMonitorCmd)> {
        let (tx_batch, rx_batch) = channel::unbounded();
        let (tx_cmd, rx_cmd) = channel::unbounded();

        let ws_addr = node_addr.clone();
        let (client, driver) = rt
            .block_on(async move { WebSocketClient::new(ws_addr).await })
            .map_err(client_creation_failed_error)?;

        let (tx_err, rx_err) = mpsc::unbounded_channel();
        let websocket_driver_handle = rt.spawn(run_driver(driver, tx_err.clone()));

        // TODO: move them to config file(?)
        let event_queries = vec![Query::from(EventType::Tx), Query::from(EventType::NewBlock)];

        let monitor = Self {
            rt,
            chain_id,
            client,
            driver_handle: websocket_driver_handle,
            event_queries,
            tx_batch,
            rx_err,
            tx_err,
            rx_cmd,
            node_addr,
            subscriptions: Box::new(futures::stream::empty()),
        };

        Ok((monitor, rx_batch, tx_cmd))
    }

    /// Set the queries to subscribe to.
    ///
    /// ## Note
    /// For this change to take effect, one has to [`subscribe`] again.
    pub fn set_queries(&mut self, queries: Vec<Query>) {
        self.event_queries = queries;
    }

    /// Add a new query to subscribe to.
    ///
    /// ## Note
    /// For this change to take effect, one has to [`subscribe`] again.
    pub fn add_query(&mut self, query: Query) {
        self.event_queries.push(query);
    }

    /// Clear the current subscriptions, and subscribe again to all queries.
    pub fn subscribe(&mut self) -> Result<()> {
        let mut subscriptions = vec![];

        for query in &self.event_queries {
            trace!(chain.id = %self.chain_id, "subscribing to query: {}", query);

            let subscription = self
                .rt
                .block_on(self.client.subscribe(query.clone()))
                .map_err(client_subscription_failed_error)?;

            subscriptions.push(subscription);
        }

        self.subscriptions = Box::new(select_all(subscriptions));

        trace!(chain.id = %self.chain_id, "subscribed to all queries");

        Ok(())
    }

    fn try_reconnect(&mut self) -> Result<()> {
        trace!(chain.id = %self.chain_id,
            "trying to reconnect to WebSocket endpoint {}",
            self.node_addr
        );

        // Try to reconnect
        let (mut client, driver) = self
            .rt
            .block_on(WebSocketClient::new(self.node_addr.clone()))
            .map_err(client_creation_failed_error)?;

        let mut driver_handle = self.rt.spawn(run_driver(driver, self.tx_err.clone()));

        // Swap the new client with the previous one which failed,
        // so that we can shut the latter down gracefully.
        std::mem::swap(&mut self.client, &mut client);
        std::mem::swap(&mut self.driver_handle, &mut driver_handle);

        trace!(
            chain.id = %self.chain_id,
            "reconnected to WebSocket endpoint {}",
            self.node_addr,
        );

        // Shut down previous client
        trace!(chain.id = %self.chain_id, "gracefully shutting down previous client");
        let _ = client.close();

        self.rt
            .block_on(driver_handle)
            .map_err(client_termination_failed_error)?;

        trace!(chain.id = %self.chain_id, "previous client successfully shutdown");

        Ok(())
    }

    /// Try to resubscribe to events
    fn try_resubscribe(&mut self) -> Result<()> {
        trace!(chain.id = %self.chain_id, "trying to resubscribe to events");
        self.subscribe()
    }

    /// Attempt to restart the WebSocket client using the given retry strategy.
    ///
    /// See the [`retry`](https://docs.rs/retry) crate and the
    /// [`crate::util::retry`] module for more information.
    fn restart(&mut self) {
        let result = retry_with_index(retry_strategy::default(), |_| {
            // Try to reconnect
            if let Err(e) = self.try_reconnect() {
                trace!(chain.id = %self.chain_id, "error when reconnecting: {}", e);
                return RetryResult::Retry(());
            }

            // Try to resubscribe
            if let Err(e) = self.try_resubscribe() {
                trace!(chain.id = %self.chain_id, "error when reconnecting: {}", e);
                return RetryResult::Retry(());
            }

            RetryResult::Ok(())
        });

        match result {
            Ok(()) => info!(
                chain.id = %self.chain_id,
                "successfully reconnected to WebSocket endpoint {}",
                self.node_addr
            ),
            Err(retries) => error!(
                chain.id = %self.chain_id,
                "failed to reconnect to {} after {} retries",
                self.node_addr, retry_count(&retries)
            ),
        }
    }

    /// Event monitor loop
    #[allow(clippy::while_let_loop)]
    pub fn run(mut self) {
        debug!(chain.id = %self.chain_id, "starting event monitor");

        // Continuously run the event loop, so that when it aborts
        // because of WebSocket client restart, we pick up the work again.
        loop {
            match self.run_loop() {
                Next::Continue => continue,
                Next::Abort => break,
            }
        }

        debug!(chain.id = %self.chain_id, "event monitor is shutting down");

        // Close the WebSocket connection
        let _ = self.client.close();

        // Wait for the WebSocket driver to finish
        let _ = self.rt.block_on(self.driver_handle);

        trace!(chain.id = %self.chain_id, "event monitor has successfully shut down");
    }

    fn run_loop(&mut self) -> Next {
        // Take ownership of the subscriptions
        let subscriptions =
            std::mem::replace(&mut self.subscriptions, Box::new(futures::stream::empty()));

        // Convert the stream of RPC events into a stream of event batches.
        let batches = stream_batches(subscriptions, self.chain_id.clone());

        // Needed to be able to poll the stream
        pin_mut!(batches);

        // Work around double borrow
        let rt = self.rt.clone();

        loop {
            if let Ok(cmd) = self.rx_cmd.try_recv() {
                match cmd {
                    MonitorCmd::Shutdown => return Next::Abort,
                }
            }

            let result = rt.block_on(async {
                tokio::select! {
                    Some(batch) = batches.next() => Ok(batch),
<<<<<<< HEAD
                    Some(e) = self.rx_err.recv() => Err(web_socket_driver_error(e)),
=======
                    Some(err) = self.rx_err.recv() => Err(Error::WebSocketDriver(err)),
>>>>>>> 50f6a5f5
                }
            });

            match result {
                Ok(batch) => self.process_batch(batch).unwrap_or_else(|e| {
                    warn!(chain.id = %self.chain_id, "{}", e);
                }),
                Err(e) => {
                    error!(chain.id = %self.chain_id, "failed to collect events: {}", e);

                    // Restart the event monitor, reconnect to the WebSocket endpoint,
                    // and subscribe again to the queries.
                    self.restart();

                    // Abort this event loop, the `run` method will start a new one.
                    // We can't just write `return self.run()` here because Rust
                    // does not perform tail call optimization, and we would
                    // thus potentially blow up the stack after many restarts.
                    break;
                }
            }
        }

        Next::Continue
    }

    /// Collect the IBC events from the subscriptions
    fn process_batch(&self, batch: EventBatch) -> Result<()> {
        self.tx_batch
            .send(Ok(batch))
            .map_err(|_| channel_send_failed_error())?;

        Ok(())
    }
}

/// Collect the IBC events from an RPC event
fn collect_events(chain_id: &ChainId, event: RpcEvent) -> impl Stream<Item = (Height, IbcEvent)> {
    let events = crate::event::rpc::get_all_events(chain_id, event).unwrap_or_default();
    stream::iter(events)
}

/// Convert a stream of RPC event into a stream of event batches
fn stream_batches(
    subscriptions: Box<SubscriptionStream>,
    chain_id: ChainId,
) -> impl Stream<Item = EventBatch> {
    let id = chain_id.clone();

    // Collect IBC events from each RPC event
    let events = subscriptions
        .filter_map(|rpc_event| async { rpc_event.ok() })
        .flat_map(move |rpc_event| collect_events(&id, rpc_event));

    // Group events by height
    let grouped = group_while(events, |(h0, _), (h1, _)| h0 == h1);

    // Convert each group to a batch
    grouped.map(move |events| {
        let height = events
            .first()
            .map(|(h, _)| h)
            .copied()
            .expect("internal error: found empty group"); // SAFETY: upheld by `group_while`

        let mut events = events.into_iter().map(|(_, e)| e).collect();
        sort_events(&mut events);

        EventBatch {
            height,
            events,
            chain_id: chain_id.clone(),
        }
    })
}

/// Sort the given events by putting the NewBlock event first,
/// and leaving the other events as is.
fn sort_events(events: &mut Vec<IbcEvent>) {
    events.sort_by(|a, b| match (a, b) {
        (IbcEvent::NewBlock(_), _) => Ordering::Less,
        _ => Ordering::Equal,
    })
}

async fn run_driver(
    driver: WebSocketClientDriver,
    tx: mpsc::UnboundedSender<tendermint_rpc::Error>,
) {
    if let Err(e) = driver.run().await {
        if tx.send(e).is_err() {
            error!("failed to relay driver error to event monitor");
        }
    }
}

pub enum Next {
    Abort,
    Continue,
}<|MERGE_RESOLUTION|>--- conflicted
+++ resolved
@@ -71,15 +71,9 @@
             { reason: String }
             |e| { format!("failed to extract IBC events: {0}", e.reason) },
 
-<<<<<<< HEAD
         ChannelSendFailed
             |_| { "failed to send event batch through channel" },
-
-    }
-=======
-    #[error("event monitor failed to dispatch event batch to subscribers")]
-    ChannelSendFailed,
->>>>>>> 50f6a5f5
+    }
 }
 
 pub type Result<T> = std::result::Result<T, Error>;
@@ -342,11 +336,7 @@
             let result = rt.block_on(async {
                 tokio::select! {
                     Some(batch) = batches.next() => Ok(batch),
-<<<<<<< HEAD
                     Some(e) = self.rx_err.recv() => Err(web_socket_driver_error(e)),
-=======
-                    Some(err) = self.rx_err.recv() => Err(Error::WebSocketDriver(err)),
->>>>>>> 50f6a5f5
                 }
             });
 

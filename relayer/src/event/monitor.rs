use std::sync::Arc;

use anomaly::BoxError;
use crossbeam_channel as channel;
use futures::stream::StreamExt;
use futures::{stream::select_all, Stream};
use itertools::Itertools;
use tendermint::net;
use tendermint_rpc::{query::EventType, query::Query, SubscriptionClient, WebSocketClient};
use tokio::runtime::Runtime as TokioRuntime;
use tokio::task::JoinHandle;
use tracing::{debug, error, info};

use ibc::{events::IBCEvent, ics24_host::identifier::ChainId};

use crate::error::{Error, Kind};
use ibc::ics02_client::height::Height;

/// A batch of events from a chain at a specific height
#[derive(Clone, Debug)]
pub struct EventBatch {
    pub chain_id: ChainId,
    pub height: Height,
    pub events: Vec<IBCEvent>,
}

type SubscriptionResult = Result<tendermint_rpc::event::Event, tendermint_rpc::Error>;
type SubscriptionStream = dyn Stream<Item = SubscriptionResult> + Send + Sync + Unpin;

/// Connect to a TM node, receive push events over a websocket and filter them for the
/// event handler.
pub struct EventMonitor {
    chain_id: ChainId,
    /// WebSocket to collect events from
    websocket_client: WebSocketClient,
    /// Async task handle for the WebSocket client's driver
    websocket_driver_handle: JoinHandle<tendermint_rpc::Result<()>>,
    /// Channel to handler where the monitor for this chain sends the events
    tx_batch: channel::Sender<EventBatch>,
    /// Node Address
    node_addr: net::Address,
    /// Queries
    event_queries: Vec<Query>,
    /// All subscriptions combined in a single stream
    subscriptions: Box<SubscriptionStream>,
    /// Tokio runtime
    rt: Arc<TokioRuntime>,
}

impl EventMonitor {
    /// Create an event monitor, and connect to a node
    pub fn new(
        chain_id: ChainId,
        rpc_addr: net::Address,
        rt: Arc<TokioRuntime>,
    ) -> Result<(Self, channel::Receiver<EventBatch>), Error> {
        let (tx, rx) = channel::unbounded();

        let websocket_addr = rpc_addr.clone();
        let (websocket_client, websocket_driver) = rt.block_on(async move {
            WebSocketClient::new(websocket_addr.clone())
                .await
                .map_err(|e| Kind::Rpc(websocket_addr).context(e))
        })?;

        let websocket_driver_handle = rt.spawn(websocket_driver.run());

        // TODO: move them to config file(?)
        let event_queries = vec![Query::from(EventType::Tx), Query::from(EventType::NewBlock)];

        let monitor = Self {
            rt,
            chain_id,
            websocket_client,
            websocket_driver_handle,
            event_queries,
            tx_batch: tx,
            node_addr: rpc_addr,
            subscriptions: Box::new(futures::stream::empty()),
        };

        Ok((monitor, rx))
    }

    /// Clear the current subscriptions, and subscribe again to all queries.
    pub fn subscribe(&mut self) -> Result<(), BoxError> {
        let mut subscriptions = vec![];

        for query in &self.event_queries {
            let subscription = self
                .rt
                .block_on(self.websocket_client.subscribe(query.clone()))?;

            subscriptions.push(subscription);
        }

        self.subscriptions = Box::new(select_all(subscriptions));

        Ok(())
    }

    fn try_reconnect(&mut self) -> Result<(), BoxError> {
        // Try to reconnect
        let (mut websocket_client, websocket_driver) = self
            .rt
            .block_on(WebSocketClient::new(self.node_addr.clone()))?;

        let mut websocket_driver_handle = self.rt.spawn(websocket_driver.run());

        // Swap the new client with the previous one which failed,
        // so that we can shut the latter down gracefully.
        std::mem::swap(&mut self.websocket_client, &mut websocket_client);
        std::mem::swap(
            &mut self.websocket_driver_handle,
            &mut websocket_driver_handle,
        );

        debug!("Reconnected");

        // Shut down previous client
        debug!("Gracefully shutting down previous client");

        if let Err(e) = websocket_client.close() {
            error!("Previous websocket client closing failure {}", e);
        }

        self.rt.block_on(websocket_driver_handle).map_err(|e| {
            tendermint_rpc::Error::client_internal_error(format!(
                "failed to terminate previous WebSocket client driver: {}",
                e
            ))
        })??;

        Ok(())
    }

    /// Try to resubscribe to events
    fn try_resubscribe(&mut self) -> Result<(), BoxError> {
        self.subscribe()
    }

    /// Event monitor loop
    pub fn run(mut self) {
        info!(chain.id = %self.chain_id, "running listener");

        loop {
            match self.collect_events() {
                Ok(_) => continue,
                Err(err) => {
                    debug!("Web socket error: {}", err);

                    // Try to reconnect
                    self.try_reconnect().unwrap_or_else(|e| {
                        debug!("Error on reconnecting: {}", e);
                        panic!("Abort during reconnection");
                    });

                    // Try to resubscribe
                    self.try_resubscribe().unwrap_or_else(|e| {
                        debug!("Error on reconnecting: {}", e);
                        panic!("Abort during reconnection");
                    });
                }
            }
        }
    }

    /// Collect the IBC events from the subscriptions
    fn collect_events(&mut self) -> Result<(), BoxError> {
        let event = self.rt.block_on(self.subscriptions.next());

        match event {
<<<<<<< HEAD
            Some(Ok(event)) => match ibc::events::get_all_events(&self.chain_id, event.clone()) {
=======
            Some(Ok(event)) => match crate::event::rpc::get_all_events(event.clone()) {
>>>>>>> ca338635
                Ok(ibc_events) => {
                    let events_by_height = ibc_events.into_iter().into_group_map();

                    for (height, events) in events_by_height {
                        let batch = EventBatch {
                            chain_id: self.chain_id.clone(),
                            height,
                            events,
                        };
                        self.tx_batch.send(batch)?;
                    }
                }
                Err(err) => {
                    error!(
                        "Error {} when extracting IBC events from {:?}: ",
                        err, event
                    );
                }
            },
            Some(Err(err)) => {
                error!("Error on collecting events from subscriptions: {}", err);
            }
            None => (), // no events available
        }

        Ok(())
    }
}<|MERGE_RESOLUTION|>--- conflicted
+++ resolved
@@ -170,30 +170,28 @@
         let event = self.rt.block_on(self.subscriptions.next());
 
         match event {
-<<<<<<< HEAD
-            Some(Ok(event)) => match ibc::events::get_all_events(&self.chain_id, event.clone()) {
-=======
-            Some(Ok(event)) => match crate::event::rpc::get_all_events(event.clone()) {
->>>>>>> ca338635
-                Ok(ibc_events) => {
-                    let events_by_height = ibc_events.into_iter().into_group_map();
-
-                    for (height, events) in events_by_height {
-                        let batch = EventBatch {
-                            chain_id: self.chain_id.clone(),
-                            height,
-                            events,
-                        };
-                        self.tx_batch.send(batch)?;
+            Some(Ok(event)) => {
+                match crate::event::rpc::get_all_events(&self.chain_id, event.clone()) {
+                    Ok(ibc_events) => {
+                        let events_by_height = ibc_events.into_iter().into_group_map();
+
+                        for (height, events) in events_by_height {
+                            let batch = EventBatch {
+                                chain_id: self.chain_id.clone(),
+                                height,
+                                events,
+                            };
+                            self.tx_batch.send(batch)?;
+                        }
+                    }
+                    Err(err) => {
+                        error!(
+                            "Error {} when extracting IBC events from {:?}: ",
+                            err, event
+                        );
                     }
                 }
-                Err(err) => {
-                    error!(
-                        "Error {} when extracting IBC events from {:?}: ",
-                        err, event
-                    );
-                }
-            },
+            }
             Some(Err(err)) => {
                 error!("Error on collecting events from subscriptions: {}", err);
             }

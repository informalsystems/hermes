<<<<<<< HEAD
use tendermint::abci::tag::Tag as AbciTag;
use tendermint_rpc::event::{Event as RpcEvent, EventData as RpcEventData, EventData};
=======
use std::{collections::HashMap, convert::TryFrom};

use tendermint_rpc::event::{Event as RpcEvent, EventData as RpcEventData};
>>>>>>> 1adea5ac

use ibc::events::{from_tx_response_event, IbcEvent};
use ibc::ics02_client::events::NewBlock;
use ibc::ics02_client::height::Height;
use ibc::ics24_host::identifier::ChainId;
<<<<<<< HEAD
=======
use ibc::{
    events::{Error as EventError, IbcEvent, RawObject},
    ics02_client::events as ClientEvents,
    ics03_connection::events as ConnectionEvents,
    ics04_channel::events as ChannelEvents,
};
>>>>>>> 1adea5ac

pub fn get_all_events(
    chain_id: &ChainId,
    result: RpcEvent,
) -> Result<Vec<(Height, IbcEvent)>, String> {
    let mut vals: Vec<(Height, IbcEvent)> = vec![];

    match &result.data {
        RpcEventData::NewBlock { block, .. } => {
            let height = Height::new(
                ChainId::chain_version(chain_id.to_string().as_str()),
                u64::from(block.as_ref().ok_or("tx.height")?.header.height),
            );

            vals.push((height, NewBlock::new(height).into()));
        }
        EventData::Tx { tx_result } => {
            let height = Height::new(
                ChainId::chain_version(chain_id.to_string().as_str()),
                tx_result.height as u64,
            );
            for event in tx_result.result.events.iter() {
                let abci_event = tendermint::abci::Event {
                    type_str: event.event_type.to_string(),
                    attributes: event
                        .attributes
                        .iter()
                        .map(|rpc_tag| {
                            serde_json::from_str::<AbciTag>(
                                serde_json::to_string(rpc_tag).unwrap().as_str(),
                            )
                            .unwrap()
                        })
                        .collect(),
                };

                if let Some(ibc_event) = from_tx_response_event(height, &abci_event) {
                    tracing::trace!("Extracted ibc_event {:?}", ibc_event);
                    vals.push((height, ibc_event));
                }
            }
        }
        _ => {}
    }

    Ok(vals)
<<<<<<< HEAD
=======
}

pub fn build_event(mut object: RawObject) -> Result<IbcEvent, EventError> {
    match object.action.as_str() {
        // Client events
        "create_client" => Ok(IbcEvent::from(ClientEvents::CreateClient::try_from(
            object,
        )?)),
        "update_client" => Ok(IbcEvent::from(ClientEvents::UpdateClient::try_from(
            object,
        )?)),
        "submit_misbehaviour" => Ok(IbcEvent::from(ClientEvents::ClientMisbehaviour::try_from(
            object,
        )?)),

        // Connection events
        "connection_open_init" => Ok(IbcEvent::from(ConnectionEvents::OpenInit::try_from(
            object,
        )?)),
        "connection_open_try" => Ok(IbcEvent::from(ConnectionEvents::OpenTry::try_from(object)?)),
        "connection_open_ack" => Ok(IbcEvent::from(ConnectionEvents::OpenAck::try_from(object)?)),
        "connection_open_confirm" => Ok(IbcEvent::from(ConnectionEvents::OpenConfirm::try_from(
            object,
        )?)),

        // Channel events
        "channel_open_init" => Ok(IbcEvent::from(ChannelEvents::OpenInit::try_from(object)?)),
        "channel_open_try" => Ok(IbcEvent::from(ChannelEvents::OpenTry::try_from(object)?)),
        "channel_open_ack" => Ok(IbcEvent::from(ChannelEvents::OpenAck::try_from(object)?)),
        "channel_open_confirm" => Ok(IbcEvent::from(ChannelEvents::OpenConfirm::try_from(
            object,
        )?)),
        "channel_close_init" => Ok(IbcEvent::from(ChannelEvents::CloseInit::try_from(object)?)),
        "channel_close_confirm" => Ok(IbcEvent::from(ChannelEvents::CloseConfirm::try_from(
            object,
        )?)),

        // Packet events
        // Note: There is no message.action "send_packet", the only one we can hook into is the
        // module's action:
        // - "transfer" for ICS20
        // - "register" and "send" for ICS27
        // However the attributes are all prefixed with "send_packet" therefore the overwrite here
        // TODO: This need to be sorted out
        "transfer" | "register" | "send" => {
            object.action = "send_packet".to_string();
            Ok(IbcEvent::from(ChannelEvents::SendPacket::try_from(object)?))
        }
        // Same here
        // TODO: sort this out
        "recv_packet" => {
            object.action = "write_acknowledgement".to_string();
            Ok(IbcEvent::from(
                ChannelEvents::WriteAcknowledgement::try_from(object)?,
            ))
        }
        "write_acknowledgement" => Ok(IbcEvent::from(
            ChannelEvents::WriteAcknowledgement::try_from(object)?,
        )),
        "acknowledge_packet" => Ok(IbcEvent::from(ChannelEvents::AcknowledgePacket::try_from(
            object,
        )?)),
        "timeout_packet" => Ok(IbcEvent::from(ChannelEvents::TimeoutPacket::try_from(
            object,
        )?)),

        "timeout_on_close_packet" => {
            object.action = "timeout_packet".to_string();
            Ok(IbcEvent::from(
                ChannelEvents::TimeoutOnClosePacket::try_from(object)?,
            ))
        }

        event_type => Err(EventError::incorrect_event_type(event_type.to_string())),
    }
}

/// Takes events in the form
///
/// ```json
/// {
///   "events": {
///     "connection_open_init.client_id": [
///       "testclient",
///       "testclientsec"
///     ],
///     "connection_open_init.connection_id": [
///       "ancaconnonetest",
///       "ancaconnonetestsec"
///     ],
///     "connection_open_init.counterparty_client_id": [
///       "testclientsec",
///       "testclientsecsec"
///     ],
///     "create_client.client_id": [
///       "testclientthird"
///     ],
///     "create_client.client_type": [
///       "tendermint"
///     ],
///     "message.action": [
///       "connection_open_init",
///       "create_client",
///       "connection_open_init"
///     ],
///     "message.module": [
///       "ibc_connection",
///       "ibc_client",
///       "ibc_connection"
///     ],
///     "message.sender": [
///       "cosmos187xxg4yfkypl05cqylucezpjvycj24nurvm8p9",
///       "cosmos187xxg4yfkypl05cqylucezpjvycj24nurvm8p9",
///       "cosmos187xxg4yfkypl05cqylucezpjvycj24nurvm8p9",
///       "cosmos187xxg4yfkypl05cqylucezpjvycj24nurvm8p9"
///     ],
///     "tm.event": [
///       "Tx"
///     ],
///     "transfer.amount": [
///       "5000stake"
///     ],
///     "transfer.recipient": [
///       "cosmos17xpfvakm2amg962yls6f84z3kell8c5lserqta"
///     ],
///     "tx.hash": [
///       "A9E18AE3909F22232F8DBDB1C48F2FECB260A308A2D157E8832E901D45950605"
///     ],
///     "tx.height": [
///       "35"
///     ]
///   }
/// }
/// ```
///
/// and returns:
///
/// ```rust
/// vec![
///     ("connection_open_init", 0),
///     ("create_client", 0),
///     ("connection_open_init", 1),
/// ];
/// ```
///
/// where the number in each entry is the index in the matching events that should be used to build the event.
///
/// e.g. for the last "connection_open_init" in the result
///
/// ```text
/// "connection_open_init.client_id"              -> "testclientsec"
/// "connection_open_init.connection_id"          -> "ancaconnonetestsec",
/// "connection_open_init.counterparty_client_id" -> "testclientsec", "testclientsecsec",
/// ```
fn extract_helper(events: &HashMap<String, Vec<String>>) -> Result<Vec<(String, u32)>, String> {
    let actions = events.get("message.action").ok_or("Incorrect Event Type")?;

    let mut val_indices = HashMap::new();
    let mut result = Vec::with_capacity(actions.len());

    for action in actions {
        let idx = val_indices.entry(action.clone()).or_insert_with(|| 0);
        result.push((action.clone(), *idx));

        *val_indices.get_mut(action.as_str()).unwrap() += 1;
    }

    Ok(result)
>>>>>>> 1adea5ac
}<|MERGE_RESOLUTION|>--- conflicted
+++ resolved
@@ -1,25 +1,10 @@
-<<<<<<< HEAD
 use tendermint::abci::tag::Tag as AbciTag;
 use tendermint_rpc::event::{Event as RpcEvent, EventData as RpcEventData, EventData};
-=======
-use std::{collections::HashMap, convert::TryFrom};
-
-use tendermint_rpc::event::{Event as RpcEvent, EventData as RpcEventData};
->>>>>>> 1adea5ac
 
 use ibc::events::{from_tx_response_event, IbcEvent};
 use ibc::ics02_client::events::NewBlock;
 use ibc::ics02_client::height::Height;
 use ibc::ics24_host::identifier::ChainId;
-<<<<<<< HEAD
-=======
-use ibc::{
-    events::{Error as EventError, IbcEvent, RawObject},
-    ics02_client::events as ClientEvents,
-    ics03_connection::events as ConnectionEvents,
-    ics04_channel::events as ChannelEvents,
-};
->>>>>>> 1adea5ac
 
 pub fn get_all_events(
     chain_id: &ChainId,
@@ -43,7 +28,7 @@
             );
             for event in tx_result.result.events.iter() {
                 let abci_event = tendermint::abci::Event {
-                    type_str: event.event_type.to_string(),
+                    type_str: event.type_str.clone(),
                     attributes: event
                         .attributes
                         .iter()
@@ -66,175 +51,4 @@
     }
 
     Ok(vals)
-<<<<<<< HEAD
-=======
-}
-
-pub fn build_event(mut object: RawObject) -> Result<IbcEvent, EventError> {
-    match object.action.as_str() {
-        // Client events
-        "create_client" => Ok(IbcEvent::from(ClientEvents::CreateClient::try_from(
-            object,
-        )?)),
-        "update_client" => Ok(IbcEvent::from(ClientEvents::UpdateClient::try_from(
-            object,
-        )?)),
-        "submit_misbehaviour" => Ok(IbcEvent::from(ClientEvents::ClientMisbehaviour::try_from(
-            object,
-        )?)),
-
-        // Connection events
-        "connection_open_init" => Ok(IbcEvent::from(ConnectionEvents::OpenInit::try_from(
-            object,
-        )?)),
-        "connection_open_try" => Ok(IbcEvent::from(ConnectionEvents::OpenTry::try_from(object)?)),
-        "connection_open_ack" => Ok(IbcEvent::from(ConnectionEvents::OpenAck::try_from(object)?)),
-        "connection_open_confirm" => Ok(IbcEvent::from(ConnectionEvents::OpenConfirm::try_from(
-            object,
-        )?)),
-
-        // Channel events
-        "channel_open_init" => Ok(IbcEvent::from(ChannelEvents::OpenInit::try_from(object)?)),
-        "channel_open_try" => Ok(IbcEvent::from(ChannelEvents::OpenTry::try_from(object)?)),
-        "channel_open_ack" => Ok(IbcEvent::from(ChannelEvents::OpenAck::try_from(object)?)),
-        "channel_open_confirm" => Ok(IbcEvent::from(ChannelEvents::OpenConfirm::try_from(
-            object,
-        )?)),
-        "channel_close_init" => Ok(IbcEvent::from(ChannelEvents::CloseInit::try_from(object)?)),
-        "channel_close_confirm" => Ok(IbcEvent::from(ChannelEvents::CloseConfirm::try_from(
-            object,
-        )?)),
-
-        // Packet events
-        // Note: There is no message.action "send_packet", the only one we can hook into is the
-        // module's action:
-        // - "transfer" for ICS20
-        // - "register" and "send" for ICS27
-        // However the attributes are all prefixed with "send_packet" therefore the overwrite here
-        // TODO: This need to be sorted out
-        "transfer" | "register" | "send" => {
-            object.action = "send_packet".to_string();
-            Ok(IbcEvent::from(ChannelEvents::SendPacket::try_from(object)?))
-        }
-        // Same here
-        // TODO: sort this out
-        "recv_packet" => {
-            object.action = "write_acknowledgement".to_string();
-            Ok(IbcEvent::from(
-                ChannelEvents::WriteAcknowledgement::try_from(object)?,
-            ))
-        }
-        "write_acknowledgement" => Ok(IbcEvent::from(
-            ChannelEvents::WriteAcknowledgement::try_from(object)?,
-        )),
-        "acknowledge_packet" => Ok(IbcEvent::from(ChannelEvents::AcknowledgePacket::try_from(
-            object,
-        )?)),
-        "timeout_packet" => Ok(IbcEvent::from(ChannelEvents::TimeoutPacket::try_from(
-            object,
-        )?)),
-
-        "timeout_on_close_packet" => {
-            object.action = "timeout_packet".to_string();
-            Ok(IbcEvent::from(
-                ChannelEvents::TimeoutOnClosePacket::try_from(object)?,
-            ))
-        }
-
-        event_type => Err(EventError::incorrect_event_type(event_type.to_string())),
-    }
-}
-
-/// Takes events in the form
-///
-/// ```json
-/// {
-///   "events": {
-///     "connection_open_init.client_id": [
-///       "testclient",
-///       "testclientsec"
-///     ],
-///     "connection_open_init.connection_id": [
-///       "ancaconnonetest",
-///       "ancaconnonetestsec"
-///     ],
-///     "connection_open_init.counterparty_client_id": [
-///       "testclientsec",
-///       "testclientsecsec"
-///     ],
-///     "create_client.client_id": [
-///       "testclientthird"
-///     ],
-///     "create_client.client_type": [
-///       "tendermint"
-///     ],
-///     "message.action": [
-///       "connection_open_init",
-///       "create_client",
-///       "connection_open_init"
-///     ],
-///     "message.module": [
-///       "ibc_connection",
-///       "ibc_client",
-///       "ibc_connection"
-///     ],
-///     "message.sender": [
-///       "cosmos187xxg4yfkypl05cqylucezpjvycj24nurvm8p9",
-///       "cosmos187xxg4yfkypl05cqylucezpjvycj24nurvm8p9",
-///       "cosmos187xxg4yfkypl05cqylucezpjvycj24nurvm8p9",
-///       "cosmos187xxg4yfkypl05cqylucezpjvycj24nurvm8p9"
-///     ],
-///     "tm.event": [
-///       "Tx"
-///     ],
-///     "transfer.amount": [
-///       "5000stake"
-///     ],
-///     "transfer.recipient": [
-///       "cosmos17xpfvakm2amg962yls6f84z3kell8c5lserqta"
-///     ],
-///     "tx.hash": [
-///       "A9E18AE3909F22232F8DBDB1C48F2FECB260A308A2D157E8832E901D45950605"
-///     ],
-///     "tx.height": [
-///       "35"
-///     ]
-///   }
-/// }
-/// ```
-///
-/// and returns:
-///
-/// ```rust
-/// vec![
-///     ("connection_open_init", 0),
-///     ("create_client", 0),
-///     ("connection_open_init", 1),
-/// ];
-/// ```
-///
-/// where the number in each entry is the index in the matching events that should be used to build the event.
-///
-/// e.g. for the last "connection_open_init" in the result
-///
-/// ```text
-/// "connection_open_init.client_id"              -> "testclientsec"
-/// "connection_open_init.connection_id"          -> "ancaconnonetestsec",
-/// "connection_open_init.counterparty_client_id" -> "testclientsec", "testclientsecsec",
-/// ```
-fn extract_helper(events: &HashMap<String, Vec<String>>) -> Result<Vec<(String, u32)>, String> {
-    let actions = events.get("message.action").ok_or("Incorrect Event Type")?;
-
-    let mut val_indices = HashMap::new();
-    let mut result = Vec::with_capacity(actions.len());
-
-    for action in actions {
-        let idx = val_indices.entry(action.clone()).or_insert_with(|| 0);
-        result.push((action.clone(), *idx));
-
-        *val_indices.get_mut(action.as_str()).unwrap() += 1;
-    }
-
-    Ok(result)
->>>>>>> 1adea5ac
 }
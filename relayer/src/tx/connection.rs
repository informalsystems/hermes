--- conflicted
+++ resolved
@@ -22,17 +22,12 @@
 #[derive(Clone, Debug)]
 pub struct ConnectionOpenInitOptions {
     pub dest_chain_config: ChainConfig,
-<<<<<<< HEAD
-    pub signer_key: String,
-=======
     pub src_chain_config: ChainConfig,
     pub dest_client_id: ClientId,
     pub src_client_id: ClientId,
     pub dest_connection_id: ConnectionId,
     pub src_connection_id: Option<ConnectionId>,
     pub signer_seed: String,
-    pub account_sequence: u64,
->>>>>>> dc41a0c4
 }
 
 pub fn conn_init(opts: &ConnectionOpenInitOptions) -> Result<Vec<u8>, Error> {
@@ -72,18 +67,7 @@
         signer,
     };
 
-<<<<<<< HEAD
-    let msg_type = "/ibc.core.connection.v1.MsgConnectionOpenInit".to_string();
+    let proto_msgs: Vec<Any> = vec![new_msg.to_any::<RawMsgConnectionOpenInit>()];
 
-    // Send message
-    let response = dest_chain
-        .send(msg_type, msg.get_sign_bytes(), key, "".to_string(), 0)
-        .map_err(|e| {
-            Kind::MessageTransaction("failed to initialize open connection".to_string()).context(e)
-        })?;
-=======
-    let proto_msgs: Vec<Any> = vec![new_msg.to_any::<RawMsgConnectionOpenInit>()];
->>>>>>> dc41a0c4
-
-    Ok(dest_chain.send(proto_msgs, key, opts.account_sequence, "".to_string(), 0)?)
+    Ok(dest_chain.send(proto_msgs, key, "".to_string(), 0)?)
 }
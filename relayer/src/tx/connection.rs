use prost_types::Any;

use ibc_proto::ibc::core::connection::v1::MsgConnectionOpenAck as RawMsgConnectionOpenAck;
use ibc_proto::ibc::core::connection::v1::MsgConnectionOpenConfirm as RawMsgConnectionOpenConfirm;
use ibc_proto::ibc::core::connection::v1::MsgConnectionOpenInit as RawMsgConnectionOpenInit;
use ibc_proto::ibc::core::connection::v1::MsgConnectionOpenTry as RawMsgConnectionOpenTry;

use ibc::ics03_connection::connection::{ConnectionEnd, Counterparty, State};
use ibc::ics03_connection::msgs::conn_open_ack::MsgConnectionOpenAck;
use ibc::ics03_connection::msgs::conn_open_confirm::MsgConnectionOpenConfirm;
use ibc::ics03_connection::msgs::conn_open_init::MsgConnectionOpenInit;
use ibc::ics03_connection::msgs::conn_open_try::MsgConnectionOpenTry;
use ibc::ics24_host::identifier::{ClientId, ConnectionId};
use ibc::tx_msg::Msg;
use ibc::Height as ICSHeight;

use crate::chain::{handle::ChainHandle, runtime::ChainRuntime};
use crate::config::ChainConfig;
use crate::error::{Error, Kind};
use crate::tx::client::build_update_client;

#[derive(Clone, Debug)]
pub struct ConnectionOpenInitOptions {
    pub dst_chain_config: ChainConfig,
    pub src_chain_config: ChainConfig,
    pub dst_client_id: ClientId,
    pub src_client_id: ClientId,
    pub dst_connection_id: ConnectionId,
    pub src_connection_id: Option<ConnectionId>,
}

/// Enumeration of proof carrying ICS3 message, helper for relayer.
#[derive(Clone, Debug, PartialEq, Eq)]
pub enum ConnectionMsgType {
    OpenTry,
    OpenAck,
    OpenConfirm,
}

pub fn build_conn_init(
    dst_chain: impl ChainHandle,
    src_chain: impl ChainHandle,
    opts: &ConnectionOpenInitOptions,
) -> Result<Vec<Any>, Error> {
    // Check that the destination chain will accept the message, i.e. it does not have the connection
    if dst_chain
        .query_connection(&opts.dst_connection_id, ICSHeight::default())
        .is_ok()
    {
        return Err(Kind::ConnOpenInit(
            opts.dst_connection_id.clone(),
            "connection already exist".into(),
        )
        .into());
    }

<<<<<<< HEAD
    // Get signer
    let signer = dest_chain
        .get_signer()
        .map_err(|e| Kind::KeyBase.context(e))?;
=======
    // Get the signer from key seed file
    let (_, signer) = dst_chain.key_and_signer(&opts.signer_seed.clone())?;
>>>>>>> 5f714139

    let prefix = src_chain.query_commitment_prefix()?;

    let counterparty = Counterparty::new(
        opts.src_client_id.clone(),
        opts.src_connection_id.clone(),
        prefix,
    );

    // Build the domain type message
    let new_msg = MsgConnectionOpenInit {
        client_id: opts.dst_client_id.clone(),
        connection_id: opts.dst_connection_id.clone(),
        counterparty,
        version: dst_chain.query_compatible_versions()?[0].clone(),
        signer,
    };

    Ok(vec![new_msg.to_any::<RawMsgConnectionOpenInit>()])
}

pub fn build_conn_init_and_send(opts: &ConnectionOpenInitOptions) -> Result<String, Error> {
    // Initialize the source and destination runtimes and light clients
    let (src_chain, _) = ChainRuntime::spawn(opts.src_chain_config.clone())?;
    let (dst_chain, _) = ChainRuntime::spawn(opts.dst_chain_config.clone())?;

<<<<<<< HEAD
    let new_msgs = build_conn_init(dest_chain, src_chain, opts)?;
    let key = dest_chain
        .keybase()
        .get_key()
        .map_err(|e| Kind::KeyBase.context("failed to retrieve key"))?;
=======
    let new_msgs = build_conn_init(dst_chain.clone(), src_chain, opts)?;
    let (key, _) = dst_chain.key_and_signer(&opts.signer_seed.clone())?;
>>>>>>> 5f714139

    Ok(dst_chain.send_tx(new_msgs, key, "".to_string(), 0)?)
}

#[derive(Clone, Debug)]
pub struct ConnectionOpenOptions {
    pub dst_chain_config: ChainConfig,
    pub src_chain_config: ChainConfig,
    pub dst_client_id: ClientId,
    pub src_client_id: ClientId,
    pub dst_connection_id: ConnectionId,
    pub src_connection_id: ConnectionId,
}

fn check_destination_connection_state(
    connection_id: ConnectionId,
    existing_connection: ConnectionEnd,
    expected_connection: ConnectionEnd,
) -> Result<(), Error> {
    let good_client_ids = existing_connection.client_id() == expected_connection.client_id()
        && existing_connection.counterparty().client_id()
            == expected_connection.counterparty().client_id();

    let good_state =
        existing_connection.state().clone() as u32 <= expected_connection.state().clone() as u32;

    let good_connection_ids = existing_connection.counterparty().connection_id().is_none()
        || existing_connection.counterparty().connection_id()
            == expected_connection.counterparty().connection_id();

    // TODO check versions and store prefix

    if good_state && good_client_ids && good_connection_ids {
        Ok(())
    } else {
        Err(Kind::ConnOpenTry(
            connection_id,
            "connection already exist in an incompatible state".into(),
        )
        .into())
    }
}

/// Retrieves the connection from destination and compares against the expected connection
/// built from the message type (`msg_type`) and options (`opts`).
/// If the expected and the destination connections are compatible, it returns the expected connection
fn validated_expected_connection(
    dst_chain: impl ChainHandle,
    src_chain: impl ChainHandle,
    msg_type: ConnectionMsgType,
    opts: &ConnectionOpenOptions,
) -> Result<ConnectionEnd, Error> {
    // If there is a connection present on the destination chain, it should look like this:
    let counterparty = Counterparty::new(
        opts.src_client_id.clone(),
        Option::from(opts.src_connection_id.clone()),
        src_chain.query_commitment_prefix()?,
    );

    // The highest expected state, depends on the message type:
    let highest_state = match msg_type {
        ConnectionMsgType::OpenTry => State::Init,
        ConnectionMsgType::OpenAck => State::TryOpen,
        ConnectionMsgType::OpenConfirm => State::TryOpen,
    };

    let dst_expected_connection = ConnectionEnd::new(
        highest_state,
        opts.dst_client_id.clone(),
        counterparty,
        src_chain.query_compatible_versions()?,
    )
    .unwrap();

    // Retrieve existing connection if any
    let dst_connection =
        dst_chain.query_connection(&opts.dst_connection_id.clone(), ICSHeight::default());

    // Check if a connection is expected to exist on destination chain
    if msg_type == ConnectionMsgType::OpenTry {
        // TODO - check typed Err, or make query_connection return Option<ConnectionEnd>
        // It is ok if there is no connection for Try Tx
        if dst_connection.is_err() {
            return Ok(dst_expected_connection);
        }
    } else {
        // A connection must exist on destination chain for Ack and Confirm Tx-es to succeed
        if dst_connection.is_err() {
            return Err(Kind::ConnOpenTry(
                opts.src_connection_id.clone(),
                "missing connection on source chain".to_string(),
            )
            .into());
        }
    }

    check_destination_connection_state(
        opts.dst_connection_id.clone(),
        dst_connection?,
        dst_expected_connection.clone(),
    )?;

    Ok(dst_expected_connection)
}

/// Attempts to build a MsgConnOpenTry.
pub fn build_conn_try(
    dst_chain: impl ChainHandle,
    src_chain: impl ChainHandle,
    opts: &ConnectionOpenOptions,
) -> Result<Vec<Any>, Error> {
    let dst_expected_connection = validated_expected_connection(
        dst_chain.clone(),
        src_chain.clone(),
        ConnectionMsgType::OpenTry,
        opts,
    )
    .map_err(|e| {
        Kind::ConnOpenTry(
            opts.src_connection_id.clone(),
            "try options inconsistent with existing connection on destination chain".to_string(),
        )
        .context(e)
    })?;

    let src_connection = src_chain
        .query_connection(&opts.src_connection_id.clone(), ICSHeight::default())
        .map_err(|e| {
            Kind::ConnOpenTry(
                opts.src_connection_id.clone(),
                "missing connection on source chain".to_string(),
            )
            .context(e)
        })?;

    // TODO - check that the src connection is consistent with the try options

    // TODO - Build add send the message(s) for updating client on source (when we don't need the key seed anymore)
    // TODO - add check if it is required
    // let signer = dest_chain
    //     .get_signer()
    //     .map_err(|e| Kind::KeyBase.context(e))?;
    // build_update_client_and_send(ClientOptions {
<<<<<<< HEAD
    //     dest_client_id: opts.src_client_id.clone(),
    //     dest_chain_config: src_chain.config().clone(),
    //     src_chain_config: dest_chain.config().clone(),
    // })?;

    // Get signer
    let signer = dest_chain
        .get_signer()
        .map_err(|e| Kind::KeyBase.context(e))?;
=======
    //     dst_client_id: opts.src_client_id.clone(),
    //     dst_chain_config: src_chain.config().clone(),
    //     src_chain_config: dst_chain.config().clone(),
    //     signer_seed: "".to_string(),
    // })?;

    // Get the signer from key seed file
    let (_, signer) = dst_chain.key_and_signer(&opts.signer_seed.clone())?;
>>>>>>> 5f714139

    // Build message(s) for updating client on destination
    let ics_target_height = src_chain.query_latest_height()?;

    let mut msgs = build_update_client(
        dst_chain,
        src_chain.clone(),
        opts.dst_client_id.clone(),
        ics_target_height,
    )?;

    let (client_state, proofs) = src_chain.build_connection_proofs_and_client_state(
        ConnectionMsgType::OpenTry,
        &opts.src_connection_id.clone(),
        &opts.src_client_id,
        ics_target_height,
    )?;

    let counterparty_versions = if src_connection.versions().is_empty() {
        src_chain.query_compatible_versions()?
    } else {
        src_connection.versions()
    };

    let new_msg = MsgConnectionOpenTry {
        connection_id: opts.dst_connection_id.clone(),
        client_id: opts.dst_client_id.clone(),
        client_state,
        counterparty_chosen_connection_id: src_connection.counterparty().connection_id().cloned(),
        counterparty: dst_expected_connection.counterparty(),
        counterparty_versions,
        proofs,
        signer,
    };

    let mut new_msgs = vec![new_msg.to_any::<RawMsgConnectionOpenTry>()];

    msgs.append(&mut new_msgs);

    Ok(msgs)
}

pub fn build_conn_try_and_send(opts: ConnectionOpenOptions) -> Result<String, Error> {
    // Initialize the source and destination chain runtimes
    let (src_chain, _) = ChainRuntime::spawn(opts.src_chain_config.clone())?;
    let (dst_chain, _) = ChainRuntime::spawn(opts.dst_chain_config.clone())?;

<<<<<<< HEAD
    let dest_msgs = build_conn_try(dest_chain, src_chain, &opts)?;
    let key = dest_chain
        .keybase()
        .get_key()
        .map_err(|e| Kind::KeyBase.context(e))?;
=======
    let dst_msgs = build_conn_try(dst_chain.clone(), src_chain, &opts)?;
    let (key, _) = dst_chain.key_and_signer(&opts.signer_seed)?;
>>>>>>> 5f714139

    Ok(dst_chain.send_tx(dst_msgs, key, "".to_string(), 0)?)
}

/// Attempts to build a MsgConnOpenAck.
pub fn build_conn_ack(
    dst_chain: impl ChainHandle,
    src_chain: impl ChainHandle,
    opts: &ConnectionOpenOptions,
) -> Result<Vec<Any>, Error> {
    let _expected_dst_connection = validated_expected_connection(
        dst_chain.clone(),
        src_chain.clone(),
        ConnectionMsgType::OpenAck,
        opts,
    )
    .map_err(|e| {
        Kind::ConnOpenAck(
            opts.src_connection_id.clone(),
            "ack options inconsistent with existing connection on destination chain".to_string(),
        )
        .context(e)
    })?;

    let src_connection = src_chain
        .query_connection(&opts.src_connection_id.clone(), ICSHeight::default())
        .map_err(|e| {
            Kind::ConnOpenAck(
                opts.src_connection_id.clone(),
                "missing connection on source chain".to_string(),
            )
            .context(e)
        })?;

    // TODO - check that the src connection is consistent with the ack options

    // TODO - Build add **send** the message(s) for updating client on source (when we don't need the key seed anymore)
    // TODO - add check if it is required
    // let signer = dest_chain
    //     .get_signer()
    //     .map_err(|e| Kind::KeyBase.context(e))?;
    // build_update_client_and_send(ClientOptions {
<<<<<<< HEAD
    //     dest_client_id: opts.src_client_id.clone(),
    //     dest_chain_config: src_chain.config().clone(),
    //     src_chain_config: dest_chain.config().clone(),
    // })?;

    // Get signer
    let signer = dest_chain
        .get_signer()
        .map_err(|e| Kind::KeyBase.context(e))?;
=======
    //     dst_client_id: opts.src_client_id.clone(),
    //     dst_chain_config: src_chain.config().clone(),
    //     src_chain_config: dst_chain.config().clone(),
    //     signer_seed: "".to_string(),
    // })?;

    // Get the signer from key seed file
    let (_, signer) = dst_chain.key_and_signer(&opts.signer_seed.clone())?;
>>>>>>> 5f714139

    // Build message(s) for updating client on destination
    let ics_target_height = src_chain.query_latest_height()?;

    let mut msgs = build_update_client(
        dst_chain,
        src_chain.clone(),
        opts.dst_client_id.clone(),
        ics_target_height,
    )?;

    let (client_state, proofs) = src_chain.build_connection_proofs_and_client_state(
        ConnectionMsgType::OpenAck,
        &opts.src_connection_id.clone(),
        &opts.src_client_id,
        ics_target_height,
    )?;

    let new_msg = MsgConnectionOpenAck {
        connection_id: opts.dst_connection_id.clone(),
        counterparty_connection_id: Option::from(opts.src_connection_id.clone()),
        client_state,
        proofs,
        version: src_connection.versions()[0].clone(),
        signer,
    };

    let mut new_msgs = vec![new_msg.to_any::<RawMsgConnectionOpenAck>()];

    msgs.append(&mut new_msgs);

    Ok(msgs)
}

pub fn build_conn_ack_and_send(opts: ConnectionOpenOptions) -> Result<String, Error> {
    // Initialize the source and destination chain runtimes
    let (src_chain, _) = ChainRuntime::spawn(opts.src_chain_config.clone())?;
    let (dst_chain, _) = ChainRuntime::spawn(opts.dst_chain_config.clone())?;

<<<<<<< HEAD
    let dest_msgs = build_conn_ack(dest_chain, src_chain, &opts)?;
    let key = dest_chain
        .keybase()
        .get_key()
        .map_err(|e| Kind::KeyBase.context(e))?;
=======
    let dst_msgs = build_conn_ack(dst_chain.clone(), src_chain, &opts)?;
    let (key, _) = dst_chain.key_and_signer(&opts.signer_seed)?;
>>>>>>> 5f714139

    Ok(dst_chain.send_tx(dst_msgs, key, "".to_string(), 0)?)
}

/// Attempts to build a MsgConnOpenConfirm.
pub fn build_conn_confirm(
    dst_chain: impl ChainHandle,
    src_chain: impl ChainHandle,
    opts: &ConnectionOpenOptions,
) -> Result<Vec<Any>, Error> {
    let _expected_dst_connection = validated_expected_connection(
        dst_chain.clone(),
        src_chain.clone(),
        ConnectionMsgType::OpenAck,
        opts,
    )
    .map_err(|e| {
        Kind::ConnOpenConfirm(
            opts.src_connection_id.clone(),
            "confirm options inconsistent with existing connection on destination chain"
                .to_string(),
        )
        .context(e)
    })?;

    let _src_connection = src_chain
        .query_connection(&opts.src_connection_id.clone(), ICSHeight::default())
        .map_err(|e| {
            Kind::ConnOpenAck(
                opts.src_connection_id.clone(),
                "missing connection on source chain".to_string(),
            )
            .context(e)
        })?;

    // TODO - check that the src connection is consistent with the confirm options

<<<<<<< HEAD
    // Get signer
    let signer = dest_chain
        .get_signer()
        .map_err(|e| Kind::KeyBase.context(e))?;
=======
    // Get the signer from key seed file
    let (_, signer) = dst_chain.key_and_signer(&opts.signer_seed.clone())?;
>>>>>>> 5f714139

    // Build message(s) for updating client on destination
    let ics_target_height = src_chain.query_latest_height()?;

    let mut msgs = build_update_client(
        dst_chain,
        src_chain.clone(),
        opts.dst_client_id.clone(),
        ics_target_height,
    )?;

    let (_, proofs) = src_chain.build_connection_proofs_and_client_state(
        ConnectionMsgType::OpenConfirm,
        &opts.src_connection_id.clone(),
        &opts.src_client_id,
        ics_target_height,
    )?;

    let new_msg = MsgConnectionOpenConfirm {
        connection_id: opts.dst_connection_id.clone(),
        proofs,
        signer,
    };

    let mut new_msgs = vec![new_msg.to_any::<RawMsgConnectionOpenConfirm>()];

    msgs.append(&mut new_msgs);

    Ok(msgs)
}

pub fn build_conn_confirm_and_send(opts: ConnectionOpenOptions) -> Result<String, Error> {
    // Initialize the source and destination runtimes and light clients
    let (src_chain, _) = ChainRuntime::spawn(opts.src_chain_config.clone())?;
    let (dst_chain, _) = ChainRuntime::spawn(opts.dst_chain_config.clone())?;

<<<<<<< HEAD
    let dest_msgs = build_conn_confirm(dest_chain, src_chain, &opts)?;
    let key = dest_chain
        .keybase()
        .get_key()
        .map_err(|e| Kind::KeyBase.context(e))?;
=======
    let dst_msgs = build_conn_confirm(dst_chain.clone(), src_chain, &opts)?;
    let (key, _) = dst_chain.key_and_signer(&opts.signer_seed)?;
>>>>>>> 5f714139

    Ok(dst_chain.send_tx(dst_msgs, key, "".to_string(), 0)?)
}<|MERGE_RESOLUTION|>--- conflicted
+++ resolved
@@ -54,15 +54,10 @@
         .into());
     }
 
-<<<<<<< HEAD
     // Get signer
-    let signer = dest_chain
+    let signer = dst_chain
         .get_signer()
         .map_err(|e| Kind::KeyBase.context(e))?;
-=======
-    // Get the signer from key seed file
-    let (_, signer) = dst_chain.key_and_signer(&opts.signer_seed.clone())?;
->>>>>>> 5f714139
 
     let prefix = src_chain.query_commitment_prefix()?;
 
@@ -89,16 +84,8 @@
     let (src_chain, _) = ChainRuntime::spawn(opts.src_chain_config.clone())?;
     let (dst_chain, _) = ChainRuntime::spawn(opts.dst_chain_config.clone())?;
 
-<<<<<<< HEAD
-    let new_msgs = build_conn_init(dest_chain, src_chain, opts)?;
-    let key = dest_chain
-        .keybase()
-        .get_key()
-        .map_err(|e| Kind::KeyBase.context("failed to retrieve key"))?;
-=======
     let new_msgs = build_conn_init(dst_chain.clone(), src_chain, opts)?;
-    let (key, _) = dst_chain.key_and_signer(&opts.signer_seed.clone())?;
->>>>>>> 5f714139
+    let key = dst_chain.get_key().map_err(|e| Kind::KeyBase.context(e))?;
 
     Ok(dst_chain.send_tx(new_msgs, key, "".to_string(), 0)?)
 }
@@ -238,30 +225,19 @@
 
     // TODO - Build add send the message(s) for updating client on source (when we don't need the key seed anymore)
     // TODO - add check if it is required
-    // let signer = dest_chain
+    // let signer = dst_chain
     //     .get_signer()
     //     .map_err(|e| Kind::KeyBase.context(e))?;
     // build_update_client_and_send(ClientOptions {
-<<<<<<< HEAD
-    //     dest_client_id: opts.src_client_id.clone(),
-    //     dest_chain_config: src_chain.config().clone(),
-    //     src_chain_config: dest_chain.config().clone(),
-    // })?;
-
-    // Get signer
-    let signer = dest_chain
-        .get_signer()
-        .map_err(|e| Kind::KeyBase.context(e))?;
-=======
     //     dst_client_id: opts.src_client_id.clone(),
     //     dst_chain_config: src_chain.config().clone(),
     //     src_chain_config: dst_chain.config().clone(),
-    //     signer_seed: "".to_string(),
     // })?;
 
-    // Get the signer from key seed file
-    let (_, signer) = dst_chain.key_and_signer(&opts.signer_seed.clone())?;
->>>>>>> 5f714139
+    // Get signer
+    let signer = dst_chain
+        .get_signer()
+        .map_err(|e| Kind::KeyBase.context(e))?;
 
     // Build message(s) for updating client on destination
     let ics_target_height = src_chain.query_latest_height()?;
@@ -309,16 +285,8 @@
     let (src_chain, _) = ChainRuntime::spawn(opts.src_chain_config.clone())?;
     let (dst_chain, _) = ChainRuntime::spawn(opts.dst_chain_config.clone())?;
 
-<<<<<<< HEAD
-    let dest_msgs = build_conn_try(dest_chain, src_chain, &opts)?;
-    let key = dest_chain
-        .keybase()
-        .get_key()
-        .map_err(|e| Kind::KeyBase.context(e))?;
-=======
     let dst_msgs = build_conn_try(dst_chain.clone(), src_chain, &opts)?;
-    let (key, _) = dst_chain.key_and_signer(&opts.signer_seed)?;
->>>>>>> 5f714139
+    let key = dst_chain.get_key().map_err(|e| Kind::KeyBase.context(e))?;
 
     Ok(dst_chain.send_tx(dst_msgs, key, "".to_string(), 0)?)
 }
@@ -357,30 +325,19 @@
 
     // TODO - Build add **send** the message(s) for updating client on source (when we don't need the key seed anymore)
     // TODO - add check if it is required
-    // let signer = dest_chain
+    // let signer = dst_chain
     //     .get_signer()
     //     .map_err(|e| Kind::KeyBase.context(e))?;
     // build_update_client_and_send(ClientOptions {
-<<<<<<< HEAD
-    //     dest_client_id: opts.src_client_id.clone(),
-    //     dest_chain_config: src_chain.config().clone(),
-    //     src_chain_config: dest_chain.config().clone(),
-    // })?;
-
-    // Get signer
-    let signer = dest_chain
-        .get_signer()
-        .map_err(|e| Kind::KeyBase.context(e))?;
-=======
     //     dst_client_id: opts.src_client_id.clone(),
     //     dst_chain_config: src_chain.config().clone(),
     //     src_chain_config: dst_chain.config().clone(),
-    //     signer_seed: "".to_string(),
     // })?;
 
-    // Get the signer from key seed file
-    let (_, signer) = dst_chain.key_and_signer(&opts.signer_seed.clone())?;
->>>>>>> 5f714139
+    // Get signer
+    let signer = dst_chain
+        .get_signer()
+        .map_err(|e| Kind::KeyBase.context(e))?;
 
     // Build message(s) for updating client on destination
     let ics_target_height = src_chain.query_latest_height()?;
@@ -420,16 +377,8 @@
     let (src_chain, _) = ChainRuntime::spawn(opts.src_chain_config.clone())?;
     let (dst_chain, _) = ChainRuntime::spawn(opts.dst_chain_config.clone())?;
 
-<<<<<<< HEAD
-    let dest_msgs = build_conn_ack(dest_chain, src_chain, &opts)?;
-    let key = dest_chain
-        .keybase()
-        .get_key()
-        .map_err(|e| Kind::KeyBase.context(e))?;
-=======
     let dst_msgs = build_conn_ack(dst_chain.clone(), src_chain, &opts)?;
-    let (key, _) = dst_chain.key_and_signer(&opts.signer_seed)?;
->>>>>>> 5f714139
+    let key = dst_chain.get_key().map_err(|e| Kind::KeyBase.context(e))?;
 
     Ok(dst_chain.send_tx(dst_msgs, key, "".to_string(), 0)?)
 }
@@ -467,15 +416,10 @@
 
     // TODO - check that the src connection is consistent with the confirm options
 
-<<<<<<< HEAD
     // Get signer
-    let signer = dest_chain
+    let signer = dst_chain
         .get_signer()
         .map_err(|e| Kind::KeyBase.context(e))?;
-=======
-    // Get the signer from key seed file
-    let (_, signer) = dst_chain.key_and_signer(&opts.signer_seed.clone())?;
->>>>>>> 5f714139
 
     // Build message(s) for updating client on destination
     let ics_target_height = src_chain.query_latest_height()?;
@@ -512,16 +456,8 @@
     let (src_chain, _) = ChainRuntime::spawn(opts.src_chain_config.clone())?;
     let (dst_chain, _) = ChainRuntime::spawn(opts.dst_chain_config.clone())?;
 
-<<<<<<< HEAD
-    let dest_msgs = build_conn_confirm(dest_chain, src_chain, &opts)?;
-    let key = dest_chain
-        .keybase()
-        .get_key()
-        .map_err(|e| Kind::KeyBase.context(e))?;
-=======
     let dst_msgs = build_conn_confirm(dst_chain.clone(), src_chain, &opts)?;
-    let (key, _) = dst_chain.key_and_signer(&opts.signer_seed)?;
->>>>>>> 5f714139
+    let key = dst_chain.get_key().map_err(|e| Kind::KeyBase.context(e))?;
 
     Ok(dst_chain.send_tx(dst_msgs, key, "".to_string(), 0)?)
 }
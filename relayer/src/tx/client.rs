--- conflicted
+++ resolved
@@ -69,20 +69,10 @@
         Kind::MessageTransaction("failed to build the create client message".into()).context(e)
     })?;
 
-<<<<<<< HEAD
-    let msg_type = "/ibc.client.MsgCreateClient".to_ascii_lowercase();
-
-    // TODO - Replace logic to fetch the proper account sequence via CLI parameter
-    let response = dest_chain
-        .send(msg_type, new_msg.get_sign_bytes(), key, "".to_string(), 0)
-        .map_err(|e| Kind::MessageTransaction("failed to create client".to_string()).context(e))?;
-
-    Ok(response)
-=======
     let proto_msgs: Vec<Any> = vec![new_msg.to_any::<RawMsgCreateClient>()];
 
     // Send the transaction to the destination chain
-    Ok(dest_chain.send(proto_msgs, key, opts.account_sequence, "".to_string(), 0)?)
+    Ok(dest_chain.send(proto_msgs, key, "".to_string(), 0)?)
 }
 
 pub fn update_client(opts: ClientOptions) -> Result<Vec<u8>, Error> {
@@ -109,6 +99,5 @@
 
     let proto_msgs: Vec<Any> = vec![new_msg.to_any::<RawMsgUpdateClient>()];
 
-    Ok(dest_chain.send(proto_msgs, key, opts.account_sequence, "".to_string(), 0)?)
->>>>>>> dc41a0c4
+    Ok(dest_chain.send(proto_msgs, key, "".to_string(), 0)?)
 }
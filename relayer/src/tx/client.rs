use prost_types::Any;
use std::time::Duration;

use ibc::ics02_client::client_def::{AnyClientState, AnyConsensusState};
use ibc::ics02_client::client_type::ClientType;
use ibc::ics02_client::msgs::MsgCreateAnyClient;
use ibc::ics24_host::identifier::ClientId;
use ibc::ics24_host::Path::ClientState as ClientStatePath;
use ibc::tx_msg::Msg;

use crate::chain::cosmos::block_on;
use crate::chain::{query_latest_header, Chain, CosmosSDKChain};
use crate::config::ChainConfig;
use crate::error::{Error, Kind};
use ibc::ics02_client::height::{chain_version, Height};

#[derive(Clone, Debug)]
pub struct CreateClientOptions {
    pub dest_client_id: ClientId,
    pub dest_chain_config: ChainConfig,
    pub src_chain_config: ChainConfig,
}

pub fn create_client(opts: CreateClientOptions) -> Result<(), Error> {
    // Get the destination chain
    let dest_chain = CosmosSDKChain::from_config(opts.clone().dest_chain_config)?;

    // Query the client state on destination chain.
    let response = dest_chain.query(
        ClientStatePath(opts.clone().dest_client_id),
        tendermint::block::Height::from(0_u32),
        false,
    );

    if response.is_ok() {
        return Err(Into::<Error>::into(Kind::CreateClient(
            opts.dest_client_id,
            "client already exists".into(),
        )));
    }

    // Get the latest header from the source chain and build the consensus state.
    let src_chain = CosmosSDKChain::from_config(opts.clone().src_chain_config)?;
    let tm_latest_header =
        block_on(query_latest_header::<CosmosSDKChain>(&src_chain)).map_err(|e| {
            Kind::CreateClient(
                opts.dest_client_id.clone(),
                "failed to get the latest header".into(),
            )
            .context(e)
        })?;

    let height = u64::from(tm_latest_header.signed_header.header.height);
    let version = tm_latest_header.signed_header.header.chain_id.to_string();

    let tm_consensus_state = ibc::ics07_tendermint::consensus_state::ConsensusState::from(
        tm_latest_header.signed_header,
    );

    let any_consensus_state = AnyConsensusState::Tendermint(tm_consensus_state);

    // Build the client state.
    let any_client_state = ibc::ics07_tendermint::client_state::ClientState::new(
        src_chain.id().to_string(),
        src_chain.trusting_period(),
        src_chain.unbonding_period(),
        Duration::from_millis(3000),
<<<<<<< HEAD
        Height::new(chain_version(version.clone()), height),
        Height::new(chain_version(version), 0),
=======
        height,
        Height::from(0_u32),
        "".to_string(),
>>>>>>> 9a930e62
        false,
        false,
    )
    .map_err(|e| {
        Kind::CreateClient(
            opts.dest_client_id.clone(),
            "failed to build the client state".into(),
        )
        .context(e)
    })
    .map(AnyClientState::Tendermint)?;

    let signer = dest_chain.config().account_prefix.parse().map_err(|e| {
        Kind::CreateClient(opts.dest_client_id.clone(), "bad signer".into()).context(e)
    })?;

    // Build the domain type message
    let new_msg = MsgCreateAnyClient::new(
        opts.dest_client_id,
        ClientType::Tendermint,
        any_client_state,
        any_consensus_state,
        signer,
    );

    // Create a proto any message
    let mut proto_msgs: Vec<Any> = Vec::new();
    let any_msg = Any {
        // TODO - add get_url_type() to prepend proper string to get_type()
        type_url: "/ibc.client.MsgCreateClient".to_ascii_lowercase(),
        value: new_msg.get_sign_bytes(),
    };

    proto_msgs.push(any_msg);
    dest_chain.send(&proto_msgs)
}<|MERGE_RESOLUTION|>--- conflicted
+++ resolved
@@ -65,14 +65,9 @@
         src_chain.trusting_period(),
         src_chain.unbonding_period(),
         Duration::from_millis(3000),
-<<<<<<< HEAD
         Height::new(chain_version(version.clone()), height),
         Height::new(chain_version(version), 0),
-=======
-        height,
-        Height::from(0_u32),
         "".to_string(),
->>>>>>> 9a930e62
         false,
         false,
     )

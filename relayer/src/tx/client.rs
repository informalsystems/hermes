use std::convert::TryInto;
use std::str::FromStr;
use std::time::Duration;

use bitcoin::hashes::hex::ToHex;
use prost_types::Any;

use tendermint::account::Id as AccountId;
use tendermint_light_client::types::TrustThreshold;
use tendermint_proto::Protobuf;

use ibc_proto::ibc::core::client::v1::MsgCreateClient as RawMsgCreateClient;
use ibc_proto::ibc::core::client::v1::MsgUpdateClient as RawMsgUpdateClient;

use ibc::ics02_client::client_def::{AnyClientState, AnyConsensusState, AnyHeader};
use ibc::ics02_client::client_type::ClientType;
use ibc::ics02_client::msgs::create_client::MsgCreateAnyClient;
use ibc::ics02_client::msgs::update_client::MsgUpdateAnyClient;
use ibc::ics07_tendermint::header::Header as TendermintHeader;
use ibc::ics24_host::identifier::{ChainId, ClientId};
use ibc::ics24_host::Path::ClientConsensusState;
use ibc::ics24_host::Path::ClientState as ClientStatePath;
use ibc::tx_msg::Msg;
use ibc::Height;

use crate::chain::{Chain, CosmosSDKChain};
use crate::config::ChainConfig;
use crate::error::{Error, Kind};
use crate::keyring::store::{KeyEntry, KeyRingOperations};

#[derive(Clone, Debug)]
pub struct ClientOptions {
    pub dest_client_id: ClientId,
    pub dest_chain_config: ChainConfig,
    pub src_chain_config: ChainConfig,
}

pub fn build_create_client(
    dest_chain: &mut CosmosSDKChain,
    src_chain: &CosmosSDKChain,
    dest_client_id: ClientId,
) -> Result<MsgCreateAnyClient, Error> {
    // Verify that the client has not been created already, i.e the destination chain does not
    // have a state for this client.
    let client_state = dest_chain.query_client_state(&dest_client_id, Height::default());
    if client_state.is_ok() {
        return Err(Into::<Error>::into(Kind::CreateClient(
            dest_client_id,
            "client already exists".into(),
        )));
    }

<<<<<<< HEAD
    // Get signer
    let signer = dest_chain
        .get_signer()
        .map_err(|e| Kind::KeyBase.context(e))?;
=======
    // Get the signer from key seed file
    let (_, signer) = dest_chain.key_and_signer(signer_seed)?;
>>>>>>> 7c40b881

    // Build client create message with the data from source chain at latest height.
    let latest_height = src_chain.query_latest_height()?;
    Ok(MsgCreateAnyClient::new(
        dest_client_id,
        src_chain.build_client_state(latest_height)?,
        src_chain.build_consensus_state(latest_height)?,
        signer,
    )
    .map_err(|e| {
        Kind::MessageTransaction("failed to build the create client message".into()).context(e)
    })?)
}

pub fn build_create_client_and_send(opts: ClientOptions) -> Result<String, Error> {
    // Get the source and destination chains.
    let src_chain = &CosmosSDKChain::from_config(opts.clone().src_chain_config)?;
    let dest_chain = &mut CosmosSDKChain::from_config(opts.clone().dest_chain_config)?;

    let new_msg = build_create_client(dest_chain, src_chain, opts.dest_client_id)?;
    let key = dest_chain
        .keybase()
        .get_key()
        .map_err(|e| Kind::KeyBase.context(e))?;

    Ok(dest_chain.send(
        vec![new_msg.to_any::<RawMsgCreateClient>()],
        key,
        "".to_string(),
        0,
    )?)
}

pub fn build_update_client(
    dest_chain: &mut CosmosSDKChain,
    src_chain: &CosmosSDKChain,
    dest_client_id: ClientId,
    target_height: Height,
) -> Result<Vec<Any>, Error> {
    // Get the latest trusted height from the client state on destination.
    let trusted_height = dest_chain
        .query_client_state(&dest_client_id, Height::default())?
        .latest_height();

<<<<<<< HEAD
    // Get the key and signer from key seed file.
    let signer = dest_chain.get_signer()?;
=======
    // Get the signer from key seed file
    let (_, signer) = dest_chain.key_and_signer(signer_seed)?;
>>>>>>> 7c40b881

    let new_msg = MsgUpdateAnyClient {
        client_id: dest_client_id,
        header: src_chain.build_header(trusted_height, target_height)?,
        signer,
    };

    Ok(vec![new_msg.to_any::<RawMsgUpdateClient>()])
}

pub fn build_update_client_and_send(opts: ClientOptions) -> Result<String, Error> {
    // Get the source and destination chains.
    let src_chain = &CosmosSDKChain::from_config(opts.clone().src_chain_config)?;
    let dest_chain = &mut CosmosSDKChain::from_config(opts.clone().dest_chain_config)?;

    let target_height = src_chain.query_latest_height()?;
    let new_msgs = build_update_client(dest_chain, src_chain, opts.dest_client_id, target_height)?;
    let key = dest_chain
        .keybase()
        .get_key()
        .map_err(|e| Kind::KeyBase.context(e))?;

    Ok(dest_chain.send(new_msgs, key, "".to_string(), 0)?)
}<|MERGE_RESOLUTION|>--- conflicted
+++ resolved
@@ -50,15 +50,10 @@
         )));
     }
 
-<<<<<<< HEAD
     // Get signer
     let signer = dest_chain
         .get_signer()
         .map_err(|e| Kind::KeyBase.context(e))?;
-=======
-    // Get the signer from key seed file
-    let (_, signer) = dest_chain.key_and_signer(signer_seed)?;
->>>>>>> 7c40b881
 
     // Build client create message with the data from source chain at latest height.
     let latest_height = src_chain.query_latest_height()?;
@@ -103,13 +98,8 @@
         .query_client_state(&dest_client_id, Height::default())?
         .latest_height();
 
-<<<<<<< HEAD
     // Get the key and signer from key seed file.
     let signer = dest_chain.get_signer()?;
-=======
-    // Get the signer from key seed file
-    let (_, signer) = dest_chain.key_and_signer(signer_seed)?;
->>>>>>> 7c40b881
 
     let new_msg = MsgUpdateAnyClient {
         client_id: dest_client_id,

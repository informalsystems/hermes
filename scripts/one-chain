#!/bin/bash
# Copied from https://github.com/cosmos/relayer/tree/master/scripts

usage() {
  echo "Usage: $0 [BINARY] [CHAIN_ID] [CHAIN_DIR] [RPC_PORT] [P2P_PORT] [PROFILING_PORT] [GRPC_PORT] [SAMOLEANS]"
  echo "Example: $0 gaiad ibc-0 ./data 26657 26656 6060 9090 100"
  exit 1
}

missing() {
  echo "Missing $1 parameter. Please check if all parameters were specified."
  usage
}

if [ -z "$1" ]; then
  missing "[BINARY] (gaiad|akash)"
fi

if [ -z "$2" ]; then
  missing "[CHAIN_ID]"
fi

if [ -z "$3" ]; then
  missing "[CHAIN_DIR]"
fi

if [ -z "$4" ]; then
  missing "[RPC_PORT]"
fi

if [ -z "$5" ]; then
  missing "[P2P_PORT]"
fi

if [ -z "$6" ]; then
  missing "[PROFILING_PORT]"
fi

if [ -z "$7" ]; then
  missing "[GRPC_PORT]"
fi

if [ -z "$8" ]; then
  missing "[SAMOLEANS]"
fi

if [ "$#" -gt 8 ]; then
  echo "Incorrect number of parameters."
  usage
fi

BINARY=$1
CHAIN_ID=$2
CHAIN_DIR=$3
RPC_PORT=$4
P2P_PORT=$5
PROF_PORT=$6
GRPC_PORT=$7
SAMOLEANS=$8

echo "Creating $BINARY instance: home=$CHAIN_DIR | chain-id=$CHAIN_ID | p2p=:$P2P_PORT | rpc=:$RPC_PORT | profiling=:$PROF_PORT | grpc=:$GRPC_PORT | samoleans=:$SAMOLEANS"

# Add dir for chain, exit if error
if ! mkdir -p $CHAIN_DIR/$CHAIN_ID 2>/dev/null; then
    echo "Failed to create chain folder. Aborting..."
    exit 1
fi

# Build genesis file incl account for passed address
STAKE="100000000000stake"
# - the user also needs stake to perform actions
USER_COINS="${STAKE},${SAMOLEANS}samoleans"

$BINARY --home $CHAIN_DIR/$CHAIN_ID --chain-id $CHAIN_ID init $CHAIN_ID &> /dev/null
sleep 1
$BINARY --home $CHAIN_DIR/$CHAIN_ID keys add validator --keyring-backend="test" --output json > $CHAIN_DIR/$CHAIN_ID/validator_seed.json 2> /dev/null
sleep 1
$BINARY --home $CHAIN_DIR/$CHAIN_ID keys add user --keyring-backend="test" --output json > $CHAIN_DIR/$CHAIN_ID/key_seed.json 2> /dev/null
sleep 1

# Add samoleans to user
USER=$($BINARY --home $CHAIN_DIR/$CHAIN_ID keys --keyring-backend="test" show user -a)
$BINARY --home $CHAIN_DIR/$CHAIN_ID add-genesis-account $USER $USER_COINS &> /dev/null
sleep 1

# Add stake to validator
VALIDATOR=$($BINARY --home $CHAIN_DIR/$CHAIN_ID keys --keyring-backend="test" show validator -a)
$BINARY --home $CHAIN_DIR/$CHAIN_ID add-genesis-account $VALIDATOR $STAKE &> /dev/null
sleep 1

# Stake everything
$BINARY --home $CHAIN_DIR/$CHAIN_ID gentx validator --keyring-backend="test" --chain-id $CHAIN_ID $STAKE &> /dev/null
sleep 1

$BINARY --home $CHAIN_DIR/$CHAIN_ID collect-gentxs &> /dev/null
sleep 1

# Check platform
platform='unknown'
unamestr=`uname`
if [ "$unamestr" = 'Linux' ]; then
   platform='linux'
fi

# Set proper defaults and change ports (use a different sed for Mac or Linux)
echo "Change settings in config.toml file..."
if [ $platform = 'linux' ]; then
  sed -i 's#"tcp://127.0.0.1:26657"#"tcp://0.0.0.0:'"$RPC_PORT"'"#g' $CHAIN_DIR/$CHAIN_ID/config/config.toml
  sed -i 's#"tcp://0.0.0.0:26656"#"tcp://0.0.0.0:'"$P2P_PORT"'"#g' $CHAIN_DIR/$CHAIN_ID/config/config.toml
  sed -i 's#"localhost:6060"#"localhost:'"$PROF_PORT"'"#g' $CHAIN_DIR/$CHAIN_ID/config/config.toml
  sed -i 's/timeout_commit = "5s"/timeout_commit = "1s"/g' $CHAIN_DIR/$CHAIN_ID/config/config.toml
  sed -i 's/timeout_propose = "3s"/timeout_propose = "1s"/g' $CHAIN_DIR/$CHAIN_ID/config/config.toml
  sed -i 's/index_all_keys = false/index_all_keys = true/g' $CHAIN_DIR/$CHAIN_ID/config/config.toml
  # sed -i '' 's#index-events = \[\]#index-events = \["message.action","send_packet.packet_src_channel","send_packet.packet_sequence"\]#g' $CHAIN_DIR/$CHAIN_ID/config/app.toml
else
  sed -i '' 's#"tcp://127.0.0.1:26657"#"tcp://0.0.0.0:'"$RPC_PORT"'"#g' $CHAIN_DIR/$CHAIN_ID/config/config.toml
  sed -i '' 's#"tcp://0.0.0.0:26656"#"tcp://0.0.0.0:'"$P2P_PORT"'"#g' $CHAIN_DIR/$CHAIN_ID/config/config.toml
  sed -i '' 's#"localhost:6060"#"localhost:'"$PROF_PORT"'"#g' $CHAIN_DIR/$CHAIN_ID/config/config.toml
  sed -i '' 's/timeout_commit = "5s"/timeout_commit = "1s"/g' $CHAIN_DIR/$CHAIN_ID/config/config.toml
  sed -i '' 's/timeout_propose = "3s"/timeout_propose = "1s"/g' $CHAIN_DIR/$CHAIN_ID/config/config.toml
  sed -i '' 's/index_all_keys = false/index_all_keys = true/g' $CHAIN_DIR/$CHAIN_ID/config/config.toml
  # sed -i '' 's#index-events = \[\]#index-events = \["message.action","send_packet.packet_src_channel","send_packet.packet_sequence"\]#g' $CHAIN_DIR/$CHAIN_ID/config/app.toml
  # sed -i '' 's/error/debug/g' $CHAIN_DIR/$CHAIN_ID/config/config.toml
  # sed -i '' 's/info/debug/g' $CHAIN_DIR/$CHAIN_ID/config/config.toml
fi

# Start gaia
echo "Start gaia on grpc port: $GRPC_PORT..."
$BINARY --home $CHAIN_DIR/$CHAIN_ID start --pruning=nothing --grpc.address="0.0.0.0:$GRPC_PORT" --log_level error > $CHAIN_DIR/$CHAIN_ID.log 2>&1 &

# Show validator's and user's balance
sleep 3
RPC_ADDR="tcp://localhost:$RPC_PORT"
<<<<<<< HEAD
echo "Balances for validator '$VALIDATOR' @ '$RPC_ADDR'"
$BINARY --node $RPC_ADDR query bank balances $VALIDATOR
echo "Balances for user '$USER' @ '$RPC_ADDR'"
$BINARY --node $RPC_ADDR query bank balances $USER
=======
$BINARY --node "$RPC_ADDR" query bank balances $VALIDATOR --log_level error
$BINARY --node "$RPC_ADDR" query bank balances $USER --log_level error
>>>>>>> 0a4cd91e
<|MERGE_RESOLUTION|>--- conflicted
+++ resolved
@@ -131,12 +131,7 @@
 # Show validator's and user's balance
 sleep 3
 RPC_ADDR="tcp://localhost:$RPC_PORT"
-<<<<<<< HEAD
 echo "Balances for validator '$VALIDATOR' @ '$RPC_ADDR'"
-$BINARY --node $RPC_ADDR query bank balances $VALIDATOR
+$BINARY --node "$RPC_ADDR" query bank balances $VALIDATOR --log_level error
 echo "Balances for user '$USER' @ '$RPC_ADDR'"
-$BINARY --node $RPC_ADDR query bank balances $USER
-=======
-$BINARY --node "$RPC_ADDR" query bank balances $VALIDATOR --log_level error
-$BINARY --node "$RPC_ADDR" query bank balances $USER --log_level error
->>>>>>> 0a4cd91e
+$BINARY --node "$RPC_ADDR" query bank balances $USER --log_level error
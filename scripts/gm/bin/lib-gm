--- conflicted
+++ resolved
@@ -5,15 +5,9 @@
 fi
 
 version() {
-<<<<<<< HEAD
   VERSION="v0.1.0"
   if is_json_output; then
     echo '{"status": "success", "message": "'"${VERSION}"'"}'
-=======
-  VERSION="v0.0.9"
-  if [ "${OUTPUT:-}" == "json" ]; then
-    printf '{"status": "success", "message": "%s"}' "$VERSION"
->>>>>>> 8d4d73bf
   else
     echo "$VERSION"
   fi

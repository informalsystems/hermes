--- conflicted
+++ resolved
@@ -1,16 +1,11 @@
 # Gaiad Manager Change Log
 
-<<<<<<< HEAD
 ## v0.1.0
 - gm-connector compatibility: implemented JSON output if `OUTPUT=json` is set in the environment.  ([#1412])
+- Increased default Hermes config constants `rpc_timeout` and `max_gas`
+- Fixed undefaulted `$OUPUT` in `lib-gm`
 
 [#1412]: https://github.com/informalsystems/ibc-rs/issues/1412
-=======
-## UNRELEASED
-
-- Increased default Hermes config constants `rpc_timeout` and `max_gas`
-- Fixed undefaulted `$OUPUT` in `lib-gm`
->>>>>>> 8d4d73bf
 
 ## v0.0.9
 

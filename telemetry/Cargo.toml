[package]
name         = "ibc-telemetry"
version      = "0.15.0"
edition      = "2021"
license      = "Apache-2.0"
readme       = "README.md"
keywords     = ["cosmos", "ibc", "relayer", "telemetry"]
repository   = "https://github.com/informalsystems/ibc-rs"
authors      = ["Informal Systems <hello@informal.systems>"]
rust-version = "1.60"
description  = """
    Telemetry service for the Hermes IBC relayer
"""

[dependencies]
ibc = { version = "0.15.0", path = "../modules" }

crossbeam-channel        = "0.5.4"
once_cell                = "1.12.0"
opentelemetry            = "0.17.0"
opentelemetry-prometheus = "0.10.0"
prometheus               = "0.13.0"
rouille                  = "3.5.0"
<<<<<<< HEAD
uuid                     = { version = "1.0.0", features = ["v4"] }
moka                     = "0.8.5"
=======
uuid                     = { version = "1.1.0", features = ["v4"] }
moka                     = "0.8.2"
>>>>>>> 7aebcaf5
<|MERGE_RESOLUTION|>--- conflicted
+++ resolved
@@ -21,10 +21,6 @@
 opentelemetry-prometheus = "0.10.0"
 prometheus               = "0.13.0"
 rouille                  = "3.5.0"
-<<<<<<< HEAD
-uuid                     = { version = "1.0.0", features = ["v4"] }
+
 moka                     = "0.8.5"
-=======
-uuid                     = { version = "1.1.0", features = ["v4"] }
-moka                     = "0.8.2"
->>>>>>> 7aebcaf5
+uuid                     = { version = "1.1.0", features = ["v4"] }
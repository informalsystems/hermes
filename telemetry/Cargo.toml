[package]
name         = "ibc-telemetry"
version      = "0.15.0"
edition      = "2021"
license      = "Apache-2.0"
readme       = "README.md"
keywords     = ["cosmos", "ibc", "relayer", "telemetry"]
repository   = "https://github.com/informalsystems/ibc-rs"
authors      = ["Informal Systems <hello@informal.systems>"]
rust-version = "1.60"
description  = """
    Telemetry service for the Hermes IBC relayer
"""

[dependencies]
ibc = { version = "0.15.0", path = "../modules" }

crossbeam-channel        = "0.5.5"
once_cell                = "1.12.0"
opentelemetry            = "0.17.0"
opentelemetry-prometheus = "0.10.0"
prometheus               = "0.13.0"
rouille                  = "3.5.0"

<<<<<<< HEAD
moka                     = "0.8.5"
uuid                     = { version = "1.1.1", features = ["v4"] }

dashmap = "5.3.4"
=======
moka                     = "0.8.6"
uuid                     = { version = "1.1.2", features = ["v4"] }
>>>>>>> aab2fb45
<|MERGE_RESOLUTION|>--- conflicted
+++ resolved
@@ -21,13 +21,6 @@
 opentelemetry-prometheus = "0.10.0"
 prometheus               = "0.13.0"
 rouille                  = "3.5.0"
-
-<<<<<<< HEAD
-moka                     = "0.8.5"
-uuid                     = { version = "1.1.1", features = ["v4"] }
-
-dashmap = "5.3.4"
-=======
 moka                     = "0.8.6"
 uuid                     = { version = "1.1.2", features = ["v4"] }
->>>>>>> aab2fb45
+dashmap = "5.3.4"
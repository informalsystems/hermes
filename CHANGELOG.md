--- conflicted
+++ resolved
@@ -2,17 +2,15 @@
 
 ## Unreleased
 
-<<<<<<< HEAD
 ### FEATURES
 
 - [ibc-relayer]
   - Add support for event based channel relaying ([#822])
-=======
+
 ### BUG FIXES
 
 - [ibc-relayer]
   - Fix for a client worker bug; Hermes `start` returns error if no chain is reachable ([#972])
->>>>>>> 2cbc7a7d
 
 ### BREAKING CHANGES
 

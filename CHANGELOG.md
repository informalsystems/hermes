## Unreleased

> [TODO: high level summary]

### IMPROVEMENTS

- [ibc]
  - Reinstated `ics23` dependency ([#854])
  - Use proper Timestamp type to track time ([#855])
- [ibc-relayer]
  - Change the default for client creation to allow governance recovery in case of expiration or misbehaviour. ([#785])

### BUG FIXES

- [ibc-relayer]
  - Fix pagination in gRPC query for clients ([#811])
  - Fix relayer crash when hermes starts in the same time as packets are being sent ([#851])

- [ibc-relayer-cli]
  - Fix for `ft-transfer` mismatching arguments ([#869])

### BREAKING CHANGES

> Nothing yet.


[#785]: https://github.com/informalsystems/ibc-rs/issues/785
[#811]: https://github.com/informalsystems/ibc-rs/issues/811
[#854]: https://github.com/informalsystems/ibc-rs/issues/854
[#851]: https://github.com/informalsystems/ibc-rs/issues/851
<<<<<<< HEAD
[#869]: https://github.com/informalsystems/ibc-rs/issues/869
=======
[#855]: https://github.com/informalsystems/ibc-rs/issues/855
>>>>>>> b91ff9ee


## v0.2.0
*April 14th, 2021*

This release includes initial support for relaying over multiple paths from a single `hermes` instance.
Adds support for relayer restart, where pending packets are cleared.
Includes support for ordered channels, packet delay, misbehaviour detection and evidence submission, client upgrade after counterparty chain upgrades.

This release brings improvements to the relayer UX by providing new and updated commands for keys, client, connection and channel management.
In addition, it simplifies the configuration of and integration with the light client.

This release also finalizes the initial implementation of all the ICS 004 handlers.

### FEATURES

- Update to `tendermint-rs` v0.19.0 ([#798])

- [ibc]
  - Added handler(s) for sending packets ([#695]), recv. and ack. packets ([#736]), and timeouts ([#362])

- [ibc-relayer]
  - Support for relayer restart ([#561])
  - Add support for ordered channels ([#599])
  - Misbehaviour detection and evidence submission ([#632])
  - Use a stateless light client without a runtime ([#673])

- [ibc-relayer-cli]
  - Added `create connection` and `create channel` CLIs ([#630], [#715])
  - Proposed ADR 006 to describe Hermes v0.2.0 use-cases ([#637])
  - Added `client-upgrade` CLI ([#357])
  - Added delay feature for packet relaying ([#640])
  - Update gaia to version 4.2.0 for e2e tests on CI ([#809])
  - Add `start-multi` command to relay on all paths defined in the configuration ([#748])
  - Add option to specify which events to listen for in `listen` command ([#550])
  - Add option to customise receiver address for `ft-transfer` command ([#806])
  - Add `keys restore` command to import a signing key from its mnemonic ([#813])

### IMPROVEMENTS

- [ibc]
  - Follow Rust guidelines naming conventions ([#689])
  - Per client structure modules ([#740])
  - MBT: use modelator crate ([#761])

- [ibc-relayer]
  - Consistent identifier handling across ICS 02, 03 and 04 ([#622])

- [ibc-relayer-cli]
  - Clarified success path for updating a client that is already up-to-date ([#734])
  - Added `create` and `update` wrappers for client raw commands ([#772])
  - Output by default is human-readable, and JSON is optional ([#805])

### BUG FIXES

- [ibc]
  - Fix overflow bug in ICS03 client consensus height verification method ([#685])
  - Allow a conn open ack to succeed in the happy case ([#699])

- [ibc-relayer]
  - Replaced `rust-crypto` & `bitcoin-wallet` deprecated dependencies ([#352])
  - Fix for hard-coded account number ([#752])
  - Fix for chains that don't have `cosmos` account prefix ([#416])
  - Fix for building the `trusted_validator_set` for the header used in client updates ([#770])
  - Don't send `MsgAcknowledgment` if channel is closed ([#675])
  - Fix a bug where the keys addresses had their account prefix overriden by the prefix in the configuration ([#751])

- [ibc-relayer-cli]
  - Hermes guide: improved installation guideline ([#672])
  - Make fee denom and amount configurable ([#754])

- [ibc-proto]
  - Fix for proto files re-compilation bug ([#801])

### BREAKING CHANGES

- [ibc]
  - `MsgConnectionOpenAck.counterparty_connection_id` is now a `ConnectionId` instead of an `Option<ConnectionId>`([#700])

- [ibc-relayer]
  - Remove the light client configuration from the global configuration ([#793])

- [ibc-relayer-cli]
    - Remove the light add and light rm commands ([#793])


[#352]: https://github.com/informalsystems/ibc-rs/issues/352
[#362]: https://github.com/informalsystems/ibc-rs/issues/362
[#357]: https://github.com/informalsystems/ibc-rs/issues/357
[#416]: https://github.com/informalsystems/ibc-rs/issues/416
[#561]: https://github.com/informalsystems/ibc-rs/issues/561
[#550]: https://github.com/informalsystems/ibc-rs/issues/550
[#599]: https://github.com/informalsystems/ibc-rs/issues/599
[#630]: https://github.com/informalsystems/ibc-rs/issues/630
[#632]: https://github.com/informalsystems/ibc-rs/issues/632
[#640]: https://github.com/informalsystems/ibc-rs/issues/640
[#672]: https://github.com/informalsystems/ibc-rs/issues/672
[#673]: https://github.com/informalsystems/ibc-rs/issues/673
[#675]: https://github.com/informalsystems/ibc-rs/issues/675
[#685]: https://github.com/informalsystems/ibc-rs/issues/685
[#689]: https://github.com/informalsystems/ibc-rs/issues/689
[#695]: https://github.com/informalsystems/ibc-rs/issues/695
[#699]: https://github.com/informalsystems/ibc-rs/issues/699
[#700]: https://github.com/informalsystems/ibc-rs/pull/700
[#715]: https://github.com/informalsystems/ibc-rs/issues/715
[#734]: https://github.com/informalsystems/ibc-rs/issues/734
[#736]: https://github.com/informalsystems/ibc-rs/issues/736
[#740]: https://github.com/informalsystems/ibc-rs/issues/740
[#748]: https://github.com/informalsystems/ibc-rs/issues/748
[#751]: https://github.com/informalsystems/ibc-rs/issues/751
[#752]: https://github.com/informalsystems/ibc-rs/issues/752
[#754]: https://github.com/informalsystems/ibc-rs/issues/754
[#761]: https://github.com/informalsystems/ibc-rs/issues/761
[#772]: https://github.com/informalsystems/ibc-rs/issues/772
[#770]: https://github.com/informalsystems/ibc-rs/issues/770
[#793]: https://github.com/informalsystems/ibc-rs/pull/793
[#798]: https://github.com/informalsystems/ibc-rs/issues/798
[#801]: https://github.com/informalsystems/ibc-rs/issues/801
[#805]: https://github.com/informalsystems/ibc-rs/issues/805
[#806]: https://github.com/informalsystems/ibc-rs/issues/806
[#809]: https://github.com/informalsystems/ibc-rs/issues/809


## v0.1.1
*February 17, 2021*

This release brings a quick fix for a problem with a dependency of crate
`ibc-relayer`, which causes build & installation issues. Many thanks to
@Fraccaman for bringing this problem to our attention! ([#672])


Additionally, this release also introduces initial implementation for most of
ICS 004 handlers, and several bug fixes and improvements, e.g., refactored
some CLI code, refactored the Height type in the IBC Events, and a bug fix
involving packet acks in a 3-chain setup. More details below.

### FEATURES
- [ibc-relayer]
  - Listen to channel close initialization event and perform the close handshake ([#560])
  - Updated to tendermint-rs `v0.18.1` ([#682], [#671])

### IMPROVEMENTS

- [ibc]
  - Change event height to ICS height ([#549])

- [ibc-relayer-cli]
  - Cleanup CLI code ([#572])

### BUG FIXES

- [ibc]
  - Fix panic in conn open try when no connection id is provided ([#626])
  - Disable MBT tests if the "mocks" feature is not enabled ([#643])

- [ibc-relayer]
  - Quick fix for `funty` breaking change bug ([#665])

- [ibc-relayer-cli]
  - Fix wrong acks sent with `tx raw packet-ack` in a 3-chain setup ([#614])

### BREAKING CHANGES

- [ibc]
  - Implementation of the `ChanOpenAck`, `ChanOpenConfirm`, `ChanCloseInit`, and `ChanCloseConfirm` handlers ([#316])
  - Remove dependency on `tendermint-rpc` ([#624])

- [ibc-relayer-cli]
  - Remove the `proof` option from CLI ([#572])

[#316]: https://github.com/informalsystems/ibc-rs/issues/316
[#549]: https://github.com/informalsystems/ibc-rs/issues/549
[#560]: https://github.com/informalsystems/ibc-rs/issues/560
[#572]: https://github.com/informalsystems/ibc-rs/issues/572
[#614]: https://github.com/informalsystems/ibc-rs/issues/614
[#622]: https://github.com/informalsystems/ibc-rs/issues/622
[#624]: https://github.com/informalsystems/ibc-rs/issues/624
[#626]: https://github.com/informalsystems/ibc-rs/issues/626
[#637]: https://github.com/informalsystems/ibc-rs/issues/637
[#643]: https://github.com/informalsystems/ibc-rs/issues/643
[#665]: https://github.com/informalsystems/ibc-rs/issues/665
[#671]: https://github.com/informalsystems/ibc-rs/pull/671
[#682]: https://github.com/informalsystems/ibc-rs/issues/682

[ibc]: https://github.com/informalsystems/ibc-rs/tree/master/modules
[ibc-relayer-cli]: https://github.com/informalsystems/ibc-rs/tree/master/relayer-cli

## v0.1.0
*February 4, 2021*

🎉 This release brings the first publication of `ibc-relayer` and
`ibc-relayer-cli` to [crates.io](https://crates.io).

Noteworthy changes in this release include:

- The binary in the `ibc-relayer-cli` crate was given the name Hermes.
- We published a comprehensive guide for Hermes at [hermes.informal.systems](https://hermes.informal.systems).
- Major improvements to user experience, in particular at CLI level: JSON output,
  configurable log output level, dedicated channel handshake command, as well as
  overall improvements to error display and output.

### FEATURES

- Continous Integration (CI) end-to-end (e2e) testing with gaia v4 ([#32], [#582], [#602])
- Add support for streamlining releases ([#507])

- [ibc-relayer-cli]
  - Implement command to query the channels associated with a connection ([#505])
  - JSON output for queries and txs ([#500])
  - Added 'required' annotation for CLIs queries & txs; better error display ([#555])
  - Implement commands for channel close init and confirm ([#538])
  - Implement command to perform the handshake for a new channel ([#557])
  - Query all clients command ([#552])
  - Query all connections command ([#553])
  - Query all channels command ([#568])
  - Added a relayer binary guide ([#542])
  - Split the dev-env script in `setup_chains` and `init_clients` ([#577])

- [ibc-relayer]
  - Added retry mechanism, restructured relayer ([#519])
  - Relay `MsgTimeoutOnClose` if counterparty channel state is `State::Closed`

- [ibc]
  - Add `MsgTimeoutOnClose` message type ([#563])
  - Implement `MsgChannelOpenTry` message handler ([#543])

### IMPROVEMENTS

- Update to `tendermint-rs` v0.18.0 ([#517], [#583])
- Update to `tokio` 1.0, `prost` 0.7 and `tonic` 0.4 ([#527])

- [ibc-relayer-cli]
  - Replace `ChannelConfig` in `Channel::new` ([#511])
  - Add `packet-send` CLI ([#470])
  - UX improvements for relayer txs ([#536], [#540], [#554])
  - Allow running standalone commands concurrently to the main relayer loop ([#501])
  - Remove the simd-based integration tests ([#593])

- [ibc-relayer]
  - Performance improvements ([#514], [#537])
  - Fix for mismatching `bitcoin` dep ([#525])

- [ibc]
  - Clean the `validate_basic` method ([#94])
  - `MsgConnectionOpenAck` testing improvements ([#306])

### BUG FIXES:
- [ibc-relayer-cli]
  - Help and usage commands show 'hermes' for executable name ([#590])

- [ibc]
  - Fix for storing `ClientType` upon 'create-client' ([#513])

### BREAKING CHANGES:

- [ibc]
  - The `ibc::handler::Event` is removed and handlers now produce `ibc::events::IBCEvent`s ([#535])

[#32]: https://github.com/informalsystems/ibc-rs/issues/32
[#94]: https://github.com/informalsystems/ibc-rs/issues/94
[#306]: https://github.com/informalsystems/ibc-rs/issues/306
[#470]: https://github.com/informalsystems/ibc-rs/issues/470
[#500]: https://github.com/informalsystems/ibc-rs/issues/500
[#501]: https://github.com/informalsystems/ibc-rs/issues/501
[#505]: https://github.com/informalsystems/ibc-rs/issues/505
[#507]: https://github.com/informalsystems/ibc-rs/issues/507
[#511]: https://github.com/informalsystems/ibc-rs/pull/511
[#513]: https://github.com/informalsystems/ibc-rs/issues/513
[#514]: https://github.com/informalsystems/ibc-rs/issues/514
[#517]: https://github.com/informalsystems/ibc-rs/issues/517
[#519]: https://github.com/informalsystems/ibc-rs/issues/519
[#525]: https://github.com/informalsystems/ibc-rs/issues/525
[#527]: https://github.com/informalsystems/ibc-rs/issues/527
[#535]: https://github.com/informalsystems/ibc-rs/issues/535
[#536]: https://github.com/informalsystems/ibc-rs/issues/536
[#537]: https://github.com/informalsystems/ibc-rs/issues/537
[#538]: https://github.com/informalsystems/ibc-rs/issues/538
[#540]: https://github.com/informalsystems/ibc-rs/issues/540
[#542]: https://github.com/informalsystems/ibc-rs/issues/542
[#543]: https://github.com/informalsystems/ibc-rs/issues/543
[#552]: https://github.com/informalsystems/ibc-rs/issues/553
[#553]: https://github.com/informalsystems/ibc-rs/issues/553
[#554]: https://github.com/informalsystems/ibc-rs/issues/554
[#555]: https://github.com/informalsystems/ibc-rs/issues/555
[#557]: https://github.com/informalsystems/ibc-rs/issues/557
[#563]: https://github.com/informalsystems/ibc-rs/issues/563
[#568]: https://github.com/informalsystems/ibc-rs/issues/568
[#577]: https://github.com/informalsystems/ibc-rs/issues/577
[#582]: https://github.com/informalsystems/ibc-rs/issues/582
[#583]: https://github.com/informalsystems/ibc-rs/issues/583
[#590]: https://github.com/informalsystems/ibc-rs/issues/590
[#593]: https://github.com/informalsystems/ibc-rs/issues/593
[#602]: https://github.com/informalsystems/ibc-rs/issues/602

## v0.0.6
*December 23, 2020*

This release focuses on upgrading the relayer and ibc modules to the latest interfaces from the ecosystem:
tendermint-rs `v0.17`, which brings the protobuf changes from tendermint `v0.34.0`, plus alignment with
the latest cosmos proto versions from `v0.40.0-rc5` (sometimes called 'stargate-5').

### FEATURES
- Update to tendermint-rs version `0.17` ([#451])
- Update to cosmos-sdk IBC proto version `v0.40.0-rc5` ([#451])

- [ibc-relayer]

- [ibc-relayer-cli]
  - Packet CLIs for recv_packet ([#443])
  - Packet CLIs for acknowledging packets ([#468])

### IMPROVEMENTS
- [ibc-relayer]
  - Mock chain (implementing IBC handlers) and integration against CLI ([#158])
  - Relayer tests for client update (ping pong) against MockChain ([#381])
  - Relayer refactor to improve testing and add semantic dependencies ([#447])

[#158]: https://github.com/informalsystems/ibc-rs/issues/158
[#379]: https://github.com/informalsystems/ibc-rs/issues/379
[#381]: https://github.com/informalsystems/ibc-rs/issues/381
[#443]: https://github.com/informalsystems/ibc-rs/issues/443
[#447]: https://github.com/informalsystems/ibc-rs/issues/447
[#451]: https://github.com/informalsystems/ibc-rs/issues/451
[#468]: https://github.com/informalsystems/ibc-rs/issues/468


## v0.0.5
*December 2, 2020*

This release focuses on implementing relayer and relayer-cli functionality towards a full v0 implementation.
We now have the full-stack implementation for supporting client creation & updates, as well as connection- and channel handshakes.
We also consolidated our TLA+ specs into an "IBC Core TLA+ specification," and added ICS 020 spec.

Special thanks to external contributors for this release: @CharlyCst ([#347], [#419]).

- [ibc-relayer-cli]
  - Add `--all` option to `light rm` command to remove all peers for a given chain ([#431])

[#431]: https://github.com/informalsystems/ibc-rs/issues/431

### FEATURES

- Update to tendermint-rs version `0.17-RC3` ([#403])
- [changelog] Added "unreleased" section in `CHANGELOG.MD` to help streamline releases ([#274])
- [ibc]
    - Implement flexible connection id selection ([#332])
    - ICS 4 Domain Types for channel handshakes and packets ([#315], [#95])
    - Introduce LightBlock support for MockContext ([#389])
- [ibc-relayer]
    - Retrieve account sequence information from a chain using a GRPC client (#337)
    - Implementation of chain runtime for v0 ([#330])
    - Integrate relayer spike into ibc-relayer crate ([#335])
    - Implement `query_header_at_height` via plain RPC queries (no light client verification) ([#336])
    - Implement the relayer logic for connection handshake messages ([#358], [#359], [#360])
    - Implement the relayer logic for channel handshake messages ([#371], [#372], [#373], [#374])
- [ibc-relayer-cli]
    - Merge light clients config in relayer config and add commands to add/remove light clients ([#348])
    - CLI for client update message ([#277])
    - Implement the relayer CLI for connection handshake messages ([#358], [#359], [#360])
    - Implement the relayer CLI for channel handshake messages ([#371], [#372], [#373], [#374])
    - Added basic client, connection, and channel lifecyle in relayer v0 ([#376], [#377], [#378])
    - Implement commands to add and list keys for a chain ([#363])
    - Allow overriding of peer_id, height and hash in light add command ([#428])
- [proto-compiler]
    - Refactor and allow specifying a commit at which the Cosmos SDK should be checked out ([#366])
    - Add a `--tag` option to the `clone-sdk` command to check out a tag instead of a commit ([#369])
    - Fix `--out` command line parameter (instead of `--path`) ([#419])
- [ibc/relayer-spec]
    - ICS 020 spec in TLA+ ([#386])
    - Prepare IBC Core TLA+ specs ([#404])

### IMPROVEMENTS

- [ibc-relayer]
    - Pin chain runtime against Tokio 0.2 by downgrading for 0.3 to avoid dependency hell ([#415], follow up to [#402])
- [ibc-relayer-cli]
    - Split tasks spawned by CLI commands into their own modules ([#331])
    - V0 command implementation ([#346])
- [ibc]
    - Split `msgs.rs` of ICS002 in separate modules ([#367])
    - Fixed inconsistent versioning for ICS003 and ICS004 ([#97])
    - Fixed `get_sign_bytes` method for messages ([#98])
    - Homogenize ConnectionReader trait so that all functions return owned objects ([#347])
    - Align with tendermint-rs in the domain type definition of `block::Id` ([#338])


[#95]: https://github.com/informalsystems/ibc-rs/issues/95
[#97]: https://github.com/informalsystems/ibc-rs/issues/97
[#98]: https://github.com/informalsystems/ibc-rs/issues/98
[#274]: https://github.com/informalsystems/ibc-rs/issues/274
[#277]: https://github.com/informalsystems/ibc-rs/issues/277
[#315]: https://github.com/informalsystems/ibc-rs/issues/315
[#330]: https://github.com/informalsystems/ibc-rs/issues/330
[#332]: https://github.com/informalsystems/ibc-rs/issues/332
[#335]: https://github.com/informalsystems/ibc-rs/pull/335
[#336]: https://github.com/informalsystems/ibc-rs/issues/336
[#337]: https://github.com/informalsystems/ibc-rs/issues/337
[#338]: https://github.com/informalsystems/ibc-rs/issues/338
[#346]: https://github.com/informalsystems/ibc-rs/issues/346
[#347]: https://github.com/informalsystems/ibc-rs/issues/347
[#348]: https://github.com/informalsystems/ibc-rs/pull/348
[#358]: https://github.com/informalsystems/ibc-rs/issues/358
[#359]: https://github.com/informalsystems/ibc-rs/issues/359
[#360]: https://github.com/informalsystems/ibc-rs/issues/360
[#363]: https://github.com/informalsystems/ibc-rs/issues/363
[#366]: https://github.com/informalsystems/ibc-rs/issues/366
[#367]: https://github.com/informalsystems/ibc-rs/issues/367
[#368]: https://github.com/informalsystems/ibc-rs/issues/368
[#369]: https://github.com/informalsystems/ibc-rs/pull/369
[#371]: https://github.com/informalsystems/ibc-rs/issues/371
[#372]: https://github.com/informalsystems/ibc-rs/issues/372
[#373]: https://github.com/informalsystems/ibc-rs/issues/373
[#374]: https://github.com/informalsystems/ibc-rs/issues/374
[#376]: https://github.com/informalsystems/ibc-rs/issues/376
[#377]: https://github.com/informalsystems/ibc-rs/issues/377
[#378]: https://github.com/informalsystems/ibc-rs/issues/378
[#386]: https://github.com/informalsystems/ibc-rs/issues/386
[#389]: https://github.com/informalsystems/ibc-rs/issues/389
[#402]: https://github.com/informalsystems/ibc-rs/issues/402
[#403]: https://github.com/informalsystems/ibc-rs/issues/403
[#404]: https://github.com/informalsystems/ibc-rs/issues/404
[#419]: https://github.com/informalsystems/ibc-rs/issues/419
[#415]: https://github.com/informalsystems/ibc-rs/issues/415
[#428]: https://github.com/informalsystems/ibc-rs/issues/428
[changelog]: https://github.com/informalsystems/ibc-rs/tree/master/CHANGELOG.md
[proto-compiler]: https://github.com/informalsystems/ibc-rs/tree/master/proto-compiler

## v0.0.4
*October 19, 2020*

This release focuses on alignment with the Cosmos ecosystem: adaptations to Tendermint-rs 0.16 and subsequently to 0.17 (`0.17.0-rc1`), and numerous protobuf updates following latest stargate releases.

Additional highlights:
- Adding DomainTypes and (de)serialization capability to ICS02 and ICS03 messages and structures.
- Improvements of the IBC message processor framework (handlers, contexts and mocks).
- Added initial implementations for the ICS26 (routing module) and ICS18 (basic relayer algorithms module) for use in testing.
- Also added support for packet handling in the relayer algorithm specifications.

### BREAKING CHANGES:
- [ibc-relayer] & [ibc] Alignment with ecosystem updates:
    - Compatibility with the latest protobuf (Gaia stargate-3 and stargate-4) ([#191], [#272], [#273], [#278])
    - Adaptations to tendermint 0.17 ([#286], [#293], [#300], [#302], [#308])
- [ibc-relayer] UX improvement: Remove proof option from client connections command ([#205])

### FEATURES:
- [ibc/ics03] ICS03 Ack and Confirm message processors ([#223])
- [ibc-relayer-cli]
    - Relayer CLIs for client messages ([#207])
    - Relayer CLIs for connection-open-init ([#206])
    - Queries for consensus state and client state ([#149], [#150])
- [ibc] Routing module minimal implementation for MVP ([#159], [#232])
- [ibc/relayer-spec] Relayer specification for packet handling ([#229], [#234], [#237])
- [ibc/relayer-spec] Basic packet handling in TLA+([#124])
- [ibc] Basic relayer functionality: a test with ClientUpdate ping-pong between two mocked chains ([#276])

### IMPROVEMENTS:
- [ibc] Implemented the `DomainType` trait for IBC proto structures ([#245], [#249]).
- [ibc] & [ibc-proto] Several improvements to message processors, among which ([#218]):
    - ICS03 connection handshake protocol initial implementation and tests ([#160])
    - Add capability to decode from protobuf Any* type into Tendermint and Mock client states
    - Cleanup Any* client wrappers related code
    - Migrate handlers to newer protobuf definitions ([#226])
    - Extend client context mock ([#221])
    - Context mock simplifications and cleanup ([#269], [#295], [#296], [#297])
- [ibc/ics03] Split `msgs.rs` in multiple files, implement `From` for all messages ([#253])
- [ibc-proto]
    - Move ibc-proto source code into ibc-rs ([#142]) and fixed code deduplication ([#282], [#284])
    - Consolidate proto-compiler logic [#241]
- [ibc/relayer-spec] Add support for APALACHE to the Relayer TLA+ spec ([#165])
- [ibc-relayer] Update to tendermint v.0.16 and integrate with the new light client implementation ([#90], [#243])

### BUG FIXES:
- [ibc] Removed "Uninitialized" state from connection ([#217])
- [ibc-relayer-cli] Fix for client query subcommands ([#231])
- [disclosure-log] & [spec/connection-handshake] Disclosed bugs in ICS3 version negotiation and proposed a fix ([#209], [#213])

[#90]: https://github.com/informalsystems/ibc-rs/issues/90
[#124]: https://github.com/informalsystems/ibc-rs/issues/124
[#142]: https://github.com/informalsystems/ibc-rs/issues/142
[#149]: https://github.com/informalsystems/ibc-rs/issues/149
[#150]: https://github.com/informalsystems/ibc-rs/issues/150
[#159]: https://github.com/informalsystems/ibc-rs/issues/159
[#160]: https://github.com/informalsystems/ibc-rs/issues/160
[#165]: https://github.com/informalsystems/ibc-rs/issues/165
[#191]: https://github.com/informalsystems/ibc-rs/issues/191
[#205]: https://github.com/informalsystems/ibc-rs/issues/205
[#206]: https://github.com/informalsystems/ibc-rs/issues/206
[#207]: https://github.com/informalsystems/ibc-rs/issues/207
[#209]: https://github.com/informalsystems/ibc-rs/issues/209
[#213]: https://github.com/informalsystems/ibc-rs/issues/213
[#217]: https://github.com/informalsystems/ibc-rs/issues/217
[#218]: https://github.com/informalsystems/ibc-rs/issues/218
[#221]: https://github.com/informalsystems/ibc-rs/issues/221
[#223]: https://github.com/informalsystems/ibc-rs/issues/223
[#226]: https://github.com/informalsystems/ibc-rs/issues/226
[#229]: https://github.com/informalsystems/ibc-rs/issues/229
[#231]: https://github.com/informalsystems/ibc-rs/issues/231
[#232]: https://github.com/informalsystems/ibc-rs/issues/232
[#234]: https://github.com/informalsystems/ibc-rs/issues/234
[#237]: https://github.com/informalsystems/ibc-rs/issues/237
[#241]: https://github.com/informalsystems/ibc-rs/issues/241
[#243]: https://github.com/informalsystems/ibc-rs/issues/243
[#245]: https://github.com/informalsystems/ibc-rs/issues/245
[#249]: https://github.com/informalsystems/ibc-rs/issues/249
[#253]: https://github.com/informalsystems/ibc-rs/issues/253
[#269]: https://github.com/informalsystems/ibc-rs/issues/269
[#272]: https://github.com/informalsystems/ibc-rs/issues/272
[#273]: https://github.com/informalsystems/ibc-rs/issues/273
[#276]: https://github.com/informalsystems/ibc-rs/issues/276
[#278]: https://github.com/informalsystems/ibc-rs/issues/278
[#282]: https://github.com/informalsystems/ibc-rs/issues/282
[#284]: https://github.com/informalsystems/ibc-rs/issues/284
[#286]: https://github.com/informalsystems/ibc-rs/issues/286
[#293]: https://github.com/informalsystems/ibc-rs/issues/293
[#295]: https://github.com/informalsystems/ibc-rs/issues/295
[#296]: https://github.com/informalsystems/ibc-rs/issues/296
[#297]: https://github.com/informalsystems/ibc-rs/issues/297
[#300]: https://github.com/informalsystems/ibc-rs/issues/300
[#302]: https://github.com/informalsystems/ibc-rs/issues/302
[#308]: https://github.com/informalsystems/ibc-rs/issues/308
[ibc-proto]: https://github.com/informalsystems/ibc-rs/tree/master/proto
[disclosure-log]: https://github.com/informalsystems/ibc-rs/blob/master/docs/disclosure-log.md
[spec/connection-handshake]: https://github.com/informalsystems/ibc-rs/tree/master/docs/spec/connection-handshake
[ibc-relayer]: https://github.com/informalsystems/ibc-rs/tree/master/relayer

## v0.0.3
*September 1, 2020*

This release focuses on the IBC message processor framework and initial
implementations in ICS02 and ICS07. It also introduces an initial specification for the relayer algorithm.

Other highlights:
- The ibc crate is published as [ibc](https://crates.io/crates/ibc) in crates.io
- ADR-001 and ADR-003 are complete. 🎉

### BREAKING CHANGES:
- [ibc] Renamed `modules` crate to `ibc` crate. Version number for the new crate is not reset. ([#198])
- [ibc/ics02] `ConnectionId`s are now decoded to `Vec<ConnectionId>` and validated instead of `Vec<String>` ([#185])
- [ibc/ics03] Removed `Connection` and `ConnectionCounterparty` traits ([#193])
- [ibc/ics04] Removed `Channel` and `ChannelCounterparty` traits ([#192])

### FEATURES:
- [ibc/ics02] partial implementation of message handler ([#119], [#194])
- [ibc/ics07] partial implementation of message handler ([#119], [#194])
- [architecture/ADR-003] Proposal for IBC handler (message processor) architecture ([#119], [#194])
- [ibc/relayer-spec] Detailed technical specification of the relayer algorithm with focus on client update ([#84])
- [architecture/ADR-001] Documentation for the repository structure ([#1])
- [architecture/FSM-1] Connection Handshake FSM English description ([#122])

### IMPROVEMENTS:
- [contributing] Updated CONTRIBUTING.md. Please read before opening PRs ([#195])
- [ibc-relayer-cli] Refactor ConnectionId decoding in `query client` ([#185])

### BUG FIXES:
- [ibc/ics24] Identifiers limit update according to ICS specs ([#168])

[ibc/relayer-spec]: https://github.com/informalsystems/ibc-rs/blob/master/docs/spec/relayer/Relayer.md
[#84]: https://github.com/informalsystems/ibc-rs/issues/84
[architecture/ADR-001]: https://github.com/informalsystems/ibc-rs/blob/master/docs/architecture/adr-001-repo.md
[#1]: https://github.com/informalsystems/ibc-rs/issues/1
[contributing]: https://github.com/informalsystems/ibc-rs/blob/master/CONTRIBUTING.md
[#195]: https://github.com/informalsystems/ibc-rs/pull/195
[ibc]: https://github.com/informalsystems/ibc-rs/tree/master/modules
[#198]: https://github.com/informalsystems/ibc-rs/issues/198
[ibc/ics02]: https://github.com/informalsystems/ibc-rs/tree/master/modules/src/ics02_client
[#185]: https://github.com/informalsystems/ibc-rs/issues/185
[ibc/ics03]: https://github.com/informalsystems/ibc-rs/tree/master/modules/src/ics03_connection
[#193]: https://github.com/informalsystems/ibc-rs/issues/193
[ibc/ics04]: https://github.com/informalsystems/ibc-rs/tree/master/modules/src/ics04_channel
[#192]: https://github.com/informalsystems/ibc-rs/issues/192
[ibc-relayer-cli]: https://github.com/informalsystems/ibc-rs/tree/master/relayer-cli
[architecture/FSM-1]: https://github.com/informalsystems/ibc-rs/blob/master/docs/architecture/fsm-async-connection.md
[#122]: https://github.com/informalsystems/ibc-rs/issues/122
[architecture/ADR-003]: https://github.com/informalsystems/ibc-rs/blob/master/docs/architecture/adr-003-handler-implementation.md
[#119]: https://github.com/informalsystems/ibc-rs/issues/119
[#194]: https://github.com/informalsystems/ibc-rs/issues/194
[ibc/ics24]: https://github.com/informalsystems/ibc-rs/tree/master/modules/src/ics24_host
[#168]: https://github.com/informalsystems/ibc-rs/issues/168
[ibc/ics07]: https://github.com/informalsystems/ibc-rs/tree/master/modules/src/ics07_tendermint

## v0.0.2

*August 1, 2020*

This release is focused on updating the query system from amino to protobuf,
implementing a few queries from the CLI, and establishing an initial testing framework
that will support multiple chain types.

It does not target a stable release of Cosmos-SDK chains, but is tracking
the latest state of development towards the Cosmos-SDK Stargate release.

### BREAKING CHANGES:

- [ibc|ibc-relayer] Refactor queries, paths, and Chain trait to reduce code and use
  protobuf instead of Amino.
        [\#152](https://github.com/informalsystems/ibc-rs/pull/152),
        [\#174](https://github.com/informalsystems/ibc-rs/pull/174),
        [\#155](https://github.com/informalsystems/ibc-rs/pull/155)
- [repo] Moved relayer/cli to relayer-cli, relayer/relay to relayer. [\#183](https://github.com/informalsystems/ibc-rs/pull/183)

### FEATURES:

- [ibc-relayer] Query connections given client id. [\#169](https://github.com/informalsystems/ibc-rs/pull/169)
- [ibc-relayer] Query connection given connection id. [\#136](https://github.com/informalsystems/ibc-rs/pull/136)
- [ibc-relayer] Query channel given channel id and port [\#163](https://github.com/informalsystems/ibc-rs/pull/163)
- [spec] Channel closing datagrams in TLA+ [\#141](https://github.com/informalsystems/ibc-rs/pull/141)

### IMPROVEMENTS:

- [ci] Framework (scripts and Github Actions) for integration testing the relayer queries against
    the Cosmos-SDK's `simd` binary with prepopulated IBC state in the genesis
        [\#140](https://github.com/informalsystems/ibc-rs/pull/140),
        [\#184](https://github.com/informalsystems/ibc-rs/pull/184)
- [ibc-relayer|ibc] Implemented better Raw type handling. [\#156](https://github.com/informalsystems/ibc-rs/pull/156)
- [repo] Add rust-toolchain file. [\#154](https://github.com/informalsystems/ibc-rs/pull/154)

### BUG FIXES:

- [ibc] Fixed the identifiers limits according to updated ics spec. [\#189](https://github.com/informalsystems/ibc-rs/pull/189)
- [ibc/relayer] Remove some warnings triggered during compilation due to dependency specification. [\#132](https://github.com/informalsystems/ibc-rs/pull/132)
- [ibc] Fix nightly runs. [\#161](https://github.com/informalsystems/ibc-rs/pull/161)
- [repo] Fix for incomplete licence terms. [\#153](https://github.com/informalsystems/ibc-rs/pull/153)

## 0.0.1

*July 1st, 2020*

This is the initial prototype release of an IBC relayer and TLA+ specifications.
There are no compatibility guarantees until v0.1.0.

Includes:

- Configuration file definition and validation
- Client state, consensus state, connection, channel queries.
    - Note: deserialization is unimplemented as it has dependency on migration to protobuf for ABCI queries
- Per chain light clients threads are created and headers are periodically retrieved and verified.
- Per chain IBC event monitor threads are spawned and main event handler that receives them.
    - Note: the event handler just displays the events.
- IBC Modules partial implementation for datastructures, messages and queries.
- Some English and TLA+ specifications for Connection & Channel Handshake as well as naive relayer algorithm.<|MERGE_RESOLUTION|>--- conflicted
+++ resolved
@@ -7,8 +7,9 @@
 - [ibc]
   - Reinstated `ics23` dependency ([#854])
   - Use proper Timestamp type to track time ([#855])
-- [ibc-relayer]
-  - Change the default for client creation to allow governance recovery in case of expiration or misbehaviour. ([#785])
+
+- [ibc-relayer]
+  - Change the default for client creation to allow governance recovery in case of expiration or misbehaviour ([#785])
 
 ### BUG FIXES
 
@@ -28,11 +29,8 @@
 [#811]: https://github.com/informalsystems/ibc-rs/issues/811
 [#854]: https://github.com/informalsystems/ibc-rs/issues/854
 [#851]: https://github.com/informalsystems/ibc-rs/issues/851
-<<<<<<< HEAD
 [#869]: https://github.com/informalsystems/ibc-rs/issues/869
-=======
 [#855]: https://github.com/informalsystems/ibc-rs/issues/855
->>>>>>> b91ff9ee
 
 
 ## v0.2.0

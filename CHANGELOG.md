# Changelog

## Unreleased Changes


### FEATURES
- Continous Integration (CI) end-to-end (e2e) testing ([#32])
- Add support for streamlining releases ([#507])

- [relayer-cli]
  - Implement command to query the channels associated with a connection ([#505])
  - JSON output for queries and txs ([#500])
  - Implement commands for channel close init and confirm ([#538])
  - Implement command to perform the handshake for a new channel ([#557])
<<<<<<< HEAD
  - Query all connections CLI ([#553])
=======
  - Query all channels command ([#568])
>>>>>>> 033af384

- [relayer]
  - Added retry mechanism, restructured relayer ([#519])
  - Relay `MsgTimeoutOnClose` if counterparty channel state is `State::Closed`

- [modules]
  - Add `MsgTimeoutOnClose` message type ([#563])

### IMPROVEMENTS

- Update to `tendermint-rs` v0.17.1 ([#517])
- Update to `tokio` 1.0, `prost` 0.7 and `tonic` 0.4 ([#527])
  
- [relayer-cli]
  - Replace `ChannelConfig` in `Channel::new` ([#511])
  - Add `packet-send` CLI ([#470])
  - UX improvements for relayer txs ([#536, #540, #554])
  - Allow running standalone commands concurrently to the main relayer loop ([#501])

- [relayer]
  - Performance improvements ([#514], [#537])
  - Fix for mismatching `bitcoin` dep ([#525])

- [modules]
  - Clean the `validate_basic` method ([#94])
  - `MsgConnectionOpenAck` testing improvements ([#306])

### BUG FIXES:

- [modules]
  - Fix for storing `ClientType` upon 'create-client' ([#513])

### BREAKING CHANGES:

- [modules]
  - The `ibc::handler::Event` is removed and handlers now produce `ibc::events::IBCEvent`s ([#535])

[#32]: https://github.com/informalsystems/ibc-rs/issues/32
[#94]: https://github.com/informalsystems/ibc-rs/issues/94
[#306]: https://github.com/informalsystems/ibc-rs/issues/306
[#470]: https://github.com/informalsystems/ibc-rs/issues/470
[#500]: https://github.com/informalsystems/ibc-rs/issues/500
[#501]: https://github.com/informalsystems/ibc-rs/issues/501
[#505]: https://github.com/informalsystems/ibc-rs/issues/505
[#507]: https://github.com/informalsystems/ibc-rs/issues/507
[#511]: https://github.com/informalsystems/ibc-rs/pull/511
[#513]: https://github.com/informalsystems/ibc-rs/issues/513
[#514]: https://github.com/informalsystems/ibc-rs/issues/514
[#517]: https://github.com/informalsystems/ibc-rs/issues/517
[#519]: https://github.com/informalsystems/ibc-rs/issues/519
[#525]: https://github.com/informalsystems/ibc-rs/issues/525
[#527]: https://github.com/informalsystems/ibc-rs/issues/527
[#535]: https://github.com/informalsystems/ibc-rs/issues/535
[#536]: https://github.com/informalsystems/ibc-rs/issues/536
[#537]: https://github.com/informalsystems/ibc-rs/issues/537
[#538]: https://github.com/informalsystems/ibc-rs/issues/538
[#540]: https://github.com/informalsystems/ibc-rs/issues/540
[#554]: https://github.com/informalsystems/ibc-rs/issues/554
[#553]: https://github.com/informalsystems/ibc-rs/issues/553
[#557]: https://github.com/informalsystems/ibc-rs/issues/557
[#563]: https://github.com/informalsystems/ibc-rs/issues/563
[#568]: https://github.com/informalsystems/ibc-rs/issues/568

## v0.0.6
*December 23, 2020*

This release focuses on upgrading the relayer and ibc modules to the latest interfaces from the ecosystem:
tendermint-rs `v0.17`, which brings the protobuf changes from tendermint `v0.34.0`, plus alignment with
the latest cosmos proto versions from `v0.40.0-rc5` (sometimes called 'stargate-5').

### FEATURES
- Update to tendermint-rs version `0.17` ([#451])
- Update to cosmos-sdk IBC proto version `v0.40.0-rc5` ([#451])

- [relayer]
 
- [relayer-cli]
  - Packet CLIs for recv_packet ([#443])
  - Packet CLIs for acknowledging packets ([#468])

### IMPROVEMENTS
- [relayer]
  - Mock chain (implementing IBC handlers) and integration against CLI ([#158])
  - Relayer tests for client update (ping pong) against MockChain ([#381])
  - Relayer refactor to improve testing and add semantic dependencies ([#447]) 

[#158]: https://github.com/informalsystems/ibc-rs/issues/158
[#379]: https://github.com/informalsystems/ibc-rs/issues/379
[#381]: https://github.com/informalsystems/ibc-rs/issues/381
[#443]: https://github.com/informalsystems/ibc-rs/issues/443
[#447]: https://github.com/informalsystems/ibc-rs/issues/447
[#451]: https://github.com/informalsystems/ibc-rs/issues/451
[#468]: https://github.com/informalsystems/ibc-rs/issues/468


## v0.0.5
*December 2, 2020*

This release focuses on implementing relayer and relayer-cli functionality towards a full v0 implementation.
We now have the full-stack implementation for supporting client creation & updates, as well as connection- and channel handshakes.
We also consolidated our TLA+ specs into an "IBC Core TLA+ specification," and added ICS 020 spec. 

Special thanks to external contributors for this release: @CharlyCst ([#347], [#419]).

- [relayer-cli]
  - Add `--all` option to `light rm` command to remove all peers for a given chain ([#431])

[#431]: https://github.com/informalsystems/ibc-rs/issues/431

### FEATURES

- Update to tendermint-rs version `0.17-RC3` ([#403])
- [changelog] Added "unreleased" section in `CHANGELOG.MD` to help streamline releases ([#274])
- [modules]
    - Implement flexible connection id selection ([#332])
    - ICS 4 Domain Types for channel handshakes and packets ([#315], [#95])
    - Introduce LightBlock support for MockContext ([#389])
- [relayer]
    - Retrieve account sequence information from a chain using a GRPC client (#337)
    - Implementation of chain runtime for v0 ([#330])
    - Integrate relayer spike into relayer crate ([#335])
    - Implement `query_header_at_height` via plain RPC queries (no light client verification) ([#336])
    - Implement the relayer logic for connection handshake messages ([#358], [#359], [#360])
    - Implement the relayer logic for channel handshake messages ([#371], [#372], [#373], [#374])
- [relayer-cli]
    - Merge light clients config in relayer config and add commands to add/remove light clients ([#348])
    - CLI for client update message ([#277])
    - Implement the relayer CLI for connection handshake messages ([#358], [#359], [#360])
    - Implement the relayer CLI for channel handshake messages ([#371], [#372], [#373], [#374])
    - Added basic client, connection, and channel lifecyle in relayer v0 ([#376], [#377], [#378])
    - Implement commands to add and list keys for a chain ([#363])
    - Allow overriding of peer_id, height and hash in light add command ([#428])
- [proto-compiler]
    - Refactor and allow specifying a commit at which the Cosmos SDK should be checked out ([#366])
    - Add a `--tag` option to the `clone-sdk` command to check out a tag instead of a commit ([#369])
    - Fix `--out` command line parameter (instead of `--path`) ([#419])
- [spec/relayer]
    - ICS 020 spec in TLA+ ([#386])
    - Prepare IBC Core TLA+ specs ([#404])

### IMPROVEMENTS

- [relayer]
    - Pin chain runtime against Tokio 0.2 by downgrading for 0.3 to avoid dependency hell ([#415], follow up to [#402])
- [relayer-cli]
    - Split tasks spawned by CLI commands into their own modules ([#331])
    - V0 command implementation ([#346])
- [modules]
    - Split `msgs.rs` of ICS002 in separate modules ([#367])
    - Fixed inconsistent versioning for ICS003 and ICS004 ([#97])
    - Fixed `get_sign_bytes` method for messages ([#98])
    - Homogenize ConnectionReader trait so that all functions return owned objects ([#347])
    - Align with tendermint-rs in the domain type definition of `block::Id` ([#338])


[#95]: https://github.com/informalsystems/ibc-rs/issues/95
[#97]: https://github.com/informalsystems/ibc-rs/issues/97
[#98]: https://github.com/informalsystems/ibc-rs/issues/98
[#274]: https://github.com/informalsystems/ibc-rs/issues/274
[#277]: https://github.com/informalsystems/ibc-rs/issues/277
[#315]: https://github.com/informalsystems/ibc-rs/issues/315
[#330]: https://github.com/informalsystems/ibc-rs/issues/330
[#332]: https://github.com/informalsystems/ibc-rs/issues/332
[#335]: https://github.com/informalsystems/ibc-rs/pull/335
[#336]: https://github.com/informalsystems/ibc-rs/issues/336
[#337]: https://github.com/informalsystems/ibc-rs/issues/337
[#338]: https://github.com/informalsystems/ibc-rs/issues/338
[#346]: https://github.com/informalsystems/ibc-rs/issues/346
[#347]: https://github.com/informalsystems/ibc-rs/issues/347
[#348]: https://github.com/informalsystems/ibc-rs/pull/348
[#358]: https://github.com/informalsystems/ibc-rs/issues/358
[#359]: https://github.com/informalsystems/ibc-rs/issues/359
[#360]: https://github.com/informalsystems/ibc-rs/issues/360
[#363]: https://github.com/informalsystems/ibc-rs/issues/363
[#366]: https://github.com/informalsystems/ibc-rs/issues/366
[#367]: https://github.com/informalsystems/ibc-rs/issues/367
[#368]: https://github.com/informalsystems/ibc-rs/issues/368
[#369]: https://github.com/informalsystems/ibc-rs/pull/369
[#371]: https://github.com/informalsystems/ibc-rs/issues/371
[#372]: https://github.com/informalsystems/ibc-rs/issues/372
[#373]: https://github.com/informalsystems/ibc-rs/issues/373
[#374]: https://github.com/informalsystems/ibc-rs/issues/374
[#376]: https://github.com/informalsystems/ibc-rs/issues/376
[#377]: https://github.com/informalsystems/ibc-rs/issues/377
[#378]: https://github.com/informalsystems/ibc-rs/issues/378
[#386]: https://github.com/informalsystems/ibc-rs/issues/386
[#389]: https://github.com/informalsystems/ibc-rs/issues/389
[#402]: https://github.com/informalsystems/ibc-rs/issues/402
[#403]: https://github.com/informalsystems/ibc-rs/issues/403
[#404]: https://github.com/informalsystems/ibc-rs/issues/404
[#419]: https://github.com/informalsystems/ibc-rs/issues/419
[#415]: https://github.com/informalsystems/ibc-rs/issues/415
[#428]: https://github.com/informalsystems/ibc-rs/issues/428
[changelog]: https://github.com/informalsystems/ibc-rs/tree/master/CHANGELOG.md
[proto-compiler]: https://github.com/informalsystems/ibc-rs/tree/master/proto-compiler

## v0.0.4
*October 19, 2020*

This release focuses on alignment with the Cosmos ecosystem: adaptations to Tendermint-rs 0.16 and subsequently to 0.17 (`0.17.0-rc1`), and numerous protobuf updates following latest stargate releases.

Additional highlights:
- Adding DomainTypes and (de)serialization capability to ICS02 and ICS03 messages and structures.
- Improvements of the IBC message processor framework (handlers, contexts and mocks).
- Added initial implementations for the ICS26 (routing module) and ICS18 (basic relayer algorithms module) for use in testing.
- Also added support for packet handling in the relayer algorithm specifications.

### BREAKING CHANGES:
- [relayer] & [modules] Alignment with ecosystem updates:
    - Compatibility with the latest protobuf (Gaia stargate-3 and stargate-4) ([#191], [#272], [#273], [#278]) 
    - Adaptations to tendermint 0.17 ([#286], [#293], [#300], [#302], [#308])
- [relayer] UX improvement: Remove proof option from client connections command ([#205])

### FEATURES:
- [modules/ics03] ICS03 Ack and Confirm message processors ([#223])
- [relayer-cli]
    - Relayer CLIs for client messages ([#207])
    - Relayer CLIs for connection-open-init ([#206])
    - Queries for consensus state and client state ([#149], [#150])
- [modules] Routing module minimal implementation for MVP ([#159], [#232])
- [spec/relayer] Relayer specification for packet handling ([#229], [#234], [#237])
- [spec/relayer] Basic packet handling in TLA+([#124])
- [modules] Basic relayer functionality: a test with ClientUpdate ping-pong between two mocked chains ([#276])

### IMPROVEMENTS:
- [modules] Implemented the `DomainType` trait for IBC proto structures ([#245], [#249]).
- [modules] & [ibc-proto] Several improvements to message processors, among which ([#218]):
    - ICS03 connection handshake protocol initial implementation and tests ([#160])
    - Add capability to decode from protobuf Any* type into Tendermint and Mock client states 
    - Cleanup Any* client wrappers related code
    - Migrate handlers to newer protobuf definitions ([#226])
    - Extend client context mock ([#221])
    - Context mock simplifications and cleanup ([#269], [#295], [#296], [#297])
- [modules/ics03] Split `msgs.rs` in multiple files, implement `From` for all messages ([#253])
- [ibc-proto]
    - Move ibc-proto source code into ibc-rs ([#142]) and fixed code deduplication ([#282], [#284])
    - Consolidate proto-compiler logic [#241]
- [spec/relayer] Add support for APALACHE to the Relayer TLA+ spec ([#165])
- [relayer] Update to tendermint v.0.16 and integrate with the new light client implementation ([#90], [#243])

### BUG FIXES:
- [modules] Removed "Uninitialized" state from connection ([#217])
- [relayer-cli] Fix for client query subcommands ([#231])
- [disclosure-log] & [spec/connection-handshake] Disclosed bugs in ICS3 version negotiation and proposed a fix ([#209], [#213])

[#90]: https://github.com/informalsystems/ibc-rs/issues/90
[#124]: https://github.com/informalsystems/ibc-rs/issues/124
[#142]: https://github.com/informalsystems/ibc-rs/issues/142
[#149]: https://github.com/informalsystems/ibc-rs/issues/149
[#150]: https://github.com/informalsystems/ibc-rs/issues/150
[#159]: https://github.com/informalsystems/ibc-rs/issues/159
[#160]: https://github.com/informalsystems/ibc-rs/issues/160
[#165]: https://github.com/informalsystems/ibc-rs/issues/165
[#191]: https://github.com/informalsystems/ibc-rs/issues/191
[#205]: https://github.com/informalsystems/ibc-rs/issues/205
[#206]: https://github.com/informalsystems/ibc-rs/issues/206
[#207]: https://github.com/informalsystems/ibc-rs/issues/207
[#209]: https://github.com/informalsystems/ibc-rs/issues/209
[#213]: https://github.com/informalsystems/ibc-rs/issues/213
[#217]: https://github.com/informalsystems/ibc-rs/issues/217
[#218]: https://github.com/informalsystems/ibc-rs/issues/218
[#221]: https://github.com/informalsystems/ibc-rs/issues/221
[#223]: https://github.com/informalsystems/ibc-rs/issues/223
[#226]: https://github.com/informalsystems/ibc-rs/issues/226
[#229]: https://github.com/informalsystems/ibc-rs/issues/229
[#231]: https://github.com/informalsystems/ibc-rs/issues/231
[#232]: https://github.com/informalsystems/ibc-rs/issues/232
[#234]: https://github.com/informalsystems/ibc-rs/issues/234
[#237]: https://github.com/informalsystems/ibc-rs/issues/237
[#241]: https://github.com/informalsystems/ibc-rs/issues/241
[#243]: https://github.com/informalsystems/ibc-rs/issues/243
[#245]: https://github.com/informalsystems/ibc-rs/issues/245
[#249]: https://github.com/informalsystems/ibc-rs/issues/249
[#253]: https://github.com/informalsystems/ibc-rs/issues/253
[#269]: https://github.com/informalsystems/ibc-rs/issues/269
[#272]: https://github.com/informalsystems/ibc-rs/issues/272
[#273]: https://github.com/informalsystems/ibc-rs/issues/273
[#276]: https://github.com/informalsystems/ibc-rs/issues/276
[#278]: https://github.com/informalsystems/ibc-rs/issues/278
[#282]: https://github.com/informalsystems/ibc-rs/issues/282
[#284]: https://github.com/informalsystems/ibc-rs/issues/284
[#286]: https://github.com/informalsystems/ibc-rs/issues/286
[#293]: https://github.com/informalsystems/ibc-rs/issues/293
[#295]: https://github.com/informalsystems/ibc-rs/issues/295
[#296]: https://github.com/informalsystems/ibc-rs/issues/296
[#297]: https://github.com/informalsystems/ibc-rs/issues/297
[#300]: https://github.com/informalsystems/ibc-rs/issues/300
[#302]: https://github.com/informalsystems/ibc-rs/issues/302
[#308]: https://github.com/informalsystems/ibc-rs/issues/308
[ibc-proto]: https://github.com/informalsystems/ibc-rs/tree/master/proto
[disclosure-log]: https://github.com/informalsystems/ibc-rs/blob/master/docs/disclosure-log.md
[spec/connection-handshake]: https://github.com/informalsystems/ibc-rs/tree/master/docs/spec/connection-handshake
[relayer]: https://github.com/informalsystems/ibc-rs/tree/master/relayer

## v0.0.3
*September 1, 2020*

This release focuses on the IBC message processor framework and initial
implementations in ICS02 and ICS07. It also introduces an initial specification for the relayer algorithm.

Other highlights:
- The modules crate is published as [ibc](https://crates.io/crates/ibc) in crates.io
- ADR-001 and ADR-003 are complete. 🎉

### BREAKING CHANGES:
- [modules] Renamed `modules` crate to `ibc` crate. Version number for the new crate is not reset. ([#198])
- [modules/ics02] `ConnectionId`s are now decoded to `Vec<ConnectionId>` and validated instead of `Vec<String>` ([#185])
- [modules/ics03] Removed `Connection` and `ConnectionCounterparty` traits ([#193])
- [modules/ics04] Removed `Channel` and `ChannelCounterparty` traits ([#192])

### FEATURES:
- [modules/ics02] partial implementation of message handler ([#119], [#194])
- [modules/ics07] partial implementation of message handler ([#119], [#194])
- [architecture/ADR-003] Proposal for IBC handler (message processor) architecture ([#119], [#194])
- [spec/relayer] Detailed technical specification of the relayer algorithm with focus on client update ([#84])
- [architecture/ADR-001] Documentation for the repository structure ([#1])
- [architecture/FSM-1] Connection Handshake FSM English description ([#122])

### IMPROVEMENTS:
- [contributing] Updated CONTRIBUTING.md. Please read before opening PRs ([#195])
- [relayer-cli] Refactor ConnectionId decoding in `query client` ([#185])

### BUG FIXES:
- [modules/ics24] Identifiers limit update according to ICS specs ([#168])

[spec/relayer]: https://github.com/informalsystems/ibc-rs/blob/master/docs/spec/relayer/Relayer.md
[#84]: https://github.com/informalsystems/ibc-rs/issues/84
[architecture/ADR-001]: https://github.com/informalsystems/ibc-rs/blob/master/docs/architecture/adr-001-repo.md
[#1]: https://github.com/informalsystems/ibc-rs/issues/1
[contributing]: https://github.com/informalsystems/ibc-rs/blob/master/CONTRIBUTING.md
[#195]: https://github.com/informalsystems/ibc-rs/pull/195
[modules]: https://github.com/informalsystems/ibc-rs/tree/master/modules
[#198]: https://github.com/informalsystems/ibc-rs/issues/198
[modules/ics02]: https://github.com/informalsystems/ibc-rs/tree/master/modules/src/ics02_client
[#185]: https://github.com/informalsystems/ibc-rs/issues/185
[modules/ics03]: https://github.com/informalsystems/ibc-rs/tree/master/modules/src/ics03_connection
[#193]: https://github.com/informalsystems/ibc-rs/issues/193
[modules/ics04]: https://github.com/informalsystems/ibc-rs/tree/master/modules/src/ics04_channel
[#192]: https://github.com/informalsystems/ibc-rs/issues/192
[relayer-cli]: https://github.com/informalsystems/ibc-rs/tree/master/relayer-cli
[architecture/FSM-1]: https://github.com/informalsystems/ibc-rs/blob/master/docs/architecture/fsm-async-connection.md
[#122]: https://github.com/informalsystems/ibc-rs/issues/122
[architecture/ADR-003]: https://github.com/informalsystems/ibc-rs/blob/master/docs/architecture/adr-003-handler-implementation.md
[#119]: https://github.com/informalsystems/ibc-rs/issues/119
[#194]: https://github.com/informalsystems/ibc-rs/issues/194
[modules/ics24]: https://github.com/informalsystems/ibc-rs/tree/master/modules/src/ics24_host
[#168]: https://github.com/informalsystems/ibc-rs/issues/168
[modules/ics07]: https://github.com/informalsystems/ibc-rs/tree/master/modules/src/ics07_tendermint

## v0.0.2

*August 1, 2020*

This release is focused on updating the query system from amino to protobuf,
implementing a few queries from the CLI, and establishing an initial testing framework
that will support multiple chain types.

It does not target a stable release of Cosmos-SDK chains, but is tracking
the latest state of development towards the Cosmos-SDK Stargate release.

### BREAKING CHANGES:

- [modules|relayer] Refactor queries, paths, and Chain trait to reduce code and use
  protobuf instead of Amino.
        [\#152](https://github.com/informalsystems/ibc-rs/pull/152),
        [\#174](https://github.com/informalsystems/ibc-rs/pull/174),
        [\#155](https://github.com/informalsystems/ibc-rs/pull/155)
- [repo] Moved relayer/cli to relayer-cli, relayer/relay to relayer. [\#183](https://github.com/informalsystems/ibc-rs/pull/183)
  
### FEATURES:

- [relayer] Query connections given client id. [\#169](https://github.com/informalsystems/ibc-rs/pull/169)
- [relayer] Query connection given connection id. [\#136](https://github.com/informalsystems/ibc-rs/pull/136)
- [relayer] Query channel given channel id and port [\#163](https://github.com/informalsystems/ibc-rs/pull/163)
- [spec] Channel closing datagrams in TLA+ [\#141](https://github.com/informalsystems/ibc-rs/pull/141)

### IMPROVEMENTS:

- [ci] Framework (scripts and Github Actions) for integration testing the relayer queries against 
    the Cosmos-SDK's `simd` binary with prepopulated IBC state in the genesis
        [\#140](https://github.com/informalsystems/ibc-rs/pull/140),
        [\#184](https://github.com/informalsystems/ibc-rs/pull/184)
- [relayer|modules] Implemented better Raw type handling. [\#156](https://github.com/informalsystems/ibc-rs/pull/156)
- [repo] Add rust-toolchain file. [\#154](https://github.com/informalsystems/ibc-rs/pull/154)
   
### BUG FIXES:

- [modules] Fixed the identifiers limits according to updated ics spec. [\#189](https://github.com/informalsystems/ibc-rs/pull/189)
- [modules/relayer] Remove some warnings triggered during compilation due to dependency specification. [\#132](https://github.com/informalsystems/ibc-rs/pull/132)
- [modules] Fix nightly runs. [\#161](https://github.com/informalsystems/ibc-rs/pull/161)
- [repo] Fix for incomplete licence terms. [\#153](https://github.com/informalsystems/ibc-rs/pull/153)
  
## 0.0.1

*July 1st, 2020*

This is the initial prototype release of an IBC relayer and TLA+ specifications.
There are no compatibility guarantees until v0.1.0.

Includes:

- Configuration file definition and validation
- Client state, consensus state, connection, channel queries.
    - Note: deserialization is unimplemented as it has dependency on migration to protobuf for ABCI queries
- Per chain light clients threads are created and headers are periodically retrieved and verified.
- Per chain IBC event monitor threads are spawned and main event handler that receives them.
    - Note: the event handler just displays the events.
- IBC Modules partial implementation for datastructures, messages and queries.
- Some English and TLA+ specifications for Connection & Channel Handshake as well as naive relayer algorithm.<|MERGE_RESOLUTION|>--- conflicted
+++ resolved
@@ -12,11 +12,8 @@
   - JSON output for queries and txs ([#500])
   - Implement commands for channel close init and confirm ([#538])
   - Implement command to perform the handshake for a new channel ([#557])
-<<<<<<< HEAD
-  - Query all connections CLI ([#553])
-=======
+  - Query all connections command ([#553])
   - Query all channels command ([#568])
->>>>>>> 033af384
 
 - [relayer]
   - Added retry mechanism, restructured relayer ([#519])

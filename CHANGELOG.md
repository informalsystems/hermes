# Changelog

## Unreleased Changes

Special thanks to external contributors for this release: @CharlyCst ([#347]).

### FEATURES

- Update to tendermint-rs version `0.17-RC2` ([#368])
- [changelog] Added "unreleased" section in `CHANGELOG.MD` to help streamline releases ([#274])
- [relayer] Integrate relayer spike into relayer crate ([#335])
- [modules]
    - Implement flexible connection id selection ([#332])
<<<<<<< HEAD
    - ICS 4 Domain Types for channel handshakes and packets ([#315], [#95])
=======
    - Introduce LightBlock support for MockContext ([#389])
    - ICS 4 Domain Types for channel handshakes ([#315])
>>>>>>> 24c784d4
- [relayer] 
    - Implement `query_header_at_height` via plain RPC queries (no light client verification) ([#336])
    - Implement the relayer logic for connection handshake messages ([#358], [#359], [#360])
    - Implement the relayer logic for channel handshake messages ([#371], [#372], [#373], [#374])
- [relayer-cli]
    - Merge light clients config in relayer config and add commands to add/remove light clients ([#348])
    - CLI for client update message ([#277])
    - Implement the relayer CLI for connection handshake messages ([#358], [#359], [#360])
    - Implement the relayer CLI for channel handshake messages ([#371], [#372], [#373], [#374])
- [proto-compiler]
    - Refactor and allow specifying a commit at which the Cosmos SDK should be checked out ([#366])
    - Add a `--tag` option to the `clone-sdk` command to check out a tag instead of a commit ([#369])
- [ibc-proto] Refactor and allow specifying a commit at which the Cosmos SDK should be checked out ([#366])

[#95]: https://github.com/informalsystems/ibc-rs/issues/95
[#274]: https://github.com/informalsystems/ibc-rs/issues/274
[#315]: https://github.com/informalsystems/ibc-rs/issues/315
[#332]: https://github.com/informalsystems/ibc-rs/issues/332
[#335]: https://github.com/informalsystems/ibc-rs/pulls/335
[#336]: https://github.com/informalsystems/ibc-rs/issues/336
[#348]: https://github.com/informalsystems/ibc-rs/pulls/348
[#358]: https://github.com/informalsystems/ibc-rs/issues/358
[#358]: https://github.com/informalsystems/ibc-rs/issues/359
[#358]: https://github.com/informalsystems/ibc-rs/issues/360
[#366]: https://github.com/informalsystems/ibc-rs/issues/366
[#368]: https://github.com/informalsystems/ibc-rs/issues/368
[#369]: https://github.com/informalsystems/ibc-rs/pulls/369
[#371]: https://github.com/informalsystems/ibc-rs/issues/371
[#372]: https://github.com/informalsystems/ibc-rs/issues/372
[#373]: https://github.com/informalsystems/ibc-rs/issues/373
[#374]: https://github.com/informalsystems/ibc-rs/issues/374
[#389]: https://github.com/informalsystems/ibc-rs/issues/389
[proto-compiler]: https://github.com/informalsystems/ibc-rs/tree/master/proto-compiler

### IMPROVEMENTS

- [relayer-cli]
    - Split tasks spawned by CLI commands into their own modules ([#331])
    - V0 command implementation ([#346])
- [modules]
    - Homogenize ConnectionReader trait so that all functions return owned objects ([#347])
    - Align with tendermint-rs in the domain type definition of `block::Id` ([#338])

[#274]: https://github.com/informalsystems/ibc-rs/issues/274
[#277]: https://github.com/informalsystems/ibc-rs/issues/277
[#331]: https://github.com/informalsystems/ibc-rs/pulls/331
[#332]: https://github.com/informalsystems/ibc-rs/issues/332
[#335]: https://github.com/informalsystems/ibc-rs/pulls/335
[#336]: https://github.com/informalsystems/ibc-rs/issues/336
[#338]: https://github.com/informalsystems/ibc-rs/issues/338
[#347]: https://github.com/informalsystems/ibc-rs/issues/347
[#346]: https://github.com/informalsystems/ibc-rs/issues/346
[#348]: https://github.com/informalsystems/ibc-rs/pulls/348
[changelog]: https://github.com/informalsystems/ibc-rs/tree/master/CHANGELOG.md

## v0.0.4
*October 19, 2020*

This release focuses on alignment with the Cosmos ecosystem: adaptations to Tendermint-rs 0.16 and subsequently to 0.17 (`0.17.0-rc1`), and numerous protobuf updates following latest stargate releases.

Additional highlights:
- Adding DomainTypes and (de)serialization capability to ICS02 and ICS03 messages and structures.
- Improvements of the IBC message processor framework (handlers, contexts and mocks).
- Added initial implementations for the ICS26 (routing module) and ICS18 (basic relayer algorithms module) for use in testing.
- Also added support for packet handling in the relayer algorithm specifications.

### BREAKING CHANGES:
- [relayer] & [modules] Alignment with ecosystem updates:
    - Compatibility with the latest protobuf (Gaia stargate-3 and stargate-4) ([#191], [#272], [#273], [#278]) 
    - Adaptations to tendermint 0.17 ([#286], [#293], [#300], [#302], [#308])
- [relayer] UX improvement: Remove proof option from client connections command ([#205])

### FEATURES:
- [modules/ics03] ICS03 Ack and Confirm message processors ([#223])
- [relayer-cli]
    - Relayer CLIs for client messages ([#207])
    - Relayer CLIs for connection-open-init ([#206])
    - Queries for consensus state and client state ([#149], [#150])
- [modules] Routing module minimal implementation for MVP ([#159], [#232])
- [spec/relayer] Relayer specification for packet handling ([#229], [#234], [#237])
- [spec/relayer] Basic packet handling in TLA+([#124])
- [modules] Basic relayer functionality: a test with ClientUpdate ping-pong between two mocked chains ([#276])

### IMPROVEMENTS:
- [modules] Implemented the `DomainType` trait for IBC proto structures ([#245], [#249]).
- [modules] & [ibc-proto] Several improvements to message processors, among which ([#218]):
    - ICS03 connection handshake protocol initial implementation and tests ([#160])
    - Add capability to decode from protobuf Any* type into Tendermint and Mock client states 
    - Cleanup Any* client wrappers related code
    - Migrate handlers to newer protobuf definitions ([#226])
    - Extend client context mock ([#221])
    - Context mock simplifications and cleanup ([#269], [#295], [#296], [#297])
- [modules/ics03] Split `msgs.rs` in multiple files, implement `From` for all messages ([#253])
- [ibc-proto]
    - Move ibc-proto source code into ibc-rs ([#142]) and fixed code deduplication ([#282], [#284])
    - Consolidate proto-compiler logic [#241]
- [spec/relayer] Add support for APALACHE to the Relayer TLA+ spec ([#165])
- [relayer] Update to tendermint v.0.16 and integrate with the new light client implementation ([#90], [#243])

### BUG FIXES:
- [modules] Removed "Uninitialized" state from connection ([#217])
- [relayer-cli] Fix for client query subcommands ([#231])
- [disclosure-log] & [spec/connection-handshake] Disclosed bugs in ICS3 version negotiation and proposed a fix ([#209], [#213])

[#90]: https://github.com/informalsystems/ibc-rs/issues/90
[#124]: https://github.com/informalsystems/ibc-rs/issues/124
[#142]: https://github.com/informalsystems/ibc-rs/issues/142
[#149]: https://github.com/informalsystems/ibc-rs/issues/149
[#150]: https://github.com/informalsystems/ibc-rs/issues/150
[#159]: https://github.com/informalsystems/ibc-rs/issues/159
[#160]: https://github.com/informalsystems/ibc-rs/issues/160
[#165]: https://github.com/informalsystems/ibc-rs/issues/165
[#191]: https://github.com/informalsystems/ibc-rs/issues/191
[#205]: https://github.com/informalsystems/ibc-rs/issues/205
[#206]: https://github.com/informalsystems/ibc-rs/issues/206
[#207]: https://github.com/informalsystems/ibc-rs/issues/207
[#209]: https://github.com/informalsystems/ibc-rs/issues/209
[#213]: https://github.com/informalsystems/ibc-rs/issues/213
[#217]: https://github.com/informalsystems/ibc-rs/issues/217
[#218]: https://github.com/informalsystems/ibc-rs/issues/218
[#221]: https://github.com/informalsystems/ibc-rs/issues/221
[#223]: https://github.com/informalsystems/ibc-rs/issues/223
[#226]: https://github.com/informalsystems/ibc-rs/issues/226
[#229]: https://github.com/informalsystems/ibc-rs/issues/229
[#231]: https://github.com/informalsystems/ibc-rs/issues/231
[#232]: https://github.com/informalsystems/ibc-rs/issues/232
[#234]: https://github.com/informalsystems/ibc-rs/issues/234
[#237]: https://github.com/informalsystems/ibc-rs/issues/237
[#241]: https://github.com/informalsystems/ibc-rs/issues/241
[#243]: https://github.com/informalsystems/ibc-rs/issues/243
[#245]: https://github.com/informalsystems/ibc-rs/issues/245
[#249]: https://github.com/informalsystems/ibc-rs/issues/249
[#253]: https://github.com/informalsystems/ibc-rs/issues/253
[#269]: https://github.com/informalsystems/ibc-rs/issues/269
[#272]: https://github.com/informalsystems/ibc-rs/issues/272
[#273]: https://github.com/informalsystems/ibc-rs/issues/273
[#276]: https://github.com/informalsystems/ibc-rs/issues/276
[#278]: https://github.com/informalsystems/ibc-rs/issues/278
[#282]: https://github.com/informalsystems/ibc-rs/issues/282
[#284]: https://github.com/informalsystems/ibc-rs/issues/284
[#286]: https://github.com/informalsystems/ibc-rs/issues/286
[#293]: https://github.com/informalsystems/ibc-rs/issues/293
[#295]: https://github.com/informalsystems/ibc-rs/issues/295
[#296]: https://github.com/informalsystems/ibc-rs/issues/296
[#297]: https://github.com/informalsystems/ibc-rs/issues/297
[#300]: https://github.com/informalsystems/ibc-rs/issues/300
[#302]: https://github.com/informalsystems/ibc-rs/issues/302
[#308]: https://github.com/informalsystems/ibc-rs/issues/308
[ibc-proto]: https://github.com/informalsystems/ibc-rs/tree/master/proto
[disclosure-log]: https://github.com/informalsystems/ibc-rs/blob/master/docs/disclosure-log.md
[spec/connection-handshake]: https://github.com/informalsystems/ibc-rs/tree/master/docs/spec/connection-handshake
[relayer]: https://github.com/informalsystems/ibc-rs/tree/master/relayer

## v0.0.3
*September 1, 2020*

This release focuses on the IBC message processor framework and initial
implementations in ICS02 and ICS07. It also introduces an initial specification for the relayer algorithm.

Other highlights:
- The modules crate is published as [ibc](https://crates.io/crates/ibc) in crates.io
- ADR-001 and ADR-003 are complete. 🎉

### BREAKING CHANGES:
- [modules] Renamed `modules` crate to `ibc` crate. Version number for the new crate is not reset. ([#198])
- [modules/ics02] `ConnectionId`s are now decoded to `Vec<ConnectionId>` and validated instead of `Vec<String>` ([#185])
- [modules/ics03] Removed `Connection` and `ConnectionCounterparty` traits ([#193])
- [modules/ics04] Removed `Channel` and `ChannelCounterparty` traits ([#192])

### FEATURES:
- [modules/ics02] partial implementation of message handler ([#119], [#194])
- [modules/ics07] partial implementation of message handler ([#119], [#194])
- [architecture/ADR-003] Proposal for IBC handler (message processor) architecture ([#119], [#194])
- [spec/relayer] Detailed technical specification of the relayer algorithm with focus on client update ([#84])
- [architecture/ADR-001] Documentation for the repository structure ([#1])
- [architecture/FSM-1] Connection Handshake FSM English description ([#122])

### IMPROVEMENTS:
- [contributing] Updated CONTRIBUTING.md. Please read before opening PRs ([#195])
- [relayer-cli] Refactor ConnectionId decoding in `query client` ([#185])

### BUG FIXES:
- [modules/ics24] Identifiers limit update according to ICS specs ([#168])

[spec/relayer]: https://github.com/informalsystems/ibc-rs/blob/master/docs/spec/relayer/Relayer.md
[#84]: https://github.com/informalsystems/ibc-rs/issues/84
[architecture/ADR-001]: https://github.com/informalsystems/ibc-rs/blob/master/docs/architecture/adr-001-repo.md
[#1]: https://github.com/informalsystems/ibc-rs/issues/1
[contributing]: https://github.com/informalsystems/ibc-rs/blob/master/CONTRIBUTING.md
[#195]: https://github.com/informalsystems/ibc-rs/pull/195
[modules]: https://github.com/informalsystems/ibc-rs/tree/master/modules
[#198]: https://github.com/informalsystems/ibc-rs/issues/198
[modules/ics02]: https://github.com/informalsystems/ibc-rs/tree/master/modules/src/ics02_client
[#185]: https://github.com/informalsystems/ibc-rs/issues/185
[modules/ics03]: https://github.com/informalsystems/ibc-rs/tree/master/modules/src/ics03_connection
[#193]: https://github.com/informalsystems/ibc-rs/issues/193
[modules/ics04]: https://github.com/informalsystems/ibc-rs/tree/master/modules/src/ics04_channel
[#192]: https://github.com/informalsystems/ibc-rs/issues/192
[relayer-cli]: https://github.com/informalsystems/ibc-rs/tree/master/relayer-cli
[architecture/FSM-1]: https://github.com/informalsystems/ibc-rs/blob/master/docs/architecture/fsm-async-connection.md
[#122]: https://github.com/informalsystems/ibc-rs/issues/122
[architecture/ADR-003]: https://github.com/informalsystems/ibc-rs/blob/master/docs/architecture/adr-003-handler-implementation.md
[#119]: https://github.com/informalsystems/ibc-rs/issues/119
[#194]: https://github.com/informalsystems/ibc-rs/issues/194
[modules/ics24]: https://github.com/informalsystems/ibc-rs/tree/master/modules/src/ics24_host
[#168]: https://github.com/informalsystems/ibc-rs/issues/168
[modules/ics07]: https://github.com/informalsystems/ibc-rs/tree/master/modules/src/ics07_tendermint

## v0.0.2

*August 1, 2020*

This release is focused on updating the query system from amino to protobuf,
implementing a few queries from the CLI, and establishing an initial testing framework
that will support multiple chain types.

It does not target a stable release of Cosmos-SDK chains, but is tracking
the latest state of development towards the Cosmos-SDK Stargate release.

### BREAKING CHANGES:

- [modules|relayer] Refactor queries, paths, and Chain trait to reduce code and use
  protobuf instead of Amino.
        [\#152](https://github.com/informalsystems/ibc-rs/pull/152),
        [\#174](https://github.com/informalsystems/ibc-rs/pull/174),
        [\#155](https://github.com/informalsystems/ibc-rs/pull/155)
- [repo] Moved relayer/cli to relayer-cli, relayer/relay to relayer. [\#183](https://github.com/informalsystems/ibc-rs/pull/183)
  
### FEATURES:

- [relayer] Query connections given client id. [\#169](https://github.com/informalsystems/ibc-rs/pull/169)
- [relayer] Query connection given connection id. [\#136](https://github.com/informalsystems/ibc-rs/pull/136)
- [relayer] Query channel given channel id and port [\#163](https://github.com/informalsystems/ibc-rs/pull/163)
- [spec] Channel closing datagrams in TLA+ [\#141](https://github.com/informalsystems/ibc-rs/pull/141)

### IMPROVEMENTS:

- [ci] Framework (scripts and Github Actions) for integration testing the relayer queries against 
    the Cosmos-SDK's `simd` binary with prepopulated IBC state in the genesis
        [\#140](https://github.com/informalsystems/ibc-rs/pull/140),
        [\#184](https://github.com/informalsystems/ibc-rs/pull/184)
- [relayer|modules] Implemented better Raw type handling. [\#156](https://github.com/informalsystems/ibc-rs/pull/156)
- [repo] Add rust-toolchain file. [\#154](https://github.com/informalsystems/ibc-rs/pull/154)
   
### BUG FIXES:

- [modules] Fixed the identifiers limits according to updated ics spec. [\#189](https://github.com/informalsystems/ibc-rs/pull/189)
- [modules/relayer] Remove some warnings triggered during compilation due to dependency specification. [\#132](https://github.com/informalsystems/ibc-rs/pull/132)
- [modules] Fix nightly runs. [\#161](https://github.com/informalsystems/ibc-rs/pull/161)
- [repo] Fix for incomplete licence terms. [\#153](https://github.com/informalsystems/ibc-rs/pull/153)
  
## 0.0.1

*July 1st, 2020*

This is the initial prototype release of an IBC relayer and TLA+ specifications.
There are no compatibility guarantees until v0.1.0.

Includes:

- Configuration file definition and validation
- Client state, consensus state, connection, channel queries.
    - Note: deserialization is unimplemented as it has dependency on migration to protobuf for ABCI queries
- Per chain light clients threads are created and headers are periodically retrieved and verified.
- Per chain IBC event monitor threads are spawned and main event handler that receives them.
    - Note: the event handler just displays the events.
- IBC Modules partial implementation for datastructures, messages and queries.
- Some English and TLA+ specifications for Connection & Channel Handshake as well as naive relayer algorithm.<|MERGE_RESOLUTION|>--- conflicted
+++ resolved
@@ -11,12 +11,8 @@
 - [relayer] Integrate relayer spike into relayer crate ([#335])
 - [modules]
     - Implement flexible connection id selection ([#332])
-<<<<<<< HEAD
     - ICS 4 Domain Types for channel handshakes and packets ([#315], [#95])
-=======
     - Introduce LightBlock support for MockContext ([#389])
-    - ICS 4 Domain Types for channel handshakes ([#315])
->>>>>>> 24c784d4
 - [relayer] 
     - Implement `query_header_at_height` via plain RPC queries (no light client verification) ([#336])
     - Implement the relayer logic for connection handshake messages ([#358], [#359], [#360])

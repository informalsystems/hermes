--- conflicted
+++ resolved
@@ -2,7 +2,10 @@
 
 ## Unreleased
 
-> Nothing yet,
+### FEATURES
+
+- [release]
+  - Official hermes image on Docker Hub.
 
 ## v0.3.1
 *May 14h, 2021*
@@ -60,12 +63,8 @@
 - [ibc-relayer]
   - Support for ICS27 ([#794])
 
-<<<<<<< HEAD
-- [release] Official hermes image on Docker Hub.
-=======
 - [ibc-relayer-cli]
   - Added packet clearing and client refresh capabilities for the `start-multi` command ([#784], [#786])
->>>>>>> b1c4bb83
 
 ### IMPROVEMENTS
 

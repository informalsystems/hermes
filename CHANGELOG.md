# Changelog

## Unreleased Changes

- [high level summary]

### FEATURES

- [ibc]
  - Added handler(s) for sending packets ([#695]) and for recv. and ack. packets ([#736])

- [ibc-relayer]
  - Support for relayer restart ([#561])
  - Add support for ordered channels ([#599])
  - Consistent identifier handling across ICS 02, 03 and 04 ([#622])

- [ibc-relayer]
  - [nothing yet]

- [ibc-relayer-cli]
  - Added `create connection` and `create channel` CLIs ([#630], [#715])
  - Proposed ADR 006 to describe Hermes v0.2.0 use-cases ([#637])
  - Added `client-upgrade` CLI ([#357])
  - Update gaia to version 4.1.0 for e2e tests on CI ([#702])
<<<<<<< HEAD
  - Added delay feature for packet relaying ([#640])
=======
  - Add `start-multi` command to relay on all paths defined in the configuration ([#748])
>>>>>>> a75cb58c

### IMPROVEMENTS

- [ibc]
  - Follow Rust guidelines naming conventions ([#689])
  - Per client structure modules ([#740])
  - MBT: use modelator crate ([#761])

- [ibc-relayer]
  - [nothing yet]

- [ibc-relayer-cli]
  - Clarified success path for updating a client that is already up-to-date ([#734])
  - Added `create` and `update` wrappers for client raw commands ([#772])

### BUG FIXES

- [ibc]
  - Fix overflow bug in ICS03 client consensus height verification method ([#685])
  - Allow a conn open ack to succeed in the happy case ([#699])

- [ibc-relayer]
  - Replaced `rust-crypto` & `bitcoin-wallet` deprecated dependencies ([#352])
  - Fix for hard-coded account number ([#752])
  - Fix for chains that don't have `cosmos` account prefix ([#416])
  - Fix for building the `trusted_validator_set` for the header used in client updates ([#770])

- [ibc-relayer-cli]
  - Hermes guide: improved installation guideline ([#672])
  - Make fee denom and amount configurable ([#754])

### BREAKING CHANGES

- [ibc]
  - `MsgConnectionOpenAck.counterparty_connection_id` is now a `ConnectionId` instead of an `Option<ConnectionId>`([#700])

- [ibc-relayer]
  - [nothing yet]

- [ibc-relayer-cli]
  - [nothing yet]

[#352]: https://github.com/informalsystems/ibc-rs/issues/352
[#357]: https://github.com/informalsystems/ibc-rs/issues/357
[#416]: https://github.com/informalsystems/ibc-rs/issues/416
[#561]: https://github.com/informalsystems/ibc-rs/issues/561
[#599]: https://github.com/informalsystems/ibc-rs/issues/599
[#630]: https://github.com/informalsystems/ibc-rs/issues/630
[#640]: https://github.com/informalsystems/ibc-rs/issues/640
[#672]: https://github.com/informalsystems/ibc-rs/issues/672
[#685]: https://github.com/informalsystems/ibc-rs/issues/685
[#689]: https://github.com/informalsystems/ibc-rs/issues/689
[#695]: https://github.com/informalsystems/ibc-rs/issues/695
[#699]: https://github.com/informalsystems/ibc-rs/issues/699
[#700]: https://github.com/informalsystems/ibc-rs/pull/700
[#715]: https://github.com/informalsystems/ibc-rs/issues/715
[#702]: https://github.com/informalsystems/ibc-rs/issues/702
[#734]: https://github.com/informalsystems/ibc-rs/issues/734
[#736]: https://github.com/informalsystems/ibc-rs/issues/736
[#740]: https://github.com/informalsystems/ibc-rs/issues/740
[#748]: https://github.com/informalsystems/ibc-rs/issues/748
[#752]: https://github.com/informalsystems/ibc-rs/issues/752
[#754]: https://github.com/informalsystems/ibc-rs/issues/754
[#761]: https://github.com/informalsystems/ibc-rs/issues/761
[#772]: https://github.com/informalsystems/ibc-rs/issues/772
[#770]: https://github.com/informalsystems/ibc-rs/issues/770


## v0.1.1
*February 17, 2021*

This release brings a quick fix for a problem with a dependency of crate
`ibc-relayer`, which causes build & installation issues. Many thanks to 
@Fraccaman for bringing this problem to our attention! ([#672])


Additionally, this release also introduces initial implementation for most of
ICS 004 handlers, and several bug fixes and improvements, e.g., refactored
some CLI code, refactored the Height type in the IBC Events, and a bug fix
involving packet acks in a 3-chain setup. More details below. 

### FEATURES
- [ibc-relayer]
  - Listen to channel close initialization event and perform the close handshake ([#560])
  - Updated to tendermint-rs `v0.18.1` ([#682], [#671])

### IMPROVEMENTS

- [ibc]
  - Change event height to ICS height ([#549])

- [ibc-relayer-cli]
  - Cleanup CLI code ([#572])

### BUG FIXES

- [ibc]
  - Fix panic in conn open try when no connection id is provided ([#626])
  - Disable MBT tests if the "mocks" feature is not enabled ([#643])

- [ibc-relayer]
  - Quick fix for `funty` breaking change bug ([#665])

- [ibc-relayer-cli]
  - Fix wrong acks sent with `tx raw packet-ack` in a 3-chain setup ([#614])

### BREAKING CHANGES

- [ibc]
  - Implementation of the `ChanOpenAck`, `ChanOpenConfirm`, `ChanCloseInit`, and `ChanCloseConfirm` handlers ([#316])
  - Remove dependency on `tendermint-rpc` ([#624])

- [ibc-relayer-cli]
  - Remove the `proof` option from CLI ([#572])

[#316]: https://github.com/informalsystems/ibc-rs/issues/316
[#549]: https://github.com/informalsystems/ibc-rs/issues/549
[#560]: https://github.com/informalsystems/ibc-rs/issues/560
[#572]: https://github.com/informalsystems/ibc-rs/issues/572
[#614]: https://github.com/informalsystems/ibc-rs/issues/614
[#622]: https://github.com/informalsystems/ibc-rs/issues/622
[#624]: https://github.com/informalsystems/ibc-rs/issues/624
[#626]: https://github.com/informalsystems/ibc-rs/issues/626
[#637]: https://github.com/informalsystems/ibc-rs/issues/637
[#643]: https://github.com/informalsystems/ibc-rs/issues/643
[#665]: https://github.com/informalsystems/ibc-rs/issues/665
[#671]: https://github.com/informalsystems/ibc-rs/pull/671
[#682]: https://github.com/informalsystems/ibc-rs/issues/682

[ibc]: https://github.com/informalsystems/ibc-rs/tree/master/modules
[ibc-relayer-cli]: https://github.com/informalsystems/ibc-rs/tree/master/relayer-cli

## v0.1.0
*February 4, 2021*

🎉 This release brings the first publication of `ibc-relayer` and
`ibc-relayer-cli` to [crates.io](https://crates.io).

Noteworthy changes in this release include:

- The binary in the `ibc-relayer-cli` crate was given the name Hermes.
- We published a comprehensive guide for Hermes at [hermes.informal.systems](https://hermes.informal.systems).
- Major improvements to user experience, in particular at CLI level: JSON output,
  configurable log output level, dedicated channel handshake command, as well as
  overall improvements to error display and output.

### FEATURES

- Continous Integration (CI) end-to-end (e2e) testing with gaia v4 ([#32], [#582], [#602])
- Add support for streamlining releases ([#507])

- [ibc-relayer-cli]
  - Implement command to query the channels associated with a connection ([#505])
  - JSON output for queries and txs ([#500])
  - Added 'required' annotation for CLIs queries & txs; better error display ([#555])
  - Implement commands for channel close init and confirm ([#538])
  - Implement command to perform the handshake for a new channel ([#557])
  - Query all clients command ([#552])
  - Query all connections command ([#553])
  - Query all channels command ([#568])
  - Added a relayer binary guide ([#542])
  - Split the dev-env script in `setup_chains` and `init_clients` ([#577])

- [ibc-relayer]
  - Added retry mechanism, restructured relayer ([#519])
  - Relay `MsgTimeoutOnClose` if counterparty channel state is `State::Closed`

- [ibc]
  - Add `MsgTimeoutOnClose` message type ([#563])
  - Implement `MsgChannelOpenTry` message handler ([#543])

### IMPROVEMENTS

- Update to `tendermint-rs` v0.18.0 ([#517], [#583])
- Update to `tokio` 1.0, `prost` 0.7 and `tonic` 0.4 ([#527])

- [ibc-relayer-cli]
  - Replace `ChannelConfig` in `Channel::new` ([#511])
  - Add `packet-send` CLI ([#470])
  - UX improvements for relayer txs ([#536], [#540], [#554])
  - Allow running standalone commands concurrently to the main relayer loop ([#501])
  - Remove the simd-based integration tests ([#593])

- [ibc-relayer]
  - Performance improvements ([#514], [#537])
  - Fix for mismatching `bitcoin` dep ([#525])

- [ibc]
  - Clean the `validate_basic` method ([#94])
  - `MsgConnectionOpenAck` testing improvements ([#306])

### BUG FIXES:
- [ibc-relayer-cli]
  - Help and usage commands show 'hermes' for executable name ([#590])

- [ibc]
  - Fix for storing `ClientType` upon 'create-client' ([#513])

### BREAKING CHANGES:

- [ibc]
  - The `ibc::handler::Event` is removed and handlers now produce `ibc::events::IBCEvent`s ([#535])

[#32]: https://github.com/informalsystems/ibc-rs/issues/32
[#94]: https://github.com/informalsystems/ibc-rs/issues/94
[#306]: https://github.com/informalsystems/ibc-rs/issues/306
[#470]: https://github.com/informalsystems/ibc-rs/issues/470
[#500]: https://github.com/informalsystems/ibc-rs/issues/500
[#501]: https://github.com/informalsystems/ibc-rs/issues/501
[#505]: https://github.com/informalsystems/ibc-rs/issues/505
[#507]: https://github.com/informalsystems/ibc-rs/issues/507
[#511]: https://github.com/informalsystems/ibc-rs/pull/511
[#513]: https://github.com/informalsystems/ibc-rs/issues/513
[#514]: https://github.com/informalsystems/ibc-rs/issues/514
[#517]: https://github.com/informalsystems/ibc-rs/issues/517
[#519]: https://github.com/informalsystems/ibc-rs/issues/519
[#525]: https://github.com/informalsystems/ibc-rs/issues/525
[#527]: https://github.com/informalsystems/ibc-rs/issues/527
[#535]: https://github.com/informalsystems/ibc-rs/issues/535
[#536]: https://github.com/informalsystems/ibc-rs/issues/536
[#537]: https://github.com/informalsystems/ibc-rs/issues/537
[#538]: https://github.com/informalsystems/ibc-rs/issues/538
[#540]: https://github.com/informalsystems/ibc-rs/issues/540
[#542]: https://github.com/informalsystems/ibc-rs/issues/542
[#543]: https://github.com/informalsystems/ibc-rs/issues/543
[#552]: https://github.com/informalsystems/ibc-rs/issues/553
[#553]: https://github.com/informalsystems/ibc-rs/issues/553
[#554]: https://github.com/informalsystems/ibc-rs/issues/554
[#555]: https://github.com/informalsystems/ibc-rs/issues/555
[#557]: https://github.com/informalsystems/ibc-rs/issues/557
[#563]: https://github.com/informalsystems/ibc-rs/issues/563
[#568]: https://github.com/informalsystems/ibc-rs/issues/568
[#577]: https://github.com/informalsystems/ibc-rs/issues/577
[#582]: https://github.com/informalsystems/ibc-rs/issues/582
[#583]: https://github.com/informalsystems/ibc-rs/issues/583
[#590]: https://github.com/informalsystems/ibc-rs/issues/590
[#593]: https://github.com/informalsystems/ibc-rs/issues/593
[#602]: https://github.com/informalsystems/ibc-rs/issues/602

## v0.0.6
*December 23, 2020*

This release focuses on upgrading the relayer and ibc modules to the latest interfaces from the ecosystem:
tendermint-rs `v0.17`, which brings the protobuf changes from tendermint `v0.34.0`, plus alignment with
the latest cosmos proto versions from `v0.40.0-rc5` (sometimes called 'stargate-5').

### FEATURES
- Update to tendermint-rs version `0.17` ([#451])
- Update to cosmos-sdk IBC proto version `v0.40.0-rc5` ([#451])

- [ibc-relayer]

- [ibc-relayer-cli]
  - Packet CLIs for recv_packet ([#443])
  - Packet CLIs for acknowledging packets ([#468])

### IMPROVEMENTS
- [ibc-relayer]
  - Mock chain (implementing IBC handlers) and integration against CLI ([#158])
  - Relayer tests for client update (ping pong) against MockChain ([#381])
  - Relayer refactor to improve testing and add semantic dependencies ([#447])

[#158]: https://github.com/informalsystems/ibc-rs/issues/158
[#379]: https://github.com/informalsystems/ibc-rs/issues/379
[#381]: https://github.com/informalsystems/ibc-rs/issues/381
[#443]: https://github.com/informalsystems/ibc-rs/issues/443
[#447]: https://github.com/informalsystems/ibc-rs/issues/447
[#451]: https://github.com/informalsystems/ibc-rs/issues/451
[#468]: https://github.com/informalsystems/ibc-rs/issues/468


## v0.0.5
*December 2, 2020*

This release focuses on implementing relayer and relayer-cli functionality towards a full v0 implementation.
We now have the full-stack implementation for supporting client creation & updates, as well as connection- and channel handshakes.
We also consolidated our TLA+ specs into an "IBC Core TLA+ specification," and added ICS 020 spec.

Special thanks to external contributors for this release: @CharlyCst ([#347], [#419]).

- [ibc-relayer-cli]
  - Add `--all` option to `light rm` command to remove all peers for a given chain ([#431])

[#431]: https://github.com/informalsystems/ibc-rs/issues/431

### FEATURES

- Update to tendermint-rs version `0.17-RC3` ([#403])
- [changelog] Added "unreleased" section in `CHANGELOG.MD` to help streamline releases ([#274])
- [ibc]
    - Implement flexible connection id selection ([#332])
    - ICS 4 Domain Types for channel handshakes and packets ([#315], [#95])
    - Introduce LightBlock support for MockContext ([#389])
- [ibc-relayer]
    - Retrieve account sequence information from a chain using a GRPC client (#337)
    - Implementation of chain runtime for v0 ([#330])
    - Integrate relayer spike into ibc-relayer crate ([#335])
    - Implement `query_header_at_height` via plain RPC queries (no light client verification) ([#336])
    - Implement the relayer logic for connection handshake messages ([#358], [#359], [#360])
    - Implement the relayer logic for channel handshake messages ([#371], [#372], [#373], [#374])
- [ibc-relayer-cli]
    - Merge light clients config in relayer config and add commands to add/remove light clients ([#348])
    - CLI for client update message ([#277])
    - Implement the relayer CLI for connection handshake messages ([#358], [#359], [#360])
    - Implement the relayer CLI for channel handshake messages ([#371], [#372], [#373], [#374])
    - Added basic client, connection, and channel lifecyle in relayer v0 ([#376], [#377], [#378])
    - Implement commands to add and list keys for a chain ([#363])
    - Allow overriding of peer_id, height and hash in light add command ([#428])
- [proto-compiler]
    - Refactor and allow specifying a commit at which the Cosmos SDK should be checked out ([#366])
    - Add a `--tag` option to the `clone-sdk` command to check out a tag instead of a commit ([#369])
    - Fix `--out` command line parameter (instead of `--path`) ([#419])
- [ibc/relayer-spec]
    - ICS 020 spec in TLA+ ([#386])
    - Prepare IBC Core TLA+ specs ([#404])

### IMPROVEMENTS

- [ibc-relayer]
    - Pin chain runtime against Tokio 0.2 by downgrading for 0.3 to avoid dependency hell ([#415], follow up to [#402])
- [ibc-relayer-cli]
    - Split tasks spawned by CLI commands into their own modules ([#331])
    - V0 command implementation ([#346])
- [ibc]
    - Split `msgs.rs` of ICS002 in separate modules ([#367])
    - Fixed inconsistent versioning for ICS003 and ICS004 ([#97])
    - Fixed `get_sign_bytes` method for messages ([#98])
    - Homogenize ConnectionReader trait so that all functions return owned objects ([#347])
    - Align with tendermint-rs in the domain type definition of `block::Id` ([#338])


[#95]: https://github.com/informalsystems/ibc-rs/issues/95
[#97]: https://github.com/informalsystems/ibc-rs/issues/97
[#98]: https://github.com/informalsystems/ibc-rs/issues/98
[#274]: https://github.com/informalsystems/ibc-rs/issues/274
[#277]: https://github.com/informalsystems/ibc-rs/issues/277
[#315]: https://github.com/informalsystems/ibc-rs/issues/315
[#330]: https://github.com/informalsystems/ibc-rs/issues/330
[#332]: https://github.com/informalsystems/ibc-rs/issues/332
[#335]: https://github.com/informalsystems/ibc-rs/pull/335
[#336]: https://github.com/informalsystems/ibc-rs/issues/336
[#337]: https://github.com/informalsystems/ibc-rs/issues/337
[#338]: https://github.com/informalsystems/ibc-rs/issues/338
[#346]: https://github.com/informalsystems/ibc-rs/issues/346
[#347]: https://github.com/informalsystems/ibc-rs/issues/347
[#348]: https://github.com/informalsystems/ibc-rs/pull/348
[#358]: https://github.com/informalsystems/ibc-rs/issues/358
[#359]: https://github.com/informalsystems/ibc-rs/issues/359
[#360]: https://github.com/informalsystems/ibc-rs/issues/360
[#363]: https://github.com/informalsystems/ibc-rs/issues/363
[#366]: https://github.com/informalsystems/ibc-rs/issues/366
[#367]: https://github.com/informalsystems/ibc-rs/issues/367
[#368]: https://github.com/informalsystems/ibc-rs/issues/368
[#369]: https://github.com/informalsystems/ibc-rs/pull/369
[#371]: https://github.com/informalsystems/ibc-rs/issues/371
[#372]: https://github.com/informalsystems/ibc-rs/issues/372
[#373]: https://github.com/informalsystems/ibc-rs/issues/373
[#374]: https://github.com/informalsystems/ibc-rs/issues/374
[#376]: https://github.com/informalsystems/ibc-rs/issues/376
[#377]: https://github.com/informalsystems/ibc-rs/issues/377
[#378]: https://github.com/informalsystems/ibc-rs/issues/378
[#386]: https://github.com/informalsystems/ibc-rs/issues/386
[#389]: https://github.com/informalsystems/ibc-rs/issues/389
[#402]: https://github.com/informalsystems/ibc-rs/issues/402
[#403]: https://github.com/informalsystems/ibc-rs/issues/403
[#404]: https://github.com/informalsystems/ibc-rs/issues/404
[#419]: https://github.com/informalsystems/ibc-rs/issues/419
[#415]: https://github.com/informalsystems/ibc-rs/issues/415
[#428]: https://github.com/informalsystems/ibc-rs/issues/428
[changelog]: https://github.com/informalsystems/ibc-rs/tree/master/CHANGELOG.md
[proto-compiler]: https://github.com/informalsystems/ibc-rs/tree/master/proto-compiler

## v0.0.4
*October 19, 2020*

This release focuses on alignment with the Cosmos ecosystem: adaptations to Tendermint-rs 0.16 and subsequently to 0.17 (`0.17.0-rc1`), and numerous protobuf updates following latest stargate releases.

Additional highlights:
- Adding DomainTypes and (de)serialization capability to ICS02 and ICS03 messages and structures.
- Improvements of the IBC message processor framework (handlers, contexts and mocks).
- Added initial implementations for the ICS26 (routing module) and ICS18 (basic relayer algorithms module) for use in testing.
- Also added support for packet handling in the relayer algorithm specifications.

### BREAKING CHANGES:
- [ibc-relayer] & [ibc] Alignment with ecosystem updates:
    - Compatibility with the latest protobuf (Gaia stargate-3 and stargate-4) ([#191], [#272], [#273], [#278])
    - Adaptations to tendermint 0.17 ([#286], [#293], [#300], [#302], [#308])
- [ibc-relayer] UX improvement: Remove proof option from client connections command ([#205])

### FEATURES:
- [ibc/ics03] ICS03 Ack and Confirm message processors ([#223])
- [ibc-relayer-cli]
    - Relayer CLIs for client messages ([#207])
    - Relayer CLIs for connection-open-init ([#206])
    - Queries for consensus state and client state ([#149], [#150])
- [ibc] Routing module minimal implementation for MVP ([#159], [#232])
- [ibc/relayer-spec] Relayer specification for packet handling ([#229], [#234], [#237])
- [ibc/relayer-spec] Basic packet handling in TLA+([#124])
- [ibc] Basic relayer functionality: a test with ClientUpdate ping-pong between two mocked chains ([#276])

### IMPROVEMENTS:
- [ibc] Implemented the `DomainType` trait for IBC proto structures ([#245], [#249]).
- [ibc] & [ibc-proto] Several improvements to message processors, among which ([#218]):
    - ICS03 connection handshake protocol initial implementation and tests ([#160])
    - Add capability to decode from protobuf Any* type into Tendermint and Mock client states
    - Cleanup Any* client wrappers related code
    - Migrate handlers to newer protobuf definitions ([#226])
    - Extend client context mock ([#221])
    - Context mock simplifications and cleanup ([#269], [#295], [#296], [#297])
- [ibc/ics03] Split `msgs.rs` in multiple files, implement `From` for all messages ([#253])
- [ibc-proto]
    - Move ibc-proto source code into ibc-rs ([#142]) and fixed code deduplication ([#282], [#284])
    - Consolidate proto-compiler logic [#241]
- [ibc/relayer-spec] Add support for APALACHE to the Relayer TLA+ spec ([#165])
- [ibc-relayer] Update to tendermint v.0.16 and integrate with the new light client implementation ([#90], [#243])

### BUG FIXES:
- [ibc] Removed "Uninitialized" state from connection ([#217])
- [ibc-relayer-cli] Fix for client query subcommands ([#231])
- [disclosure-log] & [spec/connection-handshake] Disclosed bugs in ICS3 version negotiation and proposed a fix ([#209], [#213])

[#90]: https://github.com/informalsystems/ibc-rs/issues/90
[#124]: https://github.com/informalsystems/ibc-rs/issues/124
[#142]: https://github.com/informalsystems/ibc-rs/issues/142
[#149]: https://github.com/informalsystems/ibc-rs/issues/149
[#150]: https://github.com/informalsystems/ibc-rs/issues/150
[#159]: https://github.com/informalsystems/ibc-rs/issues/159
[#160]: https://github.com/informalsystems/ibc-rs/issues/160
[#165]: https://github.com/informalsystems/ibc-rs/issues/165
[#191]: https://github.com/informalsystems/ibc-rs/issues/191
[#205]: https://github.com/informalsystems/ibc-rs/issues/205
[#206]: https://github.com/informalsystems/ibc-rs/issues/206
[#207]: https://github.com/informalsystems/ibc-rs/issues/207
[#209]: https://github.com/informalsystems/ibc-rs/issues/209
[#213]: https://github.com/informalsystems/ibc-rs/issues/213
[#217]: https://github.com/informalsystems/ibc-rs/issues/217
[#218]: https://github.com/informalsystems/ibc-rs/issues/218
[#221]: https://github.com/informalsystems/ibc-rs/issues/221
[#223]: https://github.com/informalsystems/ibc-rs/issues/223
[#226]: https://github.com/informalsystems/ibc-rs/issues/226
[#229]: https://github.com/informalsystems/ibc-rs/issues/229
[#231]: https://github.com/informalsystems/ibc-rs/issues/231
[#232]: https://github.com/informalsystems/ibc-rs/issues/232
[#234]: https://github.com/informalsystems/ibc-rs/issues/234
[#237]: https://github.com/informalsystems/ibc-rs/issues/237
[#241]: https://github.com/informalsystems/ibc-rs/issues/241
[#243]: https://github.com/informalsystems/ibc-rs/issues/243
[#245]: https://github.com/informalsystems/ibc-rs/issues/245
[#249]: https://github.com/informalsystems/ibc-rs/issues/249
[#253]: https://github.com/informalsystems/ibc-rs/issues/253
[#269]: https://github.com/informalsystems/ibc-rs/issues/269
[#272]: https://github.com/informalsystems/ibc-rs/issues/272
[#273]: https://github.com/informalsystems/ibc-rs/issues/273
[#276]: https://github.com/informalsystems/ibc-rs/issues/276
[#278]: https://github.com/informalsystems/ibc-rs/issues/278
[#282]: https://github.com/informalsystems/ibc-rs/issues/282
[#284]: https://github.com/informalsystems/ibc-rs/issues/284
[#286]: https://github.com/informalsystems/ibc-rs/issues/286
[#293]: https://github.com/informalsystems/ibc-rs/issues/293
[#295]: https://github.com/informalsystems/ibc-rs/issues/295
[#296]: https://github.com/informalsystems/ibc-rs/issues/296
[#297]: https://github.com/informalsystems/ibc-rs/issues/297
[#300]: https://github.com/informalsystems/ibc-rs/issues/300
[#302]: https://github.com/informalsystems/ibc-rs/issues/302
[#308]: https://github.com/informalsystems/ibc-rs/issues/308
[ibc-proto]: https://github.com/informalsystems/ibc-rs/tree/master/proto
[disclosure-log]: https://github.com/informalsystems/ibc-rs/blob/master/docs/disclosure-log.md
[spec/connection-handshake]: https://github.com/informalsystems/ibc-rs/tree/master/docs/spec/connection-handshake
[ibc-relayer]: https://github.com/informalsystems/ibc-rs/tree/master/relayer

## v0.0.3
*September 1, 2020*

This release focuses on the IBC message processor framework and initial
implementations in ICS02 and ICS07. It also introduces an initial specification for the relayer algorithm.

Other highlights:
- The ibc crate is published as [ibc](https://crates.io/crates/ibc) in crates.io
- ADR-001 and ADR-003 are complete. 🎉

### BREAKING CHANGES:
- [ibc] Renamed `modules` crate to `ibc` crate. Version number for the new crate is not reset. ([#198])
- [ibc/ics02] `ConnectionId`s are now decoded to `Vec<ConnectionId>` and validated instead of `Vec<String>` ([#185])
- [ibc/ics03] Removed `Connection` and `ConnectionCounterparty` traits ([#193])
- [ibc/ics04] Removed `Channel` and `ChannelCounterparty` traits ([#192])

### FEATURES:
- [ibc/ics02] partial implementation of message handler ([#119], [#194])
- [ibc/ics07] partial implementation of message handler ([#119], [#194])
- [architecture/ADR-003] Proposal for IBC handler (message processor) architecture ([#119], [#194])
- [ibc/relayer-spec] Detailed technical specification of the relayer algorithm with focus on client update ([#84])
- [architecture/ADR-001] Documentation for the repository structure ([#1])
- [architecture/FSM-1] Connection Handshake FSM English description ([#122])

### IMPROVEMENTS:
- [contributing] Updated CONTRIBUTING.md. Please read before opening PRs ([#195])
- [ibc-relayer-cli] Refactor ConnectionId decoding in `query client` ([#185])

### BUG FIXES:
- [ibc/ics24] Identifiers limit update according to ICS specs ([#168])

[ibc/relayer-spec]: https://github.com/informalsystems/ibc-rs/blob/master/docs/spec/relayer/Relayer.md
[#84]: https://github.com/informalsystems/ibc-rs/issues/84
[architecture/ADR-001]: https://github.com/informalsystems/ibc-rs/blob/master/docs/architecture/adr-001-repo.md
[#1]: https://github.com/informalsystems/ibc-rs/issues/1
[contributing]: https://github.com/informalsystems/ibc-rs/blob/master/CONTRIBUTING.md
[#195]: https://github.com/informalsystems/ibc-rs/pull/195
[ibc]: https://github.com/informalsystems/ibc-rs/tree/master/modules
[#198]: https://github.com/informalsystems/ibc-rs/issues/198
[ibc/ics02]: https://github.com/informalsystems/ibc-rs/tree/master/modules/src/ics02_client
[#185]: https://github.com/informalsystems/ibc-rs/issues/185
[ibc/ics03]: https://github.com/informalsystems/ibc-rs/tree/master/modules/src/ics03_connection
[#193]: https://github.com/informalsystems/ibc-rs/issues/193
[ibc/ics04]: https://github.com/informalsystems/ibc-rs/tree/master/modules/src/ics04_channel
[#192]: https://github.com/informalsystems/ibc-rs/issues/192
[ibc-relayer-cli]: https://github.com/informalsystems/ibc-rs/tree/master/relayer-cli
[architecture/FSM-1]: https://github.com/informalsystems/ibc-rs/blob/master/docs/architecture/fsm-async-connection.md
[#122]: https://github.com/informalsystems/ibc-rs/issues/122
[architecture/ADR-003]: https://github.com/informalsystems/ibc-rs/blob/master/docs/architecture/adr-003-handler-implementation.md
[#119]: https://github.com/informalsystems/ibc-rs/issues/119
[#194]: https://github.com/informalsystems/ibc-rs/issues/194
[ibc/ics24]: https://github.com/informalsystems/ibc-rs/tree/master/modules/src/ics24_host
[#168]: https://github.com/informalsystems/ibc-rs/issues/168
[ibc/ics07]: https://github.com/informalsystems/ibc-rs/tree/master/modules/src/ics07_tendermint

## v0.0.2

*August 1, 2020*

This release is focused on updating the query system from amino to protobuf,
implementing a few queries from the CLI, and establishing an initial testing framework
that will support multiple chain types.

It does not target a stable release of Cosmos-SDK chains, but is tracking
the latest state of development towards the Cosmos-SDK Stargate release.

### BREAKING CHANGES:

- [ibc|ibc-relayer] Refactor queries, paths, and Chain trait to reduce code and use
  protobuf instead of Amino.
        [\#152](https://github.com/informalsystems/ibc-rs/pull/152),
        [\#174](https://github.com/informalsystems/ibc-rs/pull/174),
        [\#155](https://github.com/informalsystems/ibc-rs/pull/155)
- [repo] Moved relayer/cli to relayer-cli, relayer/relay to relayer. [\#183](https://github.com/informalsystems/ibc-rs/pull/183)

### FEATURES:

- [ibc-relayer] Query connections given client id. [\#169](https://github.com/informalsystems/ibc-rs/pull/169)
- [ibc-relayer] Query connection given connection id. [\#136](https://github.com/informalsystems/ibc-rs/pull/136)
- [ibc-relayer] Query channel given channel id and port [\#163](https://github.com/informalsystems/ibc-rs/pull/163)
- [spec] Channel closing datagrams in TLA+ [\#141](https://github.com/informalsystems/ibc-rs/pull/141)

### IMPROVEMENTS:

- [ci] Framework (scripts and Github Actions) for integration testing the relayer queries against
    the Cosmos-SDK's `simd` binary with prepopulated IBC state in the genesis
        [\#140](https://github.com/informalsystems/ibc-rs/pull/140),
        [\#184](https://github.com/informalsystems/ibc-rs/pull/184)
- [ibc-relayer|ibc] Implemented better Raw type handling. [\#156](https://github.com/informalsystems/ibc-rs/pull/156)
- [repo] Add rust-toolchain file. [\#154](https://github.com/informalsystems/ibc-rs/pull/154)

### BUG FIXES:

- [ibc] Fixed the identifiers limits according to updated ics spec. [\#189](https://github.com/informalsystems/ibc-rs/pull/189)
- [ibc/relayer] Remove some warnings triggered during compilation due to dependency specification. [\#132](https://github.com/informalsystems/ibc-rs/pull/132)
- [ibc] Fix nightly runs. [\#161](https://github.com/informalsystems/ibc-rs/pull/161)
- [repo] Fix for incomplete licence terms. [\#153](https://github.com/informalsystems/ibc-rs/pull/153)

## 0.0.1

*July 1st, 2020*

This is the initial prototype release of an IBC relayer and TLA+ specifications.
There are no compatibility guarantees until v0.1.0.

Includes:

- Configuration file definition and validation
- Client state, consensus state, connection, channel queries.
    - Note: deserialization is unimplemented as it has dependency on migration to protobuf for ABCI queries
- Per chain light clients threads are created and headers are periodically retrieved and verified.
- Per chain IBC event monitor threads are spawned and main event handler that receives them.
    - Note: the event handler just displays the events.
- IBC Modules partial implementation for datastructures, messages and queries.
- Some English and TLA+ specifications for Connection & Channel Handshake as well as naive relayer algorithm.<|MERGE_RESOLUTION|>--- conflicted
+++ resolved
@@ -22,11 +22,8 @@
   - Proposed ADR 006 to describe Hermes v0.2.0 use-cases ([#637])
   - Added `client-upgrade` CLI ([#357])
   - Update gaia to version 4.1.0 for e2e tests on CI ([#702])
-<<<<<<< HEAD
   - Added delay feature for packet relaying ([#640])
-=======
   - Add `start-multi` command to relay on all paths defined in the configuration ([#748])
->>>>>>> a75cb58c
 
 ### IMPROVEMENTS
 

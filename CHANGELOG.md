--- conflicted
+++ resolved
@@ -14,15 +14,10 @@
 - Update to cosmos-sdk IBC proto version `v0.40.0-rc5` ([#451])
 
 - [relayer]
-  - Implement packet relaying ([#379]) 
  
 - [relayer-cli]
   - Packet CLIs for recv_packet ([#443])
-<<<<<<< HEAD
-  - Packet CLIs for recv_packet ([#468])
-=======
   - Packet CLIs for acknowledging packets ([#468])
->>>>>>> 453c1da8
 
 ### IMPROVEMENTS
 - [relayer]

--- conflicted
+++ resolved
@@ -2,19 +2,19 @@
 
 ## Unreleased
 
-<<<<<<< HEAD
 ### BUG FIXES
 
 - [ibc-relayer-cli]
   - Prevent sending `ft-transfer` MsgTransfer on a non-Open channel. ([#960])
 
+### FEATURES
+
+- [release]
+  - Official hermes image on Docker Hub. ([#894])
+
+
 [#960]: https://github.com/informalsystems/ibc-rs/issues/960
-=======
-### FEATURES
-
-- [release]
-  - Official hermes image on Docker Hub.
->>>>>>> 294bc143
+[#894]: https://github.com/informalsystems/ibc-rs/pull/894
 
 ## v0.3.1
 *May 14h, 2021*

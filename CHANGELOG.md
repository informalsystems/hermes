--- conflicted
+++ resolved
@@ -2,12 +2,6 @@
 
 ## Unreleased
 
-<<<<<<< HEAD
-### BUG FIXES
-
-- [gaiad-manager]
-  - Removed the testnet command as not all networks support it.
-=======
 ### FEATURES
 
 - [ibc-relayer-cli]
@@ -19,11 +13,15 @@
 - [ibc-relayer]
   - Enable TLS support for gRPC client ([#877])
 
-### IMPROVEMENTS
-
 - [ibc-relayer]
   - Update the on-chain IBC client with supporting headers when light client verification
     does bisection when verifying a header for a client update or a misbehaviour detection ([#673])
+
+### BUG FIXES
+
+- [gaiad-manager]
+  - Removed the testnet command as not all networks support it.
+  - Update to compatibility with hermes's new `--hd-path` option.
 
 ### BREAKING CHANGES
 
@@ -34,7 +32,6 @@
 [#868]: https://github.com/informalsystems/ibc-rs/issues/1049
 [#877]: https://github.com/informalsystems/ibc-rs/issues/877
 [#1049]: https://github.com/informalsystems/ibc-rs/issues/1049
->>>>>>> ff84aa7a
 
 ## v0.4.0
 *June 3rd, 2021*

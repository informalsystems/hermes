--- conflicted
+++ resolved
@@ -4,7 +4,6 @@
 
 ### FEATURES
 
-<<<<<<< HEAD
 - <high level summary>
 
 - [ibc]
@@ -43,17 +42,13 @@
 ### BREAKING CHANGES:
 
 - [ibc]
-  -
-
-- [ibc-relayer]
-  -
-
-- [ibc-relayer-cli]
-
-[#593]: https://github.com/informalsystems/ibc-rs/issues/560
-=======
-- `[ibc]`
   - Implementation of the `ChanOpenAck`, `ChanOpenConfirm`, `ChanCloseInit`, and `ChanCloseConfirm` handlers ([#316])
+
+- [ibc-relayer]
+  -
+
+- [ibc-relayer-cli]
+
 
 ### BUG FIXES:
 
@@ -65,9 +60,9 @@
 
 
 [#316]: https://github.com/informalsystems/ibc-rs/issues/316
+[#560]: https://github.com/informalsystems/ibc-rs/issues/560
 [#614]: https://github.com/informalsystems/ibc-rs/issues/614
 [#626]: https://github.com/informalsystems/ibc-rs/issues/626
->>>>>>> b654af39
 
 ## v0.1.0
 *February 4, 2021*

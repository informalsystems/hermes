# Changelog

## Unreleased Changes

> [high level summary]

### FEATURES

- [ibc]
  - [nothing yet]

- [ibc-relayer]
  - Listen to channel close initialization event and perform the close handshake ([#560])

- [ibc-relayer-cli]
  - [nothing yet]

### IMPROVEMENTS

- [ibc]
<<<<<<< HEAD
  - Change event height to ICS height ([#549])
=======
  - [nothing yet]

- [ibc-relayer]
  - [nothing yet]

- [ibc-relayer-cli]
  - [nothing yet]

### BUG FIXES

- [ibc]
  - Fix panic in conn open try when no connection id is provided ([#626])
  - Disable MBT tests if the "mocks" feature is not enabled ([#643])
>>>>>>> 1b80bc78

- [ibc-relayer]
  - [nothing yet]

- [ibc-relayer-cli]
  - Fix wrong acks sent with `tx raw packet-ack` in a 3-chain setup ([#614])

### BREAKING CHANGES

- [ibc]
  - Implementation of the `ChanOpenAck`, `ChanOpenConfirm`, `ChanCloseInit`, and `ChanCloseConfirm` handlers ([#316])
  - Remove dependency on `tendermint-rpc` ([#624])

- [ibc-relayer]
  - [nothing yet]

- [ibc-relayer-cli]
  - [nothing yet]

[#316]: https://github.com/informalsystems/ibc-rs/issues/316
[#549]: https://github.com/informalsystems/ibc-rs/issues/549
[#560]: https://github.com/informalsystems/ibc-rs/issues/560
[#614]: https://github.com/informalsystems/ibc-rs/issues/614
[#624]: https://github.com/informalsystems/ibc-rs/issues/624
[#626]: https://github.com/informalsystems/ibc-rs/issues/626
[#643]: https://github.com/informalsystems/ibc-rs/issues/643

## v0.1.0
*February 4, 2021*

🎉 This release brings the first publication of `ibc-relayer` and
`ibc-relayer-cli` to [crates.io](https://crates.io).

Noteworthy changes in this release include:

- The binary in the `ibc-relayer-cli` crate was given the name Hermes.
- We published a comprehensive guide for Hermes at [hermes.informal.systems](https://hermes.informal.systems).
- Major improvements to user experience, in particular at CLI level: JSON output,
  configurable log output level, dedicated channel handshake command, as well as
  overall improvements to error display and output.

### FEATURES

- Continous Integration (CI) end-to-end (e2e) testing with gaia v4 ([#32], [#582], [#602])
- Add support for streamlining releases ([#507])

- [ibc-relayer-cli]
  - Implement command to query the channels associated with a connection ([#505])
  - JSON output for queries and txs ([#500])
  - Added 'required' annotation for CLIs queries & txs; better error display ([#555])
  - Implement commands for channel close init and confirm ([#538])
  - Implement command to perform the handshake for a new channel ([#557])
  - Query all clients command ([#552])
  - Query all connections command ([#553])
  - Query all channels command ([#568])
  - Added a relayer binary guide ([#542])
  - Split the dev-env script in `setup_chains` and `init_clients` ([#577])

- [ibc-relayer]
  - Added retry mechanism, restructured relayer ([#519])
  - Relay `MsgTimeoutOnClose` if counterparty channel state is `State::Closed`

- [ibc]
  - Add `MsgTimeoutOnClose` message type ([#563])
  - Implement `MsgChannelOpenTry` message handler ([#543])

### IMPROVEMENTS

- Update to `tendermint-rs` v0.18.0 ([#517], [#583])
- Update to `tokio` 1.0, `prost` 0.7 and `tonic` 0.4 ([#527])

- [ibc-relayer-cli]
  - Replace `ChannelConfig` in `Channel::new` ([#511])
  - Add `packet-send` CLI ([#470])
  - UX improvements for relayer txs ([#536], [#540], [#554])
  - Allow running standalone commands concurrently to the main relayer loop ([#501])
  - Remove the simd-based integration tests ([#593])

- [ibc-relayer]
  - Performance improvements ([#514], [#537])
  - Fix for mismatching `bitcoin` dep ([#525])

- [ibc]
  - Clean the `validate_basic` method ([#94])
  - `MsgConnectionOpenAck` testing improvements ([#306])

### BUG FIXES:
- [ibc-relayer-cli]
  - Help and usage commands show 'hermes' for executable name ([#590])

- [ibc]
  - Fix for storing `ClientType` upon 'create-client' ([#513])

### BREAKING CHANGES:

- [ibc]
  - The `ibc::handler::Event` is removed and handlers now produce `ibc::events::IBCEvent`s ([#535])

[#32]: https://github.com/informalsystems/ibc-rs/issues/32
[#94]: https://github.com/informalsystems/ibc-rs/issues/94
[#306]: https://github.com/informalsystems/ibc-rs/issues/306
[#470]: https://github.com/informalsystems/ibc-rs/issues/470
[#500]: https://github.com/informalsystems/ibc-rs/issues/500
[#501]: https://github.com/informalsystems/ibc-rs/issues/501
[#505]: https://github.com/informalsystems/ibc-rs/issues/505
[#507]: https://github.com/informalsystems/ibc-rs/issues/507
[#511]: https://github.com/informalsystems/ibc-rs/pull/511
[#513]: https://github.com/informalsystems/ibc-rs/issues/513
[#514]: https://github.com/informalsystems/ibc-rs/issues/514
[#517]: https://github.com/informalsystems/ibc-rs/issues/517
[#519]: https://github.com/informalsystems/ibc-rs/issues/519
[#525]: https://github.com/informalsystems/ibc-rs/issues/525
[#527]: https://github.com/informalsystems/ibc-rs/issues/527
[#535]: https://github.com/informalsystems/ibc-rs/issues/535
[#536]: https://github.com/informalsystems/ibc-rs/issues/536
[#537]: https://github.com/informalsystems/ibc-rs/issues/537
[#538]: https://github.com/informalsystems/ibc-rs/issues/538
[#540]: https://github.com/informalsystems/ibc-rs/issues/540
[#542]: https://github.com/informalsystems/ibc-rs/issues/542
[#543]: https://github.com/informalsystems/ibc-rs/issues/543
[#552]: https://github.com/informalsystems/ibc-rs/issues/553
[#553]: https://github.com/informalsystems/ibc-rs/issues/553
[#554]: https://github.com/informalsystems/ibc-rs/issues/554
[#555]: https://github.com/informalsystems/ibc-rs/issues/555
[#557]: https://github.com/informalsystems/ibc-rs/issues/557
[#563]: https://github.com/informalsystems/ibc-rs/issues/563
[#568]: https://github.com/informalsystems/ibc-rs/issues/568
[#577]: https://github.com/informalsystems/ibc-rs/issues/577
[#582]: https://github.com/informalsystems/ibc-rs/issues/582
[#583]: https://github.com/informalsystems/ibc-rs/issues/583
[#590]: https://github.com/informalsystems/ibc-rs/issues/590
[#593]: https://github.com/informalsystems/ibc-rs/issues/593
[#602]: https://github.com/informalsystems/ibc-rs/issues/602

## v0.0.6
*December 23, 2020*

This release focuses on upgrading the relayer and ibc modules to the latest interfaces from the ecosystem:
tendermint-rs `v0.17`, which brings the protobuf changes from tendermint `v0.34.0`, plus alignment with
the latest cosmos proto versions from `v0.40.0-rc5` (sometimes called 'stargate-5').

### FEATURES
- Update to tendermint-rs version `0.17` ([#451])
- Update to cosmos-sdk IBC proto version `v0.40.0-rc5` ([#451])

- [ibc-relayer]

- [ibc-relayer-cli]
  - Packet CLIs for recv_packet ([#443])
  - Packet CLIs for acknowledging packets ([#468])

### IMPROVEMENTS
- [ibc-relayer]
  - Mock chain (implementing IBC handlers) and integration against CLI ([#158])
  - Relayer tests for client update (ping pong) against MockChain ([#381])
  - Relayer refactor to improve testing and add semantic dependencies ([#447])

[#158]: https://github.com/informalsystems/ibc-rs/issues/158
[#379]: https://github.com/informalsystems/ibc-rs/issues/379
[#381]: https://github.com/informalsystems/ibc-rs/issues/381
[#443]: https://github.com/informalsystems/ibc-rs/issues/443
[#447]: https://github.com/informalsystems/ibc-rs/issues/447
[#451]: https://github.com/informalsystems/ibc-rs/issues/451
[#468]: https://github.com/informalsystems/ibc-rs/issues/468


## v0.0.5
*December 2, 2020*

This release focuses on implementing relayer and relayer-cli functionality towards a full v0 implementation.
We now have the full-stack implementation for supporting client creation & updates, as well as connection- and channel handshakes.
We also consolidated our TLA+ specs into an "IBC Core TLA+ specification," and added ICS 020 spec.

Special thanks to external contributors for this release: @CharlyCst ([#347], [#419]).

- [ibc-relayer-cli]
  - Add `--all` option to `light rm` command to remove all peers for a given chain ([#431])

[#431]: https://github.com/informalsystems/ibc-rs/issues/431

### FEATURES

- Update to tendermint-rs version `0.17-RC3` ([#403])
- [changelog] Added "unreleased" section in `CHANGELOG.MD` to help streamline releases ([#274])
- [ibc]
    - Implement flexible connection id selection ([#332])
    - ICS 4 Domain Types for channel handshakes and packets ([#315], [#95])
    - Introduce LightBlock support for MockContext ([#389])
- [ibc-relayer]
    - Retrieve account sequence information from a chain using a GRPC client (#337)
    - Implementation of chain runtime for v0 ([#330])
    - Integrate relayer spike into ibc-relayer crate ([#335])
    - Implement `query_header_at_height` via plain RPC queries (no light client verification) ([#336])
    - Implement the relayer logic for connection handshake messages ([#358], [#359], [#360])
    - Implement the relayer logic for channel handshake messages ([#371], [#372], [#373], [#374])
- [ibc-relayer-cli]
    - Merge light clients config in relayer config and add commands to add/remove light clients ([#348])
    - CLI for client update message ([#277])
    - Implement the relayer CLI for connection handshake messages ([#358], [#359], [#360])
    - Implement the relayer CLI for channel handshake messages ([#371], [#372], [#373], [#374])
    - Added basic client, connection, and channel lifecyle in relayer v0 ([#376], [#377], [#378])
    - Implement commands to add and list keys for a chain ([#363])
    - Allow overriding of peer_id, height and hash in light add command ([#428])
- [proto-compiler]
    - Refactor and allow specifying a commit at which the Cosmos SDK should be checked out ([#366])
    - Add a `--tag` option to the `clone-sdk` command to check out a tag instead of a commit ([#369])
    - Fix `--out` command line parameter (instead of `--path`) ([#419])
- [ibc/relayer-spec]
    - ICS 020 spec in TLA+ ([#386])
    - Prepare IBC Core TLA+ specs ([#404])

### IMPROVEMENTS

- [ibc-relayer]
    - Pin chain runtime against Tokio 0.2 by downgrading for 0.3 to avoid dependency hell ([#415], follow up to [#402])
- [ibc-relayer-cli]
    - Split tasks spawned by CLI commands into their own modules ([#331])
    - V0 command implementation ([#346])
- [ibc]
    - Split `msgs.rs` of ICS002 in separate modules ([#367])
    - Fixed inconsistent versioning for ICS003 and ICS004 ([#97])
    - Fixed `get_sign_bytes` method for messages ([#98])
    - Homogenize ConnectionReader trait so that all functions return owned objects ([#347])
    - Align with tendermint-rs in the domain type definition of `block::Id` ([#338])


[#95]: https://github.com/informalsystems/ibc-rs/issues/95
[#97]: https://github.com/informalsystems/ibc-rs/issues/97
[#98]: https://github.com/informalsystems/ibc-rs/issues/98
[#274]: https://github.com/informalsystems/ibc-rs/issues/274
[#277]: https://github.com/informalsystems/ibc-rs/issues/277
[#315]: https://github.com/informalsystems/ibc-rs/issues/315
[#330]: https://github.com/informalsystems/ibc-rs/issues/330
[#332]: https://github.com/informalsystems/ibc-rs/issues/332
[#335]: https://github.com/informalsystems/ibc-rs/pull/335
[#336]: https://github.com/informalsystems/ibc-rs/issues/336
[#337]: https://github.com/informalsystems/ibc-rs/issues/337
[#338]: https://github.com/informalsystems/ibc-rs/issues/338
[#346]: https://github.com/informalsystems/ibc-rs/issues/346
[#347]: https://github.com/informalsystems/ibc-rs/issues/347
[#348]: https://github.com/informalsystems/ibc-rs/pull/348
[#358]: https://github.com/informalsystems/ibc-rs/issues/358
[#359]: https://github.com/informalsystems/ibc-rs/issues/359
[#360]: https://github.com/informalsystems/ibc-rs/issues/360
[#363]: https://github.com/informalsystems/ibc-rs/issues/363
[#366]: https://github.com/informalsystems/ibc-rs/issues/366
[#367]: https://github.com/informalsystems/ibc-rs/issues/367
[#368]: https://github.com/informalsystems/ibc-rs/issues/368
[#369]: https://github.com/informalsystems/ibc-rs/pull/369
[#371]: https://github.com/informalsystems/ibc-rs/issues/371
[#372]: https://github.com/informalsystems/ibc-rs/issues/372
[#373]: https://github.com/informalsystems/ibc-rs/issues/373
[#374]: https://github.com/informalsystems/ibc-rs/issues/374
[#376]: https://github.com/informalsystems/ibc-rs/issues/376
[#377]: https://github.com/informalsystems/ibc-rs/issues/377
[#378]: https://github.com/informalsystems/ibc-rs/issues/378
[#386]: https://github.com/informalsystems/ibc-rs/issues/386
[#389]: https://github.com/informalsystems/ibc-rs/issues/389
[#402]: https://github.com/informalsystems/ibc-rs/issues/402
[#403]: https://github.com/informalsystems/ibc-rs/issues/403
[#404]: https://github.com/informalsystems/ibc-rs/issues/404
[#419]: https://github.com/informalsystems/ibc-rs/issues/419
[#415]: https://github.com/informalsystems/ibc-rs/issues/415
[#428]: https://github.com/informalsystems/ibc-rs/issues/428
[changelog]: https://github.com/informalsystems/ibc-rs/tree/master/CHANGELOG.md
[proto-compiler]: https://github.com/informalsystems/ibc-rs/tree/master/proto-compiler

## v0.0.4
*October 19, 2020*

This release focuses on alignment with the Cosmos ecosystem: adaptations to Tendermint-rs 0.16 and subsequently to 0.17 (`0.17.0-rc1`), and numerous protobuf updates following latest stargate releases.

Additional highlights:
- Adding DomainTypes and (de)serialization capability to ICS02 and ICS03 messages and structures.
- Improvements of the IBC message processor framework (handlers, contexts and mocks).
- Added initial implementations for the ICS26 (routing module) and ICS18 (basic relayer algorithms module) for use in testing.
- Also added support for packet handling in the relayer algorithm specifications.

### BREAKING CHANGES:
- [ibc-relayer] & [ibc] Alignment with ecosystem updates:
    - Compatibility with the latest protobuf (Gaia stargate-3 and stargate-4) ([#191], [#272], [#273], [#278])
    - Adaptations to tendermint 0.17 ([#286], [#293], [#300], [#302], [#308])
- [ibc-relayer] UX improvement: Remove proof option from client connections command ([#205])

### FEATURES:
- [ibc/ics03] ICS03 Ack and Confirm message processors ([#223])
- [ibc-relayer-cli]
    - Relayer CLIs for client messages ([#207])
    - Relayer CLIs for connection-open-init ([#206])
    - Queries for consensus state and client state ([#149], [#150])
- [ibc] Routing module minimal implementation for MVP ([#159], [#232])
- [ibc/relayer-spec] Relayer specification for packet handling ([#229], [#234], [#237])
- [ibc/relayer-spec] Basic packet handling in TLA+([#124])
- [ibc] Basic relayer functionality: a test with ClientUpdate ping-pong between two mocked chains ([#276])

### IMPROVEMENTS:
- [ibc] Implemented the `DomainType` trait for IBC proto structures ([#245], [#249]).
- [ibc] & [ibc-proto] Several improvements to message processors, among which ([#218]):
    - ICS03 connection handshake protocol initial implementation and tests ([#160])
    - Add capability to decode from protobuf Any* type into Tendermint and Mock client states
    - Cleanup Any* client wrappers related code
    - Migrate handlers to newer protobuf definitions ([#226])
    - Extend client context mock ([#221])
    - Context mock simplifications and cleanup ([#269], [#295], [#296], [#297])
- [ibc/ics03] Split `msgs.rs` in multiple files, implement `From` for all messages ([#253])
- [ibc-proto]
    - Move ibc-proto source code into ibc-rs ([#142]) and fixed code deduplication ([#282], [#284])
    - Consolidate proto-compiler logic [#241]
- [ibc/relayer-spec] Add support for APALACHE to the Relayer TLA+ spec ([#165])
- [ibc-relayer] Update to tendermint v.0.16 and integrate with the new light client implementation ([#90], [#243])

### BUG FIXES:
- [ibc] Removed "Uninitialized" state from connection ([#217])
- [ibc-relayer-cli] Fix for client query subcommands ([#231])
- [disclosure-log] & [spec/connection-handshake] Disclosed bugs in ICS3 version negotiation and proposed a fix ([#209], [#213])

[#90]: https://github.com/informalsystems/ibc-rs/issues/90
[#124]: https://github.com/informalsystems/ibc-rs/issues/124
[#142]: https://github.com/informalsystems/ibc-rs/issues/142
[#149]: https://github.com/informalsystems/ibc-rs/issues/149
[#150]: https://github.com/informalsystems/ibc-rs/issues/150
[#159]: https://github.com/informalsystems/ibc-rs/issues/159
[#160]: https://github.com/informalsystems/ibc-rs/issues/160
[#165]: https://github.com/informalsystems/ibc-rs/issues/165
[#191]: https://github.com/informalsystems/ibc-rs/issues/191
[#205]: https://github.com/informalsystems/ibc-rs/issues/205
[#206]: https://github.com/informalsystems/ibc-rs/issues/206
[#207]: https://github.com/informalsystems/ibc-rs/issues/207
[#209]: https://github.com/informalsystems/ibc-rs/issues/209
[#213]: https://github.com/informalsystems/ibc-rs/issues/213
[#217]: https://github.com/informalsystems/ibc-rs/issues/217
[#218]: https://github.com/informalsystems/ibc-rs/issues/218
[#221]: https://github.com/informalsystems/ibc-rs/issues/221
[#223]: https://github.com/informalsystems/ibc-rs/issues/223
[#226]: https://github.com/informalsystems/ibc-rs/issues/226
[#229]: https://github.com/informalsystems/ibc-rs/issues/229
[#231]: https://github.com/informalsystems/ibc-rs/issues/231
[#232]: https://github.com/informalsystems/ibc-rs/issues/232
[#234]: https://github.com/informalsystems/ibc-rs/issues/234
[#237]: https://github.com/informalsystems/ibc-rs/issues/237
[#241]: https://github.com/informalsystems/ibc-rs/issues/241
[#243]: https://github.com/informalsystems/ibc-rs/issues/243
[#245]: https://github.com/informalsystems/ibc-rs/issues/245
[#249]: https://github.com/informalsystems/ibc-rs/issues/249
[#253]: https://github.com/informalsystems/ibc-rs/issues/253
[#269]: https://github.com/informalsystems/ibc-rs/issues/269
[#272]: https://github.com/informalsystems/ibc-rs/issues/272
[#273]: https://github.com/informalsystems/ibc-rs/issues/273
[#276]: https://github.com/informalsystems/ibc-rs/issues/276
[#278]: https://github.com/informalsystems/ibc-rs/issues/278
[#282]: https://github.com/informalsystems/ibc-rs/issues/282
[#284]: https://github.com/informalsystems/ibc-rs/issues/284
[#286]: https://github.com/informalsystems/ibc-rs/issues/286
[#293]: https://github.com/informalsystems/ibc-rs/issues/293
[#295]: https://github.com/informalsystems/ibc-rs/issues/295
[#296]: https://github.com/informalsystems/ibc-rs/issues/296
[#297]: https://github.com/informalsystems/ibc-rs/issues/297
[#300]: https://github.com/informalsystems/ibc-rs/issues/300
[#302]: https://github.com/informalsystems/ibc-rs/issues/302
[#308]: https://github.com/informalsystems/ibc-rs/issues/308
[ibc-proto]: https://github.com/informalsystems/ibc-rs/tree/master/proto
[disclosure-log]: https://github.com/informalsystems/ibc-rs/blob/master/docs/disclosure-log.md
[spec/connection-handshake]: https://github.com/informalsystems/ibc-rs/tree/master/docs/spec/connection-handshake
[ibc-relayer]: https://github.com/informalsystems/ibc-rs/tree/master/relayer

## v0.0.3
*September 1, 2020*

This release focuses on the IBC message processor framework and initial
implementations in ICS02 and ICS07. It also introduces an initial specification for the relayer algorithm.

Other highlights:
- The ibc crate is published as [ibc](https://crates.io/crates/ibc) in crates.io
- ADR-001 and ADR-003 are complete. 🎉

### BREAKING CHANGES:
- [ibc] Renamed `modules` crate to `ibc` crate. Version number for the new crate is not reset. ([#198])
- [ibc/ics02] `ConnectionId`s are now decoded to `Vec<ConnectionId>` and validated instead of `Vec<String>` ([#185])
- [ibc/ics03] Removed `Connection` and `ConnectionCounterparty` traits ([#193])
- [ibc/ics04] Removed `Channel` and `ChannelCounterparty` traits ([#192])

### FEATURES:
- [ibc/ics02] partial implementation of message handler ([#119], [#194])
- [ibc/ics07] partial implementation of message handler ([#119], [#194])
- [architecture/ADR-003] Proposal for IBC handler (message processor) architecture ([#119], [#194])
- [ibc/relayer-spec] Detailed technical specification of the relayer algorithm with focus on client update ([#84])
- [architecture/ADR-001] Documentation for the repository structure ([#1])
- [architecture/FSM-1] Connection Handshake FSM English description ([#122])

### IMPROVEMENTS:
- [contributing] Updated CONTRIBUTING.md. Please read before opening PRs ([#195])
- [ibc-relayer-cli] Refactor ConnectionId decoding in `query client` ([#185])

### BUG FIXES:
- [ibc/ics24] Identifiers limit update according to ICS specs ([#168])

[ibc/relayer-spec]: https://github.com/informalsystems/ibc-rs/blob/master/docs/spec/relayer/Relayer.md
[#84]: https://github.com/informalsystems/ibc-rs/issues/84
[architecture/ADR-001]: https://github.com/informalsystems/ibc-rs/blob/master/docs/architecture/adr-001-repo.md
[#1]: https://github.com/informalsystems/ibc-rs/issues/1
[contributing]: https://github.com/informalsystems/ibc-rs/blob/master/CONTRIBUTING.md
[#195]: https://github.com/informalsystems/ibc-rs/pull/195
[ibc]: https://github.com/informalsystems/ibc-rs/tree/master/modules
[#198]: https://github.com/informalsystems/ibc-rs/issues/198
[ibc/ics02]: https://github.com/informalsystems/ibc-rs/tree/master/modules/src/ics02_client
[#185]: https://github.com/informalsystems/ibc-rs/issues/185
[ibc/ics03]: https://github.com/informalsystems/ibc-rs/tree/master/modules/src/ics03_connection
[#193]: https://github.com/informalsystems/ibc-rs/issues/193
[ibc/ics04]: https://github.com/informalsystems/ibc-rs/tree/master/modules/src/ics04_channel
[#192]: https://github.com/informalsystems/ibc-rs/issues/192
[ibc-relayer-cli]: https://github.com/informalsystems/ibc-rs/tree/master/relayer-cli
[architecture/FSM-1]: https://github.com/informalsystems/ibc-rs/blob/master/docs/architecture/fsm-async-connection.md
[#122]: https://github.com/informalsystems/ibc-rs/issues/122
[architecture/ADR-003]: https://github.com/informalsystems/ibc-rs/blob/master/docs/architecture/adr-003-handler-implementation.md
[#119]: https://github.com/informalsystems/ibc-rs/issues/119
[#194]: https://github.com/informalsystems/ibc-rs/issues/194
[ibc/ics24]: https://github.com/informalsystems/ibc-rs/tree/master/modules/src/ics24_host
[#168]: https://github.com/informalsystems/ibc-rs/issues/168
[ibc/ics07]: https://github.com/informalsystems/ibc-rs/tree/master/modules/src/ics07_tendermint

## v0.0.2

*August 1, 2020*

This release is focused on updating the query system from amino to protobuf,
implementing a few queries from the CLI, and establishing an initial testing framework
that will support multiple chain types.

It does not target a stable release of Cosmos-SDK chains, but is tracking
the latest state of development towards the Cosmos-SDK Stargate release.

### BREAKING CHANGES:

- [ibc|ibc-relayer] Refactor queries, paths, and Chain trait to reduce code and use
  protobuf instead of Amino.
        [\#152](https://github.com/informalsystems/ibc-rs/pull/152),
        [\#174](https://github.com/informalsystems/ibc-rs/pull/174),
        [\#155](https://github.com/informalsystems/ibc-rs/pull/155)
- [repo] Moved relayer/cli to relayer-cli, relayer/relay to relayer. [\#183](https://github.com/informalsystems/ibc-rs/pull/183)

### FEATURES:

- [ibc-relayer] Query connections given client id. [\#169](https://github.com/informalsystems/ibc-rs/pull/169)
- [ibc-relayer] Query connection given connection id. [\#136](https://github.com/informalsystems/ibc-rs/pull/136)
- [ibc-relayer] Query channel given channel id and port [\#163](https://github.com/informalsystems/ibc-rs/pull/163)
- [spec] Channel closing datagrams in TLA+ [\#141](https://github.com/informalsystems/ibc-rs/pull/141)

### IMPROVEMENTS:

- [ci] Framework (scripts and Github Actions) for integration testing the relayer queries against
    the Cosmos-SDK's `simd` binary with prepopulated IBC state in the genesis
        [\#140](https://github.com/informalsystems/ibc-rs/pull/140),
        [\#184](https://github.com/informalsystems/ibc-rs/pull/184)
- [ibc-relayer|ibc] Implemented better Raw type handling. [\#156](https://github.com/informalsystems/ibc-rs/pull/156)
- [repo] Add rust-toolchain file. [\#154](https://github.com/informalsystems/ibc-rs/pull/154)

### BUG FIXES:

- [ibc] Fixed the identifiers limits according to updated ics spec. [\#189](https://github.com/informalsystems/ibc-rs/pull/189)
- [ibc/relayer] Remove some warnings triggered during compilation due to dependency specification. [\#132](https://github.com/informalsystems/ibc-rs/pull/132)
- [ibc] Fix nightly runs. [\#161](https://github.com/informalsystems/ibc-rs/pull/161)
- [repo] Fix for incomplete licence terms. [\#153](https://github.com/informalsystems/ibc-rs/pull/153)

## 0.0.1

*July 1st, 2020*

This is the initial prototype release of an IBC relayer and TLA+ specifications.
There are no compatibility guarantees until v0.1.0.

Includes:

- Configuration file definition and validation
- Client state, consensus state, connection, channel queries.
    - Note: deserialization is unimplemented as it has dependency on migration to protobuf for ABCI queries
- Per chain light clients threads are created and headers are periodically retrieved and verified.
- Per chain IBC event monitor threads are spawned and main event handler that receives them.
    - Note: the event handler just displays the events.
- IBC Modules partial implementation for datastructures, messages and queries.
- Some English and TLA+ specifications for Connection & Channel Handshake as well as naive relayer algorithm.<|MERGE_RESOLUTION|>--- conflicted
+++ resolved
@@ -18,10 +18,7 @@
 ### IMPROVEMENTS
 
 - [ibc]
-<<<<<<< HEAD
   - Change event height to ICS height ([#549])
-=======
-  - [nothing yet]
 
 - [ibc-relayer]
   - [nothing yet]
@@ -34,7 +31,6 @@
 - [ibc]
   - Fix panic in conn open try when no connection id is provided ([#626])
   - Disable MBT tests if the "mocks" feature is not enabled ([#643])
->>>>>>> 1b80bc78
 
 - [ibc-relayer]
   - [nothing yet]

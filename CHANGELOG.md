# Changelog

## Unreleased

<<<<<<< HEAD
### IMPROVEMENTS

- [ibc-relayer]
  - Enable TLS support for gRPC client ([#877])

[#877]: https://github.com/informalsystems/ibc-rs/issues/877
=======
### FEATURES

- [ibc-relayer-cli]
  - Add `--hd-path` option to `keys restore` and `keys add` commands to specify
    derivation path when importing keys ([#1049])

### BREAKING CHANGES

- [ibc-relayer-cli]
  - Removed `--coin-type` option from `keys restore` command. Use `--hd-path` instead. ([#1049])

[#868]: https://github.com/informalsystems/ibc-rs/issues/1049
>>>>>>> f9a24edb

## v0.4.0
*June 3rd, 2021*

- This release of Hermes features an internal [telemetry service][telemetry]
  which can export metrics about the relayer to Prometheus.
- A new [relaying strategy][strategy] is now available, which enables Hermes to
  complete channel handshakes in an event-based fashion.
- Hermes now checks if another relayer may have already processed a packet event,
  and will not attempt to process it itself, which improves performance.
- The startup time of the relayer has been substantially improved.
- The `start-multi` command has been promoted to `start`, which means
  that the worker-based relayer is not experimental anymore.
- A regression where Hermes would not recover after a node went down and up again was fixed.

[telemetry]: https://hermes.informal.systems/telemetry.html
[strategy]: http://hermes.informal.systems/config.html?highlight=strategy#global

> Special thanks to Colin Axnér (@colin-axner) and Jongwhan Lee (@leejw51crypto)
> for raising multiple issues that helped us improve the reliability of Hermes.

### FEATURES

- [ibc-relayer]
  - Add telemetry and Prometheus endpoint ([#868], [#1032])
  - Add support for event based channel relaying ([#822])
  - Graceful handling of packet events in the presence of multiple relayers ([#983])

### IMPROVEMENTS

- [ibc]
  - Started `unwrap` cleanup ([#871])

- [ibc-relayer-cli]
  - Include chain-id in `query clients` command, and sort output by client counter ([#992])
  - Improve config loading message ([#996])
  - Improve Hermes worker spawn time for `start` command ([#998])
  - Better Hermes help message when command is unrecognized ([#1003])

### BUG FIXES

- [ibc-relayer]
  - Fix client worker initialization error ([#972])
  - Fix `hermes start` panic when all chains are unreachable ([#972])
  - Ensure expired or frozen client worker logs message and terminates ([#1022])
  - Fix regression where Hermes would not recover after a node went down and up again ([#1026])

- [gaiad-manager]
  - Import hermes keys properly even if wallet HD derivation path is set ([#975])
  - Apply default values to missing configuration parameters ([#993])
  - `gm hermes config` now creates hermes 0.4.0 compatible configuration ([#1039])

### BREAKING CHANGES

- [ibc-relayer-cli]
  - Promote `start-multi` command to `start` ([#911])

[#822]: https://github.com/informalsystems/ibc-rs/issues/822
[#868]: https://github.com/informalsystems/ibc-rs/issues/868
[#871]: https://github.com/informalsystems/ibc-rs/issues/871
[#911]: https://github.com/informalsystems/ibc-rs/issues/911
[#972]: https://github.com/informalsystems/ibc-rs/issues/972
[#975]: https://github.com/informalsystems/ibc-rs/issues/975
[#983]: https://github.com/informalsystems/ibc-rs/issues/983
[#992]: https://github.com/informalsystems/ibc-rs/issues/992
[#996]: https://github.com/informalsystems/ibc-rs/issues/996
[#993]: https://github.com/informalsystems/ibc-rs/issues/993
[#998]: https://github.com/informalsystems/ibc-rs/issues/998
[#1003]: https://github.com/informalsystems/ibc-rs/issues/1003
[#1022]: https://github.com/informalsystems/ibc-rs/issues/1022
[#1026]: https://github.com/informalsystems/ibc-rs/issues/1026
[#1032]: https://github.com/informalsystems/ibc-rs/issues/1032
[gaiad-manager]: https://github.com/informalsystems/ibc-rs/blob/master/scripts/gm/README.md
[#1039]: https://github.com/informalsystems/ibc-rs/issues/1039

## v0.3.2
*May 21st, 2021*

This is minor release which brings substantial performance improvements
to the relayer (relaying 1000 packets now takes 2-5min instead of 1h+),
better UX for the `ft-transfer` command, and automatic deployment of
Docker images to Docker Hub.

### FEATURES

- [ibc-relayer-cli]
  - Add a `--key` option to the tx raw ft-transfer command to override the account used for sending messages ([#963])

- [ibc-relayer]
  - Add support for multiple keys to the keyring ([#963])

- [release]
  - Released the official [Hermes image][hermes-docker] on Docker Hub ([#894])
  - Automatically deploy Docker Hub image during release ([#967])

### IMPROVEMENTS

- [ibc-relayer]
  - Batch together all events from all transactions included in a block ([#957])

### BUG FIXES

- [ibc-relayer-cli]
  - Prevent sending `ft-transfer` MsgTransfer on a non-Open channel ([#960])

### BREAKING CHANGES

> Nothing

[#868]: https://github.com/informalsystems/ibc-rs/issues/868
[#894]: https://github.com/informalsystems/ibc-rs/pull/894
[#957]: https://github.com/informalsystems/ibc-rs/issues/957
[#960]: https://github.com/informalsystems/ibc-rs/issues/960
[#963]: https://github.com/informalsystems/ibc-rs/issues/963
[#967]: https://github.com/informalsystems/ibc-rs/issues/967

[hermes-docker]: https://hub.docker.com/r/informalsystems/hermes

## v0.3.1
*May 14h, 2021*

This release improves the UX of a couple commands, fixes a bug related
to delay periods, and adds support for packet timeouts based on timestamps,
as well as support Protobuf-encoded keys.

### FEATURES

- [scripts]
  - Created the Gaiad Manager `gm` CLI tool for managing gaiad instances on the local machine ([#902])

- [ibc-relayer]
  - Add support for packet timeout based on timeout timestamp ([#937])
  - Added support for Protobuf-based Keyring ([#925])

### IMPROVEMENTS

- [ibc-relayer-cli]
  - Improve UX when querying non-existing connections and channels ([#875], [#920])
  - More details in error messages to increase debuggability ([#921], [#934])
  - Disallow creating a client with same source and destination chains ([#932])
  - Make packet worker more resilient to nodes being unreachable for a short amount of time ([#943])

### BUG FIXES

- [ibc]
  - Process raw `delay_period` field as nanoseconds instead of seconds. ([#927])

### BREAKING CHANGES

> Nothing


[#875]: https://github.com/informalsystems/ibc-rs/issues/875
[#920]: https://github.com/informalsystems/ibc-rs/issues/920
[#902]: https://github.com/informalsystems/ibc-rs/issues/902
[#921]: https://github.com/informalsystems/ibc-rs/issues/921
[#925]: https://github.com/informalsystems/ibc-rs/issues/925
[#927]: https://github.com/informalsystems/ibc-rs/issues/927
[#932]: https://github.com/informalsystems/ibc-rs/issues/932
[#934]: https://github.com/informalsystems/ibc-rs/issues/934
[#937]: https://github.com/informalsystems/ibc-rs/issues/937
[#943]: https://github.com/informalsystems/ibc-rs/issues/943


## v0.3.0
*May 7h, 2021*

Special thanks to Jongwhan Lee (@leejw51crypto) for his contributions ([#878]).

This release mostly focuses on improving the UX and the experimental multi-paths relayer (`start-multi` command),
which has been made more resilient against nodes going down, and is now able to clear pending packets
and periodically refresh IBC clients. The relayer now also supports [ICS 027 (Interchain Accounts)][ics27].

[ics27]: https://github.com/cosmos/ibc/blob/master/spec/app/ics-027-interchain-accounts/README.md

### FEATURES

- [ibc-relayer]
  - Support for ICS27 ([#794])

- [ibc-relayer-cli]
  - Added packet clearing and client refresh capabilities for the `start-multi` command ([#784], [#786])

### IMPROVEMENTS

- [ibc]
  - Reinstated `ics23` dependency ([#854])
  - Use proper Timestamp type to track time ([#758])

- [ibc-relayer]
  - Change the default for client creation to allow governance recovery in case of expiration or misbehaviour ([#785])
  - Use a single supervisor in `start-multi` to subscribe to all configured chains ([#862])
  - The `start-multi` command is now more resilient to a node not being up or going down, and will attempt to reconnect ([#871])

### BUG FIXES

- [ibc]
  - Fix parsing in `chain_version` when chain identifier has multiple dashes ([#878])

- [ibc-relayer]
  - Fix pagination in gRPC query for clients ([#811])
  - Fix relayer crash when hermes starts in the same time as packets are being sent ([#851])
  - Fix missing port information in `hermes query channels` ([#840])
  - Fix crash during initialization of event monitor when node is down ([#863])
  - Spawn a single Tokio runtime for the whole supervisor instead of one per chain ([#909])

- [ibc-relayer-cli]
  - Fix for `ft-transfer` mismatching arguments ([#869])
  - Fix channel destination chain mismatch on unreceived-packets or unreceived-acks ([#873])

### BREAKING CHANGES

- [ibc-relayer]
  - `hermes -j query channels` command now returns `result` array with the format
    `[{"channel_id":"channel-0","port_id":"transfer"}, ...]` instead of `["channel-0", ...]` ([#840])


[#758]: https://github.com/informalsystems/ibc-rs/issues/758
[#784]: https://github.com/informalsystems/ibc-rs/issues/784
[#785]: https://github.com/informalsystems/ibc-rs/issues/785
[#786]: https://github.com/informalsystems/ibc-rs/issues/786
[#794]: https://github.com/informalsystems/ibc-rs/issues/794
[#811]: https://github.com/informalsystems/ibc-rs/issues/811
[#840]: https://github.com/informalsystems/ibc-rs/issues/840
[#851]: https://github.com/informalsystems/ibc-rs/issues/851
[#854]: https://github.com/informalsystems/ibc-rs/issues/854
[#862]: https://github.com/informalsystems/ibc-rs/issues/862
[#863]: https://github.com/informalsystems/ibc-rs/issues/863
[#869]: https://github.com/informalsystems/ibc-rs/issues/869
[#871]: https://github.com/informalsystems/ibc-rs/issues/871
[#873]: https://github.com/informalsystems/ibc-rs/issues/873
[#878]: https://github.com/informalsystems/ibc-rs/issues/878
[#909]: https://github.com/informalsystems/ibc-rs/issues/909

## v0.2.0
*April 14th, 2021*

This release includes initial support for relaying over multiple paths from a single `hermes` instance.
Adds support for relayer restart, where pending packets are cleared.
Includes support for ordered channels, packet delay, misbehaviour detection and evidence submission, client upgrade after counterparty chain upgrades.

This release brings improvements to the relayer UX by providing new and updated commands for keys, client, connection and channel management.
In addition, it simplifies the configuration of and integration with the light client.

This release also finalizes the initial implementation of all the ICS 004 handlers.

### FEATURES

- Update to `tendermint-rs` v0.19.0 ([#798])

- [ibc]
  - Added handler(s) for sending packets ([#695]), recv. and ack. packets ([#736]), and timeouts ([#362])

- [ibc-relayer]
  - Support for relayer restart ([#561])
  - Add support for ordered channels ([#599])
  - Misbehaviour detection and evidence submission ([#632])
  - Use a stateless light client without a runtime ([#673])

- [ibc-relayer-cli]
  - Added `create connection` and `create channel` CLIs ([#630], [#715])
  - Proposed ADR 006 to describe Hermes v0.2.0 use-cases ([#637])
  - Added `client-upgrade` CLI ([#357])
  - Added delay feature for packet relaying ([#640])
  - Update gaia to version 4.2.0 for e2e tests on CI ([#809])
  - Add `start-multi` command to relay on all paths defined in the configuration ([#748])
  - Add option to specify which events to listen for in `listen` command ([#550])
  - Add option to customise receiver address for `ft-transfer` command ([#806])
  - Add `keys restore` command to import a signing key from its mnemonic ([#813])

### IMPROVEMENTS

- [ibc]
  - Follow Rust guidelines naming conventions ([#689])
  - Per client structure modules ([#740])
  - MBT: use modelator crate ([#761])

- [ibc-relayer]
  - Consistent identifier handling across ICS 02, 03 and 04 ([#622])

- [ibc-relayer-cli]
  - Clarified success path for updating a client that is already up-to-date ([#734])
  - Added `create` and `update` wrappers for client raw commands ([#772])
  - Output by default is human-readable, and JSON is optional ([#805])

### BUG FIXES

- [ibc]
  - Fix overflow bug in ICS03 client consensus height verification method ([#685])
  - Allow a conn open ack to succeed in the happy case ([#699])

- [ibc-relayer]
  - Replaced `rust-crypto` & `bitcoin-wallet` deprecated dependencies ([#352])
  - Fix for hard-coded account number ([#752])
  - Fix for chains that don't have `cosmos` account prefix ([#416])
  - Fix for building the `trusted_validator_set` for the header used in client updates ([#770])
  - Don't send `MsgAcknowledgment` if channel is closed ([#675])
  - Fix a bug where the keys addresses had their account prefix overriden by the prefix in the configuration ([#751])

- [ibc-relayer-cli]
  - Hermes guide: improved installation guideline ([#672])
  - Make fee denom and amount configurable ([#754])

- [ibc-proto]
  - Fix for proto files re-compilation bug ([#801])

### BREAKING CHANGES

- [ibc]
  - `MsgConnectionOpenAck.counterparty_connection_id` is now a `ConnectionId` instead of an `Option<ConnectionId>`([#700])

- [ibc-relayer]
  - Remove the light client configuration from the global configuration ([#793])

- [ibc-relayer-cli]
    - Remove the light add and light rm commands ([#793])


[#352]: https://github.com/informalsystems/ibc-rs/issues/352
[#362]: https://github.com/informalsystems/ibc-rs/issues/362
[#357]: https://github.com/informalsystems/ibc-rs/issues/357
[#416]: https://github.com/informalsystems/ibc-rs/issues/416
[#561]: https://github.com/informalsystems/ibc-rs/issues/561
[#550]: https://github.com/informalsystems/ibc-rs/issues/550
[#599]: https://github.com/informalsystems/ibc-rs/issues/599
[#630]: https://github.com/informalsystems/ibc-rs/issues/630
[#632]: https://github.com/informalsystems/ibc-rs/issues/632
[#640]: https://github.com/informalsystems/ibc-rs/issues/640
[#672]: https://github.com/informalsystems/ibc-rs/issues/672
[#673]: https://github.com/informalsystems/ibc-rs/issues/673
[#675]: https://github.com/informalsystems/ibc-rs/issues/675
[#685]: https://github.com/informalsystems/ibc-rs/issues/685
[#689]: https://github.com/informalsystems/ibc-rs/issues/689
[#695]: https://github.com/informalsystems/ibc-rs/issues/695
[#699]: https://github.com/informalsystems/ibc-rs/issues/699
[#700]: https://github.com/informalsystems/ibc-rs/pull/700
[#715]: https://github.com/informalsystems/ibc-rs/issues/715
[#734]: https://github.com/informalsystems/ibc-rs/issues/734
[#736]: https://github.com/informalsystems/ibc-rs/issues/736
[#740]: https://github.com/informalsystems/ibc-rs/issues/740
[#748]: https://github.com/informalsystems/ibc-rs/issues/748
[#751]: https://github.com/informalsystems/ibc-rs/issues/751
[#752]: https://github.com/informalsystems/ibc-rs/issues/752
[#754]: https://github.com/informalsystems/ibc-rs/issues/754
[#761]: https://github.com/informalsystems/ibc-rs/issues/761
[#772]: https://github.com/informalsystems/ibc-rs/issues/772
[#770]: https://github.com/informalsystems/ibc-rs/issues/770
[#793]: https://github.com/informalsystems/ibc-rs/pull/793
[#798]: https://github.com/informalsystems/ibc-rs/issues/798
[#801]: https://github.com/informalsystems/ibc-rs/issues/801
[#805]: https://github.com/informalsystems/ibc-rs/issues/805
[#806]: https://github.com/informalsystems/ibc-rs/issues/806
[#809]: https://github.com/informalsystems/ibc-rs/issues/809


## v0.1.1
*February 17, 2021*

This release brings a quick fix for a problem with a dependency of crate
`ibc-relayer`, which causes build & installation issues. Many thanks to
@Fraccaman for bringing this problem to our attention! ([#672])


Additionally, this release also introduces initial implementation for most of
ICS 004 handlers, and several bug fixes and improvements, e.g., refactored
some CLI code, refactored the Height type in the IBC Events, and a bug fix
involving packet acks in a 3-chain setup. More details below.

### FEATURES
- [ibc-relayer]
  - Listen to channel close initialization event and perform the close handshake ([#560])
  - Updated to tendermint-rs `v0.18.1` ([#682], [#671])

### IMPROVEMENTS

- [ibc]
  - Change event height to ICS height ([#549])

- [ibc-relayer-cli]
  - Cleanup CLI code ([#572])

### BUG FIXES

- [ibc]
  - Fix panic in conn open try when no connection id is provided ([#626])
  - Disable MBT tests if the "mocks" feature is not enabled ([#643])

- [ibc-relayer]
  - Quick fix for `funty` breaking change bug ([#665])

- [ibc-relayer-cli]
  - Fix wrong acks sent with `tx raw packet-ack` in a 3-chain setup ([#614])

### BREAKING CHANGES

- [ibc]
  - Implementation of the `ChanOpenAck`, `ChanOpenConfirm`, `ChanCloseInit`, and `ChanCloseConfirm` handlers ([#316])
  - Remove dependency on `tendermint-rpc` ([#624])

- [ibc-relayer-cli]
  - Remove the `proof` option from CLI ([#572])

[#316]: https://github.com/informalsystems/ibc-rs/issues/316
[#549]: https://github.com/informalsystems/ibc-rs/issues/549
[#560]: https://github.com/informalsystems/ibc-rs/issues/560
[#572]: https://github.com/informalsystems/ibc-rs/issues/572
[#614]: https://github.com/informalsystems/ibc-rs/issues/614
[#622]: https://github.com/informalsystems/ibc-rs/issues/622
[#624]: https://github.com/informalsystems/ibc-rs/issues/624
[#626]: https://github.com/informalsystems/ibc-rs/issues/626
[#637]: https://github.com/informalsystems/ibc-rs/issues/637
[#643]: https://github.com/informalsystems/ibc-rs/issues/643
[#665]: https://github.com/informalsystems/ibc-rs/issues/665
[#671]: https://github.com/informalsystems/ibc-rs/pull/671
[#682]: https://github.com/informalsystems/ibc-rs/issues/682

[ibc]: https://github.com/informalsystems/ibc-rs/tree/master/modules
[ibc-relayer-cli]: https://github.com/informalsystems/ibc-rs/tree/master/relayer-cli

## v0.1.0
*February 4, 2021*

🎉 This release brings the first publication of `ibc-relayer` and
`ibc-relayer-cli` to [crates.io](https://crates.io).

Noteworthy changes in this release include:

- The binary in the `ibc-relayer-cli` crate was given the name Hermes.
- We published a comprehensive guide for Hermes at [hermes.informal.systems](https://hermes.informal.systems).
- Major improvements to user experience, in particular at CLI level: JSON output,
  configurable log output level, dedicated channel handshake command, as well as
  overall improvements to error display and output.

### FEATURES

- Continous Integration (CI) end-to-end (e2e) testing with gaia v4 ([#32], [#582], [#602])
- Add support for streamlining releases ([#507])

- [ibc-relayer-cli]
  - Implement command to query the channels associated with a connection ([#505])
  - JSON output for queries and txs ([#500])
  - Added 'required' annotation for CLIs queries & txs; better error display ([#555])
  - Implement commands for channel close init and confirm ([#538])
  - Implement command to perform the handshake for a new channel ([#557])
  - Query all clients command ([#552])
  - Query all connections command ([#553])
  - Query all channels command ([#568])
  - Added a relayer binary guide ([#542])
  - Split the dev-env script in `setup_chains` and `init_clients` ([#577])

- [ibc-relayer]
  - Added retry mechanism, restructured relayer ([#519])
  - Relay `MsgTimeoutOnClose` if counterparty channel state is `State::Closed`

- [ibc]
  - Add `MsgTimeoutOnClose` message type ([#563])
  - Implement `MsgChannelOpenTry` message handler ([#543])

### IMPROVEMENTS

- Update to `tendermint-rs` v0.18.0 ([#517], [#583])
- Update to `tokio` 1.0, `prost` 0.7 and `tonic` 0.4 ([#527])

- [ibc-relayer-cli]
  - Replace `ChannelConfig` in `Channel::new` ([#511])
  - Add `packet-send` CLI ([#470])
  - UX improvements for relayer txs ([#536], [#540], [#554])
  - Allow running standalone commands concurrently to the main relayer loop ([#501])
  - Remove the simd-based integration tests ([#593])

- [ibc-relayer]
  - Performance improvements ([#514], [#537])
  - Fix for mismatching `bitcoin` dep ([#525])

- [ibc]
  - Clean the `validate_basic` method ([#94])
  - `MsgConnectionOpenAck` testing improvements ([#306])

### BUG FIXES:
- [ibc-relayer-cli]
  - Help and usage commands show 'hermes' for executable name ([#590])

- [ibc]
  - Fix for storing `ClientType` upon 'create-client' ([#513])

### BREAKING CHANGES:

- [ibc]
  - The `ibc::handler::Event` is removed and handlers now produce `ibc::events::IBCEvent`s ([#535])

[#32]: https://github.com/informalsystems/ibc-rs/issues/32
[#94]: https://github.com/informalsystems/ibc-rs/issues/94
[#306]: https://github.com/informalsystems/ibc-rs/issues/306
[#470]: https://github.com/informalsystems/ibc-rs/issues/470
[#500]: https://github.com/informalsystems/ibc-rs/issues/500
[#501]: https://github.com/informalsystems/ibc-rs/issues/501
[#505]: https://github.com/informalsystems/ibc-rs/issues/505
[#507]: https://github.com/informalsystems/ibc-rs/issues/507
[#511]: https://github.com/informalsystems/ibc-rs/pull/511
[#513]: https://github.com/informalsystems/ibc-rs/issues/513
[#514]: https://github.com/informalsystems/ibc-rs/issues/514
[#517]: https://github.com/informalsystems/ibc-rs/issues/517
[#519]: https://github.com/informalsystems/ibc-rs/issues/519
[#525]: https://github.com/informalsystems/ibc-rs/issues/525
[#527]: https://github.com/informalsystems/ibc-rs/issues/527
[#535]: https://github.com/informalsystems/ibc-rs/issues/535
[#536]: https://github.com/informalsystems/ibc-rs/issues/536
[#537]: https://github.com/informalsystems/ibc-rs/issues/537
[#538]: https://github.com/informalsystems/ibc-rs/issues/538
[#540]: https://github.com/informalsystems/ibc-rs/issues/540
[#542]: https://github.com/informalsystems/ibc-rs/issues/542
[#543]: https://github.com/informalsystems/ibc-rs/issues/543
[#552]: https://github.com/informalsystems/ibc-rs/issues/553
[#553]: https://github.com/informalsystems/ibc-rs/issues/553
[#554]: https://github.com/informalsystems/ibc-rs/issues/554
[#555]: https://github.com/informalsystems/ibc-rs/issues/555
[#557]: https://github.com/informalsystems/ibc-rs/issues/557
[#563]: https://github.com/informalsystems/ibc-rs/issues/563
[#568]: https://github.com/informalsystems/ibc-rs/issues/568
[#577]: https://github.com/informalsystems/ibc-rs/issues/577
[#582]: https://github.com/informalsystems/ibc-rs/issues/582
[#583]: https://github.com/informalsystems/ibc-rs/issues/583
[#590]: https://github.com/informalsystems/ibc-rs/issues/590
[#593]: https://github.com/informalsystems/ibc-rs/issues/593
[#602]: https://github.com/informalsystems/ibc-rs/issues/602

## v0.0.6
*December 23, 2020*

This release focuses on upgrading the relayer and ibc modules to the latest interfaces from the ecosystem:
tendermint-rs `v0.17`, which brings the protobuf changes from tendermint `v0.34.0`, plus alignment with
the latest cosmos proto versions from `v0.40.0-rc5` (sometimes called 'stargate-5').

### FEATURES
- Update to tendermint-rs version `0.17` ([#451])
- Update to cosmos-sdk IBC proto version `v0.40.0-rc5` ([#451])

- [ibc-relayer]

- [ibc-relayer-cli]
  - Packet CLIs for recv_packet ([#443])
  - Packet CLIs for acknowledging packets ([#468])

### IMPROVEMENTS
- [ibc-relayer]
  - Mock chain (implementing IBC handlers) and integration against CLI ([#158])
  - Relayer tests for client update (ping pong) against MockChain ([#381])
  - Relayer refactor to improve testing and add semantic dependencies ([#447])

[#158]: https://github.com/informalsystems/ibc-rs/issues/158
[#379]: https://github.com/informalsystems/ibc-rs/issues/379
[#381]: https://github.com/informalsystems/ibc-rs/issues/381
[#443]: https://github.com/informalsystems/ibc-rs/issues/443
[#447]: https://github.com/informalsystems/ibc-rs/issues/447
[#451]: https://github.com/informalsystems/ibc-rs/issues/451
[#468]: https://github.com/informalsystems/ibc-rs/issues/468


## v0.0.5
*December 2, 2020*

This release focuses on implementing relayer and relayer-cli functionality towards a full v0 implementation.
We now have the full-stack implementation for supporting client creation & updates, as well as connection- and channel handshakes.
We also consolidated our TLA+ specs into an "IBC Core TLA+ specification," and added ICS 020 spec.

Special thanks to external contributors for this release: @CharlyCst ([#347], [#419]).

- [ibc-relayer-cli]
  - Add `--all` option to `light rm` command to remove all peers for a given chain ([#431])

[#431]: https://github.com/informalsystems/ibc-rs/issues/431

### FEATURES

- Update to tendermint-rs version `0.17-RC3` ([#403])
- [changelog] Added "unreleased" section in `CHANGELOG.MD` to help streamline releases ([#274])
- [ibc]
    - Implement flexible connection id selection ([#332])
    - ICS 4 Domain Types for channel handshakes and packets ([#315], [#95])
    - Introduce LightBlock support for MockContext ([#389])
- [ibc-relayer]
    - Retrieve account sequence information from a chain using a GRPC client (#337)
    - Implementation of chain runtime for v0 ([#330])
    - Integrate relayer spike into ibc-relayer crate ([#335])
    - Implement `query_header_at_height` via plain RPC queries (no light client verification) ([#336])
    - Implement the relayer logic for connection handshake messages ([#358], [#359], [#360])
    - Implement the relayer logic for channel handshake messages ([#371], [#372], [#373], [#374])
- [ibc-relayer-cli]
    - Merge light clients config in relayer config and add commands to add/remove light clients ([#348])
    - CLI for client update message ([#277])
    - Implement the relayer CLI for connection handshake messages ([#358], [#359], [#360])
    - Implement the relayer CLI for channel handshake messages ([#371], [#372], [#373], [#374])
    - Added basic client, connection, and channel lifecyle in relayer v0 ([#376], [#377], [#378])
    - Implement commands to add and list keys for a chain ([#363])
    - Allow overriding of peer_id, height and hash in light add command ([#428])
- [proto-compiler]
    - Refactor and allow specifying a commit at which the Cosmos SDK should be checked out ([#366])
    - Add a `--tag` option to the `clone-sdk` command to check out a tag instead of a commit ([#369])
    - Fix `--out` command line parameter (instead of `--path`) ([#419])
- [ibc/relayer-spec]
    - ICS 020 spec in TLA+ ([#386])
    - Prepare IBC Core TLA+ specs ([#404])

### IMPROVEMENTS

- [ibc-relayer]
    - Pin chain runtime against Tokio 0.2 by downgrading for 0.3 to avoid dependency hell ([#415], follow up to [#402])
- [ibc-relayer-cli]
    - Split tasks spawned by CLI commands into their own modules ([#331])
    - V0 command implementation ([#346])
- [ibc]
    - Split `msgs.rs` of ICS002 in separate modules ([#367])
    - Fixed inconsistent versioning for ICS003 and ICS004 ([#97])
    - Fixed `get_sign_bytes` method for messages ([#98])
    - Homogenize ConnectionReader trait so that all functions return owned objects ([#347])
    - Align with tendermint-rs in the domain type definition of `block::Id` ([#338])


[#95]: https://github.com/informalsystems/ibc-rs/issues/95
[#97]: https://github.com/informalsystems/ibc-rs/issues/97
[#98]: https://github.com/informalsystems/ibc-rs/issues/98
[#274]: https://github.com/informalsystems/ibc-rs/issues/274
[#277]: https://github.com/informalsystems/ibc-rs/issues/277
[#315]: https://github.com/informalsystems/ibc-rs/issues/315
[#330]: https://github.com/informalsystems/ibc-rs/issues/330
[#332]: https://github.com/informalsystems/ibc-rs/issues/332
[#335]: https://github.com/informalsystems/ibc-rs/pull/335
[#336]: https://github.com/informalsystems/ibc-rs/issues/336
[#337]: https://github.com/informalsystems/ibc-rs/issues/337
[#338]: https://github.com/informalsystems/ibc-rs/issues/338
[#346]: https://github.com/informalsystems/ibc-rs/issues/346
[#347]: https://github.com/informalsystems/ibc-rs/issues/347
[#348]: https://github.com/informalsystems/ibc-rs/pull/348
[#358]: https://github.com/informalsystems/ibc-rs/issues/358
[#359]: https://github.com/informalsystems/ibc-rs/issues/359
[#360]: https://github.com/informalsystems/ibc-rs/issues/360
[#363]: https://github.com/informalsystems/ibc-rs/issues/363
[#366]: https://github.com/informalsystems/ibc-rs/issues/366
[#367]: https://github.com/informalsystems/ibc-rs/issues/367
[#368]: https://github.com/informalsystems/ibc-rs/issues/368
[#369]: https://github.com/informalsystems/ibc-rs/pull/369
[#371]: https://github.com/informalsystems/ibc-rs/issues/371
[#372]: https://github.com/informalsystems/ibc-rs/issues/372
[#373]: https://github.com/informalsystems/ibc-rs/issues/373
[#374]: https://github.com/informalsystems/ibc-rs/issues/374
[#376]: https://github.com/informalsystems/ibc-rs/issues/376
[#377]: https://github.com/informalsystems/ibc-rs/issues/377
[#378]: https://github.com/informalsystems/ibc-rs/issues/378
[#386]: https://github.com/informalsystems/ibc-rs/issues/386
[#389]: https://github.com/informalsystems/ibc-rs/issues/389
[#402]: https://github.com/informalsystems/ibc-rs/issues/402
[#403]: https://github.com/informalsystems/ibc-rs/issues/403
[#404]: https://github.com/informalsystems/ibc-rs/issues/404
[#419]: https://github.com/informalsystems/ibc-rs/issues/419
[#415]: https://github.com/informalsystems/ibc-rs/issues/415
[#428]: https://github.com/informalsystems/ibc-rs/issues/428
[changelog]: https://github.com/informalsystems/ibc-rs/tree/master/CHANGELOG.md
[proto-compiler]: https://github.com/informalsystems/ibc-rs/tree/master/proto-compiler

## v0.0.4
*October 19, 2020*

This release focuses on alignment with the Cosmos ecosystem: adaptations to Tendermint-rs 0.16 and subsequently to 0.17 (`0.17.0-rc1`), and numerous protobuf updates following latest stargate releases.

Additional highlights:
- Adding DomainTypes and (de)serialization capability to ICS02 and ICS03 messages and structures.
- Improvements of the IBC message processor framework (handlers, contexts and mocks).
- Added initial implementations for the ICS26 (routing module) and ICS18 (basic relayer algorithms module) for use in testing.
- Also added support for packet handling in the relayer algorithm specifications.

### BREAKING CHANGES:
- [ibc-relayer] & [ibc] Alignment with ecosystem updates:
    - Compatibility with the latest protobuf (Gaia stargate-3 and stargate-4) ([#191], [#272], [#273], [#278])
    - Adaptations to tendermint 0.17 ([#286], [#293], [#300], [#302], [#308])
- [ibc-relayer] UX improvement: Remove proof option from client connections command ([#205])

### FEATURES:
- [ibc/ics03] ICS03 Ack and Confirm message processors ([#223])
- [ibc-relayer-cli]
    - Relayer CLIs for client messages ([#207])
    - Relayer CLIs for connection-open-init ([#206])
    - Queries for consensus state and client state ([#149], [#150])
- [ibc] Routing module minimal implementation for MVP ([#159], [#232])
- [ibc/relayer-spec] Relayer specification for packet handling ([#229], [#234], [#237])
- [ibc/relayer-spec] Basic packet handling in TLA+([#124])
- [ibc] Basic relayer functionality: a test with ClientUpdate ping-pong between two mocked chains ([#276])

### IMPROVEMENTS:
- [ibc] Implemented the `DomainType` trait for IBC proto structures ([#245], [#249]).
- [ibc] & [ibc-proto] Several improvements to message processors, among which ([#218]):
    - ICS03 connection handshake protocol initial implementation and tests ([#160])
    - Add capability to decode from protobuf Any* type into Tendermint and Mock client states
    - Cleanup Any* client wrappers related code
    - Migrate handlers to newer protobuf definitions ([#226])
    - Extend client context mock ([#221])
    - Context mock simplifications and cleanup ([#269], [#295], [#296], [#297])
- [ibc/ics03] Split `msgs.rs` in multiple files, implement `From` for all messages ([#253])
- [ibc-proto]
    - Move ibc-proto source code into ibc-rs ([#142]) and fixed code deduplication ([#282], [#284])
    - Consolidate proto-compiler logic [#241]
- [ibc/relayer-spec] Add support for APALACHE to the Relayer TLA+ spec ([#165])
- [ibc-relayer] Update to tendermint v.0.16 and integrate with the new light client implementation ([#90], [#243])

### BUG FIXES:
- [ibc] Removed "Uninitialized" state from connection ([#217])
- [ibc-relayer-cli] Fix for client query subcommands ([#231])
- [disclosure-log] & [spec/connection-handshake] Disclosed bugs in ICS3 version negotiation and proposed a fix ([#209], [#213])

[#90]: https://github.com/informalsystems/ibc-rs/issues/90
[#124]: https://github.com/informalsystems/ibc-rs/issues/124
[#142]: https://github.com/informalsystems/ibc-rs/issues/142
[#149]: https://github.com/informalsystems/ibc-rs/issues/149
[#150]: https://github.com/informalsystems/ibc-rs/issues/150
[#159]: https://github.com/informalsystems/ibc-rs/issues/159
[#160]: https://github.com/informalsystems/ibc-rs/issues/160
[#165]: https://github.com/informalsystems/ibc-rs/issues/165
[#191]: https://github.com/informalsystems/ibc-rs/issues/191
[#205]: https://github.com/informalsystems/ibc-rs/issues/205
[#206]: https://github.com/informalsystems/ibc-rs/issues/206
[#207]: https://github.com/informalsystems/ibc-rs/issues/207
[#209]: https://github.com/informalsystems/ibc-rs/issues/209
[#213]: https://github.com/informalsystems/ibc-rs/issues/213
[#217]: https://github.com/informalsystems/ibc-rs/issues/217
[#218]: https://github.com/informalsystems/ibc-rs/issues/218
[#221]: https://github.com/informalsystems/ibc-rs/issues/221
[#223]: https://github.com/informalsystems/ibc-rs/issues/223
[#226]: https://github.com/informalsystems/ibc-rs/issues/226
[#229]: https://github.com/informalsystems/ibc-rs/issues/229
[#231]: https://github.com/informalsystems/ibc-rs/issues/231
[#232]: https://github.com/informalsystems/ibc-rs/issues/232
[#234]: https://github.com/informalsystems/ibc-rs/issues/234
[#237]: https://github.com/informalsystems/ibc-rs/issues/237
[#241]: https://github.com/informalsystems/ibc-rs/issues/241
[#243]: https://github.com/informalsystems/ibc-rs/issues/243
[#245]: https://github.com/informalsystems/ibc-rs/issues/245
[#249]: https://github.com/informalsystems/ibc-rs/issues/249
[#253]: https://github.com/informalsystems/ibc-rs/issues/253
[#269]: https://github.com/informalsystems/ibc-rs/issues/269
[#272]: https://github.com/informalsystems/ibc-rs/issues/272
[#273]: https://github.com/informalsystems/ibc-rs/issues/273
[#276]: https://github.com/informalsystems/ibc-rs/issues/276
[#278]: https://github.com/informalsystems/ibc-rs/issues/278
[#282]: https://github.com/informalsystems/ibc-rs/issues/282
[#284]: https://github.com/informalsystems/ibc-rs/issues/284
[#286]: https://github.com/informalsystems/ibc-rs/issues/286
[#293]: https://github.com/informalsystems/ibc-rs/issues/293
[#295]: https://github.com/informalsystems/ibc-rs/issues/295
[#296]: https://github.com/informalsystems/ibc-rs/issues/296
[#297]: https://github.com/informalsystems/ibc-rs/issues/297
[#300]: https://github.com/informalsystems/ibc-rs/issues/300
[#302]: https://github.com/informalsystems/ibc-rs/issues/302
[#308]: https://github.com/informalsystems/ibc-rs/issues/308
[ibc-proto]: https://github.com/informalsystems/ibc-rs/tree/master/proto
[disclosure-log]: https://github.com/informalsystems/ibc-rs/blob/master/docs/disclosure-log.md
[spec/connection-handshake]: https://github.com/informalsystems/ibc-rs/tree/master/docs/spec/connection-handshake
[ibc-relayer]: https://github.com/informalsystems/ibc-rs/tree/master/relayer

## v0.0.3
*September 1, 2020*

This release focuses on the IBC message processor framework and initial
implementations in ICS02 and ICS07. It also introduces an initial specification for the relayer algorithm.

Other highlights:
- The ibc crate is published as [ibc](https://crates.io/crates/ibc) in crates.io
- ADR-001 and ADR-003 are complete. 🎉

### BREAKING CHANGES:
- [ibc] Renamed `modules` crate to `ibc` crate. Version number for the new crate is not reset. ([#198])
- [ibc/ics02] `ConnectionId`s are now decoded to `Vec<ConnectionId>` and validated instead of `Vec<String>` ([#185])
- [ibc/ics03] Removed `Connection` and `ConnectionCounterparty` traits ([#193])
- [ibc/ics04] Removed `Channel` and `ChannelCounterparty` traits ([#192])

### FEATURES:
- [ibc/ics02] partial implementation of message handler ([#119], [#194])
- [ibc/ics07] partial implementation of message handler ([#119], [#194])
- [architecture/ADR-003] Proposal for IBC handler (message processor) architecture ([#119], [#194])
- [ibc/relayer-spec] Detailed technical specification of the relayer algorithm with focus on client update ([#84])
- [architecture/ADR-001] Documentation for the repository structure ([#1])
- [architecture/FSM-1] Connection Handshake FSM English description ([#122])

### IMPROVEMENTS:
- [contributing] Updated CONTRIBUTING.md. Please read before opening PRs ([#195])
- [ibc-relayer-cli] Refactor ConnectionId decoding in `query client` ([#185])

### BUG FIXES:
- [ibc/ics24] Identifiers limit update according to ICS specs ([#168])

[ibc/relayer-spec]: https://github.com/informalsystems/ibc-rs/blob/master/docs/spec/relayer/Relayer.md
[#84]: https://github.com/informalsystems/ibc-rs/issues/84
[architecture/ADR-001]: https://github.com/informalsystems/ibc-rs/blob/master/docs/architecture/adr-001-repo.md
[#1]: https://github.com/informalsystems/ibc-rs/issues/1
[contributing]: https://github.com/informalsystems/ibc-rs/blob/master/CONTRIBUTING.md
[#195]: https://github.com/informalsystems/ibc-rs/pull/195
[ibc]: https://github.com/informalsystems/ibc-rs/tree/master/modules
[#198]: https://github.com/informalsystems/ibc-rs/issues/198
[ibc/ics02]: https://github.com/informalsystems/ibc-rs/tree/master/modules/src/ics02_client
[#185]: https://github.com/informalsystems/ibc-rs/issues/185
[ibc/ics03]: https://github.com/informalsystems/ibc-rs/tree/master/modules/src/ics03_connection
[#193]: https://github.com/informalsystems/ibc-rs/issues/193
[ibc/ics04]: https://github.com/informalsystems/ibc-rs/tree/master/modules/src/ics04_channel
[#192]: https://github.com/informalsystems/ibc-rs/issues/192
[ibc-relayer-cli]: https://github.com/informalsystems/ibc-rs/tree/master/relayer-cli
[architecture/FSM-1]: https://github.com/informalsystems/ibc-rs/blob/master/docs/architecture/fsm-async-connection.md
[#122]: https://github.com/informalsystems/ibc-rs/issues/122
[architecture/ADR-003]: https://github.com/informalsystems/ibc-rs/blob/master/docs/architecture/adr-003-handler-implementation.md
[#119]: https://github.com/informalsystems/ibc-rs/issues/119
[#194]: https://github.com/informalsystems/ibc-rs/issues/194
[ibc/ics24]: https://github.com/informalsystems/ibc-rs/tree/master/modules/src/ics24_host
[#168]: https://github.com/informalsystems/ibc-rs/issues/168
[ibc/ics07]: https://github.com/informalsystems/ibc-rs/tree/master/modules/src/ics07_tendermint

## v0.0.2

*August 1, 2020*

This release is focused on updating the query system from amino to protobuf,
implementing a few queries from the CLI, and establishing an initial testing framework
that will support multiple chain types.

It does not target a stable release of Cosmos-SDK chains, but is tracking
the latest state of development towards the Cosmos-SDK Stargate release.

### BREAKING CHANGES:

- [ibc|ibc-relayer] Refactor queries, paths, and Chain trait to reduce code and use
  protobuf instead of Amino.
        [\#152](https://github.com/informalsystems/ibc-rs/pull/152),
        [\#174](https://github.com/informalsystems/ibc-rs/pull/174),
        [\#155](https://github.com/informalsystems/ibc-rs/pull/155)
- [repo] Moved relayer/cli to relayer-cli, relayer/relay to relayer. [\#183](https://github.com/informalsystems/ibc-rs/pull/183)

### FEATURES:

- [ibc-relayer] Query connections given client id. [\#169](https://github.com/informalsystems/ibc-rs/pull/169)
- [ibc-relayer] Query connection given connection id. [\#136](https://github.com/informalsystems/ibc-rs/pull/136)
- [ibc-relayer] Query channel given channel id and port [\#163](https://github.com/informalsystems/ibc-rs/pull/163)
- [spec] Channel closing datagrams in TLA+ [\#141](https://github.com/informalsystems/ibc-rs/pull/141)

### IMPROVEMENTS:

- [ci] Framework (scripts and Github Actions) for integration testing the relayer queries against
    the Cosmos-SDK's `simd` binary with prepopulated IBC state in the genesis
        [\#140](https://github.com/informalsystems/ibc-rs/pull/140),
        [\#184](https://github.com/informalsystems/ibc-rs/pull/184)
- [ibc-relayer|ibc] Implemented better Raw type handling. [\#156](https://github.com/informalsystems/ibc-rs/pull/156)
- [repo] Add rust-toolchain file. [\#154](https://github.com/informalsystems/ibc-rs/pull/154)

### BUG FIXES:

- [ibc] Fixed the identifiers limits according to updated ics spec. [\#189](https://github.com/informalsystems/ibc-rs/pull/189)
- [ibc/relayer] Remove some warnings triggered during compilation due to dependency specification. [\#132](https://github.com/informalsystems/ibc-rs/pull/132)
- [ibc] Fix nightly runs. [\#161](https://github.com/informalsystems/ibc-rs/pull/161)
- [repo] Fix for incomplete licence terms. [\#153](https://github.com/informalsystems/ibc-rs/pull/153)

## 0.0.1

*July 1st, 2020*

This is the initial prototype release of an IBC relayer and TLA+ specifications.
There are no compatibility guarantees until v0.1.0.

Includes:

- Configuration file definition and validation
- Client state, consensus state, connection, channel queries.
    - Note: deserialization is unimplemented as it has dependency on migration to protobuf for ABCI queries
- Per chain light clients threads are created and headers are periodically retrieved and verified.
- Per chain IBC event monitor threads are spawned and main event handler that receives them.
    - Note: the event handler just displays the events.
- IBC Modules partial implementation for datastructures, messages and queries.
- Some English and TLA+ specifications for Connection & Channel Handshake as well as naive relayer algorithm.<|MERGE_RESOLUTION|>--- conflicted
+++ resolved
@@ -2,27 +2,24 @@
 
 ## Unreleased
 
-<<<<<<< HEAD
-### IMPROVEMENTS
-
-- [ibc-relayer]
-  - Enable TLS support for gRPC client ([#877])
-
-[#877]: https://github.com/informalsystems/ibc-rs/issues/877
-=======
 ### FEATURES
 
 - [ibc-relayer-cli]
   - Add `--hd-path` option to `keys restore` and `keys add` commands to specify
     derivation path when importing keys ([#1049])
+    
+### IMPROVEMENTS
+
+- [ibc-relayer]
+  - Enable TLS support for gRPC client ([#877])
 
 ### BREAKING CHANGES
 
 - [ibc-relayer-cli]
   - Removed `--coin-type` option from `keys restore` command. Use `--hd-path` instead. ([#1049])
 
-[#868]: https://github.com/informalsystems/ibc-rs/issues/1049
->>>>>>> f9a24edb
+[#877]: https://github.com/informalsystems/ibc-rs/issues/877
+[#1049]: https://github.com/informalsystems/ibc-rs/issues/1049
 
 ## v0.4.0
 *June 3rd, 2021*

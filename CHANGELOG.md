## Unreleased

> [TODO: high level summary]

<<<<<<< HEAD
### BUG FIXES

- [ibc-relayer]
  - Fix pagination in gRPC query for clients ([#811])
=======
### IMPROVEMENTS

- [ibc-relayer]
  - Change the default for client creation to allow governance recovery in case of expiration or misbehaviour. ([#785])
>>>>>>> 7690dad6

### BREAKING CHANGES

> Nothing yet.

<<<<<<< HEAD

[#811]: https://github.com/informalsystems/ibc-rs/issues/811

## v0.2.0 (2021-04-14)
=======
[#785]: https://github.com/informalsystems/ibc-rs/issues/785

## v0.2.0
*April 14th, 2021*
>>>>>>> 7690dad6

This release includes initial support for relaying over multiple paths from a single `hermes` instance.
Adds support for relayer restart, where pending packets are cleared.
Includes support for ordered channels, packet delay, misbehaviour detection and evidence submission, client upgrade after counterparty chain upgrades.

This release brings improvements to the relayer UX by providing new and updated commands for keys, client, connection and channel management.
In addition, it simplifies the configuration of and integration with the light client.

This release also finalizes the initial implementation of all the ICS 004 handlers.

### FEATURES

- Update to `tendermint-rs` v0.19.0 ([#798])

- [ibc]
  - Added handler(s) for sending packets ([#695]), recv. and ack. packets ([#736]), and timeouts ([#362])

- [ibc-relayer]
  - Support for relayer restart ([#561])
  - Add support for ordered channels ([#599])
  - Misbehaviour detection and evidence submission ([#632])
  - Use a stateless light client without a runtime ([#673])

- [ibc-relayer-cli]
  - Added `create connection` and `create channel` CLIs ([#630], [#715])
  - Proposed ADR 006 to describe Hermes v0.2.0 use-cases ([#637])
  - Added `client-upgrade` CLI ([#357])
  - Added delay feature for packet relaying ([#640])
  - Update gaia to version 4.2.0 for e2e tests on CI ([#809])
  - Add `start-multi` command to relay on all paths defined in the configuration ([#748])
  - Add option to specify which events to listen for in `listen` command ([#550])
  - Add option to customise receiver address for `ft-transfer` command ([#806])
  - Add `keys restore` command to import a signing key from its mnemonic ([#813])

### IMPROVEMENTS

- [ibc]
  - Follow Rust guidelines naming conventions ([#689])
  - Per client structure modules ([#740])
  - MBT: use modelator crate ([#761])

- [ibc-relayer]
  - Consistent identifier handling across ICS 02, 03 and 04 ([#622])

- [ibc-relayer-cli]
  - Clarified success path for updating a client that is already up-to-date ([#734])
  - Added `create` and `update` wrappers for client raw commands ([#772])
  - Output by default is human-readable, and JSON is optional ([#805])

### BUG FIXES

- [ibc]
  - Fix overflow bug in ICS03 client consensus height verification method ([#685])
  - Allow a conn open ack to succeed in the happy case ([#699])

- [ibc-relayer]
  - Replaced `rust-crypto` & `bitcoin-wallet` deprecated dependencies ([#352])
  - Fix for hard-coded account number ([#752])
  - Fix for chains that don't have `cosmos` account prefix ([#416])
  - Fix for building the `trusted_validator_set` for the header used in client updates ([#770])
  - Don't send `MsgAcknowledgment` if channel is closed ([#675])
  - Fix a bug where the keys addresses had their account prefix overriden by the prefix in the configuration ([#751])

- [ibc-relayer-cli]
  - Hermes guide: improved installation guideline ([#672])
  - Make fee denom and amount configurable ([#754])

- [ibc-proto]
  - Fix for proto files re-compilation bug ([#801])

### BREAKING CHANGES

- [ibc]
  - `MsgConnectionOpenAck.counterparty_connection_id` is now a `ConnectionId` instead of an `Option<ConnectionId>`([#700])

- [ibc-relayer]
  - Remove the light client configuration from the global configuration ([#793])

- [ibc-relayer-cli]
    - Remove the light add and light rm commands ([#793])


[#352]: https://github.com/informalsystems/ibc-rs/issues/352
[#362]: https://github.com/informalsystems/ibc-rs/issues/362
[#357]: https://github.com/informalsystems/ibc-rs/issues/357
[#416]: https://github.com/informalsystems/ibc-rs/issues/416
[#561]: https://github.com/informalsystems/ibc-rs/issues/561
[#550]: https://github.com/informalsystems/ibc-rs/issues/550
[#599]: https://github.com/informalsystems/ibc-rs/issues/599
[#630]: https://github.com/informalsystems/ibc-rs/issues/630
[#632]: https://github.com/informalsystems/ibc-rs/issues/632
[#640]: https://github.com/informalsystems/ibc-rs/issues/640
[#672]: https://github.com/informalsystems/ibc-rs/issues/672
[#673]: https://github.com/informalsystems/ibc-rs/issues/673
[#675]: https://github.com/informalsystems/ibc-rs/issues/675
[#685]: https://github.com/informalsystems/ibc-rs/issues/685
[#689]: https://github.com/informalsystems/ibc-rs/issues/689
[#695]: https://github.com/informalsystems/ibc-rs/issues/695
[#699]: https://github.com/informalsystems/ibc-rs/issues/699
[#700]: https://github.com/informalsystems/ibc-rs/pull/700
[#715]: https://github.com/informalsystems/ibc-rs/issues/715
[#734]: https://github.com/informalsystems/ibc-rs/issues/734
[#736]: https://github.com/informalsystems/ibc-rs/issues/736
[#740]: https://github.com/informalsystems/ibc-rs/issues/740
[#748]: https://github.com/informalsystems/ibc-rs/issues/748
[#751]: https://github.com/informalsystems/ibc-rs/issues/751
[#752]: https://github.com/informalsystems/ibc-rs/issues/752
[#754]: https://github.com/informalsystems/ibc-rs/issues/754
[#761]: https://github.com/informalsystems/ibc-rs/issues/761
[#772]: https://github.com/informalsystems/ibc-rs/issues/772
[#770]: https://github.com/informalsystems/ibc-rs/issues/770
[#793]: https://github.com/informalsystems/ibc-rs/pull/793
[#798]: https://github.com/informalsystems/ibc-rs/issues/798
[#801]: https://github.com/informalsystems/ibc-rs/issues/801
[#805]: https://github.com/informalsystems/ibc-rs/issues/805
[#806]: https://github.com/informalsystems/ibc-rs/issues/806
[#809]: https://github.com/informalsystems/ibc-rs/issues/809


## v0.1.1
*February 17, 2021*

This release brings a quick fix for a problem with a dependency of crate
`ibc-relayer`, which causes build & installation issues. Many thanks to
@Fraccaman for bringing this problem to our attention! ([#672])


Additionally, this release also introduces initial implementation for most of
ICS 004 handlers, and several bug fixes and improvements, e.g., refactored
some CLI code, refactored the Height type in the IBC Events, and a bug fix
involving packet acks in a 3-chain setup. More details below.

### FEATURES
- [ibc-relayer]
  - Listen to channel close initialization event and perform the close handshake ([#560])
  - Updated to tendermint-rs `v0.18.1` ([#682], [#671])

### IMPROVEMENTS

- [ibc]
  - Change event height to ICS height ([#549])

- [ibc-relayer-cli]
  - Cleanup CLI code ([#572])

### BUG FIXES

- [ibc]
  - Fix panic in conn open try when no connection id is provided ([#626])
  - Disable MBT tests if the "mocks" feature is not enabled ([#643])

- [ibc-relayer]
  - Quick fix for `funty` breaking change bug ([#665])

- [ibc-relayer-cli]
  - Fix wrong acks sent with `tx raw packet-ack` in a 3-chain setup ([#614])

### BREAKING CHANGES

- [ibc]
  - Implementation of the `ChanOpenAck`, `ChanOpenConfirm`, `ChanCloseInit`, and `ChanCloseConfirm` handlers ([#316])
  - Remove dependency on `tendermint-rpc` ([#624])

- [ibc-relayer-cli]
  - Remove the `proof` option from CLI ([#572])

[#316]: https://github.com/informalsystems/ibc-rs/issues/316
[#549]: https://github.com/informalsystems/ibc-rs/issues/549
[#560]: https://github.com/informalsystems/ibc-rs/issues/560
[#572]: https://github.com/informalsystems/ibc-rs/issues/572
[#614]: https://github.com/informalsystems/ibc-rs/issues/614
[#622]: https://github.com/informalsystems/ibc-rs/issues/622
[#624]: https://github.com/informalsystems/ibc-rs/issues/624
[#626]: https://github.com/informalsystems/ibc-rs/issues/626
[#637]: https://github.com/informalsystems/ibc-rs/issues/637
[#643]: https://github.com/informalsystems/ibc-rs/issues/643
[#665]: https://github.com/informalsystems/ibc-rs/issues/665
[#671]: https://github.com/informalsystems/ibc-rs/pull/671
[#682]: https://github.com/informalsystems/ibc-rs/issues/682

[ibc]: https://github.com/informalsystems/ibc-rs/tree/master/modules
[ibc-relayer-cli]: https://github.com/informalsystems/ibc-rs/tree/master/relayer-cli

## v0.1.0
*February 4, 2021*

🎉 This release brings the first publication of `ibc-relayer` and
`ibc-relayer-cli` to [crates.io](https://crates.io).

Noteworthy changes in this release include:

- The binary in the `ibc-relayer-cli` crate was given the name Hermes.
- We published a comprehensive guide for Hermes at [hermes.informal.systems](https://hermes.informal.systems).
- Major improvements to user experience, in particular at CLI level: JSON output,
  configurable log output level, dedicated channel handshake command, as well as
  overall improvements to error display and output.

### FEATURES

- Continous Integration (CI) end-to-end (e2e) testing with gaia v4 ([#32], [#582], [#602])
- Add support for streamlining releases ([#507])

- [ibc-relayer-cli]
  - Implement command to query the channels associated with a connection ([#505])
  - JSON output for queries and txs ([#500])
  - Added 'required' annotation for CLIs queries & txs; better error display ([#555])
  - Implement commands for channel close init and confirm ([#538])
  - Implement command to perform the handshake for a new channel ([#557])
  - Query all clients command ([#552])
  - Query all connections command ([#553])
  - Query all channels command ([#568])
  - Added a relayer binary guide ([#542])
  - Split the dev-env script in `setup_chains` and `init_clients` ([#577])

- [ibc-relayer]
  - Added retry mechanism, restructured relayer ([#519])
  - Relay `MsgTimeoutOnClose` if counterparty channel state is `State::Closed`

- [ibc]
  - Add `MsgTimeoutOnClose` message type ([#563])
  - Implement `MsgChannelOpenTry` message handler ([#543])

### IMPROVEMENTS

- Update to `tendermint-rs` v0.18.0 ([#517], [#583])
- Update to `tokio` 1.0, `prost` 0.7 and `tonic` 0.4 ([#527])

- [ibc-relayer-cli]
  - Replace `ChannelConfig` in `Channel::new` ([#511])
  - Add `packet-send` CLI ([#470])
  - UX improvements for relayer txs ([#536], [#540], [#554])
  - Allow running standalone commands concurrently to the main relayer loop ([#501])
  - Remove the simd-based integration tests ([#593])

- [ibc-relayer]
  - Performance improvements ([#514], [#537])
  - Fix for mismatching `bitcoin` dep ([#525])

- [ibc]
  - Clean the `validate_basic` method ([#94])
  - `MsgConnectionOpenAck` testing improvements ([#306])

### BUG FIXES:
- [ibc-relayer-cli]
  - Help and usage commands show 'hermes' for executable name ([#590])

- [ibc]
  - Fix for storing `ClientType` upon 'create-client' ([#513])

### BREAKING CHANGES:

- [ibc]
  - The `ibc::handler::Event` is removed and handlers now produce `ibc::events::IBCEvent`s ([#535])

[#32]: https://github.com/informalsystems/ibc-rs/issues/32
[#94]: https://github.com/informalsystems/ibc-rs/issues/94
[#306]: https://github.com/informalsystems/ibc-rs/issues/306
[#470]: https://github.com/informalsystems/ibc-rs/issues/470
[#500]: https://github.com/informalsystems/ibc-rs/issues/500
[#501]: https://github.com/informalsystems/ibc-rs/issues/501
[#505]: https://github.com/informalsystems/ibc-rs/issues/505
[#507]: https://github.com/informalsystems/ibc-rs/issues/507
[#511]: https://github.com/informalsystems/ibc-rs/pull/511
[#513]: https://github.com/informalsystems/ibc-rs/issues/513
[#514]: https://github.com/informalsystems/ibc-rs/issues/514
[#517]: https://github.com/informalsystems/ibc-rs/issues/517
[#519]: https://github.com/informalsystems/ibc-rs/issues/519
[#525]: https://github.com/informalsystems/ibc-rs/issues/525
[#527]: https://github.com/informalsystems/ibc-rs/issues/527
[#535]: https://github.com/informalsystems/ibc-rs/issues/535
[#536]: https://github.com/informalsystems/ibc-rs/issues/536
[#537]: https://github.com/informalsystems/ibc-rs/issues/537
[#538]: https://github.com/informalsystems/ibc-rs/issues/538
[#540]: https://github.com/informalsystems/ibc-rs/issues/540
[#542]: https://github.com/informalsystems/ibc-rs/issues/542
[#543]: https://github.com/informalsystems/ibc-rs/issues/543
[#552]: https://github.com/informalsystems/ibc-rs/issues/553
[#553]: https://github.com/informalsystems/ibc-rs/issues/553
[#554]: https://github.com/informalsystems/ibc-rs/issues/554
[#555]: https://github.com/informalsystems/ibc-rs/issues/555
[#557]: https://github.com/informalsystems/ibc-rs/issues/557
[#563]: https://github.com/informalsystems/ibc-rs/issues/563
[#568]: https://github.com/informalsystems/ibc-rs/issues/568
[#577]: https://github.com/informalsystems/ibc-rs/issues/577
[#582]: https://github.com/informalsystems/ibc-rs/issues/582
[#583]: https://github.com/informalsystems/ibc-rs/issues/583
[#590]: https://github.com/informalsystems/ibc-rs/issues/590
[#593]: https://github.com/informalsystems/ibc-rs/issues/593
[#602]: https://github.com/informalsystems/ibc-rs/issues/602

## v0.0.6
*December 23, 2020*

This release focuses on upgrading the relayer and ibc modules to the latest interfaces from the ecosystem:
tendermint-rs `v0.17`, which brings the protobuf changes from tendermint `v0.34.0`, plus alignment with
the latest cosmos proto versions from `v0.40.0-rc5` (sometimes called 'stargate-5').

### FEATURES
- Update to tendermint-rs version `0.17` ([#451])
- Update to cosmos-sdk IBC proto version `v0.40.0-rc5` ([#451])

- [ibc-relayer]

- [ibc-relayer-cli]
  - Packet CLIs for recv_packet ([#443])
  - Packet CLIs for acknowledging packets ([#468])

### IMPROVEMENTS
- [ibc-relayer]
  - Mock chain (implementing IBC handlers) and integration against CLI ([#158])
  - Relayer tests for client update (ping pong) against MockChain ([#381])
  - Relayer refactor to improve testing and add semantic dependencies ([#447])

[#158]: https://github.com/informalsystems/ibc-rs/issues/158
[#379]: https://github.com/informalsystems/ibc-rs/issues/379
[#381]: https://github.com/informalsystems/ibc-rs/issues/381
[#443]: https://github.com/informalsystems/ibc-rs/issues/443
[#447]: https://github.com/informalsystems/ibc-rs/issues/447
[#451]: https://github.com/informalsystems/ibc-rs/issues/451
[#468]: https://github.com/informalsystems/ibc-rs/issues/468


## v0.0.5
*December 2, 2020*

This release focuses on implementing relayer and relayer-cli functionality towards a full v0 implementation.
We now have the full-stack implementation for supporting client creation & updates, as well as connection- and channel handshakes.
We also consolidated our TLA+ specs into an "IBC Core TLA+ specification," and added ICS 020 spec.

Special thanks to external contributors for this release: @CharlyCst ([#347], [#419]).

- [ibc-relayer-cli]
  - Add `--all` option to `light rm` command to remove all peers for a given chain ([#431])

[#431]: https://github.com/informalsystems/ibc-rs/issues/431

### FEATURES

- Update to tendermint-rs version `0.17-RC3` ([#403])
- [changelog] Added "unreleased" section in `CHANGELOG.MD` to help streamline releases ([#274])
- [ibc]
    - Implement flexible connection id selection ([#332])
    - ICS 4 Domain Types for channel handshakes and packets ([#315], [#95])
    - Introduce LightBlock support for MockContext ([#389])
- [ibc-relayer]
    - Retrieve account sequence information from a chain using a GRPC client (#337)
    - Implementation of chain runtime for v0 ([#330])
    - Integrate relayer spike into ibc-relayer crate ([#335])
    - Implement `query_header_at_height` via plain RPC queries (no light client verification) ([#336])
    - Implement the relayer logic for connection handshake messages ([#358], [#359], [#360])
    - Implement the relayer logic for channel handshake messages ([#371], [#372], [#373], [#374])
- [ibc-relayer-cli]
    - Merge light clients config in relayer config and add commands to add/remove light clients ([#348])
    - CLI for client update message ([#277])
    - Implement the relayer CLI for connection handshake messages ([#358], [#359], [#360])
    - Implement the relayer CLI for channel handshake messages ([#371], [#372], [#373], [#374])
    - Added basic client, connection, and channel lifecyle in relayer v0 ([#376], [#377], [#378])
    - Implement commands to add and list keys for a chain ([#363])
    - Allow overriding of peer_id, height and hash in light add command ([#428])
- [proto-compiler]
    - Refactor and allow specifying a commit at which the Cosmos SDK should be checked out ([#366])
    - Add a `--tag` option to the `clone-sdk` command to check out a tag instead of a commit ([#369])
    - Fix `--out` command line parameter (instead of `--path`) ([#419])
- [ibc/relayer-spec]
    - ICS 020 spec in TLA+ ([#386])
    - Prepare IBC Core TLA+ specs ([#404])

### IMPROVEMENTS

- [ibc-relayer]
    - Pin chain runtime against Tokio 0.2 by downgrading for 0.3 to avoid dependency hell ([#415], follow up to [#402])
- [ibc-relayer-cli]
    - Split tasks spawned by CLI commands into their own modules ([#331])
    - V0 command implementation ([#346])
- [ibc]
    - Split `msgs.rs` of ICS002 in separate modules ([#367])
    - Fixed inconsistent versioning for ICS003 and ICS004 ([#97])
    - Fixed `get_sign_bytes` method for messages ([#98])
    - Homogenize ConnectionReader trait so that all functions return owned objects ([#347])
    - Align with tendermint-rs in the domain type definition of `block::Id` ([#338])


[#95]: https://github.com/informalsystems/ibc-rs/issues/95
[#97]: https://github.com/informalsystems/ibc-rs/issues/97
[#98]: https://github.com/informalsystems/ibc-rs/issues/98
[#274]: https://github.com/informalsystems/ibc-rs/issues/274
[#277]: https://github.com/informalsystems/ibc-rs/issues/277
[#315]: https://github.com/informalsystems/ibc-rs/issues/315
[#330]: https://github.com/informalsystems/ibc-rs/issues/330
[#332]: https://github.com/informalsystems/ibc-rs/issues/332
[#335]: https://github.com/informalsystems/ibc-rs/pull/335
[#336]: https://github.com/informalsystems/ibc-rs/issues/336
[#337]: https://github.com/informalsystems/ibc-rs/issues/337
[#338]: https://github.com/informalsystems/ibc-rs/issues/338
[#346]: https://github.com/informalsystems/ibc-rs/issues/346
[#347]: https://github.com/informalsystems/ibc-rs/issues/347
[#348]: https://github.com/informalsystems/ibc-rs/pull/348
[#358]: https://github.com/informalsystems/ibc-rs/issues/358
[#359]: https://github.com/informalsystems/ibc-rs/issues/359
[#360]: https://github.com/informalsystems/ibc-rs/issues/360
[#363]: https://github.com/informalsystems/ibc-rs/issues/363
[#366]: https://github.com/informalsystems/ibc-rs/issues/366
[#367]: https://github.com/informalsystems/ibc-rs/issues/367
[#368]: https://github.com/informalsystems/ibc-rs/issues/368
[#369]: https://github.com/informalsystems/ibc-rs/pull/369
[#371]: https://github.com/informalsystems/ibc-rs/issues/371
[#372]: https://github.com/informalsystems/ibc-rs/issues/372
[#373]: https://github.com/informalsystems/ibc-rs/issues/373
[#374]: https://github.com/informalsystems/ibc-rs/issues/374
[#376]: https://github.com/informalsystems/ibc-rs/issues/376
[#377]: https://github.com/informalsystems/ibc-rs/issues/377
[#378]: https://github.com/informalsystems/ibc-rs/issues/378
[#386]: https://github.com/informalsystems/ibc-rs/issues/386
[#389]: https://github.com/informalsystems/ibc-rs/issues/389
[#402]: https://github.com/informalsystems/ibc-rs/issues/402
[#403]: https://github.com/informalsystems/ibc-rs/issues/403
[#404]: https://github.com/informalsystems/ibc-rs/issues/404
[#419]: https://github.com/informalsystems/ibc-rs/issues/419
[#415]: https://github.com/informalsystems/ibc-rs/issues/415
[#428]: https://github.com/informalsystems/ibc-rs/issues/428
[changelog]: https://github.com/informalsystems/ibc-rs/tree/master/CHANGELOG.md
[proto-compiler]: https://github.com/informalsystems/ibc-rs/tree/master/proto-compiler

## v0.0.4
*October 19, 2020*

This release focuses on alignment with the Cosmos ecosystem: adaptations to Tendermint-rs 0.16 and subsequently to 0.17 (`0.17.0-rc1`), and numerous protobuf updates following latest stargate releases.

Additional highlights:
- Adding DomainTypes and (de)serialization capability to ICS02 and ICS03 messages and structures.
- Improvements of the IBC message processor framework (handlers, contexts and mocks).
- Added initial implementations for the ICS26 (routing module) and ICS18 (basic relayer algorithms module) for use in testing.
- Also added support for packet handling in the relayer algorithm specifications.

### BREAKING CHANGES:
- [ibc-relayer] & [ibc] Alignment with ecosystem updates:
    - Compatibility with the latest protobuf (Gaia stargate-3 and stargate-4) ([#191], [#272], [#273], [#278])
    - Adaptations to tendermint 0.17 ([#286], [#293], [#300], [#302], [#308])
- [ibc-relayer] UX improvement: Remove proof option from client connections command ([#205])

### FEATURES:
- [ibc/ics03] ICS03 Ack and Confirm message processors ([#223])
- [ibc-relayer-cli]
    - Relayer CLIs for client messages ([#207])
    - Relayer CLIs for connection-open-init ([#206])
    - Queries for consensus state and client state ([#149], [#150])
- [ibc] Routing module minimal implementation for MVP ([#159], [#232])
- [ibc/relayer-spec] Relayer specification for packet handling ([#229], [#234], [#237])
- [ibc/relayer-spec] Basic packet handling in TLA+([#124])
- [ibc] Basic relayer functionality: a test with ClientUpdate ping-pong between two mocked chains ([#276])

### IMPROVEMENTS:
- [ibc] Implemented the `DomainType` trait for IBC proto structures ([#245], [#249]).
- [ibc] & [ibc-proto] Several improvements to message processors, among which ([#218]):
    - ICS03 connection handshake protocol initial implementation and tests ([#160])
    - Add capability to decode from protobuf Any* type into Tendermint and Mock client states
    - Cleanup Any* client wrappers related code
    - Migrate handlers to newer protobuf definitions ([#226])
    - Extend client context mock ([#221])
    - Context mock simplifications and cleanup ([#269], [#295], [#296], [#297])
- [ibc/ics03] Split `msgs.rs` in multiple files, implement `From` for all messages ([#253])
- [ibc-proto]
    - Move ibc-proto source code into ibc-rs ([#142]) and fixed code deduplication ([#282], [#284])
    - Consolidate proto-compiler logic [#241]
- [ibc/relayer-spec] Add support for APALACHE to the Relayer TLA+ spec ([#165])
- [ibc-relayer] Update to tendermint v.0.16 and integrate with the new light client implementation ([#90], [#243])

### BUG FIXES:
- [ibc] Removed "Uninitialized" state from connection ([#217])
- [ibc-relayer-cli] Fix for client query subcommands ([#231])
- [disclosure-log] & [spec/connection-handshake] Disclosed bugs in ICS3 version negotiation and proposed a fix ([#209], [#213])

[#90]: https://github.com/informalsystems/ibc-rs/issues/90
[#124]: https://github.com/informalsystems/ibc-rs/issues/124
[#142]: https://github.com/informalsystems/ibc-rs/issues/142
[#149]: https://github.com/informalsystems/ibc-rs/issues/149
[#150]: https://github.com/informalsystems/ibc-rs/issues/150
[#159]: https://github.com/informalsystems/ibc-rs/issues/159
[#160]: https://github.com/informalsystems/ibc-rs/issues/160
[#165]: https://github.com/informalsystems/ibc-rs/issues/165
[#191]: https://github.com/informalsystems/ibc-rs/issues/191
[#205]: https://github.com/informalsystems/ibc-rs/issues/205
[#206]: https://github.com/informalsystems/ibc-rs/issues/206
[#207]: https://github.com/informalsystems/ibc-rs/issues/207
[#209]: https://github.com/informalsystems/ibc-rs/issues/209
[#213]: https://github.com/informalsystems/ibc-rs/issues/213
[#217]: https://github.com/informalsystems/ibc-rs/issues/217
[#218]: https://github.com/informalsystems/ibc-rs/issues/218
[#221]: https://github.com/informalsystems/ibc-rs/issues/221
[#223]: https://github.com/informalsystems/ibc-rs/issues/223
[#226]: https://github.com/informalsystems/ibc-rs/issues/226
[#229]: https://github.com/informalsystems/ibc-rs/issues/229
[#231]: https://github.com/informalsystems/ibc-rs/issues/231
[#232]: https://github.com/informalsystems/ibc-rs/issues/232
[#234]: https://github.com/informalsystems/ibc-rs/issues/234
[#237]: https://github.com/informalsystems/ibc-rs/issues/237
[#241]: https://github.com/informalsystems/ibc-rs/issues/241
[#243]: https://github.com/informalsystems/ibc-rs/issues/243
[#245]: https://github.com/informalsystems/ibc-rs/issues/245
[#249]: https://github.com/informalsystems/ibc-rs/issues/249
[#253]: https://github.com/informalsystems/ibc-rs/issues/253
[#269]: https://github.com/informalsystems/ibc-rs/issues/269
[#272]: https://github.com/informalsystems/ibc-rs/issues/272
[#273]: https://github.com/informalsystems/ibc-rs/issues/273
[#276]: https://github.com/informalsystems/ibc-rs/issues/276
[#278]: https://github.com/informalsystems/ibc-rs/issues/278
[#282]: https://github.com/informalsystems/ibc-rs/issues/282
[#284]: https://github.com/informalsystems/ibc-rs/issues/284
[#286]: https://github.com/informalsystems/ibc-rs/issues/286
[#293]: https://github.com/informalsystems/ibc-rs/issues/293
[#295]: https://github.com/informalsystems/ibc-rs/issues/295
[#296]: https://github.com/informalsystems/ibc-rs/issues/296
[#297]: https://github.com/informalsystems/ibc-rs/issues/297
[#300]: https://github.com/informalsystems/ibc-rs/issues/300
[#302]: https://github.com/informalsystems/ibc-rs/issues/302
[#308]: https://github.com/informalsystems/ibc-rs/issues/308
[ibc-proto]: https://github.com/informalsystems/ibc-rs/tree/master/proto
[disclosure-log]: https://github.com/informalsystems/ibc-rs/blob/master/docs/disclosure-log.md
[spec/connection-handshake]: https://github.com/informalsystems/ibc-rs/tree/master/docs/spec/connection-handshake
[ibc-relayer]: https://github.com/informalsystems/ibc-rs/tree/master/relayer

## v0.0.3
*September 1, 2020*

This release focuses on the IBC message processor framework and initial
implementations in ICS02 and ICS07. It also introduces an initial specification for the relayer algorithm.

Other highlights:
- The ibc crate is published as [ibc](https://crates.io/crates/ibc) in crates.io
- ADR-001 and ADR-003 are complete. 🎉

### BREAKING CHANGES:
- [ibc] Renamed `modules` crate to `ibc` crate. Version number for the new crate is not reset. ([#198])
- [ibc/ics02] `ConnectionId`s are now decoded to `Vec<ConnectionId>` and validated instead of `Vec<String>` ([#185])
- [ibc/ics03] Removed `Connection` and `ConnectionCounterparty` traits ([#193])
- [ibc/ics04] Removed `Channel` and `ChannelCounterparty` traits ([#192])

### FEATURES:
- [ibc/ics02] partial implementation of message handler ([#119], [#194])
- [ibc/ics07] partial implementation of message handler ([#119], [#194])
- [architecture/ADR-003] Proposal for IBC handler (message processor) architecture ([#119], [#194])
- [ibc/relayer-spec] Detailed technical specification of the relayer algorithm with focus on client update ([#84])
- [architecture/ADR-001] Documentation for the repository structure ([#1])
- [architecture/FSM-1] Connection Handshake FSM English description ([#122])

### IMPROVEMENTS:
- [contributing] Updated CONTRIBUTING.md. Please read before opening PRs ([#195])
- [ibc-relayer-cli] Refactor ConnectionId decoding in `query client` ([#185])

### BUG FIXES:
- [ibc/ics24] Identifiers limit update according to ICS specs ([#168])

[ibc/relayer-spec]: https://github.com/informalsystems/ibc-rs/blob/master/docs/spec/relayer/Relayer.md
[#84]: https://github.com/informalsystems/ibc-rs/issues/84
[architecture/ADR-001]: https://github.com/informalsystems/ibc-rs/blob/master/docs/architecture/adr-001-repo.md
[#1]: https://github.com/informalsystems/ibc-rs/issues/1
[contributing]: https://github.com/informalsystems/ibc-rs/blob/master/CONTRIBUTING.md
[#195]: https://github.com/informalsystems/ibc-rs/pull/195
[ibc]: https://github.com/informalsystems/ibc-rs/tree/master/modules
[#198]: https://github.com/informalsystems/ibc-rs/issues/198
[ibc/ics02]: https://github.com/informalsystems/ibc-rs/tree/master/modules/src/ics02_client
[#185]: https://github.com/informalsystems/ibc-rs/issues/185
[ibc/ics03]: https://github.com/informalsystems/ibc-rs/tree/master/modules/src/ics03_connection
[#193]: https://github.com/informalsystems/ibc-rs/issues/193
[ibc/ics04]: https://github.com/informalsystems/ibc-rs/tree/master/modules/src/ics04_channel
[#192]: https://github.com/informalsystems/ibc-rs/issues/192
[ibc-relayer-cli]: https://github.com/informalsystems/ibc-rs/tree/master/relayer-cli
[architecture/FSM-1]: https://github.com/informalsystems/ibc-rs/blob/master/docs/architecture/fsm-async-connection.md
[#122]: https://github.com/informalsystems/ibc-rs/issues/122
[architecture/ADR-003]: https://github.com/informalsystems/ibc-rs/blob/master/docs/architecture/adr-003-handler-implementation.md
[#119]: https://github.com/informalsystems/ibc-rs/issues/119
[#194]: https://github.com/informalsystems/ibc-rs/issues/194
[ibc/ics24]: https://github.com/informalsystems/ibc-rs/tree/master/modules/src/ics24_host
[#168]: https://github.com/informalsystems/ibc-rs/issues/168
[ibc/ics07]: https://github.com/informalsystems/ibc-rs/tree/master/modules/src/ics07_tendermint

## v0.0.2

*August 1, 2020*

This release is focused on updating the query system from amino to protobuf,
implementing a few queries from the CLI, and establishing an initial testing framework
that will support multiple chain types.

It does not target a stable release of Cosmos-SDK chains, but is tracking
the latest state of development towards the Cosmos-SDK Stargate release.

### BREAKING CHANGES:

- [ibc|ibc-relayer] Refactor queries, paths, and Chain trait to reduce code and use
  protobuf instead of Amino.
        [\#152](https://github.com/informalsystems/ibc-rs/pull/152),
        [\#174](https://github.com/informalsystems/ibc-rs/pull/174),
        [\#155](https://github.com/informalsystems/ibc-rs/pull/155)
- [repo] Moved relayer/cli to relayer-cli, relayer/relay to relayer. [\#183](https://github.com/informalsystems/ibc-rs/pull/183)

### FEATURES:

- [ibc-relayer] Query connections given client id. [\#169](https://github.com/informalsystems/ibc-rs/pull/169)
- [ibc-relayer] Query connection given connection id. [\#136](https://github.com/informalsystems/ibc-rs/pull/136)
- [ibc-relayer] Query channel given channel id and port [\#163](https://github.com/informalsystems/ibc-rs/pull/163)
- [spec] Channel closing datagrams in TLA+ [\#141](https://github.com/informalsystems/ibc-rs/pull/141)

### IMPROVEMENTS:

- [ci] Framework (scripts and Github Actions) for integration testing the relayer queries against
    the Cosmos-SDK's `simd` binary with prepopulated IBC state in the genesis
        [\#140](https://github.com/informalsystems/ibc-rs/pull/140),
        [\#184](https://github.com/informalsystems/ibc-rs/pull/184)
- [ibc-relayer|ibc] Implemented better Raw type handling. [\#156](https://github.com/informalsystems/ibc-rs/pull/156)
- [repo] Add rust-toolchain file. [\#154](https://github.com/informalsystems/ibc-rs/pull/154)

### BUG FIXES:

- [ibc] Fixed the identifiers limits according to updated ics spec. [\#189](https://github.com/informalsystems/ibc-rs/pull/189)
- [ibc/relayer] Remove some warnings triggered during compilation due to dependency specification. [\#132](https://github.com/informalsystems/ibc-rs/pull/132)
- [ibc] Fix nightly runs. [\#161](https://github.com/informalsystems/ibc-rs/pull/161)
- [repo] Fix for incomplete licence terms. [\#153](https://github.com/informalsystems/ibc-rs/pull/153)

## 0.0.1

*July 1st, 2020*

This is the initial prototype release of an IBC relayer and TLA+ specifications.
There are no compatibility guarantees until v0.1.0.

Includes:

- Configuration file definition and validation
- Client state, consensus state, connection, channel queries.
    - Note: deserialization is unimplemented as it has dependency on migration to protobuf for ABCI queries
- Per chain light clients threads are created and headers are periodically retrieved and verified.
- Per chain IBC event monitor threads are spawned and main event handler that receives them.
    - Note: the event handler just displays the events.
- IBC Modules partial implementation for datastructures, messages and queries.
- Some English and TLA+ specifications for Connection & Channel Handshake as well as naive relayer algorithm.<|MERGE_RESOLUTION|>--- conflicted
+++ resolved
@@ -2,33 +2,27 @@
 
 > [TODO: high level summary]
 
-<<<<<<< HEAD
+### IMPROVEMENTS
+
+- [ibc-relayer]
+  - Change the default for client creation to allow governance recovery in case of expiration or misbehaviour. ([#785])
+  
 ### BUG FIXES
 
 - [ibc-relayer]
   - Fix pagination in gRPC query for clients ([#811])
-=======
-### IMPROVEMENTS
-
-- [ibc-relayer]
-  - Change the default for client creation to allow governance recovery in case of expiration or misbehaviour. ([#785])
->>>>>>> 7690dad6
 
 ### BREAKING CHANGES
 
 > Nothing yet.
 
-<<<<<<< HEAD
-
+
+[#785]: https://github.com/informalsystems/ibc-rs/issues/785
 [#811]: https://github.com/informalsystems/ibc-rs/issues/811
 
-## v0.2.0 (2021-04-14)
-=======
-[#785]: https://github.com/informalsystems/ibc-rs/issues/785
 
 ## v0.2.0
 *April 14th, 2021*
->>>>>>> 7690dad6
 
 This release includes initial support for relaying over multiple paths from a single `hermes` instance.
 Adds support for relayer restart, where pending packets are cleared.

# Changelog

## Unreleased Changes

> [high level summary]

### FEATURES

- [ibc]
<<<<<<< HEAD
  - Implementation of the `ChanOpenAck`, `ChanOpenConfirm`, `ChanCloseInit`, and `ChanCloseConfirm` handlers ([#316])
  - Consistent identifier handling across client, connections and channels ([#622])
=======
  - [nothing yet]

- [ibc-relayer]
  - Listen to channel close initialization event and perform the close handshake ([#560])

- [ibc-relayer-cli]
  - [nothing yet]

### IMPROVEMENTS

- [ibc]
  - [nothing yet]

- [ibc-relayer]
  - [nothing yet]

- [ibc-relayer-cli]
  - [nothing yet]

### BUG FIXES

- [ibc]
  - [nothing yet]

- [ibc-relayer]
  - [nothing yet]

- [ibc-relayer-cli]
  - [nothing yet]

### BREAKING CHANGES

- [ibc]
  - Implementation of the `ChanOpenAck`, `ChanOpenConfirm`, `ChanCloseInit`, and `ChanCloseConfirm` handlers ([#316])
  - Remove dependency on `tendermint-rpc` ([#624])
>>>>>>> ca338635

- [ibc-relayer]
  - [nothing yet]

- [ibc-relayer-cli]
  - [nothing yet]

### BUG FIXES

- [ibc]
  - Fix panic in conn open try when no connection id is provided ([#626])

<<<<<<< HEAD
=======
- [ibc-relayer]
  - [nothing yet]

>>>>>>> ca338635
- [ibc-relayer-cli]
  - Fix wrong acks sent with `tx raw packet-ack` in a 3-chain setup ([#614])


[#316]: https://github.com/informalsystems/ibc-rs/issues/316
[#560]: https://github.com/informalsystems/ibc-rs/issues/560
[#614]: https://github.com/informalsystems/ibc-rs/issues/614
<<<<<<< HEAD
[#622]: https://github.com/informalsystems/ibc-rs/issues/622
=======
[#624]: https://github.com/informalsystems/ibc-rs/issues/624
>>>>>>> ca338635
[#626]: https://github.com/informalsystems/ibc-rs/issues/626

[ibc]: https://github.com/informalsystems/ibc-rs/tree/master/modules
[ibc-relayer-cli]: https://github.com/informalsystems/ibc-rs/tree/master/relayer-cli

## v0.1.0
*February 4, 2021*

🎉 This release brings the first publication of `ibc-relayer` and
`ibc-relayer-cli` to [crates.io](https://crates.io).

Noteworthy changes in this release include:

- The binary in the `ibc-relayer-cli` crate was given the name Hermes.
- We published a comprehensive guide for Hermes at [hermes.informal.systems](https://hermes.informal.systems).
- Major improvements to user experience, in particular at CLI level: JSON output,
  configurable log output level, dedicated channel handshake command, as well as
  overall improvements to error display and output.

### FEATURES

- Continous Integration (CI) end-to-end (e2e) testing with gaia v4 ([#32], [#582], [#602])
- Add support for streamlining releases ([#507])

- [ibc-relayer-cli]
  - Implement command to query the channels associated with a connection ([#505])
  - JSON output for queries and txs ([#500])
  - Added 'required' annotation for CLIs queries & txs; better error display ([#555])
  - Implement commands for channel close init and confirm ([#538])
  - Implement command to perform the handshake for a new channel ([#557])
  - Query all clients command ([#552])
  - Query all connections command ([#553])
  - Query all channels command ([#568])
  - Added a relayer binary guide ([#542])
  - Split the dev-env script in `setup_chains` and `init_clients` ([#577])

- [ibc-relayer]
  - Added retry mechanism, restructured relayer ([#519])
  - Relay `MsgTimeoutOnClose` if counterparty channel state is `State::Closed`

- [ibc]
  - Add `MsgTimeoutOnClose` message type ([#563])
  - Implement `MsgChannelOpenTry` message handler ([#543])

### IMPROVEMENTS

- Update to `tendermint-rs` v0.18.0 ([#517], [#583])
- Update to `tokio` 1.0, `prost` 0.7 and `tonic` 0.4 ([#527])

- [ibc-relayer-cli]
  - Replace `ChannelConfig` in `Channel::new` ([#511])
  - Add `packet-send` CLI ([#470])
  - UX improvements for relayer txs ([#536], [#540], [#554])
  - Allow running standalone commands concurrently to the main relayer loop ([#501])
  - Remove the simd-based integration tests ([#593])

- [ibc-relayer]
  - Performance improvements ([#514], [#537])
  - Fix for mismatching `bitcoin` dep ([#525])

- [ibc]
  - Clean the `validate_basic` method ([#94])
  - `MsgConnectionOpenAck` testing improvements ([#306])

### BUG FIXES:
- [ibc-relayer-cli]
  - Help and usage commands show 'hermes' for executable name ([#590])

- [ibc]
  - Fix for storing `ClientType` upon 'create-client' ([#513])

### BREAKING CHANGES:

- [ibc]
  - The `ibc::handler::Event` is removed and handlers now produce `ibc::events::IBCEvent`s ([#535])

[#32]: https://github.com/informalsystems/ibc-rs/issues/32
[#94]: https://github.com/informalsystems/ibc-rs/issues/94
[#306]: https://github.com/informalsystems/ibc-rs/issues/306
[#470]: https://github.com/informalsystems/ibc-rs/issues/470
[#500]: https://github.com/informalsystems/ibc-rs/issues/500
[#501]: https://github.com/informalsystems/ibc-rs/issues/501
[#505]: https://github.com/informalsystems/ibc-rs/issues/505
[#507]: https://github.com/informalsystems/ibc-rs/issues/507
[#511]: https://github.com/informalsystems/ibc-rs/pull/511
[#513]: https://github.com/informalsystems/ibc-rs/issues/513
[#514]: https://github.com/informalsystems/ibc-rs/issues/514
[#517]: https://github.com/informalsystems/ibc-rs/issues/517
[#519]: https://github.com/informalsystems/ibc-rs/issues/519
[#525]: https://github.com/informalsystems/ibc-rs/issues/525
[#527]: https://github.com/informalsystems/ibc-rs/issues/527
[#535]: https://github.com/informalsystems/ibc-rs/issues/535
[#536]: https://github.com/informalsystems/ibc-rs/issues/536
[#537]: https://github.com/informalsystems/ibc-rs/issues/537
[#538]: https://github.com/informalsystems/ibc-rs/issues/538
[#540]: https://github.com/informalsystems/ibc-rs/issues/540
[#542]: https://github.com/informalsystems/ibc-rs/issues/542
[#543]: https://github.com/informalsystems/ibc-rs/issues/543
[#552]: https://github.com/informalsystems/ibc-rs/issues/553
[#553]: https://github.com/informalsystems/ibc-rs/issues/553
[#554]: https://github.com/informalsystems/ibc-rs/issues/554
[#555]: https://github.com/informalsystems/ibc-rs/issues/555
[#557]: https://github.com/informalsystems/ibc-rs/issues/557
[#563]: https://github.com/informalsystems/ibc-rs/issues/563
[#568]: https://github.com/informalsystems/ibc-rs/issues/568
[#577]: https://github.com/informalsystems/ibc-rs/issues/577
[#582]: https://github.com/informalsystems/ibc-rs/issues/582
[#583]: https://github.com/informalsystems/ibc-rs/issues/583
[#590]: https://github.com/informalsystems/ibc-rs/issues/590
[#593]: https://github.com/informalsystems/ibc-rs/issues/593
[#602]: https://github.com/informalsystems/ibc-rs/issues/602

## v0.0.6
*December 23, 2020*

This release focuses on upgrading the relayer and ibc modules to the latest interfaces from the ecosystem:
tendermint-rs `v0.17`, which brings the protobuf changes from tendermint `v0.34.0`, plus alignment with
the latest cosmos proto versions from `v0.40.0-rc5` (sometimes called 'stargate-5').

### FEATURES
- Update to tendermint-rs version `0.17` ([#451])
- Update to cosmos-sdk IBC proto version `v0.40.0-rc5` ([#451])

- [ibc-relayer]

- [ibc-relayer-cli]
  - Packet CLIs for recv_packet ([#443])
  - Packet CLIs for acknowledging packets ([#468])

### IMPROVEMENTS
- [ibc-relayer]
  - Mock chain (implementing IBC handlers) and integration against CLI ([#158])
  - Relayer tests for client update (ping pong) against MockChain ([#381])
  - Relayer refactor to improve testing and add semantic dependencies ([#447])

[#158]: https://github.com/informalsystems/ibc-rs/issues/158
[#379]: https://github.com/informalsystems/ibc-rs/issues/379
[#381]: https://github.com/informalsystems/ibc-rs/issues/381
[#443]: https://github.com/informalsystems/ibc-rs/issues/443
[#447]: https://github.com/informalsystems/ibc-rs/issues/447
[#451]: https://github.com/informalsystems/ibc-rs/issues/451
[#468]: https://github.com/informalsystems/ibc-rs/issues/468


## v0.0.5
*December 2, 2020*

This release focuses on implementing relayer and relayer-cli functionality towards a full v0 implementation.
We now have the full-stack implementation for supporting client creation & updates, as well as connection- and channel handshakes.
We also consolidated our TLA+ specs into an "IBC Core TLA+ specification," and added ICS 020 spec.

Special thanks to external contributors for this release: @CharlyCst ([#347], [#419]).

- [ibc-relayer-cli]
  - Add `--all` option to `light rm` command to remove all peers for a given chain ([#431])

[#431]: https://github.com/informalsystems/ibc-rs/issues/431

### FEATURES

- Update to tendermint-rs version `0.17-RC3` ([#403])
- [changelog] Added "unreleased" section in `CHANGELOG.MD` to help streamline releases ([#274])
- [ibc]
    - Implement flexible connection id selection ([#332])
    - ICS 4 Domain Types for channel handshakes and packets ([#315], [#95])
    - Introduce LightBlock support for MockContext ([#389])
- [ibc-relayer]
    - Retrieve account sequence information from a chain using a GRPC client (#337)
    - Implementation of chain runtime for v0 ([#330])
    - Integrate relayer spike into ibc-relayer crate ([#335])
    - Implement `query_header_at_height` via plain RPC queries (no light client verification) ([#336])
    - Implement the relayer logic for connection handshake messages ([#358], [#359], [#360])
    - Implement the relayer logic for channel handshake messages ([#371], [#372], [#373], [#374])
- [ibc-relayer-cli]
    - Merge light clients config in relayer config and add commands to add/remove light clients ([#348])
    - CLI for client update message ([#277])
    - Implement the relayer CLI for connection handshake messages ([#358], [#359], [#360])
    - Implement the relayer CLI for channel handshake messages ([#371], [#372], [#373], [#374])
    - Added basic client, connection, and channel lifecyle in relayer v0 ([#376], [#377], [#378])
    - Implement commands to add and list keys for a chain ([#363])
    - Allow overriding of peer_id, height and hash in light add command ([#428])
- [proto-compiler]
    - Refactor and allow specifying a commit at which the Cosmos SDK should be checked out ([#366])
    - Add a `--tag` option to the `clone-sdk` command to check out a tag instead of a commit ([#369])
    - Fix `--out` command line parameter (instead of `--path`) ([#419])
- [ibc/relayer-spec]
    - ICS 020 spec in TLA+ ([#386])
    - Prepare IBC Core TLA+ specs ([#404])

### IMPROVEMENTS

- [ibc-relayer]
    - Pin chain runtime against Tokio 0.2 by downgrading for 0.3 to avoid dependency hell ([#415], follow up to [#402])
- [ibc-relayer-cli]
    - Split tasks spawned by CLI commands into their own modules ([#331])
    - V0 command implementation ([#346])
- [ibc]
    - Split `msgs.rs` of ICS002 in separate modules ([#367])
    - Fixed inconsistent versioning for ICS003 and ICS004 ([#97])
    - Fixed `get_sign_bytes` method for messages ([#98])
    - Homogenize ConnectionReader trait so that all functions return owned objects ([#347])
    - Align with tendermint-rs in the domain type definition of `block::Id` ([#338])


[#95]: https://github.com/informalsystems/ibc-rs/issues/95
[#97]: https://github.com/informalsystems/ibc-rs/issues/97
[#98]: https://github.com/informalsystems/ibc-rs/issues/98
[#274]: https://github.com/informalsystems/ibc-rs/issues/274
[#277]: https://github.com/informalsystems/ibc-rs/issues/277
[#315]: https://github.com/informalsystems/ibc-rs/issues/315
[#330]: https://github.com/informalsystems/ibc-rs/issues/330
[#332]: https://github.com/informalsystems/ibc-rs/issues/332
[#335]: https://github.com/informalsystems/ibc-rs/pull/335
[#336]: https://github.com/informalsystems/ibc-rs/issues/336
[#337]: https://github.com/informalsystems/ibc-rs/issues/337
[#338]: https://github.com/informalsystems/ibc-rs/issues/338
[#346]: https://github.com/informalsystems/ibc-rs/issues/346
[#347]: https://github.com/informalsystems/ibc-rs/issues/347
[#348]: https://github.com/informalsystems/ibc-rs/pull/348
[#358]: https://github.com/informalsystems/ibc-rs/issues/358
[#359]: https://github.com/informalsystems/ibc-rs/issues/359
[#360]: https://github.com/informalsystems/ibc-rs/issues/360
[#363]: https://github.com/informalsystems/ibc-rs/issues/363
[#366]: https://github.com/informalsystems/ibc-rs/issues/366
[#367]: https://github.com/informalsystems/ibc-rs/issues/367
[#368]: https://github.com/informalsystems/ibc-rs/issues/368
[#369]: https://github.com/informalsystems/ibc-rs/pull/369
[#371]: https://github.com/informalsystems/ibc-rs/issues/371
[#372]: https://github.com/informalsystems/ibc-rs/issues/372
[#373]: https://github.com/informalsystems/ibc-rs/issues/373
[#374]: https://github.com/informalsystems/ibc-rs/issues/374
[#376]: https://github.com/informalsystems/ibc-rs/issues/376
[#377]: https://github.com/informalsystems/ibc-rs/issues/377
[#378]: https://github.com/informalsystems/ibc-rs/issues/378
[#386]: https://github.com/informalsystems/ibc-rs/issues/386
[#389]: https://github.com/informalsystems/ibc-rs/issues/389
[#402]: https://github.com/informalsystems/ibc-rs/issues/402
[#403]: https://github.com/informalsystems/ibc-rs/issues/403
[#404]: https://github.com/informalsystems/ibc-rs/issues/404
[#419]: https://github.com/informalsystems/ibc-rs/issues/419
[#415]: https://github.com/informalsystems/ibc-rs/issues/415
[#428]: https://github.com/informalsystems/ibc-rs/issues/428
[changelog]: https://github.com/informalsystems/ibc-rs/tree/master/CHANGELOG.md
[proto-compiler]: https://github.com/informalsystems/ibc-rs/tree/master/proto-compiler

## v0.0.4
*October 19, 2020*

This release focuses on alignment with the Cosmos ecosystem: adaptations to Tendermint-rs 0.16 and subsequently to 0.17 (`0.17.0-rc1`), and numerous protobuf updates following latest stargate releases.

Additional highlights:
- Adding DomainTypes and (de)serialization capability to ICS02 and ICS03 messages and structures.
- Improvements of the IBC message processor framework (handlers, contexts and mocks).
- Added initial implementations for the ICS26 (routing module) and ICS18 (basic relayer algorithms module) for use in testing.
- Also added support for packet handling in the relayer algorithm specifications.

### BREAKING CHANGES:
- [ibc-relayer] & [ibc] Alignment with ecosystem updates:
    - Compatibility with the latest protobuf (Gaia stargate-3 and stargate-4) ([#191], [#272], [#273], [#278])
    - Adaptations to tendermint 0.17 ([#286], [#293], [#300], [#302], [#308])
- [ibc-relayer] UX improvement: Remove proof option from client connections command ([#205])

### FEATURES:
- [ibc/ics03] ICS03 Ack and Confirm message processors ([#223])
- [ibc-relayer-cli]
    - Relayer CLIs for client messages ([#207])
    - Relayer CLIs for connection-open-init ([#206])
    - Queries for consensus state and client state ([#149], [#150])
- [ibc] Routing module minimal implementation for MVP ([#159], [#232])
- [ibc/relayer-spec] Relayer specification for packet handling ([#229], [#234], [#237])
- [ibc/relayer-spec] Basic packet handling in TLA+([#124])
- [ibc] Basic relayer functionality: a test with ClientUpdate ping-pong between two mocked chains ([#276])

### IMPROVEMENTS:
- [ibc] Implemented the `DomainType` trait for IBC proto structures ([#245], [#249]).
- [ibc] & [ibc-proto] Several improvements to message processors, among which ([#218]):
    - ICS03 connection handshake protocol initial implementation and tests ([#160])
    - Add capability to decode from protobuf Any* type into Tendermint and Mock client states
    - Cleanup Any* client wrappers related code
    - Migrate handlers to newer protobuf definitions ([#226])
    - Extend client context mock ([#221])
    - Context mock simplifications and cleanup ([#269], [#295], [#296], [#297])
- [ibc/ics03] Split `msgs.rs` in multiple files, implement `From` for all messages ([#253])
- [ibc-proto]
    - Move ibc-proto source code into ibc-rs ([#142]) and fixed code deduplication ([#282], [#284])
    - Consolidate proto-compiler logic [#241]
- [ibc/relayer-spec] Add support for APALACHE to the Relayer TLA+ spec ([#165])
- [ibc-relayer] Update to tendermint v.0.16 and integrate with the new light client implementation ([#90], [#243])

### BUG FIXES:
- [ibc] Removed "Uninitialized" state from connection ([#217])
- [ibc-relayer-cli] Fix for client query subcommands ([#231])
- [disclosure-log] & [spec/connection-handshake] Disclosed bugs in ICS3 version negotiation and proposed a fix ([#209], [#213])

[#90]: https://github.com/informalsystems/ibc-rs/issues/90
[#124]: https://github.com/informalsystems/ibc-rs/issues/124
[#142]: https://github.com/informalsystems/ibc-rs/issues/142
[#149]: https://github.com/informalsystems/ibc-rs/issues/149
[#150]: https://github.com/informalsystems/ibc-rs/issues/150
[#159]: https://github.com/informalsystems/ibc-rs/issues/159
[#160]: https://github.com/informalsystems/ibc-rs/issues/160
[#165]: https://github.com/informalsystems/ibc-rs/issues/165
[#191]: https://github.com/informalsystems/ibc-rs/issues/191
[#205]: https://github.com/informalsystems/ibc-rs/issues/205
[#206]: https://github.com/informalsystems/ibc-rs/issues/206
[#207]: https://github.com/informalsystems/ibc-rs/issues/207
[#209]: https://github.com/informalsystems/ibc-rs/issues/209
[#213]: https://github.com/informalsystems/ibc-rs/issues/213
[#217]: https://github.com/informalsystems/ibc-rs/issues/217
[#218]: https://github.com/informalsystems/ibc-rs/issues/218
[#221]: https://github.com/informalsystems/ibc-rs/issues/221
[#223]: https://github.com/informalsystems/ibc-rs/issues/223
[#226]: https://github.com/informalsystems/ibc-rs/issues/226
[#229]: https://github.com/informalsystems/ibc-rs/issues/229
[#231]: https://github.com/informalsystems/ibc-rs/issues/231
[#232]: https://github.com/informalsystems/ibc-rs/issues/232
[#234]: https://github.com/informalsystems/ibc-rs/issues/234
[#237]: https://github.com/informalsystems/ibc-rs/issues/237
[#241]: https://github.com/informalsystems/ibc-rs/issues/241
[#243]: https://github.com/informalsystems/ibc-rs/issues/243
[#245]: https://github.com/informalsystems/ibc-rs/issues/245
[#249]: https://github.com/informalsystems/ibc-rs/issues/249
[#253]: https://github.com/informalsystems/ibc-rs/issues/253
[#269]: https://github.com/informalsystems/ibc-rs/issues/269
[#272]: https://github.com/informalsystems/ibc-rs/issues/272
[#273]: https://github.com/informalsystems/ibc-rs/issues/273
[#276]: https://github.com/informalsystems/ibc-rs/issues/276
[#278]: https://github.com/informalsystems/ibc-rs/issues/278
[#282]: https://github.com/informalsystems/ibc-rs/issues/282
[#284]: https://github.com/informalsystems/ibc-rs/issues/284
[#286]: https://github.com/informalsystems/ibc-rs/issues/286
[#293]: https://github.com/informalsystems/ibc-rs/issues/293
[#295]: https://github.com/informalsystems/ibc-rs/issues/295
[#296]: https://github.com/informalsystems/ibc-rs/issues/296
[#297]: https://github.com/informalsystems/ibc-rs/issues/297
[#300]: https://github.com/informalsystems/ibc-rs/issues/300
[#302]: https://github.com/informalsystems/ibc-rs/issues/302
[#308]: https://github.com/informalsystems/ibc-rs/issues/308
[ibc-proto]: https://github.com/informalsystems/ibc-rs/tree/master/proto
[disclosure-log]: https://github.com/informalsystems/ibc-rs/blob/master/docs/disclosure-log.md
[spec/connection-handshake]: https://github.com/informalsystems/ibc-rs/tree/master/docs/spec/connection-handshake
[ibc-relayer]: https://github.com/informalsystems/ibc-rs/tree/master/relayer

## v0.0.3
*September 1, 2020*

This release focuses on the IBC message processor framework and initial
implementations in ICS02 and ICS07. It also introduces an initial specification for the relayer algorithm.

Other highlights:
- The ibc crate is published as [ibc](https://crates.io/crates/ibc) in crates.io
- ADR-001 and ADR-003 are complete. 🎉

### BREAKING CHANGES:
- [ibc] Renamed `modules` crate to `ibc` crate. Version number for the new crate is not reset. ([#198])
- [ibc/ics02] `ConnectionId`s are now decoded to `Vec<ConnectionId>` and validated instead of `Vec<String>` ([#185])
- [ibc/ics03] Removed `Connection` and `ConnectionCounterparty` traits ([#193])
- [ibc/ics04] Removed `Channel` and `ChannelCounterparty` traits ([#192])

### FEATURES:
- [ibc/ics02] partial implementation of message handler ([#119], [#194])
- [ibc/ics07] partial implementation of message handler ([#119], [#194])
- [architecture/ADR-003] Proposal for IBC handler (message processor) architecture ([#119], [#194])
- [ibc/relayer-spec] Detailed technical specification of the relayer algorithm with focus on client update ([#84])
- [architecture/ADR-001] Documentation for the repository structure ([#1])
- [architecture/FSM-1] Connection Handshake FSM English description ([#122])

### IMPROVEMENTS:
- [contributing] Updated CONTRIBUTING.md. Please read before opening PRs ([#195])
- [ibc-relayer-cli] Refactor ConnectionId decoding in `query client` ([#185])

### BUG FIXES:
- [ibc/ics24] Identifiers limit update according to ICS specs ([#168])

[ibc/relayer-spec]: https://github.com/informalsystems/ibc-rs/blob/master/docs/spec/relayer/Relayer.md
[#84]: https://github.com/informalsystems/ibc-rs/issues/84
[architecture/ADR-001]: https://github.com/informalsystems/ibc-rs/blob/master/docs/architecture/adr-001-repo.md
[#1]: https://github.com/informalsystems/ibc-rs/issues/1
[contributing]: https://github.com/informalsystems/ibc-rs/blob/master/CONTRIBUTING.md
[#195]: https://github.com/informalsystems/ibc-rs/pull/195
[ibc]: https://github.com/informalsystems/ibc-rs/tree/master/modules
[#198]: https://github.com/informalsystems/ibc-rs/issues/198
[ibc/ics02]: https://github.com/informalsystems/ibc-rs/tree/master/modules/src/ics02_client
[#185]: https://github.com/informalsystems/ibc-rs/issues/185
[ibc/ics03]: https://github.com/informalsystems/ibc-rs/tree/master/modules/src/ics03_connection
[#193]: https://github.com/informalsystems/ibc-rs/issues/193
[ibc/ics04]: https://github.com/informalsystems/ibc-rs/tree/master/modules/src/ics04_channel
[#192]: https://github.com/informalsystems/ibc-rs/issues/192
[ibc-relayer-cli]: https://github.com/informalsystems/ibc-rs/tree/master/relayer-cli
[architecture/FSM-1]: https://github.com/informalsystems/ibc-rs/blob/master/docs/architecture/fsm-async-connection.md
[#122]: https://github.com/informalsystems/ibc-rs/issues/122
[architecture/ADR-003]: https://github.com/informalsystems/ibc-rs/blob/master/docs/architecture/adr-003-handler-implementation.md
[#119]: https://github.com/informalsystems/ibc-rs/issues/119
[#194]: https://github.com/informalsystems/ibc-rs/issues/194
[ibc/ics24]: https://github.com/informalsystems/ibc-rs/tree/master/modules/src/ics24_host
[#168]: https://github.com/informalsystems/ibc-rs/issues/168
[ibc/ics07]: https://github.com/informalsystems/ibc-rs/tree/master/modules/src/ics07_tendermint

## v0.0.2

*August 1, 2020*

This release is focused on updating the query system from amino to protobuf,
implementing a few queries from the CLI, and establishing an initial testing framework
that will support multiple chain types.

It does not target a stable release of Cosmos-SDK chains, but is tracking
the latest state of development towards the Cosmos-SDK Stargate release.

### BREAKING CHANGES:

- [ibc|ibc-relayer] Refactor queries, paths, and Chain trait to reduce code and use
  protobuf instead of Amino.
        [\#152](https://github.com/informalsystems/ibc-rs/pull/152),
        [\#174](https://github.com/informalsystems/ibc-rs/pull/174),
        [\#155](https://github.com/informalsystems/ibc-rs/pull/155)
- [repo] Moved relayer/cli to relayer-cli, relayer/relay to relayer. [\#183](https://github.com/informalsystems/ibc-rs/pull/183)

### FEATURES:

- [ibc-relayer] Query connections given client id. [\#169](https://github.com/informalsystems/ibc-rs/pull/169)
- [ibc-relayer] Query connection given connection id. [\#136](https://github.com/informalsystems/ibc-rs/pull/136)
- [ibc-relayer] Query channel given channel id and port [\#163](https://github.com/informalsystems/ibc-rs/pull/163)
- [spec] Channel closing datagrams in TLA+ [\#141](https://github.com/informalsystems/ibc-rs/pull/141)

### IMPROVEMENTS:

- [ci] Framework (scripts and Github Actions) for integration testing the relayer queries against
    the Cosmos-SDK's `simd` binary with prepopulated IBC state in the genesis
        [\#140](https://github.com/informalsystems/ibc-rs/pull/140),
        [\#184](https://github.com/informalsystems/ibc-rs/pull/184)
- [ibc-relayer|ibc] Implemented better Raw type handling. [\#156](https://github.com/informalsystems/ibc-rs/pull/156)
- [repo] Add rust-toolchain file. [\#154](https://github.com/informalsystems/ibc-rs/pull/154)

### BUG FIXES:

- [ibc] Fixed the identifiers limits according to updated ics spec. [\#189](https://github.com/informalsystems/ibc-rs/pull/189)
- [ibc/relayer] Remove some warnings triggered during compilation due to dependency specification. [\#132](https://github.com/informalsystems/ibc-rs/pull/132)
- [ibc] Fix nightly runs. [\#161](https://github.com/informalsystems/ibc-rs/pull/161)
- [repo] Fix for incomplete licence terms. [\#153](https://github.com/informalsystems/ibc-rs/pull/153)

## 0.0.1

*July 1st, 2020*

This is the initial prototype release of an IBC relayer and TLA+ specifications.
There are no compatibility guarantees until v0.1.0.

Includes:

- Configuration file definition and validation
- Client state, consensus state, connection, channel queries.
    - Note: deserialization is unimplemented as it has dependency on migration to protobuf for ABCI queries
- Per chain light clients threads are created and headers are periodically retrieved and verified.
- Per chain IBC event monitor threads are spawned and main event handler that receives them.
    - Note: the event handler just displays the events.
- IBC Modules partial implementation for datastructures, messages and queries.
- Some English and TLA+ specifications for Connection & Channel Handshake as well as naive relayer algorithm.<|MERGE_RESOLUTION|>--- conflicted
+++ resolved
@@ -7,11 +7,7 @@
 ### FEATURES
 
 - [ibc]
-<<<<<<< HEAD
-  - Implementation of the `ChanOpenAck`, `ChanOpenConfirm`, `ChanCloseInit`, and `ChanCloseConfirm` handlers ([#316])
   - Consistent identifier handling across client, connections and channels ([#622])
-=======
-  - [nothing yet]
 
 - [ibc-relayer]
   - Listen to channel close initialization event and perform the close handshake ([#560])
@@ -20,17 +16,6 @@
   - [nothing yet]
 
 ### IMPROVEMENTS
-
-- [ibc]
-  - [nothing yet]
-
-- [ibc-relayer]
-  - [nothing yet]
-
-- [ibc-relayer-cli]
-  - [nothing yet]
-
-### BUG FIXES
 
 - [ibc]
   - [nothing yet]
@@ -46,7 +31,6 @@
 - [ibc]
   - Implementation of the `ChanOpenAck`, `ChanOpenConfirm`, `ChanCloseInit`, and `ChanCloseConfirm` handlers ([#316])
   - Remove dependency on `tendermint-rpc` ([#624])
->>>>>>> ca338635
 
 - [ibc-relayer]
   - [nothing yet]
@@ -59,12 +43,9 @@
 - [ibc]
   - Fix panic in conn open try when no connection id is provided ([#626])
 
-<<<<<<< HEAD
-=======
-- [ibc-relayer]
-  - [nothing yet]
-
->>>>>>> ca338635
+- [ibc-relayer]
+  - [nothing yet]
+  
 - [ibc-relayer-cli]
   - Fix wrong acks sent with `tx raw packet-ack` in a 3-chain setup ([#614])
 
@@ -72,11 +53,8 @@
 [#316]: https://github.com/informalsystems/ibc-rs/issues/316
 [#560]: https://github.com/informalsystems/ibc-rs/issues/560
 [#614]: https://github.com/informalsystems/ibc-rs/issues/614
-<<<<<<< HEAD
 [#622]: https://github.com/informalsystems/ibc-rs/issues/622
-=======
 [#624]: https://github.com/informalsystems/ibc-rs/issues/624
->>>>>>> ca338635
 [#626]: https://github.com/informalsystems/ibc-rs/issues/626
 
 [ibc]: https://github.com/informalsystems/ibc-rs/tree/master/modules

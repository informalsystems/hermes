--- conflicted
+++ resolved
@@ -79,11 +79,7 @@
 The global `clear_interval` setting is used as a default value if the per-chain
 setting is not defined.
 
-<<<<<<< HEAD
-Additionnaly, operators can now override the CometBFT compatibility mode to be used
-=======
 Additionally, operators can now override the CometBFT compatibility mode to be used
->>>>>>> 1bf13191
 for a chain by using the new `compat_mode` per-chain setting. The main use case for this
 is to override the automatically detected compatibility mode in case Hermes gets it wrong
 or encounters a non-standard version number and falls back on the wrong CometBFT version.

--- conflicted
+++ resolved
@@ -2,17 +2,16 @@
 
 ## Unreleased
 
-<<<<<<< HEAD
 ### FEATURES
 
 - [ibc-relayer]
   - Add support for event based channel relaying ([#822])
-=======
+
 ### IMPROVEMENTS
 
 - [ibc]
   - Started `unwrap` cleanup ([#871])
->>>>>>> 39463888
+
 
 ### BUG FIXES
 
@@ -24,11 +23,8 @@
 - [ibc-relayer-cli]
   - Promote `start-multi` command to `start` ([#911])
 
-<<<<<<< HEAD
 [#822]: https://github.com/informalsystems/ibc-rs/issues/822
-=======
 [#871]: https://github.com/informalsystems/ibc-rs/issues/871
->>>>>>> 39463888
 [#911]: https://github.com/informalsystems/ibc-rs/issues/911
 [#972]: https://github.com/informalsystems/ibc-rs/issues/972
 
